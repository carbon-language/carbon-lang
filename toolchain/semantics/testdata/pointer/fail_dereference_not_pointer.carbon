--- conflicted
+++ resolved
@@ -33,13 +33,8 @@
 // CHECK:STDOUT: ]
 // CHECK:STDOUT: types: [
 // CHECK:STDOUT:   nodeIntegerType,
-<<<<<<< HEAD
-// CHECK:STDOUT:   node+5,
-// CHECK:STDOUT:   node+8,
-=======
 // CHECK:STDOUT:   node+3,
 // CHECK:STDOUT:   node+6,
->>>>>>> 7f4cf794
 // CHECK:STDOUT: ]
 // CHECK:STDOUT: type_blocks: [
 // CHECK:STDOUT:   [
@@ -48,21 +43,13 @@
 // CHECK:STDOUT: nodes: [
 // CHECK:STDOUT:   {kind: VarStorage, arg0: str1, type: type0},
 // CHECK:STDOUT:   {kind: FunctionDeclaration, arg0: function0},
-// CHECK:STDOUT:   {kind: ValueBinding, arg0: node+0, type: type0},
-// CHECK:STDOUT:   {kind: Dereference, arg0: node+3, type: typeError},
+// CHECK:STDOUT:   {kind: Dereference, arg0: node+0, type: typeError},
 // CHECK:STDOUT:   {kind: TupleType, arg0: typeBlock0, type: typeTypeType},
 // CHECK:STDOUT:   {kind: TupleValue, arg0: block0, type: type1},
-<<<<<<< HEAD
-// CHECK:STDOUT:   {kind: Dereference, arg0: node+6, type: typeError},
-// CHECK:STDOUT:   {kind: StructType, arg0: block0, type: typeTypeType},
-// CHECK:STDOUT:   {kind: StructValue, arg0: block0, type: type2},
-// CHECK:STDOUT:   {kind: Dereference, arg0: node+9, type: typeError},
-=======
 // CHECK:STDOUT:   {kind: Dereference, arg0: node+4, type: typeError},
 // CHECK:STDOUT:   {kind: StructType, arg0: block0, type: typeTypeType},
 // CHECK:STDOUT:   {kind: StructValue, arg0: block0, type: type2},
 // CHECK:STDOUT:   {kind: Dereference, arg0: node+7, type: typeError},
->>>>>>> 7f4cf794
 // CHECK:STDOUT:   {kind: Return},
 // CHECK:STDOUT: ]
 // CHECK:STDOUT: node_blocks: [
@@ -86,11 +73,6 @@
 // CHECK:STDOUT:     node+7,
 // CHECK:STDOUT:     node+8,
 // CHECK:STDOUT:     node+9,
-<<<<<<< HEAD
-// CHECK:STDOUT:     node+10,
-// CHECK:STDOUT:     node+11,
-=======
->>>>>>> 7f4cf794
 // CHECK:STDOUT:   ],
 // CHECK:STDOUT: ]
 // CHECK:STDOUT:
@@ -100,8 +82,7 @@
 // CHECK:STDOUT:
 // CHECK:STDOUT: fn @Deref(%n: i32) {
 // CHECK:STDOUT: !entry:
-// CHECK:STDOUT:   %.loc7: i32 = value_binding %n
-// CHECK:STDOUT:   %.loc11: <error> = dereference %.loc7
+// CHECK:STDOUT:   %.loc11: <error> = dereference %n
 // CHECK:STDOUT:   %.loc15_5.1: type = tuple_type ()
 // CHECK:STDOUT:   %.loc15_5.2: () = tuple_value ()
 // CHECK:STDOUT:   %.loc15_3: <error> = dereference %.loc15_5.2
