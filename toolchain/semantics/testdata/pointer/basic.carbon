// Part of the Carbon Language project, under the Apache License v2.0 with LLVM
// Exceptions. See /LICENSE for license information.
// SPDX-License-Identifier: Apache-2.0 WITH LLVM-exception
//
// AUTOUPDATE

fn F() -> i32 {
  var n: i32 = 0;
  var p: i32* = &n;

  return *p;
}

// CHECK:STDOUT: cross_reference_irs_size: 1
// CHECK:STDOUT: functions: [
<<<<<<< HEAD
// CHECK:STDOUT:   {name: str0, param_refs: block0, return_type: type0, body: {block3}}},
=======
// CHECK:STDOUT:   {name: str0, param_refs: block0, return_type: type0, body: [block2]},
>>>>>>> 7f4cf794
// CHECK:STDOUT: ]
// CHECK:STDOUT: integer_literals: [
// CHECK:STDOUT:   0,
// CHECK:STDOUT: ]
// CHECK:STDOUT: real_literals: [
// CHECK:STDOUT: ]
// CHECK:STDOUT: strings: [
// CHECK:STDOUT:   F,
// CHECK:STDOUT:   n,
// CHECK:STDOUT:   p,
// CHECK:STDOUT: ]
// CHECK:STDOUT: types: [
// CHECK:STDOUT:   nodeIntegerType,
<<<<<<< HEAD
// CHECK:STDOUT:   node+6,
=======
// CHECK:STDOUT:   node+4,
>>>>>>> 7f4cf794
// CHECK:STDOUT: ]
// CHECK:STDOUT: type_blocks: [
// CHECK:STDOUT: ]
// CHECK:STDOUT: nodes: [
// CHECK:STDOUT:   {kind: VarStorage, type: type0},
// CHECK:STDOUT:   {kind: FunctionDeclaration, arg0: function0},
<<<<<<< HEAD
// CHECK:STDOUT:   {kind: VarStorage, type: type0},
// CHECK:STDOUT:   {kind: BindName, arg0: str1, arg1: node+2, type: type0},
// CHECK:STDOUT:   {kind: IntegerLiteral, arg0: int0, type: type0},
// CHECK:STDOUT:   {kind: Assign, arg0: node+2, arg1: node+4},
// CHECK:STDOUT:   {kind: PointerType, arg0: type0, type: typeTypeType},
// CHECK:STDOUT:   {kind: VarStorage, type: type1},
// CHECK:STDOUT:   {kind: BindName, arg0: str2, arg1: node+7, type: type1},
// CHECK:STDOUT:   {kind: AddressOf, arg0: node+2, type: type1},
// CHECK:STDOUT:   {kind: Assign, arg0: node+7, arg1: node+9},
// CHECK:STDOUT:   {kind: ValueBinding, arg0: node+7, type: type1},
// CHECK:STDOUT:   {kind: Dereference, arg0: node+11, type: type0},
// CHECK:STDOUT:   {kind: ValueBinding, arg0: node+12, type: type0},
// CHECK:STDOUT:   {kind: ReturnExpression, arg0: node+13},
=======
// CHECK:STDOUT:   {kind: VarStorage, arg0: str1, type: type0},
// CHECK:STDOUT:   {kind: IntegerLiteral, arg0: int0, type: type0},
// CHECK:STDOUT:   {kind: Assign, arg0: node+1, arg1: node+2},
// CHECK:STDOUT:   {kind: PointerType, arg0: type0, type: typeTypeType},
// CHECK:STDOUT:   {kind: VarStorage, arg0: str2, type: type1},
// CHECK:STDOUT:   {kind: AddressOf, arg0: node+1, type: type1},
// CHECK:STDOUT:   {kind: Assign, arg0: node+5, arg1: node+6},
// CHECK:STDOUT:   {kind: Dereference, arg0: node+5, type: type0},
// CHECK:STDOUT:   {kind: ReturnExpression, arg0: node+8},
>>>>>>> 7f4cf794
// CHECK:STDOUT: ]
// CHECK:STDOUT: node_blocks: [
// CHECK:STDOUT:   [
// CHECK:STDOUT:   ],
// CHECK:STDOUT:   [
// CHECK:STDOUT:     node+0,
// CHECK:STDOUT:   ],
// CHECK:STDOUT:   [
// CHECK:STDOUT:     node+1,
// CHECK:STDOUT:   ],
// CHECK:STDOUT:   [
// CHECK:STDOUT:     node+2,
// CHECK:STDOUT:     node+3,
// CHECK:STDOUT:     node+4,
// CHECK:STDOUT:     node+5,
// CHECK:STDOUT:     node+6,
// CHECK:STDOUT:     node+7,
// CHECK:STDOUT:     node+8,
// CHECK:STDOUT:     node+9,
<<<<<<< HEAD
// CHECK:STDOUT:     node+10,
// CHECK:STDOUT:     node+11,
// CHECK:STDOUT:     node+12,
// CHECK:STDOUT:     node+13,
// CHECK:STDOUT:     node+14,
=======
>>>>>>> 7f4cf794
// CHECK:STDOUT:   ],
// CHECK:STDOUT: ]
// CHECK:STDOUT:
// CHECK:STDOUT: package {
// CHECK:STDOUT:   %.loc7 = fn_decl @F
// CHECK:STDOUT: }
// CHECK:STDOUT:
// CHECK:STDOUT: fn @F() -> i32 {
// CHECK:STDOUT: !entry:
// CHECK:STDOUT:   %n: i32 = var "n"
// CHECK:STDOUT:   %.loc8: i32 = int_literal 0
// CHECK:STDOUT:   assign %n, %.loc8
// CHECK:STDOUT:   %.loc9_13: type = ptr_type i32
// CHECK:STDOUT:   %p: i32* = var "p"
// CHECK:STDOUT:   %.loc9_17: i32* = address_of %n
// CHECK:STDOUT:   assign %p, %.loc9_17
// CHECK:STDOUT:   %.loc9_7: i32* = value_binding %p
// CHECK:STDOUT:   %.loc11_10.1: i32 = dereference %.loc9_7
// CHECK:STDOUT:   %.loc11_10.2: i32 = value_binding %.loc11_10.1
// CHECK:STDOUT:   return %.loc11_10.2
// CHECK:STDOUT: }<|MERGE_RESOLUTION|>--- conflicted
+++ resolved
@@ -13,11 +13,7 @@
 
 // CHECK:STDOUT: cross_reference_irs_size: 1
 // CHECK:STDOUT: functions: [
-<<<<<<< HEAD
-// CHECK:STDOUT:   {name: str0, param_refs: block0, return_type: type0, body: {block3}}},
-=======
 // CHECK:STDOUT:   {name: str0, param_refs: block0, return_type: type0, body: [block2]},
->>>>>>> 7f4cf794
 // CHECK:STDOUT: ]
 // CHECK:STDOUT: integer_literals: [
 // CHECK:STDOUT:   0,
@@ -31,32 +27,12 @@
 // CHECK:STDOUT: ]
 // CHECK:STDOUT: types: [
 // CHECK:STDOUT:   nodeIntegerType,
-<<<<<<< HEAD
-// CHECK:STDOUT:   node+6,
-=======
 // CHECK:STDOUT:   node+4,
->>>>>>> 7f4cf794
 // CHECK:STDOUT: ]
 // CHECK:STDOUT: type_blocks: [
 // CHECK:STDOUT: ]
 // CHECK:STDOUT: nodes: [
-// CHECK:STDOUT:   {kind: VarStorage, type: type0},
 // CHECK:STDOUT:   {kind: FunctionDeclaration, arg0: function0},
-<<<<<<< HEAD
-// CHECK:STDOUT:   {kind: VarStorage, type: type0},
-// CHECK:STDOUT:   {kind: BindName, arg0: str1, arg1: node+2, type: type0},
-// CHECK:STDOUT:   {kind: IntegerLiteral, arg0: int0, type: type0},
-// CHECK:STDOUT:   {kind: Assign, arg0: node+2, arg1: node+4},
-// CHECK:STDOUT:   {kind: PointerType, arg0: type0, type: typeTypeType},
-// CHECK:STDOUT:   {kind: VarStorage, type: type1},
-// CHECK:STDOUT:   {kind: BindName, arg0: str2, arg1: node+7, type: type1},
-// CHECK:STDOUT:   {kind: AddressOf, arg0: node+2, type: type1},
-// CHECK:STDOUT:   {kind: Assign, arg0: node+7, arg1: node+9},
-// CHECK:STDOUT:   {kind: ValueBinding, arg0: node+7, type: type1},
-// CHECK:STDOUT:   {kind: Dereference, arg0: node+11, type: type0},
-// CHECK:STDOUT:   {kind: ValueBinding, arg0: node+12, type: type0},
-// CHECK:STDOUT:   {kind: ReturnExpression, arg0: node+13},
-=======
 // CHECK:STDOUT:   {kind: VarStorage, arg0: str1, type: type0},
 // CHECK:STDOUT:   {kind: IntegerLiteral, arg0: int0, type: type0},
 // CHECK:STDOUT:   {kind: Assign, arg0: node+1, arg1: node+2},
@@ -66,7 +42,6 @@
 // CHECK:STDOUT:   {kind: Assign, arg0: node+5, arg1: node+6},
 // CHECK:STDOUT:   {kind: Dereference, arg0: node+5, type: type0},
 // CHECK:STDOUT:   {kind: ReturnExpression, arg0: node+8},
->>>>>>> 7f4cf794
 // CHECK:STDOUT: ]
 // CHECK:STDOUT: node_blocks: [
 // CHECK:STDOUT:   [
@@ -76,8 +51,6 @@
 // CHECK:STDOUT:   ],
 // CHECK:STDOUT:   [
 // CHECK:STDOUT:     node+1,
-// CHECK:STDOUT:   ],
-// CHECK:STDOUT:   [
 // CHECK:STDOUT:     node+2,
 // CHECK:STDOUT:     node+3,
 // CHECK:STDOUT:     node+4,
@@ -86,14 +59,6 @@
 // CHECK:STDOUT:     node+7,
 // CHECK:STDOUT:     node+8,
 // CHECK:STDOUT:     node+9,
-<<<<<<< HEAD
-// CHECK:STDOUT:     node+10,
-// CHECK:STDOUT:     node+11,
-// CHECK:STDOUT:     node+12,
-// CHECK:STDOUT:     node+13,
-// CHECK:STDOUT:     node+14,
-=======
->>>>>>> 7f4cf794
 // CHECK:STDOUT:   ],
 // CHECK:STDOUT: ]
 // CHECK:STDOUT:
@@ -110,8 +75,6 @@
 // CHECK:STDOUT:   %p: i32* = var "p"
 // CHECK:STDOUT:   %.loc9_17: i32* = address_of %n
 // CHECK:STDOUT:   assign %p, %.loc9_17
-// CHECK:STDOUT:   %.loc9_7: i32* = value_binding %p
-// CHECK:STDOUT:   %.loc11_10.1: i32 = dereference %.loc9_7
-// CHECK:STDOUT:   %.loc11_10.2: i32 = value_binding %.loc11_10.1
-// CHECK:STDOUT:   return %.loc11_10.2
+// CHECK:STDOUT:   %.loc11: i32 = dereference %p
+// CHECK:STDOUT:   return %.loc11
 // CHECK:STDOUT: }