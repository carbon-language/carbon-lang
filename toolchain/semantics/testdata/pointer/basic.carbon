// Part of the Carbon Language project, under the Apache License v2.0 with LLVM
// Exceptions. See /LICENSE for license information.
// SPDX-License-Identifier: Apache-2.0 WITH LLVM-exception
//
// AUTOUPDATE

fn F() -> i32 {
  var n: i32 = 0;
  var p: i32*;

  // TODO: Test taking address and dereference.
  // p = &n;
  // *p = 1;
  // return *p;

  return 0;
}

// CHECK:STDOUT: cross_reference_irs_size: 1
// CHECK:STDOUT: functions: [
// CHECK:STDOUT:   {name: str0, param_refs: block0, return_type: type0, body: {block2}}},
// CHECK:STDOUT: ]
// CHECK:STDOUT: integer_literals: [
// CHECK:STDOUT:   0,
// CHECK:STDOUT:   0,
// CHECK:STDOUT: ]
// CHECK:STDOUT: real_literals: [
// CHECK:STDOUT: ]
// CHECK:STDOUT: strings: [
// CHECK:STDOUT:   F,
// CHECK:STDOUT:   n,
// CHECK:STDOUT:   p,
// CHECK:STDOUT: ]
// CHECK:STDOUT: types: [
// CHECK:STDOUT:   nodeIntegerType,
// CHECK:STDOUT:   node+5,
// CHECK:STDOUT: ]
// CHECK:STDOUT: type_blocks: [
// CHECK:STDOUT: ]
// CHECK:STDOUT: nodes: [
// CHECK:STDOUT:   {kind: FunctionDeclaration, arg0: function0},
// CHECK:STDOUT:   {kind: VarStorage, type: type0},
// CHECK:STDOUT:   {kind: BindName, arg0: str1, arg1: node+1, type: type0},
// CHECK:STDOUT:   {kind: IntegerLiteral, arg0: int0, type: type0},
// CHECK:STDOUT:   {kind: Assign, arg0: node+1, arg1: node+3},
// CHECK:STDOUT:   {kind: PointerType, arg0: type0, type: typeTypeType},
// CHECK:STDOUT:   {kind: VarStorage, type: type1},
// CHECK:STDOUT:   {kind: BindName, arg0: str2, arg1: node+6, type: type1},
// CHECK:STDOUT:   {kind: AddressOf, arg0: node+1, type: type1},
// CHECK:STDOUT:   {kind: Assign, arg0: node+6, arg1: node+8},
// CHECK:STDOUT:   {kind: IntegerLiteral, arg0: int1, type: type0},
// CHECK:STDOUT:   {kind: ReturnExpression, arg0: node+10},
// CHECK:STDOUT: ]
// CHECK:STDOUT: node_blocks: [
// CHECK:STDOUT:   [
// CHECK:STDOUT:   ],
// CHECK:STDOUT:   [
// CHECK:STDOUT:     node+0,
// CHECK:STDOUT:   ],
// CHECK:STDOUT:   [
// CHECK:STDOUT:     node+1,
// CHECK:STDOUT:     node+2,
// CHECK:STDOUT:     node+3,
// CHECK:STDOUT:     node+4,
// CHECK:STDOUT:     node+5,
// CHECK:STDOUT:     node+6,
// CHECK:STDOUT:     node+7,
// CHECK:STDOUT:     node+8,
// CHECK:STDOUT:     node+9,
// CHECK:STDOUT:     node+10,
// CHECK:STDOUT:     node+11,
// CHECK:STDOUT:   ],
<<<<<<< HEAD
// CHECK:STDOUT: ]

fn F() -> i32 {
  var n: i32 = 0;
  var p: i32* = &n;

  // TODO: Dereference.
  // return *p;

  return 0;
}
=======
// CHECK:STDOUT: ]
>>>>>>> 212188a9
<|MERGE_RESOLUTION|>--- conflicted
+++ resolved
@@ -6,11 +6,9 @@
 
 fn F() -> i32 {
   var n: i32 = 0;
-  var p: i32*;
+  var p: i32* = &n;
 
-  // TODO: Test taking address and dereference.
-  // p = &n;
-  // *p = 1;
+  // TODO: Dereference.
   // return *p;
 
   return 0;
@@ -70,18 +68,4 @@
 // CHECK:STDOUT:     node+10,
 // CHECK:STDOUT:     node+11,
 // CHECK:STDOUT:   ],
-<<<<<<< HEAD
-// CHECK:STDOUT: ]
-
-fn F() -> i32 {
-  var n: i32 = 0;
-  var p: i32* = &n;
-
-  // TODO: Dereference.
-  // return *p;
-
-  return 0;
-}
-=======
-// CHECK:STDOUT: ]
->>>>>>> 212188a9
+// CHECK:STDOUT: ]