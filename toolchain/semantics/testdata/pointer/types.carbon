--- conflicted
+++ resolved
@@ -29,13 +29,8 @@
 // CHECK:STDOUT: types: [
 // CHECK:STDOUT:   nodeIntegerType,
 // CHECK:STDOUT:   node+0,
-<<<<<<< HEAD
-// CHECK:STDOUT:   node+8,
-// CHECK:STDOUT:   node+9,
-=======
 // CHECK:STDOUT:   node+5,
 // CHECK:STDOUT:   node+6,
->>>>>>> 7f4cf794
 // CHECK:STDOUT: ]
 // CHECK:STDOUT: type_blocks: [
 // CHECK:STDOUT: ]
@@ -43,28 +38,15 @@
 // CHECK:STDOUT:   {kind: PointerType, arg0: type0, type: typeTypeType},
 // CHECK:STDOUT:   {kind: VarStorage, arg0: str1, type: type1},
 // CHECK:STDOUT:   {kind: PointerType, arg0: type0, type: typeTypeType},
-// CHECK:STDOUT:   {kind: VarStorage, type: type1},
 // CHECK:STDOUT:   {kind: FunctionDeclaration, arg0: function0},
-// CHECK:STDOUT:   {kind: ValueBinding, arg0: node+1, type: type1},
-// CHECK:STDOUT:   {kind: ReturnExpression, arg0: node+6},
+// CHECK:STDOUT:   {kind: ReturnExpression, arg0: node+1},
 // CHECK:STDOUT:   {kind: ConstType, arg0: type0, type: typeTypeType},
 // CHECK:STDOUT:   {kind: PointerType, arg0: type2, type: typeTypeType},
-<<<<<<< HEAD
-// CHECK:STDOUT:   {kind: VarStorage, type: type3},
-// CHECK:STDOUT:   {kind: BindName, arg0: str1, arg1: node+10, type: type3},
-=======
 // CHECK:STDOUT:   {kind: VarStorage, arg0: str1, type: type3},
->>>>>>> 7f4cf794
 // CHECK:STDOUT:   {kind: ConstType, arg0: type0, type: typeTypeType},
 // CHECK:STDOUT:   {kind: PointerType, arg0: type2, type: typeTypeType},
-// CHECK:STDOUT:   {kind: VarStorage, type: type3},
 // CHECK:STDOUT:   {kind: FunctionDeclaration, arg0: function1},
-<<<<<<< HEAD
-// CHECK:STDOUT:   {kind: ValueBinding, arg0: node+10, type: type3},
-// CHECK:STDOUT:   {kind: ReturnExpression, arg0: node+16},
-=======
 // CHECK:STDOUT:   {kind: ReturnExpression, arg0: node+7},
->>>>>>> 7f4cf794
 // CHECK:STDOUT: ]
 // CHECK:STDOUT: node_blocks: [
 // CHECK:STDOUT:   [
@@ -72,21 +54,11 @@
 // CHECK:STDOUT:   [
 // CHECK:STDOUT:     node+0,
 // CHECK:STDOUT:     node+1,
-<<<<<<< HEAD
-// CHECK:STDOUT:     node+2,
-// CHECK:STDOUT:     node+3,
-// CHECK:STDOUT:     node+4,
-=======
->>>>>>> 7f4cf794
 // CHECK:STDOUT:   ],
 // CHECK:STDOUT:   [
 // CHECK:STDOUT:     node+1,
 // CHECK:STDOUT:   ],
 // CHECK:STDOUT:   [
-<<<<<<< HEAD
-// CHECK:STDOUT:     node+5,
-// CHECK:STDOUT:     node+15,
-=======
 // CHECK:STDOUT:     node+2,
 // CHECK:STDOUT:     node+3,
 // CHECK:STDOUT:     node+8,
@@ -95,53 +67,34 @@
 // CHECK:STDOUT:   ],
 // CHECK:STDOUT:   [
 // CHECK:STDOUT:     node+4,
->>>>>>> 7f4cf794
 // CHECK:STDOUT:   ],
 // CHECK:STDOUT:   [
 // CHECK:STDOUT:     node+5,
 // CHECK:STDOUT:     node+6,
 // CHECK:STDOUT:     node+7,
-<<<<<<< HEAD
-// CHECK:STDOUT:   ],
-// CHECK:STDOUT:   [
-// CHECK:STDOUT:     node+8,
-// CHECK:STDOUT:     node+9,
-// CHECK:STDOUT:     node+10,
-// CHECK:STDOUT:     node+11,
-// CHECK:STDOUT:     node+12,
-// CHECK:STDOUT:     node+13,
-// CHECK:STDOUT:     node+14,
-// CHECK:STDOUT:   ],
-// CHECK:STDOUT:   [
-// CHECK:STDOUT:     node+11,
-// CHECK:STDOUT:   ],
-// CHECK:STDOUT:   [
-// CHECK:STDOUT:     node+16,
-// CHECK:STDOUT:     node+17,
-=======
 // CHECK:STDOUT:   ],
 // CHECK:STDOUT:   [
 // CHECK:STDOUT:     node+7,
 // CHECK:STDOUT:   ],
 // CHECK:STDOUT:   [
 // CHECK:STDOUT:     node+11,
->>>>>>> 7f4cf794
 // CHECK:STDOUT:   ],
 // CHECK:STDOUT: ]
 // CHECK:STDOUT:
 // CHECK:STDOUT: package {
-// CHECK:STDOUT:   %.loc7 = fn_decl @Ptr
-// CHECK:STDOUT:   %.loc11 = fn_decl @ConstPtr
+// CHECK:STDOUT:   %.loc7_23: type = ptr_type i32
+// CHECK:STDOUT:   %.loc7_1 = fn_decl @Ptr
+// CHECK:STDOUT:   %.loc11_32: type = const_type i32
+// CHECK:STDOUT:   %.loc11_42: type = ptr_type const i32
+// CHECK:STDOUT:   %.loc11_1 = fn_decl @ConstPtr
 // CHECK:STDOUT: }
 // CHECK:STDOUT:
 // CHECK:STDOUT: fn @Ptr(%p: i32*) -> i32* {
 // CHECK:STDOUT: !entry:
-// CHECK:STDOUT:   %.loc7: i32* = value_binding %p
-// CHECK:STDOUT:   return %.loc7
+// CHECK:STDOUT:   return %p
 // CHECK:STDOUT: }
 // CHECK:STDOUT:
 // CHECK:STDOUT: fn @ConstPtr(%p: const i32*) -> const i32* {
 // CHECK:STDOUT: !entry:
-// CHECK:STDOUT:   %.loc11: const i32* = value_binding %p
-// CHECK:STDOUT:   return %.loc11
+// CHECK:STDOUT:   return %p
 // CHECK:STDOUT: }