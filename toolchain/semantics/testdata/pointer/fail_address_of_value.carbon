// Part of the Carbon Language project, under the Apache License v2.0 with LLVM
// Exceptions. See /LICENSE for license information.
// SPDX-License-Identifier: Apache-2.0 WITH LLVM-exception
//
// AUTOUPDATE

fn G() -> i32;

fn H() -> {.a: i32};

fn AddressOfLiteral() {
  // CHECK:STDERR: fail_address_of_value.carbon:[[@LINE+3]]:3: Cannot take the address of non-reference expression.
  // CHECK:STDERR:   &0;
  // CHECK:STDERR:   ^
  &0;
  // CHECK:STDERR: fail_address_of_value.carbon:[[@LINE+3]]:3: Cannot take the address of non-reference expression.
  // CHECK:STDERR:   &true;
  // CHECK:STDERR:   ^
  &true;
  // CHECK:STDERR: fail_address_of_value.carbon:[[@LINE+3]]:3: Cannot take the address of non-reference expression.
  // CHECK:STDERR:   &1.0;
  // CHECK:STDERR:   ^
  &1.0;
  // CHECK:STDERR: fail_address_of_value.carbon:[[@LINE+3]]:3: Cannot take the address of non-reference expression.
  // CHECK:STDERR:   &"Hello";
  // CHECK:STDERR:   ^
  &"Hello";
  // CHECK:STDERR: fail_address_of_value.carbon:[[@LINE+3]]:3: Cannot take the address of non-reference expression.
  // CHECK:STDERR:   &(1, 2);
  // CHECK:STDERR:   ^
  &(1, 2);
  // CHECK:STDERR: fail_address_of_value.carbon:[[@LINE+3]]:3: Cannot take the address of non-reference expression.
  // CHECK:STDERR:   &{.a = 5};
  // CHECK:STDERR:   ^
  &{.a = 5};
}

fn AddressOfOperator() {
  // CHECK:STDERR: fail_address_of_value.carbon:[[@LINE+3]]:3: Cannot take the address of non-reference expression.
  // CHECK:STDERR:   &(1 + 1);
  // CHECK:STDERR:   ^
  &(1 + 1);
  // CHECK:STDERR: fail_address_of_value.carbon:[[@LINE+3]]:3: Cannot take the address of a temporary object.
  // CHECK:STDERR:   &H().a;
  // CHECK:STDERR:   ^
  &H().a;
  // CHECK:STDERR: fail_address_of_value.carbon:[[@LINE+3]]:3: Cannot take the address of non-reference expression.
  // CHECK:STDERR:   &(not true);
  // CHECK:STDERR:   ^
  &(not true);
}

fn AddressOfCall() {
  // CHECK:STDERR: fail_address_of_value.carbon:[[@LINE+3]]:3: Cannot take the address of non-reference expression.
  // CHECK:STDERR:   &G();
  // CHECK:STDERR:   ^
  &G();
}

fn AddressOfType() {
  // CHECK:STDERR: fail_address_of_value.carbon:[[@LINE+3]]:3: Cannot take the address of non-reference expression.
  // CHECK:STDERR:   &i32;
  // CHECK:STDERR:   ^
  &i32;
  // CHECK:STDERR: fail_address_of_value.carbon:[[@LINE+3]]:3: Cannot take the address of non-reference expression.
  // CHECK:STDERR:   &(const i32*);
  // CHECK:STDERR:   ^
  &(const i32*);
}

fn AddressOfTupleElementValue() {
  // CHECK:STDERR: fail_address_of_value.carbon:[[@LINE+3]]:3: Cannot take the address of non-reference expression.
  // CHECK:STDERR:   &((1, 2)[0]);
  // CHECK:STDERR:   ^
  &((1, 2)[0]);
}

// CHECK:STDOUT: cross_reference_irs_size: 1
// CHECK:STDOUT: functions: [
// CHECK:STDOUT:   {name: str0, param_refs: block0, return_type: type0},
// CHECK:STDOUT:   {name: str1, param_refs: block0, return_type: type1},
<<<<<<< HEAD
// CHECK:STDOUT:   {name: str3, param_refs: block0, body: {block5}}},
// CHECK:STDOUT:   {name: str5, param_refs: block0, body: {block9}}},
// CHECK:STDOUT:   {name: str6, param_refs: block0, body: {block10}}},
// CHECK:STDOUT:   {name: str7, param_refs: block0, body: {block11}}},
// CHECK:STDOUT:   {name: str8, param_refs: block0, body: {block12}}},
=======
// CHECK:STDOUT:   {name: str3, param_refs: block0, body: [block3]},
// CHECK:STDOUT:   {name: str5, param_refs: block0, body: [block7]},
// CHECK:STDOUT:   {name: str6, param_refs: block0, body: [block8]},
// CHECK:STDOUT:   {name: str7, param_refs: block0, body: [block9]},
// CHECK:STDOUT:   {name: str8, param_refs: block0, body: [block10]},
>>>>>>> 7f4cf794
// CHECK:STDOUT: ]
// CHECK:STDOUT: integer_literals: [
// CHECK:STDOUT:   0,
// CHECK:STDOUT:   1,
// CHECK:STDOUT:   2,
// CHECK:STDOUT:   5,
// CHECK:STDOUT:   1,
// CHECK:STDOUT:   1,
// CHECK:STDOUT:   1,
// CHECK:STDOUT:   2,
// CHECK:STDOUT:   0,
// CHECK:STDOUT: ]
// CHECK:STDOUT: real_literals: [
// CHECK:STDOUT:   {mantissa: 10, exponent: -1, is_decimal: 1},
// CHECK:STDOUT: ]
// CHECK:STDOUT: strings: [
// CHECK:STDOUT:   G,
// CHECK:STDOUT:   H,
// CHECK:STDOUT:   a,
// CHECK:STDOUT:   AddressOfLiteral,
// CHECK:STDOUT:   Hello,
// CHECK:STDOUT:   AddressOfOperator,
// CHECK:STDOUT:   AddressOfCall,
// CHECK:STDOUT:   AddressOfType,
// CHECK:STDOUT:   AddressOfTupleElementValue,
// CHECK:STDOUT: ]
// CHECK:STDOUT: types: [
// CHECK:STDOUT:   nodeIntegerType,
// CHECK:STDOUT:   node+3,
// CHECK:STDOUT:   node+8,
// CHECK:STDOUT:   nodeBoolType,
// CHECK:STDOUT:   node+11,
// CHECK:STDOUT:   nodeFloatingPointType,
// CHECK:STDOUT:   node+14,
// CHECK:STDOUT:   nodeStringType,
// CHECK:STDOUT:   node+17,
// CHECK:STDOUT:   node+23,
// CHECK:STDOUT:   node+25,
// CHECK:STDOUT:   node+31,
// CHECK:STDOUT:   node+53,
// CHECK:STDOUT:   node+55,
// CHECK:STDOUT: ]
// CHECK:STDOUT: type_blocks: [
// CHECK:STDOUT:   [
// CHECK:STDOUT:     type0,
// CHECK:STDOUT:     type0,
// CHECK:STDOUT:   ],
// CHECK:STDOUT: ]
// CHECK:STDOUT: nodes: [
// CHECK:STDOUT:   {kind: VarStorage, type: type0},
// CHECK:STDOUT:   {kind: FunctionDeclaration, arg0: function0},
// CHECK:STDOUT:   {kind: StructTypeField, arg0: str2, arg1: type0},
// CHECK:STDOUT:   {kind: StructType, arg0: block4, type: typeTypeType},
// CHECK:STDOUT:   {kind: VarStorage, type: type1},
// CHECK:STDOUT:   {kind: FunctionDeclaration, arg0: function1},
// CHECK:STDOUT:   {kind: FunctionDeclaration, arg0: function2},
// CHECK:STDOUT:   {kind: IntegerLiteral, arg0: int0, type: type0},
// CHECK:STDOUT:   {kind: PointerType, arg0: type0, type: typeTypeType},
// CHECK:STDOUT:   {kind: AddressOf, arg0: node+7, type: type2},
// CHECK:STDOUT:   {kind: BoolLiteral, arg0: true, type: type3},
// CHECK:STDOUT:   {kind: PointerType, arg0: type3, type: typeTypeType},
// CHECK:STDOUT:   {kind: AddressOf, arg0: node+10, type: type4},
// CHECK:STDOUT:   {kind: RealLiteral, arg0: real0, type: type5},
// CHECK:STDOUT:   {kind: PointerType, arg0: type5, type: typeTypeType},
// CHECK:STDOUT:   {kind: AddressOf, arg0: node+13, type: type6},
// CHECK:STDOUT:   {kind: StringLiteral, arg0: str4, type: type7},
// CHECK:STDOUT:   {kind: PointerType, arg0: type7, type: typeTypeType},
// CHECK:STDOUT:   {kind: AddressOf, arg0: node+16, type: type8},
// CHECK:STDOUT:   {kind: IntegerLiteral, arg0: int1, type: type0},
// CHECK:STDOUT:   {kind: StubReference, arg0: node+19, type: type0},
// CHECK:STDOUT:   {kind: IntegerLiteral, arg0: int2, type: type0},
// CHECK:STDOUT:   {kind: StubReference, arg0: node+21, type: type0},
// CHECK:STDOUT:   {kind: TupleType, arg0: typeBlock0, type: typeTypeType},
// CHECK:STDOUT:   {kind: TupleValue, arg0: block6, type: type9},
// CHECK:STDOUT:   {kind: PointerType, arg0: type9, type: typeTypeType},
// CHECK:STDOUT:   {kind: AddressOf, arg0: node+24, type: type10},
// CHECK:STDOUT:   {kind: IntegerLiteral, arg0: int3, type: type0},
// CHECK:STDOUT:   {kind: StructTypeField, arg0: str2, arg1: type0},
// CHECK:STDOUT:   {kind: StubReference, arg0: node+27, type: type0},
// CHECK:STDOUT:   {kind: StructValue, arg0: block8, type: type1},
// CHECK:STDOUT:   {kind: PointerType, arg0: type1, type: typeTypeType},
// CHECK:STDOUT:   {kind: AddressOf, arg0: node+30, type: type11},
// CHECK:STDOUT:   {kind: Return},
// CHECK:STDOUT:   {kind: FunctionDeclaration, arg0: function3},
// CHECK:STDOUT:   {kind: IntegerLiteral, arg0: int4, type: type0},
// CHECK:STDOUT:   {kind: IntegerLiteral, arg0: int5, type: type0},
// CHECK:STDOUT:   {kind: BinaryOperatorAdd, arg0: node+35, arg1: node+36, type: type0},
// CHECK:STDOUT:   {kind: AddressOf, arg0: node+37, type: type2},
// CHECK:STDOUT:   {kind: Call, arg0: block0, arg1: function1, type: type1},
// CHECK:STDOUT:   {kind: MaterializeTemporary, type: type1},
// CHECK:STDOUT:   {kind: Assign, arg0: node+40, arg1: node+39},
// CHECK:STDOUT:   {kind: StructAccess, arg0: node+40, arg1: member0, type: type0},
// CHECK:STDOUT:   {kind: AddressOf, arg0: node+42, type: type2},
// CHECK:STDOUT:   {kind: BoolLiteral, arg0: true, type: type3},
// CHECK:STDOUT:   {kind: UnaryOperatorNot, arg0: node+44, type: type3},
// CHECK:STDOUT:   {kind: AddressOf, arg0: node+45, type: type4},
// CHECK:STDOUT:   {kind: Return},
// CHECK:STDOUT:   {kind: FunctionDeclaration, arg0: function4},
// CHECK:STDOUT:   {kind: Call, arg0: block0, arg1: function0, type: type0},
// CHECK:STDOUT:   {kind: AddressOf, arg0: node+49, type: type2},
// CHECK:STDOUT:   {kind: Return},
// CHECK:STDOUT:   {kind: FunctionDeclaration, arg0: function5},
// CHECK:STDOUT:   {kind: PointerType, arg0: typeTypeType, type: typeTypeType},
// CHECK:STDOUT:   {kind: AddressOf, arg0: nodeIntegerType, type: type12},
// CHECK:STDOUT:   {kind: ConstType, arg0: type0, type: typeTypeType},
// CHECK:STDOUT:   {kind: PointerType, arg0: type13, type: typeTypeType},
// CHECK:STDOUT:   {kind: AddressOf, arg0: node+56, type: type12},
// CHECK:STDOUT:   {kind: Return},
// CHECK:STDOUT:   {kind: FunctionDeclaration, arg0: function6},
// CHECK:STDOUT:   {kind: IntegerLiteral, arg0: int6, type: type0},
// CHECK:STDOUT:   {kind: StubReference, arg0: node+60, type: type0},
// CHECK:STDOUT:   {kind: IntegerLiteral, arg0: int7, type: type0},
// CHECK:STDOUT:   {kind: StubReference, arg0: node+62, type: type0},
// CHECK:STDOUT:   {kind: TupleValue, arg0: block13, type: type9},
// CHECK:STDOUT:   {kind: IntegerLiteral, arg0: int8, type: type0},
// CHECK:STDOUT:   {kind: TupleIndex, arg0: node+64, arg1: node+65, type: type0},
// CHECK:STDOUT:   {kind: AddressOf, arg0: node+66, type: type2},
// CHECK:STDOUT:   {kind: Return},
// CHECK:STDOUT: ]
// CHECK:STDOUT: node_blocks: [
// CHECK:STDOUT:   [
// CHECK:STDOUT:   ],
// CHECK:STDOUT:   [
// CHECK:STDOUT:     node+0,
// CHECK:STDOUT:   ],
// CHECK:STDOUT:   [
// CHECK:STDOUT:     node+1,
// CHECK:STDOUT:     node+5,
// CHECK:STDOUT:     node+6,
// CHECK:STDOUT:     node+34,
// CHECK:STDOUT:     node+48,
// CHECK:STDOUT:     node+52,
// CHECK:STDOUT:     node+59,
// CHECK:STDOUT:   ],
// CHECK:STDOUT:   [
// CHECK:STDOUT:     node+2,
// CHECK:STDOUT:     node+3,
// CHECK:STDOUT:     node+4,
// CHECK:STDOUT:   ],
// CHECK:STDOUT:   [
// CHECK:STDOUT:     node+2,
// CHECK:STDOUT:   ],
// CHECK:STDOUT:   [
// CHECK:STDOUT:     node+7,
// CHECK:STDOUT:     node+8,
// CHECK:STDOUT:     node+9,
// CHECK:STDOUT:     node+10,
// CHECK:STDOUT:     node+11,
// CHECK:STDOUT:     node+12,
// CHECK:STDOUT:     node+13,
// CHECK:STDOUT:     node+14,
// CHECK:STDOUT:     node+15,
// CHECK:STDOUT:     node+16,
// CHECK:STDOUT:     node+17,
// CHECK:STDOUT:     node+18,
// CHECK:STDOUT:     node+19,
// CHECK:STDOUT:     node+20,
// CHECK:STDOUT:     node+21,
// CHECK:STDOUT:     node+22,
// CHECK:STDOUT:     node+23,
// CHECK:STDOUT:     node+24,
// CHECK:STDOUT:     node+25,
// CHECK:STDOUT:     node+26,
// CHECK:STDOUT:     node+27,
// CHECK:STDOUT:     node+29,
// CHECK:STDOUT:     node+30,
// CHECK:STDOUT:     node+31,
// CHECK:STDOUT:     node+32,
// CHECK:STDOUT:     node+33,
// CHECK:STDOUT:   ],
// CHECK:STDOUT:   [
// CHECK:STDOUT:     node+20,
// CHECK:STDOUT:     node+22,
// CHECK:STDOUT:   ],
// CHECK:STDOUT:   [
// CHECK:STDOUT:     node+28,
// CHECK:STDOUT:   ],
// CHECK:STDOUT:   [
// CHECK:STDOUT:     node+29,
// CHECK:STDOUT:   ],
// CHECK:STDOUT:   [
// CHECK:STDOUT:     node+35,
// CHECK:STDOUT:     node+36,
// CHECK:STDOUT:     node+37,
// CHECK:STDOUT:     node+38,
// CHECK:STDOUT:     node+39,
// CHECK:STDOUT:     node+40,
// CHECK:STDOUT:     node+41,
// CHECK:STDOUT:     node+42,
// CHECK:STDOUT:     node+43,
// CHECK:STDOUT:     node+44,
// CHECK:STDOUT:     node+45,
// CHECK:STDOUT:     node+46,
// CHECK:STDOUT:     node+47,
// CHECK:STDOUT:   ],
// CHECK:STDOUT:   [
// CHECK:STDOUT:     node+49,
// CHECK:STDOUT:     node+50,
// CHECK:STDOUT:     node+51,
// CHECK:STDOUT:   ],
// CHECK:STDOUT:   [
// CHECK:STDOUT:     node+53,
// CHECK:STDOUT:     node+54,
// CHECK:STDOUT:     node+55,
// CHECK:STDOUT:     node+56,
// CHECK:STDOUT:     node+57,
// CHECK:STDOUT:     node+58,
// CHECK:STDOUT:   ],
// CHECK:STDOUT:   [
// CHECK:STDOUT:     node+60,
// CHECK:STDOUT:     node+61,
// CHECK:STDOUT:     node+62,
// CHECK:STDOUT:     node+63,
// CHECK:STDOUT:     node+64,
// CHECK:STDOUT:     node+65,
// CHECK:STDOUT:     node+66,
// CHECK:STDOUT:     node+67,
// CHECK:STDOUT:     node+68,
// CHECK:STDOUT:   ],
// CHECK:STDOUT:   [
// CHECK:STDOUT:     node+61,
// CHECK:STDOUT:     node+63,
// CHECK:STDOUT:   ],
// CHECK:STDOUT: ]
// CHECK:STDOUT:
// CHECK:STDOUT: package {
// CHECK:STDOUT:   %.loc7 = fn_decl @G
// CHECK:STDOUT:   %.loc9 = fn_decl @H
// CHECK:STDOUT:   %.loc11 = fn_decl @AddressOfLiteral
// CHECK:STDOUT:   %.loc38 = fn_decl @AddressOfOperator
// CHECK:STDOUT:   %.loc53 = fn_decl @AddressOfCall
// CHECK:STDOUT:   %.loc60 = fn_decl @AddressOfType
// CHECK:STDOUT:   %.loc71 = fn_decl @AddressOfTupleElementValue
// CHECK:STDOUT: }
// CHECK:STDOUT:
// CHECK:STDOUT: fn @G() -> i32;
// CHECK:STDOUT:
// CHECK:STDOUT: fn @H() -> {.a: i32};
// CHECK:STDOUT:
// CHECK:STDOUT: fn @AddressOfLiteral() {
// CHECK:STDOUT: !entry:
// CHECK:STDOUT:   %.loc15_4: i32 = int_literal 0
// CHECK:STDOUT:   %.loc15_3.1: type = ptr_type i32
// CHECK:STDOUT:   %.loc15_3.2: i32* = address_of %.loc15_4
// CHECK:STDOUT:   %.loc19_4: bool = bool_literal true
// CHECK:STDOUT:   %.loc19_3.1: type = ptr_type bool
// CHECK:STDOUT:   %.loc19_3.2: bool* = address_of %.loc19_4
// CHECK:STDOUT:   %.loc23_4: f64 = real_literal 10e-1
// CHECK:STDOUT:   %.loc23_3.1: type = ptr_type f64
// CHECK:STDOUT:   %.loc23_3.2: f64* = address_of %.loc23_4
// CHECK:STDOUT:   %.loc27_4: String = string_literal "Hello"
// CHECK:STDOUT:   %.loc27_3.1: type = ptr_type String
// CHECK:STDOUT:   %.loc27_3.2: String* = address_of %.loc27_4
// CHECK:STDOUT:   %.loc31_5.1: i32 = int_literal 1
// CHECK:STDOUT:   %.loc31_5.2: i32 = stub_reference %.loc31_5.1
// CHECK:STDOUT:   %.loc31_8.1: i32 = int_literal 2
// CHECK:STDOUT:   %.loc31_8.2: i32 = stub_reference %.loc31_8.1
// CHECK:STDOUT:   %.loc31_9.1: type = tuple_type (i32, i32)
// CHECK:STDOUT:   %.loc31_9.2: (i32, i32) = tuple_value (%.loc31_5.2, %.loc31_8.2)
// CHECK:STDOUT:   %.loc31_3.1: type = ptr_type (i32, i32)
// CHECK:STDOUT:   %.loc31_3.2: (i32, i32)* = address_of %.loc31_9.2
// CHECK:STDOUT:   %.loc35_10: i32 = int_literal 5
// CHECK:STDOUT:   %.loc35_8: i32 = stub_reference %.loc35_10
// CHECK:STDOUT:   %.loc35_11: {.a: i32} = struct_value (%.loc35_8)
// CHECK:STDOUT:   %.loc35_3.1: type = ptr_type {.a: i32}
// CHECK:STDOUT:   %.loc35_3.2: {.a: i32}* = address_of %.loc35_11
// CHECK:STDOUT:   return
// CHECK:STDOUT: }
// CHECK:STDOUT:
// CHECK:STDOUT: fn @AddressOfOperator() {
// CHECK:STDOUT: !entry:
// CHECK:STDOUT:   %.loc42_5: i32 = int_literal 1
// CHECK:STDOUT:   %.loc42_9: i32 = int_literal 1
// CHECK:STDOUT:   %.loc42_7: i32 = add %.loc42_5, %.loc42_9
// CHECK:STDOUT:   %.loc42_3: i32* = address_of %.loc42_7
// CHECK:STDOUT:   %.loc46_5.1: {.a: i32} = call @H()
// CHECK:STDOUT:   %.loc46_5.2: {.a: i32} = materialize_temporary
// CHECK:STDOUT:   assign %.loc46_5.2, %.loc46_5.1
// CHECK:STDOUT:   %.loc46_7: i32 = struct_access %.loc46_5.2, member0
// CHECK:STDOUT:   %.loc46_3: i32* = address_of %.loc46_7
// CHECK:STDOUT:   %.loc50_9: bool = bool_literal true
// CHECK:STDOUT:   %.loc50_5: bool = not %.loc50_9
// CHECK:STDOUT:   %.loc50_3: bool* = address_of %.loc50_5
// CHECK:STDOUT:   return
// CHECK:STDOUT: }
// CHECK:STDOUT:
// CHECK:STDOUT: fn @AddressOfCall() {
// CHECK:STDOUT: !entry:
// CHECK:STDOUT:   %.loc57_5: i32 = call @G()
// CHECK:STDOUT:   %.loc57_3: i32* = address_of %.loc57_5
// CHECK:STDOUT:   return
// CHECK:STDOUT: }
// CHECK:STDOUT:
// CHECK:STDOUT: fn @AddressOfType() {
// CHECK:STDOUT: !entry:
// CHECK:STDOUT:   %.loc64_3.1: type = ptr_type type
// CHECK:STDOUT:   %.loc64_3.2: type* = address_of i32
// CHECK:STDOUT:   %.loc68_5: type = const_type i32
// CHECK:STDOUT:   %.loc68_14: type = ptr_type const i32
// CHECK:STDOUT:   %.loc68_3: type* = address_of %.loc68_14
// CHECK:STDOUT:   return
// CHECK:STDOUT: }
// CHECK:STDOUT:
// CHECK:STDOUT: fn @AddressOfTupleElementValue() {
// CHECK:STDOUT: !entry:
// CHECK:STDOUT:   %.loc75_6.1: i32 = int_literal 1
// CHECK:STDOUT:   %.loc75_6.2: i32 = stub_reference %.loc75_6.1
// CHECK:STDOUT:   %.loc75_9.1: i32 = int_literal 2
// CHECK:STDOUT:   %.loc75_9.2: i32 = stub_reference %.loc75_9.1
// CHECK:STDOUT:   %.loc75_10: (i32, i32) = tuple_value (%.loc75_6.2, %.loc75_9.2)
// CHECK:STDOUT:   %.loc75_12: i32 = int_literal 0
// CHECK:STDOUT:   %.loc75_13: i32 = tuple_index %.loc75_10, %.loc75_12
// CHECK:STDOUT:   %.loc75_3: i32* = address_of %.loc75_13
// CHECK:STDOUT:   return
// CHECK:STDOUT: }<|MERGE_RESOLUTION|>--- conflicted
+++ resolved
@@ -40,7 +40,7 @@
   // CHECK:STDERR:   &(1 + 1);
   // CHECK:STDERR:   ^
   &(1 + 1);
-  // CHECK:STDERR: fail_address_of_value.carbon:[[@LINE+3]]:3: Cannot take the address of a temporary object.
+  // CHECK:STDERR: fail_address_of_value.carbon:[[@LINE+3]]:3: Cannot take the address of non-reference expression.
   // CHECK:STDERR:   &H().a;
   // CHECK:STDERR:   ^
   &H().a;
@@ -79,19 +79,11 @@
 // CHECK:STDOUT: functions: [
 // CHECK:STDOUT:   {name: str0, param_refs: block0, return_type: type0},
 // CHECK:STDOUT:   {name: str1, param_refs: block0, return_type: type1},
-<<<<<<< HEAD
-// CHECK:STDOUT:   {name: str3, param_refs: block0, body: {block5}}},
-// CHECK:STDOUT:   {name: str5, param_refs: block0, body: {block9}}},
-// CHECK:STDOUT:   {name: str6, param_refs: block0, body: {block10}}},
-// CHECK:STDOUT:   {name: str7, param_refs: block0, body: {block11}}},
-// CHECK:STDOUT:   {name: str8, param_refs: block0, body: {block12}}},
-=======
 // CHECK:STDOUT:   {name: str3, param_refs: block0, body: [block3]},
 // CHECK:STDOUT:   {name: str5, param_refs: block0, body: [block7]},
 // CHECK:STDOUT:   {name: str6, param_refs: block0, body: [block8]},
 // CHECK:STDOUT:   {name: str7, param_refs: block0, body: [block9]},
 // CHECK:STDOUT:   {name: str8, param_refs: block0, body: [block10]},
->>>>>>> 7f4cf794
 // CHECK:STDOUT: ]
 // CHECK:STDOUT: integer_literals: [
 // CHECK:STDOUT:   0,
@@ -120,19 +112,19 @@
 // CHECK:STDOUT: ]
 // CHECK:STDOUT: types: [
 // CHECK:STDOUT:   nodeIntegerType,
-// CHECK:STDOUT:   node+3,
-// CHECK:STDOUT:   node+8,
+// CHECK:STDOUT:   node+2,
+// CHECK:STDOUT:   node+6,
 // CHECK:STDOUT:   nodeBoolType,
-// CHECK:STDOUT:   node+11,
+// CHECK:STDOUT:   node+9,
 // CHECK:STDOUT:   nodeFloatingPointType,
-// CHECK:STDOUT:   node+14,
+// CHECK:STDOUT:   node+12,
 // CHECK:STDOUT:   nodeStringType,
-// CHECK:STDOUT:   node+17,
+// CHECK:STDOUT:   node+15,
+// CHECK:STDOUT:   node+21,
 // CHECK:STDOUT:   node+23,
-// CHECK:STDOUT:   node+25,
-// CHECK:STDOUT:   node+31,
-// CHECK:STDOUT:   node+53,
-// CHECK:STDOUT:   node+55,
+// CHECK:STDOUT:   node+29,
+// CHECK:STDOUT:   node+49,
+// CHECK:STDOUT:   node+51,
 // CHECK:STDOUT: ]
 // CHECK:STDOUT: type_blocks: [
 // CHECK:STDOUT:   [
@@ -141,74 +133,70 @@
 // CHECK:STDOUT:   ],
 // CHECK:STDOUT: ]
 // CHECK:STDOUT: nodes: [
-// CHECK:STDOUT:   {kind: VarStorage, type: type0},
 // CHECK:STDOUT:   {kind: FunctionDeclaration, arg0: function0},
 // CHECK:STDOUT:   {kind: StructTypeField, arg0: str2, arg1: type0},
-// CHECK:STDOUT:   {kind: StructType, arg0: block4, type: typeTypeType},
-// CHECK:STDOUT:   {kind: VarStorage, type: type1},
+// CHECK:STDOUT:   {kind: StructType, arg0: block2, type: typeTypeType},
 // CHECK:STDOUT:   {kind: FunctionDeclaration, arg0: function1},
 // CHECK:STDOUT:   {kind: FunctionDeclaration, arg0: function2},
 // CHECK:STDOUT:   {kind: IntegerLiteral, arg0: int0, type: type0},
 // CHECK:STDOUT:   {kind: PointerType, arg0: type0, type: typeTypeType},
-// CHECK:STDOUT:   {kind: AddressOf, arg0: node+7, type: type2},
+// CHECK:STDOUT:   {kind: AddressOf, arg0: node+5, type: type2},
 // CHECK:STDOUT:   {kind: BoolLiteral, arg0: true, type: type3},
 // CHECK:STDOUT:   {kind: PointerType, arg0: type3, type: typeTypeType},
-// CHECK:STDOUT:   {kind: AddressOf, arg0: node+10, type: type4},
+// CHECK:STDOUT:   {kind: AddressOf, arg0: node+8, type: type4},
 // CHECK:STDOUT:   {kind: RealLiteral, arg0: real0, type: type5},
 // CHECK:STDOUT:   {kind: PointerType, arg0: type5, type: typeTypeType},
-// CHECK:STDOUT:   {kind: AddressOf, arg0: node+13, type: type6},
+// CHECK:STDOUT:   {kind: AddressOf, arg0: node+11, type: type6},
 // CHECK:STDOUT:   {kind: StringLiteral, arg0: str4, type: type7},
 // CHECK:STDOUT:   {kind: PointerType, arg0: type7, type: typeTypeType},
-// CHECK:STDOUT:   {kind: AddressOf, arg0: node+16, type: type8},
+// CHECK:STDOUT:   {kind: AddressOf, arg0: node+14, type: type8},
 // CHECK:STDOUT:   {kind: IntegerLiteral, arg0: int1, type: type0},
+// CHECK:STDOUT:   {kind: StubReference, arg0: node+17, type: type0},
+// CHECK:STDOUT:   {kind: IntegerLiteral, arg0: int2, type: type0},
 // CHECK:STDOUT:   {kind: StubReference, arg0: node+19, type: type0},
-// CHECK:STDOUT:   {kind: IntegerLiteral, arg0: int2, type: type0},
-// CHECK:STDOUT:   {kind: StubReference, arg0: node+21, type: type0},
 // CHECK:STDOUT:   {kind: TupleType, arg0: typeBlock0, type: typeTypeType},
-// CHECK:STDOUT:   {kind: TupleValue, arg0: block6, type: type9},
+// CHECK:STDOUT:   {kind: TupleValue, arg0: block4, type: type9},
 // CHECK:STDOUT:   {kind: PointerType, arg0: type9, type: typeTypeType},
-// CHECK:STDOUT:   {kind: AddressOf, arg0: node+24, type: type10},
+// CHECK:STDOUT:   {kind: AddressOf, arg0: node+22, type: type10},
 // CHECK:STDOUT:   {kind: IntegerLiteral, arg0: int3, type: type0},
 // CHECK:STDOUT:   {kind: StructTypeField, arg0: str2, arg1: type0},
-// CHECK:STDOUT:   {kind: StubReference, arg0: node+27, type: type0},
-// CHECK:STDOUT:   {kind: StructValue, arg0: block8, type: type1},
+// CHECK:STDOUT:   {kind: StubReference, arg0: node+25, type: type0},
+// CHECK:STDOUT:   {kind: StructValue, arg0: block6, type: type1},
 // CHECK:STDOUT:   {kind: PointerType, arg0: type1, type: typeTypeType},
-// CHECK:STDOUT:   {kind: AddressOf, arg0: node+30, type: type11},
+// CHECK:STDOUT:   {kind: AddressOf, arg0: node+28, type: type11},
 // CHECK:STDOUT:   {kind: Return},
 // CHECK:STDOUT:   {kind: FunctionDeclaration, arg0: function3},
 // CHECK:STDOUT:   {kind: IntegerLiteral, arg0: int4, type: type0},
 // CHECK:STDOUT:   {kind: IntegerLiteral, arg0: int5, type: type0},
-// CHECK:STDOUT:   {kind: BinaryOperatorAdd, arg0: node+35, arg1: node+36, type: type0},
-// CHECK:STDOUT:   {kind: AddressOf, arg0: node+37, type: type2},
+// CHECK:STDOUT:   {kind: BinaryOperatorAdd, arg0: node+33, arg1: node+34, type: type0},
+// CHECK:STDOUT:   {kind: AddressOf, arg0: node+35, type: type2},
 // CHECK:STDOUT:   {kind: Call, arg0: block0, arg1: function1, type: type1},
-// CHECK:STDOUT:   {kind: MaterializeTemporary, type: type1},
-// CHECK:STDOUT:   {kind: Assign, arg0: node+40, arg1: node+39},
-// CHECK:STDOUT:   {kind: StructAccess, arg0: node+40, arg1: member0, type: type0},
-// CHECK:STDOUT:   {kind: AddressOf, arg0: node+42, type: type2},
+// CHECK:STDOUT:   {kind: StructAccess, arg0: node+37, arg1: member0, type: type0},
+// CHECK:STDOUT:   {kind: AddressOf, arg0: node+38, type: type2},
 // CHECK:STDOUT:   {kind: BoolLiteral, arg0: true, type: type3},
-// CHECK:STDOUT:   {kind: UnaryOperatorNot, arg0: node+44, type: type3},
-// CHECK:STDOUT:   {kind: AddressOf, arg0: node+45, type: type4},
+// CHECK:STDOUT:   {kind: UnaryOperatorNot, arg0: node+40, type: type3},
+// CHECK:STDOUT:   {kind: AddressOf, arg0: node+41, type: type4},
 // CHECK:STDOUT:   {kind: Return},
 // CHECK:STDOUT:   {kind: FunctionDeclaration, arg0: function4},
 // CHECK:STDOUT:   {kind: Call, arg0: block0, arg1: function0, type: type0},
-// CHECK:STDOUT:   {kind: AddressOf, arg0: node+49, type: type2},
+// CHECK:STDOUT:   {kind: AddressOf, arg0: node+45, type: type2},
 // CHECK:STDOUT:   {kind: Return},
 // CHECK:STDOUT:   {kind: FunctionDeclaration, arg0: function5},
 // CHECK:STDOUT:   {kind: PointerType, arg0: typeTypeType, type: typeTypeType},
 // CHECK:STDOUT:   {kind: AddressOf, arg0: nodeIntegerType, type: type12},
 // CHECK:STDOUT:   {kind: ConstType, arg0: type0, type: typeTypeType},
 // CHECK:STDOUT:   {kind: PointerType, arg0: type13, type: typeTypeType},
-// CHECK:STDOUT:   {kind: AddressOf, arg0: node+56, type: type12},
+// CHECK:STDOUT:   {kind: AddressOf, arg0: node+52, type: type12},
 // CHECK:STDOUT:   {kind: Return},
 // CHECK:STDOUT:   {kind: FunctionDeclaration, arg0: function6},
 // CHECK:STDOUT:   {kind: IntegerLiteral, arg0: int6, type: type0},
-// CHECK:STDOUT:   {kind: StubReference, arg0: node+60, type: type0},
+// CHECK:STDOUT:   {kind: StubReference, arg0: node+56, type: type0},
 // CHECK:STDOUT:   {kind: IntegerLiteral, arg0: int7, type: type0},
-// CHECK:STDOUT:   {kind: StubReference, arg0: node+62, type: type0},
-// CHECK:STDOUT:   {kind: TupleValue, arg0: block13, type: type9},
+// CHECK:STDOUT:   {kind: StubReference, arg0: node+58, type: type0},
+// CHECK:STDOUT:   {kind: TupleValue, arg0: block11, type: type9},
 // CHECK:STDOUT:   {kind: IntegerLiteral, arg0: int8, type: type0},
-// CHECK:STDOUT:   {kind: TupleIndex, arg0: node+64, arg1: node+65, type: type0},
-// CHECK:STDOUT:   {kind: AddressOf, arg0: node+66, type: type2},
+// CHECK:STDOUT:   {kind: TupleIndex, arg0: node+60, arg1: node+61, type: type0},
+// CHECK:STDOUT:   {kind: AddressOf, arg0: node+62, type: type2},
 // CHECK:STDOUT:   {kind: Return},
 // CHECK:STDOUT: ]
 // CHECK:STDOUT: node_blocks: [
@@ -216,25 +204,21 @@
 // CHECK:STDOUT:   ],
 // CHECK:STDOUT:   [
 // CHECK:STDOUT:     node+0,
-// CHECK:STDOUT:   ],
-// CHECK:STDOUT:   [
 // CHECK:STDOUT:     node+1,
-// CHECK:STDOUT:     node+5,
-// CHECK:STDOUT:     node+6,
-// CHECK:STDOUT:     node+34,
-// CHECK:STDOUT:     node+48,
-// CHECK:STDOUT:     node+52,
-// CHECK:STDOUT:     node+59,
-// CHECK:STDOUT:   ],
-// CHECK:STDOUT:   [
 // CHECK:STDOUT:     node+2,
 // CHECK:STDOUT:     node+3,
 // CHECK:STDOUT:     node+4,
-// CHECK:STDOUT:   ],
-// CHECK:STDOUT:   [
-// CHECK:STDOUT:     node+2,
-// CHECK:STDOUT:   ],
-// CHECK:STDOUT:   [
+// CHECK:STDOUT:     node+32,
+// CHECK:STDOUT:     node+44,
+// CHECK:STDOUT:     node+48,
+// CHECK:STDOUT:     node+55,
+// CHECK:STDOUT:   ],
+// CHECK:STDOUT:   [
+// CHECK:STDOUT:     node+1,
+// CHECK:STDOUT:   ],
+// CHECK:STDOUT:   [
+// CHECK:STDOUT:     node+5,
+// CHECK:STDOUT:     node+6,
 // CHECK:STDOUT:     node+7,
 // CHECK:STDOUT:     node+8,
 // CHECK:STDOUT:     node+9,
@@ -254,25 +238,25 @@
 // CHECK:STDOUT:     node+23,
 // CHECK:STDOUT:     node+24,
 // CHECK:STDOUT:     node+25,
-// CHECK:STDOUT:     node+26,
 // CHECK:STDOUT:     node+27,
+// CHECK:STDOUT:     node+28,
 // CHECK:STDOUT:     node+29,
 // CHECK:STDOUT:     node+30,
 // CHECK:STDOUT:     node+31,
-// CHECK:STDOUT:     node+32,
+// CHECK:STDOUT:   ],
+// CHECK:STDOUT:   [
+// CHECK:STDOUT:     node+18,
+// CHECK:STDOUT:     node+20,
+// CHECK:STDOUT:   ],
+// CHECK:STDOUT:   [
+// CHECK:STDOUT:     node+26,
+// CHECK:STDOUT:   ],
+// CHECK:STDOUT:   [
+// CHECK:STDOUT:     node+27,
+// CHECK:STDOUT:   ],
+// CHECK:STDOUT:   [
 // CHECK:STDOUT:     node+33,
-// CHECK:STDOUT:   ],
-// CHECK:STDOUT:   [
-// CHECK:STDOUT:     node+20,
-// CHECK:STDOUT:     node+22,
-// CHECK:STDOUT:   ],
-// CHECK:STDOUT:   [
-// CHECK:STDOUT:     node+28,
-// CHECK:STDOUT:   ],
-// CHECK:STDOUT:   [
-// CHECK:STDOUT:     node+29,
-// CHECK:STDOUT:   ],
-// CHECK:STDOUT:   [
+// CHECK:STDOUT:     node+34,
 // CHECK:STDOUT:     node+35,
 // CHECK:STDOUT:     node+36,
 // CHECK:STDOUT:     node+37,
@@ -282,7 +266,8 @@
 // CHECK:STDOUT:     node+41,
 // CHECK:STDOUT:     node+42,
 // CHECK:STDOUT:     node+43,
-// CHECK:STDOUT:     node+44,
+// CHECK:STDOUT:   ],
+// CHECK:STDOUT:   [
 // CHECK:STDOUT:     node+45,
 // CHECK:STDOUT:     node+46,
 // CHECK:STDOUT:     node+47,
@@ -291,35 +276,31 @@
 // CHECK:STDOUT:     node+49,
 // CHECK:STDOUT:     node+50,
 // CHECK:STDOUT:     node+51,
-// CHECK:STDOUT:   ],
-// CHECK:STDOUT:   [
+// CHECK:STDOUT:     node+52,
 // CHECK:STDOUT:     node+53,
 // CHECK:STDOUT:     node+54,
-// CHECK:STDOUT:     node+55,
+// CHECK:STDOUT:   ],
+// CHECK:STDOUT:   [
 // CHECK:STDOUT:     node+56,
 // CHECK:STDOUT:     node+57,
 // CHECK:STDOUT:     node+58,
-// CHECK:STDOUT:   ],
-// CHECK:STDOUT:   [
+// CHECK:STDOUT:     node+59,
 // CHECK:STDOUT:     node+60,
 // CHECK:STDOUT:     node+61,
 // CHECK:STDOUT:     node+62,
 // CHECK:STDOUT:     node+63,
 // CHECK:STDOUT:     node+64,
-// CHECK:STDOUT:     node+65,
-// CHECK:STDOUT:     node+66,
-// CHECK:STDOUT:     node+67,
-// CHECK:STDOUT:     node+68,
-// CHECK:STDOUT:   ],
-// CHECK:STDOUT:   [
-// CHECK:STDOUT:     node+61,
-// CHECK:STDOUT:     node+63,
+// CHECK:STDOUT:   ],
+// CHECK:STDOUT:   [
+// CHECK:STDOUT:     node+57,
+// CHECK:STDOUT:     node+59,
 // CHECK:STDOUT:   ],
 // CHECK:STDOUT: ]
 // CHECK:STDOUT:
 // CHECK:STDOUT: package {
 // CHECK:STDOUT:   %.loc7 = fn_decl @G
-// CHECK:STDOUT:   %.loc9 = fn_decl @H
+// CHECK:STDOUT:   %.loc9_19: type = struct_type {.a: i32}
+// CHECK:STDOUT:   %.loc9_1 = fn_decl @H
 // CHECK:STDOUT:   %.loc11 = fn_decl @AddressOfLiteral
 // CHECK:STDOUT:   %.loc38 = fn_decl @AddressOfOperator
 // CHECK:STDOUT:   %.loc53 = fn_decl @AddressOfCall
@@ -367,10 +348,8 @@
 // CHECK:STDOUT:   %.loc42_9: i32 = int_literal 1
 // CHECK:STDOUT:   %.loc42_7: i32 = add %.loc42_5, %.loc42_9
 // CHECK:STDOUT:   %.loc42_3: i32* = address_of %.loc42_7
-// CHECK:STDOUT:   %.loc46_5.1: {.a: i32} = call @H()
-// CHECK:STDOUT:   %.loc46_5.2: {.a: i32} = materialize_temporary
-// CHECK:STDOUT:   assign %.loc46_5.2, %.loc46_5.1
-// CHECK:STDOUT:   %.loc46_7: i32 = struct_access %.loc46_5.2, member0
+// CHECK:STDOUT:   %.loc46_5: {.a: i32} = call @H()
+// CHECK:STDOUT:   %.loc46_7: i32 = struct_access %.loc46_5, member0
 // CHECK:STDOUT:   %.loc46_3: i32* = address_of %.loc46_7
 // CHECK:STDOUT:   %.loc50_9: bool = bool_literal true
 // CHECK:STDOUT:   %.loc50_5: bool = not %.loc50_9
