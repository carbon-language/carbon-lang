// Part of the Carbon Language project, under the Apache License v2.0 with LLVM
// Exceptions. See /LICENSE for license information.
// SPDX-License-Identifier: Apache-2.0 WITH LLVM-exception
//
// AUTOUPDATE

fn G() -> i32;

fn H() -> {.a: i32};

fn AddressOfLiteral() {
  // CHECK:STDERR: fail_address_of_value.carbon:[[@LINE+3]]:3: Cannot take the address of non-reference expression.
  // CHECK:STDERR:   &0;
  // CHECK:STDERR:   ^
  &0;
  // CHECK:STDERR: fail_address_of_value.carbon:[[@LINE+3]]:3: Cannot take the address of non-reference expression.
  // CHECK:STDERR:   &true;
  // CHECK:STDERR:   ^
  &true;
  // CHECK:STDERR: fail_address_of_value.carbon:[[@LINE+3]]:3: Cannot take the address of non-reference expression.
  // CHECK:STDERR:   &1.0;
  // CHECK:STDERR:   ^
  &1.0;
  // CHECK:STDERR: fail_address_of_value.carbon:[[@LINE+3]]:3: Cannot take the address of non-reference expression.
  // CHECK:STDERR:   &"Hello";
  // CHECK:STDERR:   ^
  &"Hello";
  // CHECK:STDERR: fail_address_of_value.carbon:[[@LINE+3]]:3: Cannot take the address of non-reference expression.
  // CHECK:STDERR:   &(1, 2);
  // CHECK:STDERR:   ^
  &(1, 2);
  // CHECK:STDERR: fail_address_of_value.carbon:[[@LINE+3]]:3: Cannot take the address of non-reference expression.
  // CHECK:STDERR:   &{.a = 5};
  // CHECK:STDERR:   ^
  &{.a = 5};
}

fn AddressOfOperator() {
  // CHECK:STDERR: fail_address_of_value.carbon:[[@LINE+3]]:3: Cannot take the address of non-reference expression.
  // CHECK:STDERR:   &(1 + 1);
  // CHECK:STDERR:   ^
  &(1 + 1);
  // CHECK:STDERR: fail_address_of_value.carbon:[[@LINE+3]]:3: Cannot take the address of a temporary object.
  // CHECK:STDERR:   &H().a;
  // CHECK:STDERR:   ^
  &H().a;
  // CHECK:STDERR: fail_address_of_value.carbon:[[@LINE+3]]:3: Cannot take the address of non-reference expression.
  // CHECK:STDERR:   &(not true);
  // CHECK:STDERR:   ^
  &(not true);
}

fn AddressOfCall() {
  // CHECK:STDERR: fail_address_of_value.carbon:[[@LINE+3]]:3: Cannot take the address of non-reference expression.
  // CHECK:STDERR:   &G();
  // CHECK:STDERR:   ^
  &G();
}

fn AddressOfType() {
  // CHECK:STDERR: fail_address_of_value.carbon:[[@LINE+3]]:3: Cannot take the address of non-reference expression.
  // CHECK:STDERR:   &i32;
  // CHECK:STDERR:   ^
  &i32;
  // CHECK:STDERR: fail_address_of_value.carbon:[[@LINE+3]]:3: Cannot take the address of non-reference expression.
  // CHECK:STDERR:   &(const i32*);
  // CHECK:STDERR:   ^
  &(const i32*);
}

fn AddressOfTupleElementValue() {
  // CHECK:STDERR: fail_address_of_value.carbon:[[@LINE+3]]:3: Cannot take the address of non-reference expression.
  // CHECK:STDERR:   &((1, 2)[0]);
  // CHECK:STDERR:   ^
  &((1, 2)[0]);
}

fn AddressOfParameter(param: i32) {
  // CHECK:STDERR: fail_address_of_value.carbon:[[@LINE+3]]:26: Cannot take the address of non-reference expression.
  // CHECK:STDERR:   var param_addr: i32* = &param;
  // CHECK:STDERR:                          ^
  var param_addr: i32* = &param;
}

// CHECK:STDOUT: cross_reference_irs_size: 1
// CHECK:STDOUT: functions: [
// CHECK:STDOUT:   {name: str0, param_refs: block0, return_type: type0},
// CHECK:STDOUT:   {name: str2, param_refs: block0, return_type: type1},
// CHECK:STDOUT:   {name: str4, param_refs: block0, body: [block5]},
// CHECK:STDOUT:   {name: str6, param_refs: block0, body: [block9]},
// CHECK:STDOUT:   {name: str7, param_refs: block0, body: [block10]},
// CHECK:STDOUT:   {name: str8, param_refs: block0, body: [block11]},
// CHECK:STDOUT:   {name: str9, param_refs: block0, body: [block12]},
// CHECK:STDOUT:   {name: str10, param_refs: block15, body: [block16]},
// CHECK:STDOUT: ]
// CHECK:STDOUT: integer_literals: [
// CHECK:STDOUT:   0,
// CHECK:STDOUT:   1,
// CHECK:STDOUT:   2,
// CHECK:STDOUT:   5,
// CHECK:STDOUT:   1,
// CHECK:STDOUT:   1,
// CHECK:STDOUT:   1,
// CHECK:STDOUT:   2,
// CHECK:STDOUT:   0,
// CHECK:STDOUT: ]
// CHECK:STDOUT: real_literals: [
// CHECK:STDOUT:   {mantissa: 10, exponent: -1, is_decimal: 1},
// CHECK:STDOUT: ]
// CHECK:STDOUT: strings: [
// CHECK:STDOUT:   G,
// CHECK:STDOUT:   return,
// CHECK:STDOUT:   H,
// CHECK:STDOUT:   a,
// CHECK:STDOUT:   AddressOfLiteral,
// CHECK:STDOUT:   Hello,
// CHECK:STDOUT:   AddressOfOperator,
// CHECK:STDOUT:   AddressOfCall,
// CHECK:STDOUT:   AddressOfType,
// CHECK:STDOUT:   AddressOfTupleElementValue,
// CHECK:STDOUT:   AddressOfParameter,
// CHECK:STDOUT:   param,
// CHECK:STDOUT:   param_addr,
// CHECK:STDOUT: ]
// CHECK:STDOUT: types: [
// CHECK:STDOUT:   nodeIntegerType,
// CHECK:STDOUT:   node+3,
// CHECK:STDOUT:   node+8,
// CHECK:STDOUT:   nodeBoolType,
// CHECK:STDOUT:   node+11,
// CHECK:STDOUT:   nodeFloatingPointType,
// CHECK:STDOUT:   node+14,
// CHECK:STDOUT:   nodeStringType,
// CHECK:STDOUT:   node+17,
// CHECK:STDOUT:   node+23,
// CHECK:STDOUT:   node+25,
// CHECK:STDOUT:   node+31,
// CHECK:STDOUT:   node+53,
// CHECK:STDOUT:   node+55,
// CHECK:STDOUT: ]
// CHECK:STDOUT: type_blocks: [
// CHECK:STDOUT:   [
// CHECK:STDOUT:     type0,
// CHECK:STDOUT:     type0,
// CHECK:STDOUT:   ],
// CHECK:STDOUT: ]
// CHECK:STDOUT: nodes: [
// CHECK:STDOUT:   {kind: VarStorage, arg0: str1, type: type0},
// CHECK:STDOUT:   {kind: FunctionDeclaration, arg0: function0},
// CHECK:STDOUT:   {kind: StructTypeField, arg0: str3, arg1: type0},
// CHECK:STDOUT:   {kind: StructType, arg0: block4, type: typeTypeType},
// CHECK:STDOUT:   {kind: VarStorage, arg0: str1, type: type1},
// CHECK:STDOUT:   {kind: FunctionDeclaration, arg0: function1},
// CHECK:STDOUT:   {kind: FunctionDeclaration, arg0: function2},
// CHECK:STDOUT:   {kind: IntegerLiteral, arg0: int0, type: type0},
// CHECK:STDOUT:   {kind: PointerType, arg0: type0, type: typeTypeType},
// CHECK:STDOUT:   {kind: AddressOf, arg0: node+7, type: type2},
// CHECK:STDOUT:   {kind: BoolLiteral, arg0: true, type: type3},
// CHECK:STDOUT:   {kind: PointerType, arg0: type3, type: typeTypeType},
// CHECK:STDOUT:   {kind: AddressOf, arg0: node+10, type: type4},
// CHECK:STDOUT:   {kind: RealLiteral, arg0: real0, type: type5},
// CHECK:STDOUT:   {kind: PointerType, arg0: type5, type: typeTypeType},
// CHECK:STDOUT:   {kind: AddressOf, arg0: node+13, type: type6},
// CHECK:STDOUT:   {kind: StringLiteral, arg0: str5, type: type7},
// CHECK:STDOUT:   {kind: PointerType, arg0: type7, type: typeTypeType},
// CHECK:STDOUT:   {kind: AddressOf, arg0: node+16, type: type8},
// CHECK:STDOUT:   {kind: IntegerLiteral, arg0: int1, type: type0},
// CHECK:STDOUT:   {kind: StubReference, arg0: node+19, type: type0},
// CHECK:STDOUT:   {kind: IntegerLiteral, arg0: int2, type: type0},
// CHECK:STDOUT:   {kind: StubReference, arg0: node+21, type: type0},
// CHECK:STDOUT:   {kind: TupleType, arg0: typeBlock0, type: typeTypeType},
// CHECK:STDOUT:   {kind: TupleValue, arg0: block6, type: type9},
// CHECK:STDOUT:   {kind: PointerType, arg0: type9, type: typeTypeType},
// CHECK:STDOUT:   {kind: AddressOf, arg0: node+24, type: type10},
// CHECK:STDOUT:   {kind: IntegerLiteral, arg0: int3, type: type0},
// CHECK:STDOUT:   {kind: StructTypeField, arg0: str3, arg1: type0},
// CHECK:STDOUT:   {kind: StubReference, arg0: node+27, type: type0},
// CHECK:STDOUT:   {kind: StructValue, arg0: block8, type: type1},
// CHECK:STDOUT:   {kind: PointerType, arg0: type1, type: typeTypeType},
// CHECK:STDOUT:   {kind: AddressOf, arg0: node+30, type: type11},
// CHECK:STDOUT:   {kind: Return},
// CHECK:STDOUT:   {kind: FunctionDeclaration, arg0: function3},
// CHECK:STDOUT:   {kind: IntegerLiteral, arg0: int4, type: type0},
// CHECK:STDOUT:   {kind: IntegerLiteral, arg0: int5, type: type0},
// CHECK:STDOUT:   {kind: BinaryOperatorAdd, arg0: node+35, arg1: node+36, type: type0},
// CHECK:STDOUT:   {kind: AddressOf, arg0: node+37, type: type2},
// CHECK:STDOUT:   {kind: Call, arg0: block0, arg1: function1, type: type1},
// CHECK:STDOUT:   {kind: TemporaryStorage, type: type1},
// CHECK:STDOUT:   {kind: Temporary, arg0: node+40, arg1: node+39, type: type1},
// CHECK:STDOUT:   {kind: StructAccess, arg0: node+41, arg1: member0, type: type0},
// CHECK:STDOUT:   {kind: AddressOf, arg0: node+42, type: type2},
// CHECK:STDOUT:   {kind: BoolLiteral, arg0: true, type: type3},
// CHECK:STDOUT:   {kind: UnaryOperatorNot, arg0: node+44, type: type3},
// CHECK:STDOUT:   {kind: AddressOf, arg0: node+45, type: type4},
// CHECK:STDOUT:   {kind: Return},
// CHECK:STDOUT:   {kind: FunctionDeclaration, arg0: function4},
// CHECK:STDOUT:   {kind: Call, arg0: block0, arg1: function0, type: type0},
// CHECK:STDOUT:   {kind: AddressOf, arg0: node+49, type: type2},
// CHECK:STDOUT:   {kind: Return},
// CHECK:STDOUT:   {kind: FunctionDeclaration, arg0: function5},
// CHECK:STDOUT:   {kind: PointerType, arg0: typeTypeType, type: typeTypeType},
// CHECK:STDOUT:   {kind: AddressOf, arg0: nodeIntegerType, type: type12},
// CHECK:STDOUT:   {kind: ConstType, arg0: type0, type: typeTypeType},
// CHECK:STDOUT:   {kind: PointerType, arg0: type13, type: typeTypeType},
// CHECK:STDOUT:   {kind: AddressOf, arg0: node+56, type: type12},
// CHECK:STDOUT:   {kind: Return},
// CHECK:STDOUT:   {kind: FunctionDeclaration, arg0: function6},
// CHECK:STDOUT:   {kind: IntegerLiteral, arg0: int6, type: type0},
// CHECK:STDOUT:   {kind: StubReference, arg0: node+60, type: type0},
// CHECK:STDOUT:   {kind: IntegerLiteral, arg0: int7, type: type0},
// CHECK:STDOUT:   {kind: StubReference, arg0: node+62, type: type0},
// CHECK:STDOUT:   {kind: TupleValue, arg0: block13, type: type9},
// CHECK:STDOUT:   {kind: IntegerLiteral, arg0: int8, type: type0},
// CHECK:STDOUT:   {kind: TupleIndex, arg0: node+64, arg1: node+65, type: type0},
// CHECK:STDOUT:   {kind: AddressOf, arg0: node+66, type: type2},
// CHECK:STDOUT:   {kind: Return},
// CHECK:STDOUT:   {kind: Parameter, arg0: str11, type: type0},
// CHECK:STDOUT:   {kind: FunctionDeclaration, arg0: function7},
// CHECK:STDOUT:   {kind: PointerType, arg0: type0, type: typeTypeType},
// CHECK:STDOUT:   {kind: VarStorage, arg0: str12, type: type2},
// CHECK:STDOUT:   {kind: AddressOf, arg0: node+69, type: type2},
// CHECK:STDOUT:   {kind: Assign, arg0: node+72, arg1: node+73},
// CHECK:STDOUT:   {kind: Return},
// CHECK:STDOUT: ]
// CHECK:STDOUT: node_blocks: [
// CHECK:STDOUT:   [
// CHECK:STDOUT:   ],
// CHECK:STDOUT:   [
// CHECK:STDOUT:     node+0,
// CHECK:STDOUT:   ],
// CHECK:STDOUT:   [
// CHECK:STDOUT:     node+1,
// CHECK:STDOUT:     node+5,
// CHECK:STDOUT:     node+6,
// CHECK:STDOUT:     node+34,
// CHECK:STDOUT:     node+48,
// CHECK:STDOUT:     node+52,
// CHECK:STDOUT:     node+59,
// CHECK:STDOUT:     node+70,
// CHECK:STDOUT:   ],
// CHECK:STDOUT:   [
// CHECK:STDOUT:     node+2,
// CHECK:STDOUT:     node+3,
// CHECK:STDOUT:     node+4,
// CHECK:STDOUT:   ],
// CHECK:STDOUT:   [
// CHECK:STDOUT:     node+2,
// CHECK:STDOUT:   ],
// CHECK:STDOUT:   [
// CHECK:STDOUT:     node+7,
// CHECK:STDOUT:     node+8,
// CHECK:STDOUT:     node+9,
// CHECK:STDOUT:     node+10,
// CHECK:STDOUT:     node+11,
// CHECK:STDOUT:     node+12,
// CHECK:STDOUT:     node+13,
// CHECK:STDOUT:     node+14,
// CHECK:STDOUT:     node+15,
// CHECK:STDOUT:     node+16,
// CHECK:STDOUT:     node+17,
// CHECK:STDOUT:     node+18,
// CHECK:STDOUT:     node+19,
// CHECK:STDOUT:     node+20,
// CHECK:STDOUT:     node+21,
// CHECK:STDOUT:     node+22,
// CHECK:STDOUT:     node+23,
// CHECK:STDOUT:     node+24,
// CHECK:STDOUT:     node+25,
// CHECK:STDOUT:     node+26,
// CHECK:STDOUT:     node+27,
// CHECK:STDOUT:     node+29,
// CHECK:STDOUT:     node+30,
// CHECK:STDOUT:     node+31,
// CHECK:STDOUT:     node+32,
// CHECK:STDOUT:     node+33,
// CHECK:STDOUT:   ],
// CHECK:STDOUT:   [
// CHECK:STDOUT:     node+20,
// CHECK:STDOUT:     node+22,
// CHECK:STDOUT:   ],
// CHECK:STDOUT:   [
// CHECK:STDOUT:     node+28,
// CHECK:STDOUT:   ],
// CHECK:STDOUT:   [
// CHECK:STDOUT:     node+29,
// CHECK:STDOUT:   ],
// CHECK:STDOUT:   [
// CHECK:STDOUT:     node+35,
// CHECK:STDOUT:     node+36,
// CHECK:STDOUT:     node+37,
// CHECK:STDOUT:     node+38,
// CHECK:STDOUT:     node+39,
// CHECK:STDOUT:     node+40,
// CHECK:STDOUT:     node+41,
// CHECK:STDOUT:     node+42,
// CHECK:STDOUT:     node+43,
// CHECK:STDOUT:     node+44,
// CHECK:STDOUT:     node+45,
// CHECK:STDOUT:     node+46,
// CHECK:STDOUT:     node+47,
// CHECK:STDOUT:   ],
// CHECK:STDOUT:   [
// CHECK:STDOUT:     node+49,
// CHECK:STDOUT:     node+50,
// CHECK:STDOUT:     node+51,
// CHECK:STDOUT:   ],
// CHECK:STDOUT:   [
// CHECK:STDOUT:     node+53,
// CHECK:STDOUT:     node+54,
// CHECK:STDOUT:     node+55,
// CHECK:STDOUT:     node+56,
// CHECK:STDOUT:     node+57,
// CHECK:STDOUT:     node+58,
// CHECK:STDOUT:   ],
// CHECK:STDOUT:   [
// CHECK:STDOUT:     node+60,
// CHECK:STDOUT:     node+61,
// CHECK:STDOUT:     node+62,
// CHECK:STDOUT:     node+63,
// CHECK:STDOUT:     node+64,
// CHECK:STDOUT:     node+65,
// CHECK:STDOUT:     node+66,
// CHECK:STDOUT:     node+67,
// CHECK:STDOUT:     node+68,
// CHECK:STDOUT:   ],
// CHECK:STDOUT:   [
// CHECK:STDOUT:     node+61,
// CHECK:STDOUT:     node+63,
// CHECK:STDOUT:   ],
// CHECK:STDOUT:   [
// CHECK:STDOUT:     node+69,
// CHECK:STDOUT:   ],
// CHECK:STDOUT:   [
// CHECK:STDOUT:     node+69,
// CHECK:STDOUT:   ],
// CHECK:STDOUT:   [
// CHECK:STDOUT:     node+71,
// CHECK:STDOUT:     node+72,
// CHECK:STDOUT:     node+73,
// CHECK:STDOUT:     node+74,
// CHECK:STDOUT:     node+75,
// CHECK:STDOUT:   ],
// CHECK:STDOUT: ]
// CHECK:STDOUT:
// CHECK:STDOUT: package {
// CHECK:STDOUT:   %.loc7 = fn_decl @G
// CHECK:STDOUT:   %.loc9 = fn_decl @H
// CHECK:STDOUT:   %.loc11 = fn_decl @AddressOfLiteral
// CHECK:STDOUT:   %.loc38 = fn_decl @AddressOfOperator
// CHECK:STDOUT:   %.loc53 = fn_decl @AddressOfCall
// CHECK:STDOUT:   %.loc60 = fn_decl @AddressOfType
// CHECK:STDOUT:   %.loc71 = fn_decl @AddressOfTupleElementValue
// CHECK:STDOUT:   %.loc78 = fn_decl @AddressOfParameter
// CHECK:STDOUT: }
// CHECK:STDOUT:
// CHECK:STDOUT: fn @G() -> i32;
// CHECK:STDOUT:
// CHECK:STDOUT: fn @H() -> {.a: i32};
// CHECK:STDOUT:
// CHECK:STDOUT: fn @AddressOfLiteral() {
// CHECK:STDOUT: !entry:
// CHECK:STDOUT:   %.loc15_4: i32 = int_literal 0
// CHECK:STDOUT:   %.loc15_3.1: type = ptr_type i32
// CHECK:STDOUT:   %.loc15_3.2: i32* = address_of %.loc15_4
// CHECK:STDOUT:   %.loc19_4: bool = bool_literal true
// CHECK:STDOUT:   %.loc19_3.1: type = ptr_type bool
// CHECK:STDOUT:   %.loc19_3.2: bool* = address_of %.loc19_4
// CHECK:STDOUT:   %.loc23_4: f64 = real_literal 10e-1
// CHECK:STDOUT:   %.loc23_3.1: type = ptr_type f64
// CHECK:STDOUT:   %.loc23_3.2: f64* = address_of %.loc23_4
// CHECK:STDOUT:   %.loc27_4: String = string_literal "Hello"
// CHECK:STDOUT:   %.loc27_3.1: type = ptr_type String
// CHECK:STDOUT:   %.loc27_3.2: String* = address_of %.loc27_4
// CHECK:STDOUT:   %.loc31_5.1: i32 = int_literal 1
// CHECK:STDOUT:   %.loc31_5.2: i32 = stub_reference %.loc31_5.1
// CHECK:STDOUT:   %.loc31_8.1: i32 = int_literal 2
// CHECK:STDOUT:   %.loc31_8.2: i32 = stub_reference %.loc31_8.1
// CHECK:STDOUT:   %.loc31_9.1: type = tuple_type (i32, i32)
// CHECK:STDOUT:   %.loc31_9.2: (i32, i32) = tuple_value (%.loc31_5.2, %.loc31_8.2)
// CHECK:STDOUT:   %.loc31_3.1: type = ptr_type (i32, i32)
// CHECK:STDOUT:   %.loc31_3.2: (i32, i32)* = address_of %.loc31_9.2
// CHECK:STDOUT:   %.loc35_10: i32 = int_literal 5
// CHECK:STDOUT:   %.loc35_8: i32 = stub_reference %.loc35_10
// CHECK:STDOUT:   %.loc35_11: {.a: i32} = struct_value (%.loc35_8)
// CHECK:STDOUT:   %.loc35_3.1: type = ptr_type {.a: i32}
// CHECK:STDOUT:   %.loc35_3.2: {.a: i32}* = address_of %.loc35_11
// CHECK:STDOUT:   return
// CHECK:STDOUT: }
// CHECK:STDOUT:
// CHECK:STDOUT: fn @AddressOfOperator() {
// CHECK:STDOUT: !entry:
// CHECK:STDOUT:   %.loc42_5: i32 = int_literal 1
// CHECK:STDOUT:   %.loc42_9: i32 = int_literal 1
// CHECK:STDOUT:   %.loc42_7: i32 = add %.loc42_5, %.loc42_9
// CHECK:STDOUT:   %.loc42_3: i32* = address_of %.loc42_7
<<<<<<< HEAD
// CHECK:STDOUT:   %.loc46_5.1: init {.a: i32} = call @H()
// CHECK:STDOUT:   %.loc46_5.2: ref {.a: i32} = materialize_temporary
// CHECK:STDOUT:   assign %.loc46_5.2, %.loc46_5.1
// CHECK:STDOUT:   %.loc46_7: ref i32 = struct_access %.loc46_5.2, member0
=======
// CHECK:STDOUT:   %.loc46_5.1: {.a: i32} = call @H()
// CHECK:STDOUT:   %.loc46_5.2: {.a: i32} = temporary_storage
// CHECK:STDOUT:   %.loc46_5.3: {.a: i32} = temporary %.loc46_5.2, %.loc46_5.1
// CHECK:STDOUT:   %.loc46_7: i32 = struct_access %.loc46_5.3, member0
>>>>>>> e41a1653
// CHECK:STDOUT:   %.loc46_3: i32* = address_of %.loc46_7
// CHECK:STDOUT:   %.loc50_9: bool = bool_literal true
// CHECK:STDOUT:   %.loc50_5: bool = not %.loc50_9
// CHECK:STDOUT:   %.loc50_3: bool* = address_of %.loc50_5
// CHECK:STDOUT:   return
// CHECK:STDOUT: }
// CHECK:STDOUT:
// CHECK:STDOUT: fn @AddressOfCall() {
// CHECK:STDOUT: !entry:
// CHECK:STDOUT:   %.loc57_5: init i32 = call @G()
// CHECK:STDOUT:   %.loc57_3: i32* = address_of %.loc57_5
// CHECK:STDOUT:   return
// CHECK:STDOUT: }
// CHECK:STDOUT:
// CHECK:STDOUT: fn @AddressOfType() {
// CHECK:STDOUT: !entry:
// CHECK:STDOUT:   %.loc64_3.1: type = ptr_type type
// CHECK:STDOUT:   %.loc64_3.2: type* = address_of i32
// CHECK:STDOUT:   %.loc68_5: type = const_type i32
// CHECK:STDOUT:   %.loc68_14: type = ptr_type const i32
// CHECK:STDOUT:   %.loc68_3: type* = address_of %.loc68_14
// CHECK:STDOUT:   return
// CHECK:STDOUT: }
// CHECK:STDOUT:
// CHECK:STDOUT: fn @AddressOfTupleElementValue() {
// CHECK:STDOUT: !entry:
// CHECK:STDOUT:   %.loc75_6.1: i32 = int_literal 1
// CHECK:STDOUT:   %.loc75_6.2: i32 = stub_reference %.loc75_6.1
// CHECK:STDOUT:   %.loc75_9.1: i32 = int_literal 2
// CHECK:STDOUT:   %.loc75_9.2: i32 = stub_reference %.loc75_9.1
// CHECK:STDOUT:   %.loc75_10: (i32, i32) = tuple_value (%.loc75_6.2, %.loc75_9.2)
// CHECK:STDOUT:   %.loc75_12: i32 = int_literal 0
// CHECK:STDOUT:   %.loc75_13: i32 = tuple_index %.loc75_10, %.loc75_12
// CHECK:STDOUT:   %.loc75_3: i32* = address_of %.loc75_13
// CHECK:STDOUT:   return
// CHECK:STDOUT: }
// CHECK:STDOUT:
// CHECK:STDOUT: fn @AddressOfParameter(%param: i32) {
// CHECK:STDOUT: !entry:
// CHECK:STDOUT:   %.loc82_22: type = ptr_type i32
// CHECK:STDOUT:   %param_addr: ref i32* = var "param_addr"
// CHECK:STDOUT:   %.loc82_26: i32* = address_of %param
// CHECK:STDOUT:   assign %param_addr, %.loc82_26
// CHECK:STDOUT:   return
// CHECK:STDOUT: }<|MERGE_RESOLUTION|>--- conflicted
+++ resolved
@@ -393,17 +393,10 @@
 // CHECK:STDOUT:   %.loc42_9: i32 = int_literal 1
 // CHECK:STDOUT:   %.loc42_7: i32 = add %.loc42_5, %.loc42_9
 // CHECK:STDOUT:   %.loc42_3: i32* = address_of %.loc42_7
-<<<<<<< HEAD
-// CHECK:STDOUT:   %.loc46_5.1: init {.a: i32} = call @H()
-// CHECK:STDOUT:   %.loc46_5.2: ref {.a: i32} = materialize_temporary
-// CHECK:STDOUT:   assign %.loc46_5.2, %.loc46_5.1
-// CHECK:STDOUT:   %.loc46_7: ref i32 = struct_access %.loc46_5.2, member0
-=======
 // CHECK:STDOUT:   %.loc46_5.1: {.a: i32} = call @H()
 // CHECK:STDOUT:   %.loc46_5.2: {.a: i32} = temporary_storage
 // CHECK:STDOUT:   %.loc46_5.3: {.a: i32} = temporary %.loc46_5.2, %.loc46_5.1
 // CHECK:STDOUT:   %.loc46_7: i32 = struct_access %.loc46_5.3, member0
->>>>>>> e41a1653
 // CHECK:STDOUT:   %.loc46_3: i32* = address_of %.loc46_7
 // CHECK:STDOUT:   %.loc50_9: bool = bool_literal true
 // CHECK:STDOUT:   %.loc50_5: bool = not %.loc50_9
@@ -413,7 +406,7 @@
 // CHECK:STDOUT:
 // CHECK:STDOUT: fn @AddressOfCall() {
 // CHECK:STDOUT: !entry:
-// CHECK:STDOUT:   %.loc57_5: init i32 = call @G()
+// CHECK:STDOUT:   %.loc57_5: i32 = call @G()
 // CHECK:STDOUT:   %.loc57_3: i32* = address_of %.loc57_5
 // CHECK:STDOUT:   return
 // CHECK:STDOUT: }
@@ -444,7 +437,7 @@
 // CHECK:STDOUT: fn @AddressOfParameter(%param: i32) {
 // CHECK:STDOUT: !entry:
 // CHECK:STDOUT:   %.loc82_22: type = ptr_type i32
-// CHECK:STDOUT:   %param_addr: ref i32* = var "param_addr"
+// CHECK:STDOUT:   %param_addr: i32* = var "param_addr"
 // CHECK:STDOUT:   %.loc82_26: i32* = address_of %param
 // CHECK:STDOUT:   assign %param_addr, %.loc82_26
 // CHECK:STDOUT:   return
