// Part of the Carbon Language project, under the Apache License v2.0 with LLVM
// Exceptions. See /LICENSE for license information.
// SPDX-License-Identifier: Apache-2.0 WITH LLVM-exception
//
// AUTOUPDATE

// TODO: The `const` in the return type should not be necessary.
fn F(p: const (const (const i32*)*)) -> const i32 {
  return **p;
}

// CHECK:STDOUT: cross_reference_irs_size: 1
// CHECK:STDOUT: functions: [
// CHECK:STDOUT:   {name: str0, param_refs: block2, return_type: type1, body: [block4]},
// CHECK:STDOUT: ]
// CHECK:STDOUT: integer_literals: [
// CHECK:STDOUT: ]
// CHECK:STDOUT: real_literals: [
// CHECK:STDOUT: ]
// CHECK:STDOUT: strings: [
// CHECK:STDOUT:   F,
// CHECK:STDOUT:   p,
// CHECK:STDOUT: ]
// CHECK:STDOUT: types: [
// CHECK:STDOUT:   nodeIntegerType,
// CHECK:STDOUT:   node+0,
// CHECK:STDOUT:   node+1,
// CHECK:STDOUT:   node+2,
// CHECK:STDOUT:   node+3,
// CHECK:STDOUT:   node+4,
// CHECK:STDOUT: ]
// CHECK:STDOUT: type_blocks: [
// CHECK:STDOUT: ]
// CHECK:STDOUT: nodes: [
// CHECK:STDOUT:   {kind: ConstType, arg0: type0, type: typeTypeType},
// CHECK:STDOUT:   {kind: PointerType, arg0: type1, type: typeTypeType},
// CHECK:STDOUT:   {kind: ConstType, arg0: type2, type: typeTypeType},
// CHECK:STDOUT:   {kind: PointerType, arg0: type3, type: typeTypeType},
// CHECK:STDOUT:   {kind: ConstType, arg0: type4, type: typeTypeType},
// CHECK:STDOUT:   {kind: VarStorage, arg0: str1, type: type5},
// CHECK:STDOUT:   {kind: ConstType, arg0: type0, type: typeTypeType},
// CHECK:STDOUT:   {kind: VarStorage, type: type1},
// CHECK:STDOUT:   {kind: FunctionDeclaration, arg0: function0},
<<<<<<< HEAD
// CHECK:STDOUT:   {kind: ValueBinding, arg0: node+5, type: type5},
// CHECK:STDOUT:   {kind: Dereference, arg0: node+10, type: type3},
// CHECK:STDOUT:   {kind: ValueBinding, arg0: node+11, type: type3},
// CHECK:STDOUT:   {kind: Dereference, arg0: node+12, type: type1},
// CHECK:STDOUT:   {kind: ValueBinding, arg0: node+13, type: type1},
// CHECK:STDOUT:   {kind: ReturnExpression, arg0: node+14},
=======
// CHECK:STDOUT:   {kind: Dereference, arg0: node+5, type: type3},
// CHECK:STDOUT:   {kind: Dereference, arg0: node+8, type: type1},
// CHECK:STDOUT:   {kind: ReturnExpression, arg0: node+9},
>>>>>>> 7f4cf794
// CHECK:STDOUT: ]
// CHECK:STDOUT: node_blocks: [
// CHECK:STDOUT:   [
// CHECK:STDOUT:   ],
// CHECK:STDOUT:   [
// CHECK:STDOUT:     node+0,
// CHECK:STDOUT:     node+1,
// CHECK:STDOUT:     node+2,
// CHECK:STDOUT:     node+3,
// CHECK:STDOUT:     node+4,
// CHECK:STDOUT:     node+5,
<<<<<<< HEAD
// CHECK:STDOUT:     node+6,
// CHECK:STDOUT:     node+7,
// CHECK:STDOUT:     node+8,
=======
>>>>>>> 7f4cf794
// CHECK:STDOUT:   ],
// CHECK:STDOUT:   [
// CHECK:STDOUT:     node+5,
// CHECK:STDOUT:   ],
// CHECK:STDOUT:   [
<<<<<<< HEAD
// CHECK:STDOUT:     node+9,
// CHECK:STDOUT:   ],
// CHECK:STDOUT:   [
// CHECK:STDOUT:     node+10,
// CHECK:STDOUT:     node+11,
// CHECK:STDOUT:     node+12,
// CHECK:STDOUT:     node+13,
// CHECK:STDOUT:     node+14,
// CHECK:STDOUT:     node+15,
=======
// CHECK:STDOUT:     node+6,
// CHECK:STDOUT:     node+7,
// CHECK:STDOUT:   ],
// CHECK:STDOUT:   [
// CHECK:STDOUT:     node+8,
// CHECK:STDOUT:     node+9,
// CHECK:STDOUT:     node+10,
>>>>>>> 7f4cf794
// CHECK:STDOUT:   ],
// CHECK:STDOUT: ]
// CHECK:STDOUT:
// CHECK:STDOUT: package {
// CHECK:STDOUT:   %.loc8 = fn_decl @F
// CHECK:STDOUT: }
// CHECK:STDOUT:
// CHECK:STDOUT: fn @F(%p: const (const (const i32*)*)) -> const i32 {
// CHECK:STDOUT: !entry:
// CHECK:STDOUT:   %.loc8: const (const (const i32*)*) = value_binding %p
// CHECK:STDOUT:   %.loc9_11.1: const (const i32*) = dereference %.loc8
// CHECK:STDOUT:   %.loc9_11.2: const (const i32*) = value_binding %.loc9_11.1
// CHECK:STDOUT:   %.loc9_10.1: const i32 = dereference %.loc9_11.2
// CHECK:STDOUT:   %.loc9_10.2: const i32 = value_binding %.loc9_10.1
// CHECK:STDOUT:   return %.loc9_10.2
// CHECK:STDOUT: }<|MERGE_RESOLUTION|>--- conflicted
+++ resolved
@@ -39,20 +39,10 @@
 // CHECK:STDOUT:   {kind: ConstType, arg0: type4, type: typeTypeType},
 // CHECK:STDOUT:   {kind: VarStorage, arg0: str1, type: type5},
 // CHECK:STDOUT:   {kind: ConstType, arg0: type0, type: typeTypeType},
-// CHECK:STDOUT:   {kind: VarStorage, type: type1},
 // CHECK:STDOUT:   {kind: FunctionDeclaration, arg0: function0},
-<<<<<<< HEAD
-// CHECK:STDOUT:   {kind: ValueBinding, arg0: node+5, type: type5},
-// CHECK:STDOUT:   {kind: Dereference, arg0: node+10, type: type3},
-// CHECK:STDOUT:   {kind: ValueBinding, arg0: node+11, type: type3},
-// CHECK:STDOUT:   {kind: Dereference, arg0: node+12, type: type1},
-// CHECK:STDOUT:   {kind: ValueBinding, arg0: node+13, type: type1},
-// CHECK:STDOUT:   {kind: ReturnExpression, arg0: node+14},
-=======
 // CHECK:STDOUT:   {kind: Dereference, arg0: node+5, type: type3},
 // CHECK:STDOUT:   {kind: Dereference, arg0: node+8, type: type1},
 // CHECK:STDOUT:   {kind: ReturnExpression, arg0: node+9},
->>>>>>> 7f4cf794
 // CHECK:STDOUT: ]
 // CHECK:STDOUT: node_blocks: [
 // CHECK:STDOUT:   [
@@ -64,28 +54,11 @@
 // CHECK:STDOUT:     node+3,
 // CHECK:STDOUT:     node+4,
 // CHECK:STDOUT:     node+5,
-<<<<<<< HEAD
-// CHECK:STDOUT:     node+6,
-// CHECK:STDOUT:     node+7,
-// CHECK:STDOUT:     node+8,
-=======
->>>>>>> 7f4cf794
 // CHECK:STDOUT:   ],
 // CHECK:STDOUT:   [
 // CHECK:STDOUT:     node+5,
 // CHECK:STDOUT:   ],
 // CHECK:STDOUT:   [
-<<<<<<< HEAD
-// CHECK:STDOUT:     node+9,
-// CHECK:STDOUT:   ],
-// CHECK:STDOUT:   [
-// CHECK:STDOUT:     node+10,
-// CHECK:STDOUT:     node+11,
-// CHECK:STDOUT:     node+12,
-// CHECK:STDOUT:     node+13,
-// CHECK:STDOUT:     node+14,
-// CHECK:STDOUT:     node+15,
-=======
 // CHECK:STDOUT:     node+6,
 // CHECK:STDOUT:     node+7,
 // CHECK:STDOUT:   ],
@@ -93,20 +66,17 @@
 // CHECK:STDOUT:     node+8,
 // CHECK:STDOUT:     node+9,
 // CHECK:STDOUT:     node+10,
->>>>>>> 7f4cf794
 // CHECK:STDOUT:   ],
 // CHECK:STDOUT: ]
 // CHECK:STDOUT:
 // CHECK:STDOUT: package {
-// CHECK:STDOUT:   %.loc8 = fn_decl @F
+// CHECK:STDOUT:   %.loc8_41: type = const_type i32
+// CHECK:STDOUT:   %.loc8_1 = fn_decl @F
 // CHECK:STDOUT: }
 // CHECK:STDOUT:
 // CHECK:STDOUT: fn @F(%p: const (const (const i32*)*)) -> const i32 {
 // CHECK:STDOUT: !entry:
-// CHECK:STDOUT:   %.loc8: const (const (const i32*)*) = value_binding %p
-// CHECK:STDOUT:   %.loc9_11.1: const (const i32*) = dereference %.loc8
-// CHECK:STDOUT:   %.loc9_11.2: const (const i32*) = value_binding %.loc9_11.1
-// CHECK:STDOUT:   %.loc9_10.1: const i32 = dereference %.loc9_11.2
-// CHECK:STDOUT:   %.loc9_10.2: const i32 = value_binding %.loc9_10.1
-// CHECK:STDOUT:   return %.loc9_10.2
+// CHECK:STDOUT:   %.loc9_11: const (const i32*) = dereference %p
+// CHECK:STDOUT:   %.loc9_10: const i32 = dereference %.loc9_11
+// CHECK:STDOUT:   return %.loc9_10
 // CHECK:STDOUT: }