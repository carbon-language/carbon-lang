// Part of the Carbon Language project, under the Apache License v2.0 with LLVM
// Exceptions. See /LICENSE for license information.
// SPDX-License-Identifier: Apache-2.0 WITH LLVM-exception
//
// AUTOUPDATE

fn ConstMismatch(p: const {}*) -> const ({}*) {
  // CHECK:STDERR: fail_type_mismatch.carbon:[[@LINE+3]]:11: Cannot implicitly convert from `const {}*` to `const ({}*)`.
  // CHECK:STDERR:   return p;
  // CHECK:STDERR:           ^
  return p;
}

// CHECK:STDOUT: cross_reference_irs_size: 1
// CHECK:STDOUT: functions: [
// CHECK:STDOUT:   {name: str0, param_refs: block2, return_type: type4, body: {block4}}},
// CHECK:STDOUT: ]
// CHECK:STDOUT: integer_literals: [
// CHECK:STDOUT: ]
// CHECK:STDOUT: real_literals: [
// CHECK:STDOUT: ]
// CHECK:STDOUT: strings: [
// CHECK:STDOUT:   ConstMismatch,
// CHECK:STDOUT:   p,
// CHECK:STDOUT: ]
// CHECK:STDOUT: types: [
// CHECK:STDOUT:   node+0,
// CHECK:STDOUT:   node+2,
// CHECK:STDOUT:   node+3,
// CHECK:STDOUT:   node+7,
// CHECK:STDOUT:   node+8,
// CHECK:STDOUT: ]
// CHECK:STDOUT: type_blocks: [
// CHECK:STDOUT: ]
// CHECK:STDOUT: nodes: [
// CHECK:STDOUT:   {kind: StructType, arg0: block0, type: typeTypeType},
// CHECK:STDOUT:   {kind: StructValue, arg0: block0, type: type0},
// CHECK:STDOUT:   {kind: ConstType, arg0: type0, type: typeTypeType},
// CHECK:STDOUT:   {kind: PointerType, arg0: type1, type: typeTypeType},
// CHECK:STDOUT:   {kind: VarStorage, type: type2},
// CHECK:STDOUT:   {kind: BindName, arg0: str1, arg1: node+4, type: type2},
// CHECK:STDOUT:   {kind: StructValue, arg0: block0, type: type0},
// CHECK:STDOUT:   {kind: PointerType, arg0: type0, type: typeTypeType},
// CHECK:STDOUT:   {kind: ConstType, arg0: type3, type: typeTypeType},
// CHECK:STDOUT:   {kind: FunctionDeclaration, arg0: function0},
// CHECK:STDOUT:   {kind: ReturnExpression, arg0: nodeError},
// CHECK:STDOUT: ]
// CHECK:STDOUT: node_blocks: [
// CHECK:STDOUT:   [
// CHECK:STDOUT:   ],
// CHECK:STDOUT:   [
// CHECK:STDOUT:     node+0,
// CHECK:STDOUT:     node+1,
// CHECK:STDOUT:     node+2,
// CHECK:STDOUT:     node+3,
// CHECK:STDOUT:     node+4,
// CHECK:STDOUT:     node+5,
// CHECK:STDOUT:   ],
// CHECK:STDOUT:   [
// CHECK:STDOUT:     node+5,
// CHECK:STDOUT:   ],
// CHECK:STDOUT:   [
// CHECK:STDOUT:     node+6,
// CHECK:STDOUT:     node+7,
// CHECK:STDOUT:     node+8,
// CHECK:STDOUT:     node+9,
// CHECK:STDOUT:   ],
// CHECK:STDOUT:   [
// CHECK:STDOUT:     node+10,
// CHECK:STDOUT:   ],
<<<<<<< HEAD
// CHECK:STDOUT: ]
// CHECK:STDOUT:
// CHECK:STDOUT: package {
// CHECK:STDOUT:   %77: {} = struct_value ()
// CHECK:STDOUT:   %77.44: type = ptr_type {}
// CHECK:STDOUT:   %77.35: type = const_type {}*
// CHECK:STDOUT:   %77.1 = fn_decl @ConstMismatch
// CHECK:STDOUT: }
// CHECK:STDOUT:
// CHECK:STDOUT: fn @ConstMismatch(%p: const {}*) -> const ({}*) {
// CHECK:STDOUT: !entry:
// CHECK:STDOUT:   return <error>
// CHECK:STDOUT: }

fn ConstMismatch(p: const {}*) -> const ({}*) {
  // CHECK:STDERR: fail_type_mismatch.carbon:[[@LINE+3]]:11: Cannot implicitly convert from `const {}*` to `const ({}*)`.
  // CHECK:STDERR:   return p;
  // CHECK:STDERR:           ^
  return p;
}
=======
// CHECK:STDOUT: ]
>>>>>>> 212188a9
<|MERGE_RESOLUTION|>--- conflicted
+++ resolved
@@ -68,27 +68,4 @@
 // CHECK:STDOUT:   [
 // CHECK:STDOUT:     node+10,
 // CHECK:STDOUT:   ],
-<<<<<<< HEAD
-// CHECK:STDOUT: ]
-// CHECK:STDOUT:
-// CHECK:STDOUT: package {
-// CHECK:STDOUT:   %77: {} = struct_value ()
-// CHECK:STDOUT:   %77.44: type = ptr_type {}
-// CHECK:STDOUT:   %77.35: type = const_type {}*
-// CHECK:STDOUT:   %77.1 = fn_decl @ConstMismatch
-// CHECK:STDOUT: }
-// CHECK:STDOUT:
-// CHECK:STDOUT: fn @ConstMismatch(%p: const {}*) -> const ({}*) {
-// CHECK:STDOUT: !entry:
-// CHECK:STDOUT:   return <error>
-// CHECK:STDOUT: }
-
-fn ConstMismatch(p: const {}*) -> const ({}*) {
-  // CHECK:STDERR: fail_type_mismatch.carbon:[[@LINE+3]]:11: Cannot implicitly convert from `const {}*` to `const ({}*)`.
-  // CHECK:STDERR:   return p;
-  // CHECK:STDERR:           ^
-  return p;
-}
-=======
-// CHECK:STDOUT: ]
->>>>>>> 212188a9
+// CHECK:STDOUT: ]