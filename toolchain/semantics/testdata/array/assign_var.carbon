// Part of the Carbon Language project, under the Apache License v2.0 with LLVM
// Exceptions. See /LICENSE for license information.
// SPDX-License-Identifier: Apache-2.0 WITH LLVM-exception
//
// AUTOUPDATE

var a: (i32, i32, i32) = (1, 2, 3);
var b: [i32; 3] = a;

// CHECK:STDOUT: cross_reference_irs_size: 1
// CHECK:STDOUT: functions: [
// CHECK:STDOUT: ]
// CHECK:STDOUT: integer_literals: [
// CHECK:STDOUT:   1,
// CHECK:STDOUT:   2,
// CHECK:STDOUT:   3,
// CHECK:STDOUT:   3,
// CHECK:STDOUT: ]
// CHECK:STDOUT: real_literals: [
// CHECK:STDOUT: ]
// CHECK:STDOUT: strings: [
// CHECK:STDOUT:   a,
// CHECK:STDOUT:   b,
// CHECK:STDOUT: ]
// CHECK:STDOUT: types: [
// CHECK:STDOUT:   node+3,
// CHECK:STDOUT:   nodeIntegerType,
// CHECK:STDOUT:   node+5,
// CHECK:STDOUT:   node+16,
// CHECK:STDOUT: ]
// CHECK:STDOUT: type_blocks: [
// CHECK:STDOUT:   [
// CHECK:STDOUT:     typeTypeType,
// CHECK:STDOUT:     typeTypeType,
// CHECK:STDOUT:     typeTypeType,
// CHECK:STDOUT:   ],
// CHECK:STDOUT:   [
// CHECK:STDOUT:     type1,
// CHECK:STDOUT:     type1,
// CHECK:STDOUT:     type1,
// CHECK:STDOUT:   ],
// CHECK:STDOUT: ]
// CHECK:STDOUT: nodes: [
// CHECK:STDOUT:   {kind: StubReference, arg0: nodeIntegerType, type: typeTypeType},
// CHECK:STDOUT:   {kind: StubReference, arg0: nodeIntegerType, type: typeTypeType},
// CHECK:STDOUT:   {kind: StubReference, arg0: nodeIntegerType, type: typeTypeType},
// CHECK:STDOUT:   {kind: TupleType, arg0: typeBlock0, type: typeTypeType},
// CHECK:STDOUT:   {kind: TupleValue, arg0: block2, type: type0},
// CHECK:STDOUT:   {kind: TupleType, arg0: typeBlock1, type: typeTypeType},
// CHECK:STDOUT:   {kind: VarStorage, arg0: str0, type: type2},
// CHECK:STDOUT:   {kind: IntegerLiteral, arg0: int0, type: type1},
// CHECK:STDOUT:   {kind: StubReference, arg0: node+7, type: type1},
// CHECK:STDOUT:   {kind: IntegerLiteral, arg0: int1, type: type1},
// CHECK:STDOUT:   {kind: StubReference, arg0: node+9, type: type1},
// CHECK:STDOUT:   {kind: IntegerLiteral, arg0: int2, type: type1},
// CHECK:STDOUT:   {kind: StubReference, arg0: node+11, type: type1},
// CHECK:STDOUT:   {kind: TupleValue, arg0: block3, type: type2},
// CHECK:STDOUT:   {kind: Assign, arg0: node+6, arg1: node+13},
// CHECK:STDOUT:   {kind: IntegerLiteral, arg0: int3, type: type1},
<<<<<<< HEAD
// CHECK:STDOUT:   {kind: ArrayType, arg0: node+16, arg1: type1, type: typeTypeType},
// CHECK:STDOUT:   {kind: VarStorage, type: type3},
// CHECK:STDOUT:   {kind: BindName, arg0: str1, arg1: node+18, type: type3},
// CHECK:STDOUT:   {kind: ValueBinding, arg0: node+6, type: type2},
// CHECK:STDOUT:   {kind: ArrayValue, arg0: node+20, type: type3},
// CHECK:STDOUT:   {kind: Assign, arg0: node+18, arg1: node+21},
=======
// CHECK:STDOUT:   {kind: ArrayType, arg0: node+15, arg1: type1, type: typeTypeType},
// CHECK:STDOUT:   {kind: VarStorage, arg0: str1, type: type3},
// CHECK:STDOUT:   {kind: ArrayValue, arg0: node+6, type: type3},
// CHECK:STDOUT:   {kind: Assign, arg0: node+17, arg1: node+18},
>>>>>>> 7f4cf794
// CHECK:STDOUT: ]
// CHECK:STDOUT: node_blocks: [
// CHECK:STDOUT:   [
// CHECK:STDOUT:   ],
// CHECK:STDOUT:   [
// CHECK:STDOUT:     node+0,
// CHECK:STDOUT:     node+1,
// CHECK:STDOUT:     node+2,
// CHECK:STDOUT:     node+3,
// CHECK:STDOUT:     node+4,
// CHECK:STDOUT:     node+5,
// CHECK:STDOUT:     node+6,
// CHECK:STDOUT:     node+7,
// CHECK:STDOUT:     node+8,
// CHECK:STDOUT:     node+9,
// CHECK:STDOUT:     node+10,
// CHECK:STDOUT:     node+11,
// CHECK:STDOUT:     node+12,
// CHECK:STDOUT:     node+13,
// CHECK:STDOUT:     node+14,
// CHECK:STDOUT:     node+15,
// CHECK:STDOUT:     node+16,
// CHECK:STDOUT:     node+17,
// CHECK:STDOUT:     node+18,
// CHECK:STDOUT:     node+19,
<<<<<<< HEAD
// CHECK:STDOUT:     node+20,
// CHECK:STDOUT:     node+21,
// CHECK:STDOUT:     node+22,
=======
>>>>>>> 7f4cf794
// CHECK:STDOUT:   ],
// CHECK:STDOUT:   [
// CHECK:STDOUT:     node+0,
// CHECK:STDOUT:     node+1,
// CHECK:STDOUT:     node+2,
// CHECK:STDOUT:   ],
// CHECK:STDOUT:   [
// CHECK:STDOUT:     node+8,
// CHECK:STDOUT:     node+10,
// CHECK:STDOUT:     node+12,
// CHECK:STDOUT:   ],
// CHECK:STDOUT: ]
// CHECK:STDOUT:
// CHECK:STDOUT: package {
// CHECK:STDOUT:   %.loc7_9: type = stub_reference i32
// CHECK:STDOUT:   %.loc7_14: type = stub_reference i32
// CHECK:STDOUT:   %.loc7_19: type = stub_reference i32
// CHECK:STDOUT:   %.loc7_22.1: type = tuple_type (type, type, type)
// CHECK:STDOUT:   %.loc7_22.2: (type, type, type) = tuple_value (%.loc7_9, %.loc7_14, %.loc7_19)
// CHECK:STDOUT:   %.loc7_22.3: type = tuple_type (i32, i32, i32)
// CHECK:STDOUT:   %a: (i32, i32, i32) = var "a"
// CHECK:STDOUT:   %.loc7_27.1: i32 = int_literal 1
// CHECK:STDOUT:   %.loc7_27.2: i32 = stub_reference %.loc7_27.1
// CHECK:STDOUT:   %.loc7_30.1: i32 = int_literal 2
// CHECK:STDOUT:   %.loc7_30.2: i32 = stub_reference %.loc7_30.1
// CHECK:STDOUT:   %.loc7_33.1: i32 = int_literal 3
// CHECK:STDOUT:   %.loc7_33.2: i32 = stub_reference %.loc7_33.1
// CHECK:STDOUT:   %.loc7_34: (i32, i32, i32) = tuple_value (%.loc7_27.2, %.loc7_30.2, %.loc7_33.2)
// CHECK:STDOUT:   assign %a, %.loc7_34
// CHECK:STDOUT:   %.loc8_14: i32 = int_literal 3
// CHECK:STDOUT:   %.loc8_15: type = array_type %.loc8_14, i32
<<<<<<< HEAD
// CHECK:STDOUT:   %b: [i32; 3] = var
// CHECK:STDOUT:   %.loc7_5.1: (i32, i32, i32) = value_binding %a
// CHECK:STDOUT:   %.loc7_5.2: [i32; 3] = array_value %.loc7_5.1
// CHECK:STDOUT:   assign %b, %.loc7_5.2
=======
// CHECK:STDOUT:   %b: [i32; 3] = var "b"
// CHECK:STDOUT:   %.loc7_5: [i32; 3] = array_value %a
// CHECK:STDOUT:   assign %b, %.loc7_5
>>>>>>> 7f4cf794
// CHECK:STDOUT: }<|MERGE_RESOLUTION|>--- conflicted
+++ resolved
@@ -57,19 +57,10 @@
 // CHECK:STDOUT:   {kind: TupleValue, arg0: block3, type: type2},
 // CHECK:STDOUT:   {kind: Assign, arg0: node+6, arg1: node+13},
 // CHECK:STDOUT:   {kind: IntegerLiteral, arg0: int3, type: type1},
-<<<<<<< HEAD
-// CHECK:STDOUT:   {kind: ArrayType, arg0: node+16, arg1: type1, type: typeTypeType},
-// CHECK:STDOUT:   {kind: VarStorage, type: type3},
-// CHECK:STDOUT:   {kind: BindName, arg0: str1, arg1: node+18, type: type3},
-// CHECK:STDOUT:   {kind: ValueBinding, arg0: node+6, type: type2},
-// CHECK:STDOUT:   {kind: ArrayValue, arg0: node+20, type: type3},
-// CHECK:STDOUT:   {kind: Assign, arg0: node+18, arg1: node+21},
-=======
 // CHECK:STDOUT:   {kind: ArrayType, arg0: node+15, arg1: type1, type: typeTypeType},
 // CHECK:STDOUT:   {kind: VarStorage, arg0: str1, type: type3},
 // CHECK:STDOUT:   {kind: ArrayValue, arg0: node+6, type: type3},
 // CHECK:STDOUT:   {kind: Assign, arg0: node+17, arg1: node+18},
->>>>>>> 7f4cf794
 // CHECK:STDOUT: ]
 // CHECK:STDOUT: node_blocks: [
 // CHECK:STDOUT:   [
@@ -95,12 +86,6 @@
 // CHECK:STDOUT:     node+17,
 // CHECK:STDOUT:     node+18,
 // CHECK:STDOUT:     node+19,
-<<<<<<< HEAD
-// CHECK:STDOUT:     node+20,
-// CHECK:STDOUT:     node+21,
-// CHECK:STDOUT:     node+22,
-=======
->>>>>>> 7f4cf794
 // CHECK:STDOUT:   ],
 // CHECK:STDOUT:   [
 // CHECK:STDOUT:     node+0,
@@ -132,14 +117,7 @@
 // CHECK:STDOUT:   assign %a, %.loc7_34
 // CHECK:STDOUT:   %.loc8_14: i32 = int_literal 3
 // CHECK:STDOUT:   %.loc8_15: type = array_type %.loc8_14, i32
-<<<<<<< HEAD
-// CHECK:STDOUT:   %b: [i32; 3] = var
-// CHECK:STDOUT:   %.loc7_5.1: (i32, i32, i32) = value_binding %a
-// CHECK:STDOUT:   %.loc7_5.2: [i32; 3] = array_value %.loc7_5.1
-// CHECK:STDOUT:   assign %b, %.loc7_5.2
-=======
 // CHECK:STDOUT:   %b: [i32; 3] = var "b"
 // CHECK:STDOUT:   %.loc7_5: [i32; 3] = array_value %a
 // CHECK:STDOUT:   assign %b, %.loc7_5
->>>>>>> 7f4cf794
 // CHECK:STDOUT: }