// Part of the Carbon Language project, under the Apache License v2.0 with LLVM
// Exceptions. See /LICENSE for license information.
// SPDX-License-Identifier: Apache-2.0 WITH LLVM-exception
//
// AUTOUPDATE

fn Main() {
  var a: i32 = 3;
  // CHECK:STDERR: fail_type_mismatch_assignment.carbon:[[@LINE+3]]:5: Cannot implicitly convert from `f64` to `i32`.
  // CHECK:STDERR:   a = 5.6;
  // CHECK:STDERR:     ^
  a = 5.6;
}

// CHECK:STDOUT: cross_reference_irs_size: 1
// CHECK:STDOUT: functions: [
// CHECK:STDOUT:   {name: str0, param_refs: block0, body: [block2]},
// CHECK:STDOUT: ]
// CHECK:STDOUT: integer_literals: [
// CHECK:STDOUT:   3,
// CHECK:STDOUT: ]
// CHECK:STDOUT: real_literals: [
// CHECK:STDOUT:   {mantissa: 56, exponent: -1, is_decimal: 1},
// CHECK:STDOUT: ]
// CHECK:STDOUT: strings: [
// CHECK:STDOUT:   Main,
// CHECK:STDOUT:   a,
// CHECK:STDOUT: ]
// CHECK:STDOUT: types: [
// CHECK:STDOUT:   nodeIntegerType,
// CHECK:STDOUT:   nodeFloatingPointType,
// CHECK:STDOUT: ]
// CHECK:STDOUT: type_blocks: [
// CHECK:STDOUT: ]
// CHECK:STDOUT: nodes: [
// CHECK:STDOUT:   {kind: FunctionDeclaration, arg0: function0},
// CHECK:STDOUT:   {kind: VarStorage, arg0: str1, type: type0},
// CHECK:STDOUT:   {kind: IntegerLiteral, arg0: int0, type: type0},
// CHECK:STDOUT:   {kind: Assign, arg0: node+1, arg1: node+2},
// CHECK:STDOUT:   {kind: RealLiteral, arg0: real0, type: type1},
<<<<<<< HEAD
// CHECK:STDOUT:   {kind: Assign, arg0: node+1, arg1: nodeError},
=======
// CHECK:STDOUT:   {kind: Assign, arg0: node+1, arg1: node+4},
>>>>>>> 7f4cf794
// CHECK:STDOUT:   {kind: Return},
// CHECK:STDOUT: ]
// CHECK:STDOUT: node_blocks: [
// CHECK:STDOUT:   [
// CHECK:STDOUT:   ],
// CHECK:STDOUT:   [
// CHECK:STDOUT:     node+0,
// CHECK:STDOUT:   ],
// CHECK:STDOUT:   [
// CHECK:STDOUT:     node+1,
// CHECK:STDOUT:     node+2,
// CHECK:STDOUT:     node+3,
// CHECK:STDOUT:     node+4,
// CHECK:STDOUT:     node+5,
// CHECK:STDOUT:     node+6,
// CHECK:STDOUT:   ],
// CHECK:STDOUT: ]
// CHECK:STDOUT:
// CHECK:STDOUT: package {
// CHECK:STDOUT:   %.loc7 = fn_decl @Main
// CHECK:STDOUT: }
// CHECK:STDOUT:
// CHECK:STDOUT: fn @Main() {
// CHECK:STDOUT: !entry:
// CHECK:STDOUT:   %a: i32 = var "a"
// CHECK:STDOUT:   %.loc8: i32 = int_literal 3
// CHECK:STDOUT:   assign %a, %.loc8
// CHECK:STDOUT:   %.loc12: f64 = real_literal 56e-1
// CHECK:STDOUT:   assign %a, <error>
// CHECK:STDOUT:   return
// CHECK:STDOUT: }<|MERGE_RESOLUTION|>--- conflicted
+++ resolved
@@ -38,11 +38,7 @@
 // CHECK:STDOUT:   {kind: IntegerLiteral, arg0: int0, type: type0},
 // CHECK:STDOUT:   {kind: Assign, arg0: node+1, arg1: node+2},
 // CHECK:STDOUT:   {kind: RealLiteral, arg0: real0, type: type1},
-<<<<<<< HEAD
-// CHECK:STDOUT:   {kind: Assign, arg0: node+1, arg1: nodeError},
-=======
 // CHECK:STDOUT:   {kind: Assign, arg0: node+1, arg1: node+4},
->>>>>>> 7f4cf794
 // CHECK:STDOUT:   {kind: Return},
 // CHECK:STDOUT: ]
 // CHECK:STDOUT: node_blocks: [
@@ -71,6 +67,6 @@
 // CHECK:STDOUT:   %.loc8: i32 = int_literal 3
 // CHECK:STDOUT:   assign %a, %.loc8
 // CHECK:STDOUT:   %.loc12: f64 = real_literal 56e-1
-// CHECK:STDOUT:   assign %a, <error>
+// CHECK:STDOUT:   assign %a, %.loc12
 // CHECK:STDOUT:   return
 // CHECK:STDOUT: }