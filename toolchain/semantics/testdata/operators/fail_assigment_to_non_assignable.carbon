--- conflicted
+++ resolved
@@ -48,11 +48,7 @@
 // CHECK:STDOUT: cross_reference_irs_size: 1
 // CHECK:STDOUT: functions: [
 // CHECK:STDOUT:   {name: str0, param_refs: block0, return_type: type0},
-<<<<<<< HEAD
-// CHECK:STDOUT:   {name: str1, param_refs: block0, body: {block3, block12, block13, block14, block15, block16, block17}}},
-=======
 // CHECK:STDOUT:   {name: str1, param_refs: block0, body: [block2, block11, block12, block13, block14, block15, block16]},
->>>>>>> 7f4cf794
 // CHECK:STDOUT: ]
 // CHECK:STDOUT: integer_literals: [
 // CHECK:STDOUT:   1,
@@ -86,13 +82,8 @@
 // CHECK:STDOUT: ]
 // CHECK:STDOUT: types: [
 // CHECK:STDOUT:   nodeIntegerType,
-<<<<<<< HEAD
-// CHECK:STDOUT:   node+13,
-// CHECK:STDOUT:   node+44,
-=======
 // CHECK:STDOUT:   node+12,
 // CHECK:STDOUT:   node+40,
->>>>>>> 7f4cf794
 // CHECK:STDOUT:   nodeBoolType,
 // CHECK:STDOUT: ]
 // CHECK:STDOUT: type_blocks: [
@@ -102,84 +93,23 @@
 // CHECK:STDOUT:   ],
 // CHECK:STDOUT: ]
 // CHECK:STDOUT: nodes: [
-// CHECK:STDOUT:   {kind: VarStorage, type: type0},
 // CHECK:STDOUT:   {kind: FunctionDeclaration, arg0: function0},
 // CHECK:STDOUT:   {kind: FunctionDeclaration, arg0: function1},
 // CHECK:STDOUT:   {kind: IntegerLiteral, arg0: int0, type: type0},
 // CHECK:STDOUT:   {kind: IntegerLiteral, arg0: int1, type: type0},
-// CHECK:STDOUT:   {kind: Assign, arg0: node+3, arg1: node+4},
+// CHECK:STDOUT:   {kind: Assign, arg0: node+2, arg1: node+3},
 // CHECK:STDOUT:   {kind: Call, arg0: block0, arg1: function0, type: type0},
 // CHECK:STDOUT:   {kind: IntegerLiteral, arg0: int2, type: type0},
-// CHECK:STDOUT:   {kind: Assign, arg0: node+6, arg1: node+7},
+// CHECK:STDOUT:   {kind: Assign, arg0: node+5, arg1: node+6},
 // CHECK:STDOUT:   {kind: IntegerLiteral, arg0: int3, type: type0},
-// CHECK:STDOUT:   {kind: StubReference, arg0: node+9, type: type0},
+// CHECK:STDOUT:   {kind: StubReference, arg0: node+8, type: type0},
 // CHECK:STDOUT:   {kind: IntegerLiteral, arg0: int4, type: type0},
-// CHECK:STDOUT:   {kind: StubReference, arg0: node+11, type: type0},
+// CHECK:STDOUT:   {kind: StubReference, arg0: node+10, type: type0},
 // CHECK:STDOUT:   {kind: TupleType, arg0: typeBlock0, type: typeTypeType},
-// CHECK:STDOUT:   {kind: TupleValue, arg0: block4, type: type1},
+// CHECK:STDOUT:   {kind: TupleValue, arg0: block3, type: type1},
 // CHECK:STDOUT:   {kind: IntegerLiteral, arg0: int5, type: type0},
-// CHECK:STDOUT:   {kind: StubReference, arg0: node+15, type: type0},
+// CHECK:STDOUT:   {kind: StubReference, arg0: node+14, type: type0},
 // CHECK:STDOUT:   {kind: IntegerLiteral, arg0: int6, type: type0},
-<<<<<<< HEAD
-// CHECK:STDOUT:   {kind: StubReference, arg0: node+17, type: type0},
-// CHECK:STDOUT:   {kind: TupleValue, arg0: block5, type: type1},
-// CHECK:STDOUT:   {kind: Assign, arg0: node+14, arg1: node+19},
-// CHECK:STDOUT:   {kind: VarStorage, type: type0},
-// CHECK:STDOUT:   {kind: BindName, arg0: str2, arg1: node+21, type: type0},
-// CHECK:STDOUT:   {kind: IntegerLiteral, arg0: int7, type: type0},
-// CHECK:STDOUT:   {kind: Assign, arg0: node+21, arg1: node+23},
-// CHECK:STDOUT:   {kind: ValueBinding, arg0: node+21, type: type0},
-// CHECK:STDOUT:   {kind: StubReference, arg0: node+25, type: type0},
-// CHECK:STDOUT:   {kind: ValueBinding, arg0: node+21, type: type0},
-// CHECK:STDOUT:   {kind: StubReference, arg0: node+27, type: type0},
-// CHECK:STDOUT:   {kind: TupleValue, arg0: block6, type: type1},
-// CHECK:STDOUT:   {kind: IntegerLiteral, arg0: int8, type: type0},
-// CHECK:STDOUT:   {kind: StubReference, arg0: node+30, type: type0},
-// CHECK:STDOUT:   {kind: IntegerLiteral, arg0: int9, type: type0},
-// CHECK:STDOUT:   {kind: StubReference, arg0: node+32, type: type0},
-// CHECK:STDOUT:   {kind: TupleValue, arg0: block7, type: type1},
-// CHECK:STDOUT:   {kind: Assign, arg0: node+29, arg1: node+34},
-// CHECK:STDOUT:   {kind: PointerType, arg0: type0, type: typeTypeType},
-// CHECK:STDOUT:   {kind: Assign, arg0: nodeIntegerType, arg1: node+36},
-// CHECK:STDOUT:   {kind: IntegerLiteral, arg0: int10, type: type0},
-// CHECK:STDOUT:   {kind: StructTypeField, arg0: str3, arg1: type0},
-// CHECK:STDOUT:   {kind: StubReference, arg0: node+38, type: type0},
-// CHECK:STDOUT:   {kind: IntegerLiteral, arg0: int11, type: type0},
-// CHECK:STDOUT:   {kind: StructTypeField, arg0: str4, arg1: type0},
-// CHECK:STDOUT:   {kind: StubReference, arg0: node+41, type: type0},
-// CHECK:STDOUT:   {kind: StructType, arg0: block8, type: typeTypeType},
-// CHECK:STDOUT:   {kind: StructValue, arg0: block9, type: type2},
-// CHECK:STDOUT:   {kind: IntegerLiteral, arg0: int12, type: type0},
-// CHECK:STDOUT:   {kind: StructTypeField, arg0: str3, arg1: type0},
-// CHECK:STDOUT:   {kind: StubReference, arg0: node+46, type: type0},
-// CHECK:STDOUT:   {kind: IntegerLiteral, arg0: int13, type: type0},
-// CHECK:STDOUT:   {kind: StructTypeField, arg0: str4, arg1: type0},
-// CHECK:STDOUT:   {kind: StubReference, arg0: node+49, type: type0},
-// CHECK:STDOUT:   {kind: StructValue, arg0: block11, type: type2},
-// CHECK:STDOUT:   {kind: Assign, arg0: node+45, arg1: node+52},
-// CHECK:STDOUT:   {kind: BoolLiteral, arg0: true, type: type3},
-// CHECK:STDOUT:   {kind: BranchIf, arg0: block12, arg1: node+54},
-// CHECK:STDOUT:   {kind: Branch, arg0: block13},
-// CHECK:STDOUT:   {kind: IntegerLiteral, arg0: int14, type: type0},
-// CHECK:STDOUT:   {kind: IntegerLiteral, arg0: int15, type: type0},
-// CHECK:STDOUT:   {kind: BranchWithArg, arg0: block14, arg1: node+57},
-// CHECK:STDOUT:   {kind: BranchWithArg, arg0: block14, arg1: node+58},
-// CHECK:STDOUT:   {kind: BlockArg, arg0: block14, type: type0},
-// CHECK:STDOUT:   {kind: IntegerLiteral, arg0: int16, type: type0},
-// CHECK:STDOUT:   {kind: Assign, arg0: node+61, arg1: node+62},
-// CHECK:STDOUT:   {kind: VarStorage, type: type0},
-// CHECK:STDOUT:   {kind: BindName, arg0: str5, arg1: node+64, type: type0},
-// CHECK:STDOUT:   {kind: BoolLiteral, arg0: true, type: type3},
-// CHECK:STDOUT:   {kind: BranchIf, arg0: block15, arg1: node+66},
-// CHECK:STDOUT:   {kind: Branch, arg0: block16},
-// CHECK:STDOUT:   {kind: ValueBinding, arg0: node+64, type: type0},
-// CHECK:STDOUT:   {kind: ValueBinding, arg0: node+64, type: type0},
-// CHECK:STDOUT:   {kind: BranchWithArg, arg0: block17, arg1: node+69},
-// CHECK:STDOUT:   {kind: BranchWithArg, arg0: block17, arg1: node+70},
-// CHECK:STDOUT:   {kind: BlockArg, arg0: block17, type: type0},
-// CHECK:STDOUT:   {kind: IntegerLiteral, arg0: int17, type: type0},
-// CHECK:STDOUT:   {kind: Assign, arg0: node+73, arg1: node+74},
-=======
 // CHECK:STDOUT:   {kind: StubReference, arg0: node+16, type: type0},
 // CHECK:STDOUT:   {kind: TupleValue, arg0: block4, type: type1},
 // CHECK:STDOUT:   {kind: Assign, arg0: node+13, arg1: node+18},
@@ -232,7 +162,6 @@
 // CHECK:STDOUT:   {kind: BlockArg, arg0: block16, type: type0},
 // CHECK:STDOUT:   {kind: IntegerLiteral, arg0: int17, type: type0},
 // CHECK:STDOUT:   {kind: Assign, arg0: node+66, arg1: node+67},
->>>>>>> 7f4cf794
 // CHECK:STDOUT:   {kind: Return},
 // CHECK:STDOUT: ]
 // CHECK:STDOUT: node_blocks: [
@@ -240,12 +169,10 @@
 // CHECK:STDOUT:   ],
 // CHECK:STDOUT:   [
 // CHECK:STDOUT:     node+0,
-// CHECK:STDOUT:   ],
-// CHECK:STDOUT:   [
 // CHECK:STDOUT:     node+1,
+// CHECK:STDOUT:   ],
+// CHECK:STDOUT:   [
 // CHECK:STDOUT:     node+2,
-// CHECK:STDOUT:   ],
-// CHECK:STDOUT:   [
 // CHECK:STDOUT:     node+3,
 // CHECK:STDOUT:     node+4,
 // CHECK:STDOUT:     node+5,
@@ -278,52 +205,30 @@
 // CHECK:STDOUT:     node+32,
 // CHECK:STDOUT:     node+33,
 // CHECK:STDOUT:     node+34,
-<<<<<<< HEAD
-// CHECK:STDOUT:     node+35,
-=======
->>>>>>> 7f4cf794
 // CHECK:STDOUT:     node+36,
 // CHECK:STDOUT:     node+37,
 // CHECK:STDOUT:     node+39,
 // CHECK:STDOUT:     node+40,
 // CHECK:STDOUT:     node+41,
-<<<<<<< HEAD
-// CHECK:STDOUT:     node+43,
-=======
 // CHECK:STDOUT:     node+42,
->>>>>>> 7f4cf794
 // CHECK:STDOUT:     node+44,
 // CHECK:STDOUT:     node+45,
 // CHECK:STDOUT:     node+47,
 // CHECK:STDOUT:     node+48,
 // CHECK:STDOUT:     node+49,
+// CHECK:STDOUT:     node+50,
 // CHECK:STDOUT:     node+51,
 // CHECK:STDOUT:     node+52,
-<<<<<<< HEAD
-// CHECK:STDOUT:     node+53,
-// CHECK:STDOUT:     node+54,
-// CHECK:STDOUT:     node+55,
-// CHECK:STDOUT:     node+56,
-=======
->>>>>>> 7f4cf794
-// CHECK:STDOUT:   ],
-// CHECK:STDOUT:   [
-// CHECK:STDOUT:     node+10,
-// CHECK:STDOUT:     node+12,
-// CHECK:STDOUT:   ],
-// CHECK:STDOUT:   [
-// CHECK:STDOUT:     node+16,
-// CHECK:STDOUT:     node+18,
-// CHECK:STDOUT:   ],
-// CHECK:STDOUT:   [
-<<<<<<< HEAD
-// CHECK:STDOUT:     node+26,
-// CHECK:STDOUT:     node+28,
-// CHECK:STDOUT:   ],
-// CHECK:STDOUT:   [
-// CHECK:STDOUT:     node+31,
-// CHECK:STDOUT:     node+33,
-=======
+// CHECK:STDOUT:   ],
+// CHECK:STDOUT:   [
+// CHECK:STDOUT:     node+9,
+// CHECK:STDOUT:     node+11,
+// CHECK:STDOUT:   ],
+// CHECK:STDOUT:   [
+// CHECK:STDOUT:     node+15,
+// CHECK:STDOUT:     node+17,
+// CHECK:STDOUT:   ],
+// CHECK:STDOUT:   [
 // CHECK:STDOUT:     node+23,
 // CHECK:STDOUT:     node+24,
 // CHECK:STDOUT:   ],
@@ -334,36 +239,20 @@
 // CHECK:STDOUT:   [
 // CHECK:STDOUT:     node+35,
 // CHECK:STDOUT:     node+38,
->>>>>>> 7f4cf794
-// CHECK:STDOUT:   ],
-// CHECK:STDOUT:   [
+// CHECK:STDOUT:   ],
+// CHECK:STDOUT:   [
+// CHECK:STDOUT:     node+36,
 // CHECK:STDOUT:     node+39,
-// CHECK:STDOUT:     node+42,
-// CHECK:STDOUT:   ],
-// CHECK:STDOUT:   [
-<<<<<<< HEAD
-// CHECK:STDOUT:     node+40,
-// CHECK:STDOUT:     node+43,
-=======
+// CHECK:STDOUT:   ],
+// CHECK:STDOUT:   [
 // CHECK:STDOUT:     node+43,
 // CHECK:STDOUT:     node+46,
->>>>>>> 7f4cf794
-// CHECK:STDOUT:   ],
-// CHECK:STDOUT:   [
+// CHECK:STDOUT:   ],
+// CHECK:STDOUT:   [
+// CHECK:STDOUT:     node+44,
 // CHECK:STDOUT:     node+47,
-// CHECK:STDOUT:     node+50,
-// CHECK:STDOUT:   ],
-// CHECK:STDOUT:   [
-<<<<<<< HEAD
-// CHECK:STDOUT:     node+48,
-// CHECK:STDOUT:     node+51,
-// CHECK:STDOUT:   ],
-// CHECK:STDOUT:   [
-// CHECK:STDOUT:     node+57,
-// CHECK:STDOUT:     node+59,
-// CHECK:STDOUT:   ],
-// CHECK:STDOUT:   [
-=======
+// CHECK:STDOUT:   ],
+// CHECK:STDOUT:   [
 // CHECK:STDOUT:     node+53,
 // CHECK:STDOUT:     node+55,
 // CHECK:STDOUT:   ],
@@ -373,25 +262,12 @@
 // CHECK:STDOUT:   ],
 // CHECK:STDOUT:   [
 // CHECK:STDOUT:     node+57,
->>>>>>> 7f4cf794
 // CHECK:STDOUT:     node+58,
+// CHECK:STDOUT:     node+59,
 // CHECK:STDOUT:     node+60,
-// CHECK:STDOUT:   ],
-// CHECK:STDOUT:   [
 // CHECK:STDOUT:     node+61,
 // CHECK:STDOUT:     node+62,
 // CHECK:STDOUT:     node+63,
-<<<<<<< HEAD
-// CHECK:STDOUT:     node+64,
-// CHECK:STDOUT:     node+65,
-// CHECK:STDOUT:     node+66,
-// CHECK:STDOUT:     node+67,
-// CHECK:STDOUT:     node+68,
-// CHECK:STDOUT:   ],
-// CHECK:STDOUT:   [
-// CHECK:STDOUT:     node+69,
-// CHECK:STDOUT:     node+71,
-=======
 // CHECK:STDOUT:   ],
 // CHECK:STDOUT:   [
 // CHECK:STDOUT:     node+64,
@@ -404,17 +280,6 @@
 // CHECK:STDOUT:     node+67,
 // CHECK:STDOUT:     node+68,
 // CHECK:STDOUT:     node+69,
->>>>>>> 7f4cf794
-// CHECK:STDOUT:   ],
-// CHECK:STDOUT:   [
-// CHECK:STDOUT:     node+70,
-// CHECK:STDOUT:     node+72,
-// CHECK:STDOUT:   ],
-// CHECK:STDOUT:   [
-// CHECK:STDOUT:     node+73,
-// CHECK:STDOUT:     node+74,
-// CHECK:STDOUT:     node+75,
-// CHECK:STDOUT:     node+76,
 // CHECK:STDOUT:   ],
 // CHECK:STDOUT: ]
 // CHECK:STDOUT:
@@ -445,21 +310,11 @@
 // CHECK:STDOUT:   %.loc21_16.2: i32 = stub_reference %.loc21_16.1
 // CHECK:STDOUT:   %.loc21_17: (i32, i32) = tuple_value (%.loc21_13.2, %.loc21_16.2)
 // CHECK:STDOUT:   assign %.loc21_8.2, %.loc21_17
-<<<<<<< HEAD
-// CHECK:STDOUT:   %n: i32 = var
-// CHECK:STDOUT:   %.loc22_16: i32 = int_literal 0
-// CHECK:STDOUT:   assign %n, %.loc22_16
-// CHECK:STDOUT:   %.loc22_7.1: i32 = value_binding %n
-// CHECK:STDOUT:   %.loc26_4: i32 = stub_reference %.loc22_7.1
-// CHECK:STDOUT:   %.loc22_7.2: i32 = value_binding %n
-// CHECK:STDOUT:   %.loc26_7: i32 = stub_reference %.loc22_7.2
-=======
 // CHECK:STDOUT:   %n: i32 = var "n"
 // CHECK:STDOUT:   %.loc22: i32 = int_literal 0
 // CHECK:STDOUT:   assign %n, %.loc22
 // CHECK:STDOUT:   %.loc26_4: i32 = stub_reference %n
 // CHECK:STDOUT:   %.loc26_7: i32 = stub_reference %n
->>>>>>> 7f4cf794
 // CHECK:STDOUT:   %.loc26_8: (i32, i32) = tuple_value (%.loc26_4, %.loc26_7)
 // CHECK:STDOUT:   %.loc26_13.1: i32 = int_literal 1
 // CHECK:STDOUT:   %.loc26_13.2: i32 = stub_reference %.loc26_13.1
@@ -501,12 +356,10 @@
 // CHECK:STDOUT:   if %.loc45_7 br !if.expr.then.loc45 else br !if.expr.else.loc45
 // CHECK:STDOUT:
 // CHECK:STDOUT: !if.expr.then.loc45:
-// CHECK:STDOUT:   %.loc41_7.1: i32 = value_binding %a
-// CHECK:STDOUT:   br !if.expr.result.loc45(%.loc41_7.1)
+// CHECK:STDOUT:   br !if.expr.result.loc45(%a)
 // CHECK:STDOUT:
 // CHECK:STDOUT: !if.expr.else.loc45:
-// CHECK:STDOUT:   %.loc41_7.2: i32 = value_binding %a
-// CHECK:STDOUT:   br !if.expr.result.loc45(%.loc41_7.2)
+// CHECK:STDOUT:   br !if.expr.result.loc45(%a)
 // CHECK:STDOUT:
 // CHECK:STDOUT: !if.expr.result.loc45:
 // CHECK:STDOUT:   %.loc45_4: i32 = block_arg !if.expr.result.loc45
