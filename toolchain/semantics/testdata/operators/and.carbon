// Part of the Carbon Language project, under the Apache License v2.0 with LLVM
// Exceptions. See /LICENSE for license information.
// SPDX-License-Identifier: Apache-2.0 WITH LLVM-exception
//
// AUTOUPDATE

fn F() -> bool { return true; }
fn G() -> bool { return true; }

fn And() -> bool {
  return F() and G();
}

// CHECK:STDOUT: cross_reference_irs_size: 1
// CHECK:STDOUT: functions: [
// CHECK:STDOUT:   {name: str0, param_refs: block0, return_type: type0, body: {block2}}},
// CHECK:STDOUT:   {name: str1, param_refs: block0, return_type: type0, body: {block3}}},
// CHECK:STDOUT:   {name: str2, param_refs: block0, return_type: type0, body: {block4, block5, block6}}},
// CHECK:STDOUT: ]
// CHECK:STDOUT: integer_literals: [
// CHECK:STDOUT: ]
// CHECK:STDOUT: real_literals: [
// CHECK:STDOUT: ]
// CHECK:STDOUT: strings: [
// CHECK:STDOUT:   F,
// CHECK:STDOUT:   G,
// CHECK:STDOUT:   And,
// CHECK:STDOUT: ]
// CHECK:STDOUT: types: [
// CHECK:STDOUT:   nodeBoolType,
// CHECK:STDOUT: ]
// CHECK:STDOUT: type_blocks: [
// CHECK:STDOUT: ]
// CHECK:STDOUT: nodes: [
// CHECK:STDOUT:   {kind: FunctionDeclaration, arg0: function0},
// CHECK:STDOUT:   {kind: BoolLiteral, arg0: true, type: type0},
// CHECK:STDOUT:   {kind: ReturnExpression, arg0: node+1},
// CHECK:STDOUT:   {kind: FunctionDeclaration, arg0: function1},
// CHECK:STDOUT:   {kind: BoolLiteral, arg0: true, type: type0},
// CHECK:STDOUT:   {kind: ReturnExpression, arg0: node+4},
// CHECK:STDOUT:   {kind: FunctionDeclaration, arg0: function2},
// CHECK:STDOUT:   {kind: Call, arg0: block0, arg1: function0, type: type0},
// CHECK:STDOUT:   {kind: BoolLiteral, arg0: false, type: type0},
// CHECK:STDOUT:   {kind: BranchIf, arg0: block5, arg1: node+7},
// CHECK:STDOUT:   {kind: BranchWithArg, arg0: block6, arg1: node+8},
// CHECK:STDOUT:   {kind: Call, arg0: block0, arg1: function1, type: type0},
// CHECK:STDOUT:   {kind: BranchWithArg, arg0: block6, arg1: node+11},
// CHECK:STDOUT:   {kind: BlockArg, arg0: block6, type: type0},
// CHECK:STDOUT:   {kind: ReturnExpression, arg0: node+13},
// CHECK:STDOUT: ]
// CHECK:STDOUT: node_blocks: [
// CHECK:STDOUT:   [
// CHECK:STDOUT:   ],
// CHECK:STDOUT:   [
// CHECK:STDOUT:     node+0,
// CHECK:STDOUT:     node+3,
// CHECK:STDOUT:     node+6,
// CHECK:STDOUT:   ],
// CHECK:STDOUT:   [
// CHECK:STDOUT:     node+1,
// CHECK:STDOUT:     node+2,
// CHECK:STDOUT:   ],
// CHECK:STDOUT:   [
// CHECK:STDOUT:     node+4,
// CHECK:STDOUT:     node+5,
// CHECK:STDOUT:   ],
// CHECK:STDOUT:   [
// CHECK:STDOUT:     node+7,
// CHECK:STDOUT:     node+8,
// CHECK:STDOUT:     node+9,
// CHECK:STDOUT:     node+10,
// CHECK:STDOUT:   ],
// CHECK:STDOUT:   [
// CHECK:STDOUT:     node+11,
// CHECK:STDOUT:     node+12,
// CHECK:STDOUT:   ],
// CHECK:STDOUT:   [
// CHECK:STDOUT:     node+13,
// CHECK:STDOUT:     node+14,
// CHECK:STDOUT:   ],
// CHECK:STDOUT: ]
// CHECK:STDOUT:
// CHECK:STDOUT: package {
// CHECK:STDOUT:   %.loc7 = fn_decl @F
// CHECK:STDOUT:   %.loc8 = fn_decl @G
// CHECK:STDOUT:   %.loc10 = fn_decl @And
// CHECK:STDOUT: }
// CHECK:STDOUT:
// CHECK:STDOUT: fn @F() -> bool {
// CHECK:STDOUT: !entry:
// CHECK:STDOUT:   %.loc7: bool = bool_literal true
// CHECK:STDOUT:   return %.loc7
// CHECK:STDOUT: }
// CHECK:STDOUT:
// CHECK:STDOUT: fn @G() -> bool {
// CHECK:STDOUT: !entry:
// CHECK:STDOUT:   %.loc8: bool = bool_literal true
// CHECK:STDOUT:   return %.loc8
// CHECK:STDOUT: }
// CHECK:STDOUT:
// CHECK:STDOUT: fn @And() -> bool {
// CHECK:STDOUT: !entry:
// CHECK:STDOUT:   %.loc11_11: bool = call @F()
<<<<<<< HEAD
// CHECK:STDOUT:   %.loc11_14.1: bool = bool_value false
// CHECK:STDOUT:   if %.loc11_11 br !and.rhs else br !and.result(%.loc11_14.1)
=======
// CHECK:STDOUT:   %.loc11_14.1: bool = bool_literal false
// CHECK:STDOUT:   if %.loc11_11 br !.loc11_19 else br !.loc11_14(%.loc11_14.1)
>>>>>>> 2a74c807
// CHECK:STDOUT:
// CHECK:STDOUT: !and.rhs:
// CHECK:STDOUT:   %.loc11_19: bool = call @G()
// CHECK:STDOUT:   br !and.result(%.loc11_19)
// CHECK:STDOUT:
// CHECK:STDOUT: !and.result:
// CHECK:STDOUT:   %.loc11_14.2: bool = block_arg !and.result
// CHECK:STDOUT:   return %.loc11_14.2
// CHECK:STDOUT: }<|MERGE_RESOLUTION|>--- conflicted
+++ resolved
@@ -101,19 +101,14 @@
 // CHECK:STDOUT: fn @And() -> bool {
 // CHECK:STDOUT: !entry:
 // CHECK:STDOUT:   %.loc11_11: bool = call @F()
-<<<<<<< HEAD
-// CHECK:STDOUT:   %.loc11_14.1: bool = bool_value false
-// CHECK:STDOUT:   if %.loc11_11 br !and.rhs else br !and.result(%.loc11_14.1)
-=======
 // CHECK:STDOUT:   %.loc11_14.1: bool = bool_literal false
 // CHECK:STDOUT:   if %.loc11_11 br !.loc11_19 else br !.loc11_14(%.loc11_14.1)
->>>>>>> 2a74c807
 // CHECK:STDOUT:
-// CHECK:STDOUT: !and.rhs:
+// CHECK:STDOUT: !.loc11_19:
 // CHECK:STDOUT:   %.loc11_19: bool = call @G()
-// CHECK:STDOUT:   br !and.result(%.loc11_19)
+// CHECK:STDOUT:   br !.loc11_14(%.loc11_19)
 // CHECK:STDOUT:
-// CHECK:STDOUT: !and.result:
-// CHECK:STDOUT:   %.loc11_14.2: bool = block_arg !and.result
+// CHECK:STDOUT: !.loc11_14:
+// CHECK:STDOUT:   %.loc11_14.2: bool = block_arg !.loc11_14
 // CHECK:STDOUT:   return %.loc11_14.2
 // CHECK:STDOUT: }