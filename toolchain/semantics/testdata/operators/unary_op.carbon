--- conflicted
+++ resolved
@@ -49,22 +49,4 @@
 // CHECK:STDOUT:     node+3,
 // CHECK:STDOUT:     node+4,
 // CHECK:STDOUT:   ],
-<<<<<<< HEAD
-// CHECK:STDOUT: ]
-// CHECK:STDOUT:
-// CHECK:STDOUT: package {
-// CHECK:STDOUT:   %59 = fn_decl @Not
-// CHECK:STDOUT: }
-// CHECK:STDOUT:
-// CHECK:STDOUT: fn @Not(%b: bool) -> bool {
-// CHECK:STDOUT: !entry:
-// CHECK:STDOUT:   %60: bool = not %b
-// CHECK:STDOUT:   return %60
-// CHECK:STDOUT: }
-
-fn Not(b: bool) -> bool {
-  return not b;
-}
-=======
-// CHECK:STDOUT: ]
->>>>>>> 212188a9
+// CHECK:STDOUT: ]