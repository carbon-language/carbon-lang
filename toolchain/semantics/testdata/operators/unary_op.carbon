--- conflicted
+++ resolved
@@ -19,7 +19,6 @@
 // CHECK:STDOUT: strings: [
 // CHECK:STDOUT:   Not,
 // CHECK:STDOUT:   b,
-// CHECK:STDOUT:   return,
 // CHECK:STDOUT: ]
 // CHECK:STDOUT: types: [
 // CHECK:STDOUT:   nodeBoolType,
@@ -27,34 +26,26 @@
 // CHECK:STDOUT: type_blocks: [
 // CHECK:STDOUT: ]
 // CHECK:STDOUT: nodes: [
-<<<<<<< HEAD
-// CHECK:STDOUT:   {kind: VarStorage, arg0: str1, type: type0},
-// CHECK:STDOUT:   {kind: VarStorage, arg0: str2, type: type0},
-=======
 // CHECK:STDOUT:   {kind: Parameter, arg0: str1, type: type0},
->>>>>>> a64ffea6
 // CHECK:STDOUT:   {kind: FunctionDeclaration, arg0: function0},
-// CHECK:STDOUT:   {kind: BindValue, arg0: node+0, type: type0},
-// CHECK:STDOUT:   {kind: UnaryOperatorNot, arg0: node+3, type: type0},
-// CHECK:STDOUT:   {kind: ReturnExpression, arg0: node+4},
+// CHECK:STDOUT:   {kind: UnaryOperatorNot, arg0: node+0, type: type0},
+// CHECK:STDOUT:   {kind: ReturnExpression, arg0: node+2},
 // CHECK:STDOUT: ]
 // CHECK:STDOUT: node_blocks: [
 // CHECK:STDOUT:   [
 // CHECK:STDOUT:   ],
 // CHECK:STDOUT:   [
 // CHECK:STDOUT:     node+0,
-// CHECK:STDOUT:     node+1,
 // CHECK:STDOUT:   ],
 // CHECK:STDOUT:   [
 // CHECK:STDOUT:     node+0,
 // CHECK:STDOUT:   ],
 // CHECK:STDOUT:   [
-// CHECK:STDOUT:     node+2,
+// CHECK:STDOUT:     node+1,
 // CHECK:STDOUT:   ],
 // CHECK:STDOUT:   [
+// CHECK:STDOUT:     node+2,
 // CHECK:STDOUT:     node+3,
-// CHECK:STDOUT:     node+4,
-// CHECK:STDOUT:     node+5,
 // CHECK:STDOUT:   ],
 // CHECK:STDOUT: ]
 // CHECK:STDOUT:
@@ -64,7 +55,6 @@
 // CHECK:STDOUT:
 // CHECK:STDOUT: fn @Not(%b: bool) -> bool {
 // CHECK:STDOUT: !entry:
-// CHECK:STDOUT:   %.loc7: bool = bind_value %b
-// CHECK:STDOUT:   %.loc8: bool = not %.loc7
+// CHECK:STDOUT:   %.loc8: bool = not %b
 // CHECK:STDOUT:   return %.loc8
 // CHECK:STDOUT: }