--- conflicted
+++ resolved
@@ -15,11 +15,7 @@
 
 // CHECK:STDOUT: cross_reference_irs_size: 1
 // CHECK:STDOUT: functions: [
-<<<<<<< HEAD
-// CHECK:STDOUT:   {name: str0, param_refs: block0, return_type: type0, body: {block3}}},
-=======
 // CHECK:STDOUT:   {name: str0, param_refs: block0, return_type: type0, body: [block2]},
->>>>>>> 7f4cf794
 // CHECK:STDOUT: ]
 // CHECK:STDOUT: integer_literals: [
 // CHECK:STDOUT:   12,
@@ -38,13 +34,12 @@
 // CHECK:STDOUT: type_blocks: [
 // CHECK:STDOUT: ]
 // CHECK:STDOUT: nodes: [
-// CHECK:STDOUT:   {kind: VarStorage, type: type0},
 // CHECK:STDOUT:   {kind: FunctionDeclaration, arg0: function0},
 // CHECK:STDOUT:   {kind: IntegerLiteral, arg0: int0, type: type0},
 // CHECK:STDOUT:   {kind: RealLiteral, arg0: real0, type: type1},
-// CHECK:STDOUT:   {kind: BinaryOperatorAdd, arg0: nodeError, arg1: node+3, type: typeError},
+// CHECK:STDOUT:   {kind: BinaryOperatorAdd, arg0: nodeError, arg1: node+2, type: typeError},
 // CHECK:STDOUT:   {kind: IntegerLiteral, arg0: int1, type: type0},
-// CHECK:STDOUT:   {kind: BinaryOperatorAdd, arg0: nodeError, arg1: node+5, type: typeError},
+// CHECK:STDOUT:   {kind: BinaryOperatorAdd, arg0: nodeError, arg1: node+4, type: typeError},
 // CHECK:STDOUT:   {kind: ReturnExpression, arg0: nodeError},
 // CHECK:STDOUT: ]
 // CHECK:STDOUT: node_blocks: [
@@ -55,14 +50,11 @@
 // CHECK:STDOUT:   ],
 // CHECK:STDOUT:   [
 // CHECK:STDOUT:     node+1,
-// CHECK:STDOUT:   ],
-// CHECK:STDOUT:   [
 // CHECK:STDOUT:     node+2,
 // CHECK:STDOUT:     node+3,
 // CHECK:STDOUT:     node+4,
 // CHECK:STDOUT:     node+5,
 // CHECK:STDOUT:     node+6,
-// CHECK:STDOUT:     node+7,
 // CHECK:STDOUT:   ],
 // CHECK:STDOUT: ]
 // CHECK:STDOUT:
