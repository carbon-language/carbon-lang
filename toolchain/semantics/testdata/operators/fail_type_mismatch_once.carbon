--- conflicted
+++ resolved
@@ -26,35 +26,32 @@
 // CHECK:STDOUT:   {kind: CrossReference, arg0: ir0, arg1: node2, type: node0},
 // CHECK:STDOUT:   {kind: CrossReference, arg0: ir0, arg1: node3, type: node0},
 // CHECK:STDOUT:   {kind: CrossReference, arg0: ir0, arg1: node4, type: node0},
+// CHECK:STDOUT:   {kind: CrossReference, arg0: ir0, arg1: node5, type: node0},
 // CHECK:STDOUT:   {kind: FunctionDeclaration, arg0: callable0},
-// CHECK:STDOUT:   {kind: BindName, arg0: str0, arg1: node5},
+// CHECK:STDOUT:   {kind: BindName, arg0: str0, arg1: node6},
 // CHECK:STDOUT:   {kind: IntegerLiteral, arg0: int0, type: node2},
-<<<<<<< HEAD
-// CHECK:STDOUT:   {kind: RealLiteral, type: node3},
-=======
 // CHECK:STDOUT:   {kind: RealLiteral, arg0: real0, type: node3},
->>>>>>> 22d7cd19
-// CHECK:STDOUT:   {kind: BinaryOperatorAdd, arg0: node7, arg1: node8, type: node1},
+// CHECK:STDOUT:   {kind: BinaryOperatorAdd, arg0: node8, arg1: node9, type: node1},
 // CHECK:STDOUT:   {kind: IntegerLiteral, arg0: int1, type: node2},
-// CHECK:STDOUT:   {kind: BinaryOperatorAdd, arg0: node9, arg1: node10, type: node1},
-// CHECK:STDOUT:   {kind: ReturnExpression, arg0: node11, type: node1},
-// CHECK:STDOUT:   {kind: FunctionDefinition, arg0: node5, arg1: block2},
+// CHECK:STDOUT:   {kind: BinaryOperatorAdd, arg0: node10, arg1: node11, type: node1},
+// CHECK:STDOUT:   {kind: ReturnExpression, arg0: node12, type: node1},
+// CHECK:STDOUT:   {kind: FunctionDefinition, arg0: node6, arg1: block2},
 // CHECK:STDOUT: ]
 // CHECK:STDOUT: node_blocks: [
 // CHECK:STDOUT:   [
 // CHECK:STDOUT:   ],
 // CHECK:STDOUT:   [
-// CHECK:STDOUT:     node5,
 // CHECK:STDOUT:     node6,
-// CHECK:STDOUT:     node13,
+// CHECK:STDOUT:     node7,
+// CHECK:STDOUT:     node14,
 // CHECK:STDOUT:   ],
 // CHECK:STDOUT:   [
-// CHECK:STDOUT:     node7,
 // CHECK:STDOUT:     node8,
 // CHECK:STDOUT:     node9,
 // CHECK:STDOUT:     node10,
 // CHECK:STDOUT:     node11,
 // CHECK:STDOUT:     node12,
+// CHECK:STDOUT:     node13,
 // CHECK:STDOUT:   ],
 // CHECK:STDOUT: ]
 
