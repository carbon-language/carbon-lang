--- conflicted
+++ resolved
@@ -80,49 +80,4 @@
 // CHECK:STDOUT:     node+14,
 // CHECK:STDOUT:     node+15,
 // CHECK:STDOUT:   ],
-<<<<<<< HEAD
-// CHECK:STDOUT: ]
-// CHECK:STDOUT:
-// CHECK:STDOUT: package {
-// CHECK:STDOUT:   %111 = fn_decl @F
-// CHECK:STDOUT:   %112 = fn_decl @G
-// CHECK:STDOUT:   %114 = fn_decl @Or
-// CHECK:STDOUT: }
-// CHECK:STDOUT:
-// CHECK:STDOUT: fn @F() -> bool {
-// CHECK:STDOUT: !entry:
-// CHECK:STDOUT:   %111: bool = bool_value true
-// CHECK:STDOUT:   return %111
-// CHECK:STDOUT: }
-// CHECK:STDOUT:
-// CHECK:STDOUT: fn @G() -> bool {
-// CHECK:STDOUT: !entry:
-// CHECK:STDOUT:   %112: bool = bool_value true
-// CHECK:STDOUT:   return %112
-// CHECK:STDOUT: }
-// CHECK:STDOUT:
-// CHECK:STDOUT: fn @Or() -> bool {
-// CHECK:STDOUT: !entry:
-// CHECK:STDOUT:   %115: bool = call @F()
-// CHECK:STDOUT:   %115.14: bool = not %115
-// CHECK:STDOUT:   %115.14.0: bool = bool_value true
-// CHECK:STDOUT:   if %115.14 br !115 else br !115.14(%115.14.0)
-// CHECK:STDOUT:
-// CHECK:STDOUT: !115:
-// CHECK:STDOUT:   %115.18: bool = call @G()
-// CHECK:STDOUT:   br !115.14(%115.18)
-// CHECK:STDOUT:
-// CHECK:STDOUT: !115.14:
-// CHECK:STDOUT:   %115.14.1: bool = block_arg !115.14
-// CHECK:STDOUT:   return %115.14.1
-// CHECK:STDOUT: }
-
-fn F() -> bool { return true; }
-fn G() -> bool { return true; }
-
-fn Or() -> bool {
-  return F() or G();
-}
-=======
-// CHECK:STDOUT: ]
->>>>>>> 212188a9
+// CHECK:STDOUT: ]