--- conflicted
+++ resolved
@@ -127,36 +127,20 @@
 // CHECK:STDOUT:
 // CHECK:STDOUT: fn @Or() -> bool {
 // CHECK:STDOUT: !entry:
-<<<<<<< HEAD
-// CHECK:STDOUT:   %.loc11_11.1: init bool = call @F()
-// CHECK:STDOUT:   %.loc11_11.2: ref bool = materialize_temporary
-// CHECK:STDOUT:   assign %.loc11_11.2, %.loc11_11.1
-// CHECK:STDOUT:   %.loc11_11.3: bool = bind_value %.loc11_11.2
-// CHECK:STDOUT:   %.loc11_14.1: bool = not %.loc11_11.3
-=======
 // CHECK:STDOUT:   %.loc11_11.1: bool = call @F()
 // CHECK:STDOUT:   %.loc11_11.2: bool = temporary_storage
 // CHECK:STDOUT:   %.loc11_11.3: bool = temporary %.loc11_11.2, %.loc11_11.1
 // CHECK:STDOUT:   %.loc11_11.4: bool = bind_value %.loc11_11.3
 // CHECK:STDOUT:   %.loc11_14.1: bool = not %.loc11_11.4
->>>>>>> e41a1653
 // CHECK:STDOUT:   %.loc11_14.2: bool = bool_literal true
 // CHECK:STDOUT:   if %.loc11_14.1 br !or.rhs else br !or.result(%.loc11_14.2)
 // CHECK:STDOUT:
 // CHECK:STDOUT: !or.rhs:
-<<<<<<< HEAD
-// CHECK:STDOUT:   %.loc11_18.1: init bool = call @G()
-// CHECK:STDOUT:   %.loc11_18.2: ref bool = materialize_temporary
-// CHECK:STDOUT:   assign %.loc11_18.2, %.loc11_18.1
-// CHECK:STDOUT:   %.loc11_18.3: bool = bind_value %.loc11_18.2
-// CHECK:STDOUT:   br !or.result(%.loc11_18.3)
-=======
 // CHECK:STDOUT:   %.loc11_18.1: bool = call @G()
 // CHECK:STDOUT:   %.loc11_18.2: bool = temporary_storage
 // CHECK:STDOUT:   %.loc11_18.3: bool = temporary %.loc11_18.2, %.loc11_18.1
 // CHECK:STDOUT:   %.loc11_18.4: bool = bind_value %.loc11_18.3
 // CHECK:STDOUT:   br !or.result(%.loc11_18.4)
->>>>>>> e41a1653
 // CHECK:STDOUT:
 // CHECK:STDOUT: !or.result:
 // CHECK:STDOUT:   %.loc11_14.3: bool = block_arg !or.result
