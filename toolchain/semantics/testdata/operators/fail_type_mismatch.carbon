--- conflicted
+++ resolved
@@ -49,27 +49,4 @@
 // CHECK:STDOUT:     node+3,
 // CHECK:STDOUT:     node+4,
 // CHECK:STDOUT:   ],
-<<<<<<< HEAD
-// CHECK:STDOUT: ]
-// CHECK:STDOUT:
-// CHECK:STDOUT: package {
-// CHECK:STDOUT:   %58 = fn_decl @Main
-// CHECK:STDOUT: }
-// CHECK:STDOUT:
-// CHECK:STDOUT: fn @Main() -> i32 {
-// CHECK:STDOUT: !entry:
-// CHECK:STDOUT:   %62: i32 = int_value 12
-// CHECK:STDOUT:   %62.15: f64 = real_value 34e-1
-// CHECK:STDOUT:   %62.13: <error> = add <error>, %62.15
-// CHECK:STDOUT:   return %62.13
-// CHECK:STDOUT: }
-
-fn Main() -> i32 {
-  // CHECK:STDERR: fail_type_mismatch.carbon:[[@LINE+3]]:13: Cannot implicitly convert from `i32` to `f64`.
-  // CHECK:STDERR:   return 12 + 3.4;
-  // CHECK:STDERR:             ^
-  return 12 + 3.4;
-}
-=======
-// CHECK:STDOUT: ]
->>>>>>> 212188a9
+// CHECK:STDOUT: ]