--- conflicted
+++ resolved
@@ -288,23 +288,18 @@
 // CHECK:STDOUT:   %.loc20_3: i32 = dereference %p
 // CHECK:STDOUT:   %.loc20_8: i32 = int_literal 5
 // CHECK:STDOUT:   assign %.loc20_3, %.loc20_8
-<<<<<<< HEAD
-// CHECK:STDOUT:   %.loc22_8: bool = bool_value true
-// CHECK:STDOUT:   if %.loc22_8 br !if.expr.then else br !if.expr.else
-=======
 // CHECK:STDOUT:   %.loc22_8: bool = bool_literal true
 // CHECK:STDOUT:   if %.loc22_8 br !.loc22_5.1 else br !.loc22_25
->>>>>>> 2a74c807
-// CHECK:STDOUT:
-// CHECK:STDOUT: !if.expr.then:
-// CHECK:STDOUT:   br !if.expr.result(%p)
-// CHECK:STDOUT:
-// CHECK:STDOUT: !if.expr.else:
+// CHECK:STDOUT:
+// CHECK:STDOUT: !.loc22_5.1:
+// CHECK:STDOUT:   br !.loc22_5.2(%p)
+// CHECK:STDOUT:
+// CHECK:STDOUT: !.loc22_25:
 // CHECK:STDOUT:   %.loc22_25: i32* = address_of %a
-// CHECK:STDOUT:   br !if.expr.result(%.loc22_25)
-// CHECK:STDOUT:
-// CHECK:STDOUT: !if.expr.result:
-// CHECK:STDOUT:   %.loc22_5: i32* = block_arg !if.expr.result
+// CHECK:STDOUT:   br !.loc22_5.2(%.loc22_25)
+// CHECK:STDOUT:
+// CHECK:STDOUT: !.loc22_5.2:
+// CHECK:STDOUT:   %.loc22_5: i32* = block_arg !.loc22_5.2
 // CHECK:STDOUT:   %.loc22_3: i32 = dereference %.loc22_5
 // CHECK:STDOUT:   %.loc22_31: i32 = int_literal 10
 // CHECK:STDOUT:   assign %.loc22_3, %.loc22_31
