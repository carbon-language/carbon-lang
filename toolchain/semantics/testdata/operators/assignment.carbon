// Part of the Carbon Language project, under the Apache License v2.0 with LLVM
// Exceptions. See /LICENSE for license information.
// SPDX-License-Identifier: Apache-2.0 WITH LLVM-exception
//
// AUTOUPDATE

fn Main() {
  var a: i32 = 12;
  a = 9;

  var b: (i32, i32) = (1, 2);
  b[0] = 3;
  b[1] = 4;

  var c: {.a: i32, .b: i32} = {.a = 1, .b = 2};
  c.a = 3;
  c.b = 4;

  var p: i32* = &a;
  *p = 5;

  *(if true then p else &a) = 10;
}

// CHECK:STDOUT: cross_reference_irs_size: 1
// CHECK:STDOUT: functions: [
// CHECK:STDOUT:   {name: str0, param_refs: block0, body: [block2, block8, block9, block10]},
// CHECK:STDOUT: ]
// CHECK:STDOUT: integer_literals: [
// CHECK:STDOUT:   12,
// CHECK:STDOUT:   -7,
// CHECK:STDOUT:   1,
// CHECK:STDOUT:   2,
// CHECK:STDOUT:   0,
// CHECK:STDOUT:   3,
// CHECK:STDOUT:   1,
// CHECK:STDOUT:   4,
// CHECK:STDOUT:   1,
// CHECK:STDOUT:   2,
// CHECK:STDOUT:   3,
// CHECK:STDOUT:   4,
// CHECK:STDOUT:   5,
// CHECK:STDOUT:   10,
// CHECK:STDOUT: ]
// CHECK:STDOUT: real_literals: [
// CHECK:STDOUT: ]
// CHECK:STDOUT: strings: [
// CHECK:STDOUT:   Main,
// CHECK:STDOUT:   a,
// CHECK:STDOUT:   b,
// CHECK:STDOUT:   c,
// CHECK:STDOUT:   p,
// CHECK:STDOUT: ]
// CHECK:STDOUT: types: [
// CHECK:STDOUT:   nodeIntegerType,
// CHECK:STDOUT:   node+8,
// CHECK:STDOUT:   node+10,
// CHECK:STDOUT:   node+28,
// CHECK:STDOUT:   node+44,
// CHECK:STDOUT:   nodeBoolType,
// CHECK:STDOUT: ]
// CHECK:STDOUT: type_blocks: [
// CHECK:STDOUT:   [
// CHECK:STDOUT:     typeTypeType,
// CHECK:STDOUT:     typeTypeType,
// CHECK:STDOUT:   ],
// CHECK:STDOUT:   [
// CHECK:STDOUT:     type0,
// CHECK:STDOUT:     type0,
// CHECK:STDOUT:   ],
// CHECK:STDOUT: ]
// CHECK:STDOUT: nodes: [
// CHECK:STDOUT:   {kind: FunctionDeclaration, arg0: function0},
// CHECK:STDOUT:   {kind: VarStorage, arg0: str1, type: type0},
// CHECK:STDOUT:   {kind: IntegerLiteral, arg0: int0, type: type0},
// CHECK:STDOUT:   {kind: Assign, arg0: node+1, arg1: node+2},
// CHECK:STDOUT:   {kind: IntegerLiteral, arg0: int1, type: type0},
// CHECK:STDOUT:   {kind: Assign, arg0: node+1, arg1: node+4},
// CHECK:STDOUT:   {kind: StubReference, arg0: nodeIntegerType, type: typeTypeType},
// CHECK:STDOUT:   {kind: StubReference, arg0: nodeIntegerType, type: typeTypeType},
// CHECK:STDOUT:   {kind: TupleType, arg0: typeBlock0, type: typeTypeType},
// CHECK:STDOUT:   {kind: TupleValue, arg0: block3, type: type1},
// CHECK:STDOUT:   {kind: TupleType, arg0: typeBlock1, type: typeTypeType},
// CHECK:STDOUT:   {kind: VarStorage, arg0: str2, type: type2},
// CHECK:STDOUT:   {kind: IntegerLiteral, arg0: int2, type: type0},
// CHECK:STDOUT:   {kind: StubReference, arg0: node+12, type: type0},
// CHECK:STDOUT:   {kind: IntegerLiteral, arg0: int3, type: type0},
// CHECK:STDOUT:   {kind: StubReference, arg0: node+14, type: type0},
// CHECK:STDOUT:   {kind: TupleValue, arg0: block4, type: type2},
// CHECK:STDOUT:   {kind: Assign, arg0: node+11, arg1: node+16},
// CHECK:STDOUT:   {kind: IntegerLiteral, arg0: int4, type: type0},
// CHECK:STDOUT:   {kind: TupleIndex, arg0: node+11, arg1: node+18, type: type0},
// CHECK:STDOUT:   {kind: IntegerLiteral, arg0: int5, type: type0},
// CHECK:STDOUT:   {kind: Assign, arg0: node+19, arg1: node+20},
// CHECK:STDOUT:   {kind: IntegerLiteral, arg0: int6, type: type0},
// CHECK:STDOUT:   {kind: TupleIndex, arg0: node+11, arg1: node+22, type: type0},
// CHECK:STDOUT:   {kind: IntegerLiteral, arg0: int7, type: type0},
// CHECK:STDOUT:   {kind: Assign, arg0: node+23, arg1: node+24},
// CHECK:STDOUT:   {kind: StructTypeField, arg0: str1, arg1: type0},
// CHECK:STDOUT:   {kind: StructTypeField, arg0: str2, arg1: type0},
// CHECK:STDOUT:   {kind: StructType, arg0: block5, type: typeTypeType},
// CHECK:STDOUT:   {kind: VarStorage, arg0: str3, type: type3},
// CHECK:STDOUT:   {kind: IntegerLiteral, arg0: int8, type: type0},
// CHECK:STDOUT:   {kind: StructTypeField, arg0: str1, arg1: type0},
// CHECK:STDOUT:   {kind: StubReference, arg0: node+30, type: type0},
// CHECK:STDOUT:   {kind: IntegerLiteral, arg0: int9, type: type0},
// CHECK:STDOUT:   {kind: StructTypeField, arg0: str2, arg1: type0},
// CHECK:STDOUT:   {kind: StubReference, arg0: node+33, type: type0},
// CHECK:STDOUT:   {kind: StructValue, arg0: block7, type: type3},
// CHECK:STDOUT:   {kind: Assign, arg0: node+29, arg1: node+36},
// CHECK:STDOUT:   {kind: StructAccess, arg0: node+29, arg1: member0, type: type0},
// CHECK:STDOUT:   {kind: IntegerLiteral, arg0: int10, type: type0},
// CHECK:STDOUT:   {kind: Assign, arg0: node+38, arg1: node+39},
// CHECK:STDOUT:   {kind: StructAccess, arg0: node+29, arg1: member1, type: type0},
// CHECK:STDOUT:   {kind: IntegerLiteral, arg0: int11, type: type0},
// CHECK:STDOUT:   {kind: Assign, arg0: node+41, arg1: node+42},
// CHECK:STDOUT:   {kind: PointerType, arg0: type0, type: typeTypeType},
// CHECK:STDOUT:   {kind: VarStorage, arg0: str4, type: type4},
// CHECK:STDOUT:   {kind: AddressOf, arg0: node+1, type: type4},
<<<<<<< HEAD
// CHECK:STDOUT:   {kind: Assign, arg0: node+48, arg1: node+50},
// CHECK:STDOUT:   {kind: ValueBinding, arg0: node+48, type: type4},
// CHECK:STDOUT:   {kind: Dereference, arg0: node+52, type: type0},
// CHECK:STDOUT:   {kind: IntegerLiteral, arg0: int12, type: type0},
// CHECK:STDOUT:   {kind: Assign, arg0: node+53, arg1: node+54},
// CHECK:STDOUT:   {kind: BoolLiteral, arg0: true, type: type5},
// CHECK:STDOUT:   {kind: BranchIf, arg0: block8, arg1: node+56},
=======
// CHECK:STDOUT:   {kind: Assign, arg0: node+45, arg1: node+46},
// CHECK:STDOUT:   {kind: Dereference, arg0: node+45, type: type0},
// CHECK:STDOUT:   {kind: IntegerLiteral, arg0: int12, type: type0},
// CHECK:STDOUT:   {kind: Assign, arg0: node+48, arg1: node+49},
// CHECK:STDOUT:   {kind: BoolLiteral, arg0: true, type: type5},
// CHECK:STDOUT:   {kind: BranchIf, arg0: block8, arg1: node+51},
>>>>>>> 7f4cf794
// CHECK:STDOUT:   {kind: Branch, arg0: block9},
// CHECK:STDOUT:   {kind: ValueBinding, arg0: node+48, type: type4},
// CHECK:STDOUT:   {kind: AddressOf, arg0: node+1, type: type4},
<<<<<<< HEAD
// CHECK:STDOUT:   {kind: BranchWithArg, arg0: block10, arg1: node+59},
// CHECK:STDOUT:   {kind: BranchWithArg, arg0: block10, arg1: node+60},
// CHECK:STDOUT:   {kind: BlockArg, arg0: block10, type: type4},
// CHECK:STDOUT:   {kind: Dereference, arg0: node+63, type: type0},
// CHECK:STDOUT:   {kind: IntegerLiteral, arg0: int13, type: type0},
// CHECK:STDOUT:   {kind: Assign, arg0: node+64, arg1: node+65},
=======
// CHECK:STDOUT:   {kind: BranchWithArg, arg0: block10, arg1: node+45},
// CHECK:STDOUT:   {kind: BranchWithArg, arg0: block10, arg1: node+54},
// CHECK:STDOUT:   {kind: BlockArg, arg0: block10, type: type4},
// CHECK:STDOUT:   {kind: Dereference, arg0: node+57, type: type0},
// CHECK:STDOUT:   {kind: IntegerLiteral, arg0: int13, type: type0},
// CHECK:STDOUT:   {kind: Assign, arg0: node+58, arg1: node+59},
>>>>>>> 7f4cf794
// CHECK:STDOUT:   {kind: Return},
// CHECK:STDOUT: ]
// CHECK:STDOUT: node_blocks: [
// CHECK:STDOUT:   [
// CHECK:STDOUT:   ],
// CHECK:STDOUT:   [
// CHECK:STDOUT:     node+0,
// CHECK:STDOUT:   ],
// CHECK:STDOUT:   [
// CHECK:STDOUT:     node+1,
// CHECK:STDOUT:     node+2,
// CHECK:STDOUT:     node+3,
// CHECK:STDOUT:     node+4,
// CHECK:STDOUT:     node+5,
// CHECK:STDOUT:     node+6,
// CHECK:STDOUT:     node+7,
// CHECK:STDOUT:     node+8,
// CHECK:STDOUT:     node+9,
// CHECK:STDOUT:     node+10,
// CHECK:STDOUT:     node+11,
// CHECK:STDOUT:     node+12,
// CHECK:STDOUT:     node+13,
// CHECK:STDOUT:     node+14,
// CHECK:STDOUT:     node+15,
// CHECK:STDOUT:     node+16,
// CHECK:STDOUT:     node+17,
// CHECK:STDOUT:     node+18,
// CHECK:STDOUT:     node+19,
// CHECK:STDOUT:     node+20,
// CHECK:STDOUT:     node+21,
// CHECK:STDOUT:     node+22,
// CHECK:STDOUT:     node+23,
// CHECK:STDOUT:     node+24,
// CHECK:STDOUT:     node+25,
// CHECK:STDOUT:     node+26,
// CHECK:STDOUT:     node+27,
// CHECK:STDOUT:     node+28,
// CHECK:STDOUT:     node+29,
// CHECK:STDOUT:     node+30,
// CHECK:STDOUT:     node+32,
// CHECK:STDOUT:     node+33,
// CHECK:STDOUT:     node+35,
// CHECK:STDOUT:     node+36,
// CHECK:STDOUT:     node+37,
// CHECK:STDOUT:     node+38,
// CHECK:STDOUT:     node+39,
// CHECK:STDOUT:     node+40,
// CHECK:STDOUT:     node+41,
// CHECK:STDOUT:     node+42,
// CHECK:STDOUT:     node+43,
// CHECK:STDOUT:     node+44,
// CHECK:STDOUT:     node+45,
// CHECK:STDOUT:     node+46,
// CHECK:STDOUT:     node+47,
// CHECK:STDOUT:     node+48,
// CHECK:STDOUT:     node+49,
// CHECK:STDOUT:     node+50,
// CHECK:STDOUT:     node+51,
// CHECK:STDOUT:     node+52,
// CHECK:STDOUT:     node+53,
<<<<<<< HEAD
// CHECK:STDOUT:     node+54,
// CHECK:STDOUT:     node+55,
// CHECK:STDOUT:     node+56,
// CHECK:STDOUT:     node+57,
// CHECK:STDOUT:     node+58,
=======
>>>>>>> 7f4cf794
// CHECK:STDOUT:   ],
// CHECK:STDOUT:   [
// CHECK:STDOUT:     node+6,
// CHECK:STDOUT:     node+7,
// CHECK:STDOUT:   ],
// CHECK:STDOUT:   [
// CHECK:STDOUT:     node+13,
// CHECK:STDOUT:     node+15,
// CHECK:STDOUT:   ],
// CHECK:STDOUT:   [
// CHECK:STDOUT:     node+26,
// CHECK:STDOUT:     node+27,
// CHECK:STDOUT:   ],
// CHECK:STDOUT:   [
// CHECK:STDOUT:     node+31,
// CHECK:STDOUT:     node+34,
// CHECK:STDOUT:   ],
// CHECK:STDOUT:   [
// CHECK:STDOUT:     node+32,
// CHECK:STDOUT:     node+35,
// CHECK:STDOUT:   ],
// CHECK:STDOUT:   [
<<<<<<< HEAD
// CHECK:STDOUT:     node+59,
// CHECK:STDOUT:     node+61,
// CHECK:STDOUT:   ],
// CHECK:STDOUT:   [
// CHECK:STDOUT:     node+60,
// CHECK:STDOUT:     node+62,
// CHECK:STDOUT:   ],
// CHECK:STDOUT:   [
// CHECK:STDOUT:     node+63,
// CHECK:STDOUT:     node+64,
// CHECK:STDOUT:     node+65,
// CHECK:STDOUT:     node+66,
// CHECK:STDOUT:     node+67,
=======
// CHECK:STDOUT:     node+55,
// CHECK:STDOUT:   ],
// CHECK:STDOUT:   [
// CHECK:STDOUT:     node+54,
// CHECK:STDOUT:     node+56,
// CHECK:STDOUT:   ],
// CHECK:STDOUT:   [
// CHECK:STDOUT:     node+57,
// CHECK:STDOUT:     node+58,
// CHECK:STDOUT:     node+59,
// CHECK:STDOUT:     node+60,
// CHECK:STDOUT:     node+61,
>>>>>>> 7f4cf794
// CHECK:STDOUT:   ],
// CHECK:STDOUT: ]
// CHECK:STDOUT:
// CHECK:STDOUT: package {
// CHECK:STDOUT:   %.loc7 = fn_decl @Main
// CHECK:STDOUT: }
// CHECK:STDOUT:
// CHECK:STDOUT: fn @Main() {
// CHECK:STDOUT: !entry:
// CHECK:STDOUT:   %a: i32 = var "a"
// CHECK:STDOUT:   %.loc8: i32 = int_literal 12
// CHECK:STDOUT:   assign %a, %.loc8
// CHECK:STDOUT:   %.loc9: i32 = int_literal -7
// CHECK:STDOUT:   assign %a, %.loc9
// CHECK:STDOUT:   %.loc11_11: type = stub_reference i32
// CHECK:STDOUT:   %.loc11_16: type = stub_reference i32
// CHECK:STDOUT:   %.loc11_19.1: type = tuple_type (type, type)
// CHECK:STDOUT:   %.loc11_19.2: (type, type) = tuple_value (%.loc11_11, %.loc11_16)
// CHECK:STDOUT:   %.loc11_19.3: type = tuple_type (i32, i32)
// CHECK:STDOUT:   %b: (i32, i32) = var "b"
// CHECK:STDOUT:   %.loc11_24.1: i32 = int_literal 1
// CHECK:STDOUT:   %.loc11_24.2: i32 = stub_reference %.loc11_24.1
// CHECK:STDOUT:   %.loc11_27.1: i32 = int_literal 2
// CHECK:STDOUT:   %.loc11_27.2: i32 = stub_reference %.loc11_27.1
// CHECK:STDOUT:   %.loc11_28: (i32, i32) = tuple_value (%.loc11_24.2, %.loc11_27.2)
// CHECK:STDOUT:   assign %b, %.loc11_28
// CHECK:STDOUT:   %.loc12_5: i32 = int_literal 0
// CHECK:STDOUT:   %.loc12_6: i32 = tuple_index %b, %.loc12_5
// CHECK:STDOUT:   %.loc12_10: i32 = int_literal 3
// CHECK:STDOUT:   assign %.loc12_6, %.loc12_10
// CHECK:STDOUT:   %.loc13_5: i32 = int_literal 1
// CHECK:STDOUT:   %.loc13_6: i32 = tuple_index %b, %.loc13_5
// CHECK:STDOUT:   %.loc13_10: i32 = int_literal 4
// CHECK:STDOUT:   assign %.loc13_6, %.loc13_10
// CHECK:STDOUT:   %.loc15_27: type = struct_type {.a: i32, .b: i32}
// CHECK:STDOUT:   %c: {.a: i32, .b: i32} = var "c"
// CHECK:STDOUT:   %.loc15_37: i32 = int_literal 1
// CHECK:STDOUT:   %.loc15_35: i32 = stub_reference %.loc15_37
// CHECK:STDOUT:   %.loc15_45: i32 = int_literal 2
// CHECK:STDOUT:   %.loc15_43: i32 = stub_reference %.loc15_45
// CHECK:STDOUT:   %.loc15_46: {.a: i32, .b: i32} = struct_value (%.loc15_35, %.loc15_43)
// CHECK:STDOUT:   assign %c, %.loc15_46
// CHECK:STDOUT:   %.loc16_4: i32 = struct_access %c, member0
// CHECK:STDOUT:   %.loc16_9: i32 = int_literal 3
// CHECK:STDOUT:   assign %.loc16_4, %.loc16_9
// CHECK:STDOUT:   %.loc17_4: i32 = struct_access %c, member1
// CHECK:STDOUT:   %.loc17_9: i32 = int_literal 4
// CHECK:STDOUT:   assign %.loc17_4, %.loc17_9
// CHECK:STDOUT:   %.loc19_13: type = ptr_type i32
// CHECK:STDOUT:   %p: i32* = var "p"
// CHECK:STDOUT:   %.loc19_17: i32* = address_of %a
// CHECK:STDOUT:   assign %p, %.loc19_17
// CHECK:STDOUT:   %.loc19_7.1: i32* = value_binding %p
// CHECK:STDOUT:   %.loc20_3: i32 = dereference %.loc19_7.1
// CHECK:STDOUT:   %.loc20_8: i32 = int_literal 5
// CHECK:STDOUT:   assign %.loc20_3, %.loc20_8
// CHECK:STDOUT:   %.loc22_8: bool = bool_literal true
// CHECK:STDOUT:   if %.loc22_8 br !if.expr.then else br !if.expr.else
// CHECK:STDOUT:
// CHECK:STDOUT: !if.expr.then:
// CHECK:STDOUT:   %.loc19_7.2: i32* = value_binding %p
// CHECK:STDOUT:   br !if.expr.result(%.loc19_7.2)
// CHECK:STDOUT:
// CHECK:STDOUT: !if.expr.else:
// CHECK:STDOUT:   %.loc22_25: i32* = address_of %a
// CHECK:STDOUT:   br !if.expr.result(%.loc22_25)
// CHECK:STDOUT:
// CHECK:STDOUT: !if.expr.result:
// CHECK:STDOUT:   %.loc22_5: i32* = block_arg !if.expr.result
// CHECK:STDOUT:   %.loc22_3: i32 = dereference %.loc22_5
// CHECK:STDOUT:   %.loc22_31: i32 = int_literal 10
// CHECK:STDOUT:   assign %.loc22_3, %.loc22_31
// CHECK:STDOUT:   return
// CHECK:STDOUT: }<|MERGE_RESOLUTION|>--- conflicted
+++ resolved
@@ -117,40 +117,20 @@
 // CHECK:STDOUT:   {kind: PointerType, arg0: type0, type: typeTypeType},
 // CHECK:STDOUT:   {kind: VarStorage, arg0: str4, type: type4},
 // CHECK:STDOUT:   {kind: AddressOf, arg0: node+1, type: type4},
-<<<<<<< HEAD
-// CHECK:STDOUT:   {kind: Assign, arg0: node+48, arg1: node+50},
-// CHECK:STDOUT:   {kind: ValueBinding, arg0: node+48, type: type4},
-// CHECK:STDOUT:   {kind: Dereference, arg0: node+52, type: type0},
-// CHECK:STDOUT:   {kind: IntegerLiteral, arg0: int12, type: type0},
-// CHECK:STDOUT:   {kind: Assign, arg0: node+53, arg1: node+54},
-// CHECK:STDOUT:   {kind: BoolLiteral, arg0: true, type: type5},
-// CHECK:STDOUT:   {kind: BranchIf, arg0: block8, arg1: node+56},
-=======
 // CHECK:STDOUT:   {kind: Assign, arg0: node+45, arg1: node+46},
 // CHECK:STDOUT:   {kind: Dereference, arg0: node+45, type: type0},
 // CHECK:STDOUT:   {kind: IntegerLiteral, arg0: int12, type: type0},
 // CHECK:STDOUT:   {kind: Assign, arg0: node+48, arg1: node+49},
 // CHECK:STDOUT:   {kind: BoolLiteral, arg0: true, type: type5},
 // CHECK:STDOUT:   {kind: BranchIf, arg0: block8, arg1: node+51},
->>>>>>> 7f4cf794
 // CHECK:STDOUT:   {kind: Branch, arg0: block9},
-// CHECK:STDOUT:   {kind: ValueBinding, arg0: node+48, type: type4},
 // CHECK:STDOUT:   {kind: AddressOf, arg0: node+1, type: type4},
-<<<<<<< HEAD
-// CHECK:STDOUT:   {kind: BranchWithArg, arg0: block10, arg1: node+59},
-// CHECK:STDOUT:   {kind: BranchWithArg, arg0: block10, arg1: node+60},
-// CHECK:STDOUT:   {kind: BlockArg, arg0: block10, type: type4},
-// CHECK:STDOUT:   {kind: Dereference, arg0: node+63, type: type0},
-// CHECK:STDOUT:   {kind: IntegerLiteral, arg0: int13, type: type0},
-// CHECK:STDOUT:   {kind: Assign, arg0: node+64, arg1: node+65},
-=======
 // CHECK:STDOUT:   {kind: BranchWithArg, arg0: block10, arg1: node+45},
 // CHECK:STDOUT:   {kind: BranchWithArg, arg0: block10, arg1: node+54},
 // CHECK:STDOUT:   {kind: BlockArg, arg0: block10, type: type4},
 // CHECK:STDOUT:   {kind: Dereference, arg0: node+57, type: type0},
 // CHECK:STDOUT:   {kind: IntegerLiteral, arg0: int13, type: type0},
 // CHECK:STDOUT:   {kind: Assign, arg0: node+58, arg1: node+59},
->>>>>>> 7f4cf794
 // CHECK:STDOUT:   {kind: Return},
 // CHECK:STDOUT: ]
 // CHECK:STDOUT: node_blocks: [
@@ -211,14 +191,6 @@
 // CHECK:STDOUT:     node+51,
 // CHECK:STDOUT:     node+52,
 // CHECK:STDOUT:     node+53,
-<<<<<<< HEAD
-// CHECK:STDOUT:     node+54,
-// CHECK:STDOUT:     node+55,
-// CHECK:STDOUT:     node+56,
-// CHECK:STDOUT:     node+57,
-// CHECK:STDOUT:     node+58,
-=======
->>>>>>> 7f4cf794
 // CHECK:STDOUT:   ],
 // CHECK:STDOUT:   [
 // CHECK:STDOUT:     node+6,
@@ -241,21 +213,6 @@
 // CHECK:STDOUT:     node+35,
 // CHECK:STDOUT:   ],
 // CHECK:STDOUT:   [
-<<<<<<< HEAD
-// CHECK:STDOUT:     node+59,
-// CHECK:STDOUT:     node+61,
-// CHECK:STDOUT:   ],
-// CHECK:STDOUT:   [
-// CHECK:STDOUT:     node+60,
-// CHECK:STDOUT:     node+62,
-// CHECK:STDOUT:   ],
-// CHECK:STDOUT:   [
-// CHECK:STDOUT:     node+63,
-// CHECK:STDOUT:     node+64,
-// CHECK:STDOUT:     node+65,
-// CHECK:STDOUT:     node+66,
-// CHECK:STDOUT:     node+67,
-=======
 // CHECK:STDOUT:     node+55,
 // CHECK:STDOUT:   ],
 // CHECK:STDOUT:   [
@@ -268,7 +225,6 @@
 // CHECK:STDOUT:     node+59,
 // CHECK:STDOUT:     node+60,
 // CHECK:STDOUT:     node+61,
->>>>>>> 7f4cf794
 // CHECK:STDOUT:   ],
 // CHECK:STDOUT: ]
 // CHECK:STDOUT:
@@ -321,16 +277,14 @@
 // CHECK:STDOUT:   %p: i32* = var "p"
 // CHECK:STDOUT:   %.loc19_17: i32* = address_of %a
 // CHECK:STDOUT:   assign %p, %.loc19_17
-// CHECK:STDOUT:   %.loc19_7.1: i32* = value_binding %p
-// CHECK:STDOUT:   %.loc20_3: i32 = dereference %.loc19_7.1
+// CHECK:STDOUT:   %.loc20_3: i32 = dereference %p
 // CHECK:STDOUT:   %.loc20_8: i32 = int_literal 5
 // CHECK:STDOUT:   assign %.loc20_3, %.loc20_8
 // CHECK:STDOUT:   %.loc22_8: bool = bool_literal true
 // CHECK:STDOUT:   if %.loc22_8 br !if.expr.then else br !if.expr.else
 // CHECK:STDOUT:
 // CHECK:STDOUT: !if.expr.then:
-// CHECK:STDOUT:   %.loc19_7.2: i32* = value_binding %p
-// CHECK:STDOUT:   br !if.expr.result(%.loc19_7.2)
+// CHECK:STDOUT:   br !if.expr.result(%p)
 // CHECK:STDOUT:
 // CHECK:STDOUT: !if.expr.else:
 // CHECK:STDOUT:   %.loc22_25: i32* = address_of %a
