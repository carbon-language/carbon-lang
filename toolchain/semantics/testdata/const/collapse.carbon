// Part of the Carbon Language project, under the Apache License v2.0 with LLVM
// Exceptions. See /LICENSE for license information.
// SPDX-License-Identifier: Apache-2.0 WITH LLVM-exception
//
// AUTOUPDATE

// OK, `const (const i32)` is the same type as `const i32`.
// CHECK:STDERR: collapse.carbon:[[@LINE+3]]:25: `const` applied repeatedly to the same type has no additional effect.
// CHECK:STDERR: fn F(p: const i32**) -> const (const i32)** {
// CHECK:STDERR:                         ^
fn F(p: const i32**) -> const (const i32)** {
  return p;
}

// CHECK:STDOUT: cross_reference_irs_size: 1
// CHECK:STDOUT: functions: [
// CHECK:STDOUT:   {name: str0, param_refs: block2, return_type: type3, body: [block4]},
// CHECK:STDOUT: ]
// CHECK:STDOUT: integer_literals: [
// CHECK:STDOUT: ]
// CHECK:STDOUT: real_literals: [
// CHECK:STDOUT: ]
// CHECK:STDOUT: strings: [
// CHECK:STDOUT:   F,
// CHECK:STDOUT:   p,
// CHECK:STDOUT: ]
// CHECK:STDOUT: types: [
// CHECK:STDOUT:   nodeIntegerType,
// CHECK:STDOUT:   node+0,
// CHECK:STDOUT:   node+1,
// CHECK:STDOUT:   node+2,
// CHECK:STDOUT: ]
// CHECK:STDOUT: type_blocks: [
// CHECK:STDOUT: ]
// CHECK:STDOUT: nodes: [
// CHECK:STDOUT:   {kind: ConstType, arg0: type0, type: typeTypeType},
// CHECK:STDOUT:   {kind: PointerType, arg0: type1, type: typeTypeType},
// CHECK:STDOUT:   {kind: PointerType, arg0: type2, type: typeTypeType},
// CHECK:STDOUT:   {kind: VarStorage, arg0: str1, type: type3},
// CHECK:STDOUT:   {kind: ConstType, arg0: type0, type: typeTypeType},
// CHECK:STDOUT:   {kind: ConstType, arg0: type1, type: typeTypeType},
// CHECK:STDOUT:   {kind: PointerType, arg0: type1, type: typeTypeType},
// CHECK:STDOUT:   {kind: PointerType, arg0: type2, type: typeTypeType},
// CHECK:STDOUT:   {kind: VarStorage, type: type3},
// CHECK:STDOUT:   {kind: FunctionDeclaration, arg0: function0},
// CHECK:STDOUT:   {kind: ValueBinding, arg0: node+3, type: type3},
// CHECK:STDOUT:   {kind: ReturnExpression, arg0: node+11},
// CHECK:STDOUT: ]
// CHECK:STDOUT: node_blocks: [
// CHECK:STDOUT:   [
// CHECK:STDOUT:   ],
// CHECK:STDOUT:   [
// CHECK:STDOUT:     node+0,
// CHECK:STDOUT:     node+1,
// CHECK:STDOUT:     node+2,
// CHECK:STDOUT:     node+3,
<<<<<<< HEAD
=======
// CHECK:STDOUT:   ],
// CHECK:STDOUT:   [
// CHECK:STDOUT:     node+3,
// CHECK:STDOUT:   ],
// CHECK:STDOUT:   [
>>>>>>> 7f4cf794
// CHECK:STDOUT:     node+4,
// CHECK:STDOUT:     node+5,
// CHECK:STDOUT:     node+6,
// CHECK:STDOUT:     node+7,
// CHECK:STDOUT:     node+8,
// CHECK:STDOUT:   ],
// CHECK:STDOUT:   [
<<<<<<< HEAD
// CHECK:STDOUT:     node+4,
// CHECK:STDOUT:   ],
// CHECK:STDOUT:   [
// CHECK:STDOUT:     node+10,
=======
// CHECK:STDOUT:     node+9,
>>>>>>> 7f4cf794
// CHECK:STDOUT:   ],
// CHECK:STDOUT:   [
// CHECK:STDOUT:     node+11,
// CHECK:STDOUT:     node+12,
// CHECK:STDOUT:   ],
// CHECK:STDOUT: ]
// CHECK:STDOUT:
// CHECK:STDOUT: package {
// CHECK:STDOUT:   %.loc11 = fn_decl @F
// CHECK:STDOUT: }
// CHECK:STDOUT:
// CHECK:STDOUT: fn @F(%p: const i32**) -> const i32** {
// CHECK:STDOUT: !entry:
// CHECK:STDOUT:   %.loc11: const i32** = value_binding %p
// CHECK:STDOUT:   return %.loc11
// CHECK:STDOUT: }<|MERGE_RESOLUTION|>--- conflicted
+++ resolved
@@ -41,10 +41,8 @@
 // CHECK:STDOUT:   {kind: ConstType, arg0: type1, type: typeTypeType},
 // CHECK:STDOUT:   {kind: PointerType, arg0: type1, type: typeTypeType},
 // CHECK:STDOUT:   {kind: PointerType, arg0: type2, type: typeTypeType},
-// CHECK:STDOUT:   {kind: VarStorage, type: type3},
 // CHECK:STDOUT:   {kind: FunctionDeclaration, arg0: function0},
-// CHECK:STDOUT:   {kind: ValueBinding, arg0: node+3, type: type3},
-// CHECK:STDOUT:   {kind: ReturnExpression, arg0: node+11},
+// CHECK:STDOUT:   {kind: ReturnExpression, arg0: node+3},
 // CHECK:STDOUT: ]
 // CHECK:STDOUT: node_blocks: [
 // CHECK:STDOUT:   [
@@ -54,14 +52,11 @@
 // CHECK:STDOUT:     node+1,
 // CHECK:STDOUT:     node+2,
 // CHECK:STDOUT:     node+3,
-<<<<<<< HEAD
-=======
 // CHECK:STDOUT:   ],
 // CHECK:STDOUT:   [
 // CHECK:STDOUT:     node+3,
 // CHECK:STDOUT:   ],
 // CHECK:STDOUT:   [
->>>>>>> 7f4cf794
 // CHECK:STDOUT:     node+4,
 // CHECK:STDOUT:     node+5,
 // CHECK:STDOUT:     node+6,
@@ -69,27 +64,19 @@
 // CHECK:STDOUT:     node+8,
 // CHECK:STDOUT:   ],
 // CHECK:STDOUT:   [
-<<<<<<< HEAD
-// CHECK:STDOUT:     node+4,
-// CHECK:STDOUT:   ],
-// CHECK:STDOUT:   [
-// CHECK:STDOUT:     node+10,
-=======
 // CHECK:STDOUT:     node+9,
->>>>>>> 7f4cf794
-// CHECK:STDOUT:   ],
-// CHECK:STDOUT:   [
-// CHECK:STDOUT:     node+11,
-// CHECK:STDOUT:     node+12,
 // CHECK:STDOUT:   ],
 // CHECK:STDOUT: ]
 // CHECK:STDOUT:
 // CHECK:STDOUT: package {
-// CHECK:STDOUT:   %.loc11 = fn_decl @F
+// CHECK:STDOUT:   %.loc11_32: type = const_type i32
+// CHECK:STDOUT:   %.loc11_25: type = const_type const i32
+// CHECK:STDOUT:   %.loc11_42: type = ptr_type const i32
+// CHECK:STDOUT:   %.loc11_43: type = ptr_type const i32*
+// CHECK:STDOUT:   %.loc11_1 = fn_decl @F
 // CHECK:STDOUT: }
 // CHECK:STDOUT:
 // CHECK:STDOUT: fn @F(%p: const i32**) -> const i32** {
 // CHECK:STDOUT: !entry:
-// CHECK:STDOUT:   %.loc11: const i32** = value_binding %p
-// CHECK:STDOUT:   return %.loc11
+// CHECK:STDOUT:   return %p
 // CHECK:STDOUT: }