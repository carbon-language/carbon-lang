--- conflicted
+++ resolved
@@ -68,29 +68,4 @@
 // CHECK:STDOUT:   [
 // CHECK:STDOUT:     node+10,
 // CHECK:STDOUT:   ],
-<<<<<<< HEAD
-// CHECK:STDOUT: ]
-// CHECK:STDOUT:
-// CHECK:STDOUT: package {
-// CHECK:STDOUT:   %81: type = const_type i32
-// CHECK:STDOUT:   %81.25: type = const_type const i32
-// CHECK:STDOUT:   %81.42: type = ptr_type const i32
-// CHECK:STDOUT:   %81.43: type = ptr_type const i32*
-// CHECK:STDOUT:   %81.1 = fn_decl @F
-// CHECK:STDOUT: }
-// CHECK:STDOUT:
-// CHECK:STDOUT: fn @F(%p: const i32**) -> const i32** {
-// CHECK:STDOUT: !entry:
-// CHECK:STDOUT:   return %p
-// CHECK:STDOUT: }
-
-// OK, `const (const i32)` is the same type as `const i32`.
-// CHECK:STDERR: collapse.carbon:[[@LINE+3]]:25: `const` applied repeatedly to the same type has no additional effect.
-// CHECK:STDERR: fn F(p: const i32**) -> const (const i32)** {
-// CHECK:STDERR:                         ^
-fn F(p: const i32**) -> const (const i32)** {
-  return p;
-}
-=======
-// CHECK:STDOUT: ]
->>>>>>> 212188a9
+// CHECK:STDOUT: ]