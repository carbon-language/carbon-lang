// Part of the Carbon Language project, under the Apache License v2.0 with LLVM
// Exceptions. See /LICENSE for license information.
// SPDX-License-Identifier: Apache-2.0 WITH LLVM-exception
//
// AUTOUPDATE

// CHECK:STDERR: fail_collapse.carbon:[[@LINE+3]]:9: `const` applied repeatedly to the same type has no additional effect.
// CHECK:STDERR: fn G(p: const (const i32)**) -> i32** {
// CHECK:STDERR:         ^
fn G(p: const (const i32)**) -> i32** {
  // CHECK:STDERR: fail_collapse.carbon:[[@LINE+3]]:11: Cannot implicitly convert from `const i32**` to `i32**`.
  // CHECK:STDERR:   return p;
  // CHECK:STDERR:           ^
  return p;
}

// CHECK:STDOUT: cross_reference_irs_size: 1
// CHECK:STDOUT: functions: [
// CHECK:STDOUT:   {name: str0, param_refs: block2, return_type: type5, body: [block4]},
// CHECK:STDOUT: ]
// CHECK:STDOUT: integer_literals: [
// CHECK:STDOUT: ]
// CHECK:STDOUT: real_literals: [
// CHECK:STDOUT: ]
// CHECK:STDOUT: strings: [
// CHECK:STDOUT:   G,
// CHECK:STDOUT:   p,
// CHECK:STDOUT: ]
// CHECK:STDOUT: types: [
// CHECK:STDOUT:   nodeIntegerType,
// CHECK:STDOUT:   node+0,
// CHECK:STDOUT:   node+2,
// CHECK:STDOUT:   node+3,
// CHECK:STDOUT:   node+5,
// CHECK:STDOUT:   node+6,
// CHECK:STDOUT: ]
// CHECK:STDOUT: type_blocks: [
// CHECK:STDOUT: ]
// CHECK:STDOUT: nodes: [
// CHECK:STDOUT:   {kind: ConstType, arg0: type0, type: typeTypeType},
// CHECK:STDOUT:   {kind: ConstType, arg0: type1, type: typeTypeType},
// CHECK:STDOUT:   {kind: PointerType, arg0: type1, type: typeTypeType},
// CHECK:STDOUT:   {kind: PointerType, arg0: type2, type: typeTypeType},
// CHECK:STDOUT:   {kind: VarStorage, arg0: str1, type: type3},
// CHECK:STDOUT:   {kind: PointerType, arg0: type0, type: typeTypeType},
// CHECK:STDOUT:   {kind: PointerType, arg0: type4, type: typeTypeType},
// CHECK:STDOUT:   {kind: VarStorage, type: type5},
// CHECK:STDOUT:   {kind: FunctionDeclaration, arg0: function0},
// CHECK:STDOUT:   {kind: ReturnExpression, arg0: nodeError},
// CHECK:STDOUT: ]
// CHECK:STDOUT: node_blocks: [
// CHECK:STDOUT:   [
// CHECK:STDOUT:   ],
// CHECK:STDOUT:   [
// CHECK:STDOUT:     node+0,
// CHECK:STDOUT:     node+1,
// CHECK:STDOUT:     node+2,
// CHECK:STDOUT:     node+3,
// CHECK:STDOUT:     node+4,
<<<<<<< HEAD
// CHECK:STDOUT:     node+5,
// CHECK:STDOUT:     node+6,
// CHECK:STDOUT:     node+7,
// CHECK:STDOUT:     node+8,
=======
>>>>>>> 7f4cf794
// CHECK:STDOUT:   ],
// CHECK:STDOUT:   [
// CHECK:STDOUT:     node+4,
// CHECK:STDOUT:   ],
// CHECK:STDOUT:   [
<<<<<<< HEAD
// CHECK:STDOUT:     node+9,
// CHECK:STDOUT:   ],
// CHECK:STDOUT:   [
// CHECK:STDOUT:     node+10,
=======
// CHECK:STDOUT:     node+5,
// CHECK:STDOUT:     node+6,
// CHECK:STDOUT:     node+7,
// CHECK:STDOUT:   ],
// CHECK:STDOUT:   [
// CHECK:STDOUT:     node+8,
>>>>>>> 7f4cf794
// CHECK:STDOUT:   ],
// CHECK:STDOUT: ]
// CHECK:STDOUT:
// CHECK:STDOUT: package {
// CHECK:STDOUT:   %.loc10 = fn_decl @G
// CHECK:STDOUT: }
// CHECK:STDOUT:
// CHECK:STDOUT: fn @G(%p: const i32**) -> i32** {
// CHECK:STDOUT: !entry:
// CHECK:STDOUT:   return <error>
// CHECK:STDOUT: }<|MERGE_RESOLUTION|>--- conflicted
+++ resolved
@@ -44,7 +44,6 @@
 // CHECK:STDOUT:   {kind: VarStorage, arg0: str1, type: type3},
 // CHECK:STDOUT:   {kind: PointerType, arg0: type0, type: typeTypeType},
 // CHECK:STDOUT:   {kind: PointerType, arg0: type4, type: typeTypeType},
-// CHECK:STDOUT:   {kind: VarStorage, type: type5},
 // CHECK:STDOUT:   {kind: FunctionDeclaration, arg0: function0},
 // CHECK:STDOUT:   {kind: ReturnExpression, arg0: nodeError},
 // CHECK:STDOUT: ]
@@ -57,36 +56,24 @@
 // CHECK:STDOUT:     node+2,
 // CHECK:STDOUT:     node+3,
 // CHECK:STDOUT:     node+4,
-<<<<<<< HEAD
-// CHECK:STDOUT:     node+5,
-// CHECK:STDOUT:     node+6,
-// CHECK:STDOUT:     node+7,
-// CHECK:STDOUT:     node+8,
-=======
->>>>>>> 7f4cf794
 // CHECK:STDOUT:   ],
 // CHECK:STDOUT:   [
 // CHECK:STDOUT:     node+4,
 // CHECK:STDOUT:   ],
 // CHECK:STDOUT:   [
-<<<<<<< HEAD
-// CHECK:STDOUT:     node+9,
-// CHECK:STDOUT:   ],
-// CHECK:STDOUT:   [
-// CHECK:STDOUT:     node+10,
-=======
 // CHECK:STDOUT:     node+5,
 // CHECK:STDOUT:     node+6,
 // CHECK:STDOUT:     node+7,
 // CHECK:STDOUT:   ],
 // CHECK:STDOUT:   [
 // CHECK:STDOUT:     node+8,
->>>>>>> 7f4cf794
 // CHECK:STDOUT:   ],
 // CHECK:STDOUT: ]
 // CHECK:STDOUT:
 // CHECK:STDOUT: package {
-// CHECK:STDOUT:   %.loc10 = fn_decl @G
+// CHECK:STDOUT:   %.loc10_36: type = ptr_type i32
+// CHECK:STDOUT:   %.loc10_37: type = ptr_type i32*
+// CHECK:STDOUT:   %.loc10_1 = fn_decl @G
 // CHECK:STDOUT: }
 // CHECK:STDOUT:
 // CHECK:STDOUT: fn @G(%p: const i32**) -> i32** {
