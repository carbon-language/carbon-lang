// Part of the Carbon Language project, under the Apache License v2.0 with LLVM
// Exceptions. See /LICENSE for license information.
// SPDX-License-Identifier: Apache-2.0 WITH LLVM-exception
//
// AUTOUPDATE
// RUN: %{carbon-run-semantics}
// CHECK:STDOUT: cross_reference_irs.size == 2,
<<<<<<< HEAD
// CHECK:STDOUT: identifiers = {
// CHECK:STDOUT:   ident0 = "Main";
=======
// CHECK:STDOUT: cross_references = {
// CHECK:STDOUT:   node_xref0 = xref(ir0, block0, node0);
// CHECK:STDOUT:   node_xref1 = xref(ir0, block0, node1);
// CHECK:STDOUT:   node_xref2 = xref(ir0, block0, node2);
// CHECK:STDOUT:   node_xref3 = xref(ir0, block0, node3);
// CHECK:STDOUT:   node_xref4 = xref(ir1, block0, node1);
>>>>>>> 9d234aa7
// CHECK:STDOUT: },
// CHECK:STDOUT: integer_literals = {
// CHECK:STDOUT:   int0 = 0;
// CHECK:STDOUT: },
<<<<<<< HEAD
// CHECK:STDOUT: nodes = {
// CHECK:STDOUT:   node0 = CrossReference(ir0, block0): node0;
// CHECK:STDOUT:   node1 = CrossReference(ir0, block1): node1;
// CHECK:STDOUT:   node2 = CrossReference(ir0, block2): node0;
// CHECK:STDOUT:   node3 = CrossReference(ir0, block3): node0;
// CHECK:STDOUT:   node4 = FunctionDeclaration();
// CHECK:STDOUT:   node5 = BindName(ident0, node4);
// CHECK:STDOUT:   node6 = FunctionDefinition(node4, block1);
// CHECK:STDOUT:   node7 = IntegerLiteral(int0): node2;
// CHECK:STDOUT:   node8 = ReturnExpression(node7): node2;
// CHECK:STDOUT: },
// CHECK:STDOUT: node_blocks = {
// CHECK:STDOUT:   block0 = {
// CHECK:STDOUT:     node4;
// CHECK:STDOUT:     node5;
// CHECK:STDOUT:     node6;
=======
// CHECK:STDOUT: strings = {
// CHECK:STDOUT:   str0 = "Main";
// CHECK:STDOUT: },
// CHECK:STDOUT: node_blocks = {
// CHECK:STDOUT:   block0 = {
// CHECK:STDOUT:     node0 = FunctionDeclaration();
// CHECK:STDOUT:     node1 = BindName(str0, node0);
// CHECK:STDOUT:     node2 = FunctionDefinition(node0, block1);
>>>>>>> 9d234aa7
// CHECK:STDOUT:   },
// CHECK:STDOUT:   block1 = {
// CHECK:STDOUT:     node7;
// CHECK:STDOUT:     node8;
// CHECK:STDOUT:   },
// CHECK:STDOUT: }

fn Main() {
  return 0;
}<|MERGE_RESOLUTION|>--- conflicted
+++ resolved
@@ -5,29 +5,19 @@
 // AUTOUPDATE
 // RUN: %{carbon-run-semantics}
 // CHECK:STDOUT: cross_reference_irs.size == 2,
-<<<<<<< HEAD
-// CHECK:STDOUT: identifiers = {
-// CHECK:STDOUT:   ident0 = "Main";
-=======
-// CHECK:STDOUT: cross_references = {
-// CHECK:STDOUT:   node_xref0 = xref(ir0, block0, node0);
-// CHECK:STDOUT:   node_xref1 = xref(ir0, block0, node1);
-// CHECK:STDOUT:   node_xref2 = xref(ir0, block0, node2);
-// CHECK:STDOUT:   node_xref3 = xref(ir0, block0, node3);
-// CHECK:STDOUT:   node_xref4 = xref(ir1, block0, node1);
->>>>>>> 9d234aa7
-// CHECK:STDOUT: },
 // CHECK:STDOUT: integer_literals = {
 // CHECK:STDOUT:   int0 = 0;
 // CHECK:STDOUT: },
-<<<<<<< HEAD
+// CHECK:STDOUT: strings = {
+// CHECK:STDOUT:   str0 = "Main";
+// CHECK:STDOUT: },
 // CHECK:STDOUT: nodes = {
 // CHECK:STDOUT:   node0 = CrossReference(ir0, block0): node0;
 // CHECK:STDOUT:   node1 = CrossReference(ir0, block1): node1;
 // CHECK:STDOUT:   node2 = CrossReference(ir0, block2): node0;
 // CHECK:STDOUT:   node3 = CrossReference(ir0, block3): node0;
 // CHECK:STDOUT:   node4 = FunctionDeclaration();
-// CHECK:STDOUT:   node5 = BindName(ident0, node4);
+// CHECK:STDOUT:   node5 = BindName(str0, node4);
 // CHECK:STDOUT:   node6 = FunctionDefinition(node4, block1);
 // CHECK:STDOUT:   node7 = IntegerLiteral(int0): node2;
 // CHECK:STDOUT:   node8 = ReturnExpression(node7): node2;
@@ -37,16 +27,6 @@
 // CHECK:STDOUT:     node4;
 // CHECK:STDOUT:     node5;
 // CHECK:STDOUT:     node6;
-=======
-// CHECK:STDOUT: strings = {
-// CHECK:STDOUT:   str0 = "Main";
-// CHECK:STDOUT: },
-// CHECK:STDOUT: node_blocks = {
-// CHECK:STDOUT:   block0 = {
-// CHECK:STDOUT:     node0 = FunctionDeclaration();
-// CHECK:STDOUT:     node1 = BindName(str0, node0);
-// CHECK:STDOUT:     node2 = FunctionDefinition(node0, block1);
->>>>>>> 9d234aa7
 // CHECK:STDOUT:   },
 // CHECK:STDOUT:   block1 = {
 // CHECK:STDOUT:     node7;
