// Part of the Carbon Language project, under the Apache License v2.0 with LLVM
// Exceptions. See /LICENSE for license information.
// SPDX-License-Identifier: Apache-2.0 WITH LLVM-exception
//
// AUTOUPDATE

fn F() -> () {
// CHECK:STDERR: fail_missing_return_empty_tuple.carbon:[[@LINE+3]]:1: Missing `return` at end of function with declared return type.
// CHECK:STDERR: }
// CHECK:STDERR: ^
}

// CHECK:STDOUT: cross_reference_irs_size: 1
// CHECK:STDOUT: functions: [
// CHECK:STDOUT:   {name: str0, param_refs: block0, return_type: type0, body: {block2}}},
// CHECK:STDOUT: ]
// CHECK:STDOUT: integer_literals: [
// CHECK:STDOUT: ]
// CHECK:STDOUT: real_literals: [
// CHECK:STDOUT: ]
// CHECK:STDOUT: strings: [
// CHECK:STDOUT:   F,
// CHECK:STDOUT: ]
// CHECK:STDOUT: types: [
// CHECK:STDOUT:   node+0,
// CHECK:STDOUT: ]
// CHECK:STDOUT: type_blocks: [
// CHECK:STDOUT:   [
// CHECK:STDOUT:   ],
// CHECK:STDOUT: ]
// CHECK:STDOUT: nodes: [
// CHECK:STDOUT:   {kind: TupleType, arg0: typeBlock0, type: typeTypeType},
// CHECK:STDOUT:   {kind: TupleValue, arg0: block0, type: type0},
// CHECK:STDOUT:   {kind: FunctionDeclaration, arg0: function0},
// CHECK:STDOUT: ]
// CHECK:STDOUT: node_blocks: [
// CHECK:STDOUT:   [
// CHECK:STDOUT:   ],
// CHECK:STDOUT:   [
// CHECK:STDOUT:     node+0,
// CHECK:STDOUT:     node+1,
// CHECK:STDOUT:     node+2,
// CHECK:STDOUT:   ],
// CHECK:STDOUT:   [
// CHECK:STDOUT:   ],
<<<<<<< HEAD
// CHECK:STDOUT: ]
// CHECK:STDOUT:
// CHECK:STDOUT: package {
// CHECK:STDOUT:   %51: type = tuple_type ()
// CHECK:STDOUT:   %51.12: () = tuple_value ()
// CHECK:STDOUT:   %51.1 = fn_decl @F
// CHECK:STDOUT: }
// CHECK:STDOUT:
// CHECK:STDOUT: fn @F() -> () {
// CHECK:STDOUT: !entry:
// CHECK:STDOUT: }

fn F() -> () {
// CHECK:STDERR: fail_missing_return_empty_tuple.carbon:[[@LINE+3]]:1: Missing `return` at end of function with declared return type.
// CHECK:STDERR: }
// CHECK:STDERR: ^
}
=======
// CHECK:STDOUT: ]
>>>>>>> 212188a9
<|MERGE_RESOLUTION|>--- conflicted
+++ resolved
@@ -43,24 +43,4 @@
 // CHECK:STDOUT:   ],
 // CHECK:STDOUT:   [
 // CHECK:STDOUT:   ],
-<<<<<<< HEAD
-// CHECK:STDOUT: ]
-// CHECK:STDOUT:
-// CHECK:STDOUT: package {
-// CHECK:STDOUT:   %51: type = tuple_type ()
-// CHECK:STDOUT:   %51.12: () = tuple_value ()
-// CHECK:STDOUT:   %51.1 = fn_decl @F
-// CHECK:STDOUT: }
-// CHECK:STDOUT:
-// CHECK:STDOUT: fn @F() -> () {
-// CHECK:STDOUT: !entry:
-// CHECK:STDOUT: }
-
-fn F() -> () {
-// CHECK:STDERR: fail_missing_return_empty_tuple.carbon:[[@LINE+3]]:1: Missing `return` at end of function with declared return type.
-// CHECK:STDERR: }
-// CHECK:STDERR: ^
-}
-=======
-// CHECK:STDOUT: ]
->>>>>>> 212188a9
+// CHECK:STDOUT: ]