// Part of the Carbon Language project, under the Apache License v2.0 with LLVM
// Exceptions. See /LICENSE for license information.
// SPDX-License-Identifier: Apache-2.0 WITH LLVM-exception
//
// AUTOUPDATE

fn F(b: bool) -> i32 {
  return 0;

  // Exercise various forms of control flow to check that we still consider the
  // end of the function unreachable after them.
  var n: i32 = if b then 1 else 2;
  if (b and (b or b)) { }
  if (b) { } else { }

  // Unreachable, no error on missing return.
}

// CHECK:STDOUT: cross_reference_irs_size: 1
// CHECK:STDOUT: functions: [
// CHECK:STDOUT:   {name: str0, param_refs: block2, return_type: type1, body: {block4}}},
// CHECK:STDOUT: ]
// CHECK:STDOUT: integer_literals: [
// CHECK:STDOUT:   0,
// CHECK:STDOUT:   1,
// CHECK:STDOUT:   2,
// CHECK:STDOUT: ]
// CHECK:STDOUT: real_literals: [
// CHECK:STDOUT: ]
// CHECK:STDOUT: strings: [
// CHECK:STDOUT:   F,
// CHECK:STDOUT:   b,
// CHECK:STDOUT:   n,
// CHECK:STDOUT: ]
// CHECK:STDOUT: types: [
// CHECK:STDOUT:   nodeBoolType,
// CHECK:STDOUT:   nodeIntegerType,
// CHECK:STDOUT: ]
// CHECK:STDOUT: type_blocks: [
// CHECK:STDOUT: ]
// CHECK:STDOUT: nodes: [
// CHECK:STDOUT:   {kind: VarStorage, type: type0},
// CHECK:STDOUT:   {kind: BindName, arg0: str1, arg1: node+0, type: type0},
// CHECK:STDOUT:   {kind: FunctionDeclaration, arg0: function0},
// CHECK:STDOUT:   {kind: IntegerLiteral, arg0: int0, type: type1},
// CHECK:STDOUT:   {kind: InitializeFrom, arg0: node+3, type: type1},
// CHECK:STDOUT:   {kind: ReturnExpression, arg0: node+4},
// CHECK:STDOUT:   {kind: VarStorage, type: type1},
// CHECK:STDOUT:   {kind: BindName, arg0: str2, arg1: node+6, type: type1},
// CHECK:STDOUT:   {kind: ValueBinding, arg0: node+0, type: type0},
// CHECK:STDOUT:   {kind: IntegerLiteral, arg0: int1, type: type1},
// CHECK:STDOUT:   {kind: IntegerLiteral, arg0: int2, type: type1},
// CHECK:STDOUT:   {kind: BlockArg, arg0: unreachable, type: type1},
// CHECK:STDOUT:   {kind: InitializeFrom, arg0: node+11, type: type1},
// CHECK:STDOUT:   {kind: Assign, arg0: node+6, arg1: node+12},
// CHECK:STDOUT:   {kind: ValueBinding, arg0: node+0, type: type0},
// CHECK:STDOUT:   {kind: BoolLiteral, arg0: false, type: type0},
// CHECK:STDOUT:   {kind: ValueBinding, arg0: node+0, type: type0},
// CHECK:STDOUT:   {kind: UnaryOperatorNot, arg0: node+16, type: type0},
// CHECK:STDOUT:   {kind: BoolLiteral, arg0: true, type: type0},
// CHECK:STDOUT:   {kind: ValueBinding, arg0: node+0, type: type0},
// CHECK:STDOUT:   {kind: BranchWithArg, arg0: unreachable, arg1: node+19},
// CHECK:STDOUT:   {kind: BlockArg, arg0: unreachable, type: type0},
// CHECK:STDOUT:   {kind: BranchWithArg, arg0: unreachable, arg1: node+21},
// CHECK:STDOUT:   {kind: BlockArg, arg0: unreachable, type: type0},
// CHECK:STDOUT:   {kind: Branch, arg0: unreachable},
// CHECK:STDOUT:   {kind: ValueBinding, arg0: node+0, type: type0},
// CHECK:STDOUT: ]
// CHECK:STDOUT: node_blocks: [
// CHECK:STDOUT:   [
// CHECK:STDOUT:   ],
// CHECK:STDOUT:   [
// CHECK:STDOUT:     node+0,
// CHECK:STDOUT:     node+1,
// CHECK:STDOUT:   ],
// CHECK:STDOUT:   [
// CHECK:STDOUT:     node+1,
// CHECK:STDOUT:   ],
// CHECK:STDOUT:   [
// CHECK:STDOUT:     node+2,
// CHECK:STDOUT:   ],
// CHECK:STDOUT:   [
// CHECK:STDOUT:     node+3,
// CHECK:STDOUT:     node+4,
// CHECK:STDOUT:     node+5,
// CHECK:STDOUT:   ],
// CHECK:STDOUT: ]
// CHECK:STDOUT:
// CHECK:STDOUT: package {
// CHECK:STDOUT:   %.loc7 = fn_decl @F
// CHECK:STDOUT: }
// CHECK:STDOUT:
// CHECK:STDOUT: fn @F(%b: bool) -> i32 {
// CHECK:STDOUT: !entry:
<<<<<<< HEAD
// CHECK:STDOUT:   %.loc8_10.1: i32 = int_value 0
// CHECK:STDOUT:   %.loc8_10.2: i32 = initialize_from %.loc8_10.1
// CHECK:STDOUT:   return %.loc8_10.2
=======
// CHECK:STDOUT:   %.loc8: i32 = int_literal 0
// CHECK:STDOUT:   return %.loc8
>>>>>>> 2a74c807
// CHECK:STDOUT: }<|MERGE_RESOLUTION|>--- conflicted
+++ resolved
@@ -43,28 +43,21 @@
 // CHECK:STDOUT:   {kind: BindName, arg0: str1, arg1: node+0, type: type0},
 // CHECK:STDOUT:   {kind: FunctionDeclaration, arg0: function0},
 // CHECK:STDOUT:   {kind: IntegerLiteral, arg0: int0, type: type1},
-// CHECK:STDOUT:   {kind: InitializeFrom, arg0: node+3, type: type1},
-// CHECK:STDOUT:   {kind: ReturnExpression, arg0: node+4},
+// CHECK:STDOUT:   {kind: ReturnExpression, arg0: node+3},
 // CHECK:STDOUT:   {kind: VarStorage, type: type1},
-// CHECK:STDOUT:   {kind: BindName, arg0: str2, arg1: node+6, type: type1},
-// CHECK:STDOUT:   {kind: ValueBinding, arg0: node+0, type: type0},
+// CHECK:STDOUT:   {kind: BindName, arg0: str2, arg1: node+5, type: type1},
 // CHECK:STDOUT:   {kind: IntegerLiteral, arg0: int1, type: type1},
 // CHECK:STDOUT:   {kind: IntegerLiteral, arg0: int2, type: type1},
 // CHECK:STDOUT:   {kind: BlockArg, arg0: unreachable, type: type1},
-// CHECK:STDOUT:   {kind: InitializeFrom, arg0: node+11, type: type1},
-// CHECK:STDOUT:   {kind: Assign, arg0: node+6, arg1: node+12},
-// CHECK:STDOUT:   {kind: ValueBinding, arg0: node+0, type: type0},
+// CHECK:STDOUT:   {kind: Assign, arg0: node+5, arg1: node+9},
 // CHECK:STDOUT:   {kind: BoolLiteral, arg0: false, type: type0},
-// CHECK:STDOUT:   {kind: ValueBinding, arg0: node+0, type: type0},
-// CHECK:STDOUT:   {kind: UnaryOperatorNot, arg0: node+16, type: type0},
+// CHECK:STDOUT:   {kind: UnaryOperatorNot, arg0: node+0, type: type0},
 // CHECK:STDOUT:   {kind: BoolLiteral, arg0: true, type: type0},
-// CHECK:STDOUT:   {kind: ValueBinding, arg0: node+0, type: type0},
-// CHECK:STDOUT:   {kind: BranchWithArg, arg0: unreachable, arg1: node+19},
+// CHECK:STDOUT:   {kind: BranchWithArg, arg0: unreachable, arg1: node+0},
 // CHECK:STDOUT:   {kind: BlockArg, arg0: unreachable, type: type0},
-// CHECK:STDOUT:   {kind: BranchWithArg, arg0: unreachable, arg1: node+21},
+// CHECK:STDOUT:   {kind: BranchWithArg, arg0: unreachable, arg1: node+15},
 // CHECK:STDOUT:   {kind: BlockArg, arg0: unreachable, type: type0},
 // CHECK:STDOUT:   {kind: Branch, arg0: unreachable},
-// CHECK:STDOUT:   {kind: ValueBinding, arg0: node+0, type: type0},
 // CHECK:STDOUT: ]
 // CHECK:STDOUT: node_blocks: [
 // CHECK:STDOUT:   [
@@ -82,7 +75,6 @@
 // CHECK:STDOUT:   [
 // CHECK:STDOUT:     node+3,
 // CHECK:STDOUT:     node+4,
-// CHECK:STDOUT:     node+5,
 // CHECK:STDOUT:   ],
 // CHECK:STDOUT: ]
 // CHECK:STDOUT:
@@ -92,12 +84,6 @@
 // CHECK:STDOUT:
 // CHECK:STDOUT: fn @F(%b: bool) -> i32 {
 // CHECK:STDOUT: !entry:
-<<<<<<< HEAD
-// CHECK:STDOUT:   %.loc8_10.1: i32 = int_value 0
-// CHECK:STDOUT:   %.loc8_10.2: i32 = initialize_from %.loc8_10.1
-// CHECK:STDOUT:   return %.loc8_10.2
-=======
 // CHECK:STDOUT:   %.loc8: i32 = int_literal 0
 // CHECK:STDOUT:   return %.loc8
->>>>>>> 2a74c807
 // CHECK:STDOUT: }