--- conflicted
+++ resolved
@@ -11,11 +11,7 @@
 
 // CHECK:STDOUT: cross_reference_irs_size: 1
 // CHECK:STDOUT: functions: [
-<<<<<<< HEAD
-// CHECK:STDOUT:   {name: str0, param_refs: block0, return_type: type2, return_slot: node+5, body: {block4}}},
-=======
 // CHECK:STDOUT:   {name: str0, param_refs: block0, return_type: type2, body: [block3]},
->>>>>>> 7f4cf794
 // CHECK:STDOUT: ]
 // CHECK:STDOUT: integer_literals: [
 // CHECK:STDOUT:   15,
@@ -47,15 +43,13 @@
 // CHECK:STDOUT:   {kind: TupleType, arg0: typeBlock0, type: typeTypeType},
 // CHECK:STDOUT:   {kind: TupleValue, arg0: block2, type: type0},
 // CHECK:STDOUT:   {kind: TupleType, arg0: typeBlock1, type: typeTypeType},
-// CHECK:STDOUT:   {kind: VarStorage, type: type2},
 // CHECK:STDOUT:   {kind: FunctionDeclaration, arg0: function0},
 // CHECK:STDOUT:   {kind: IntegerLiteral, arg0: int0, type: type1},
-// CHECK:STDOUT:   {kind: StubReference, arg0: node+7, type: type1},
+// CHECK:STDOUT:   {kind: StubReference, arg0: node+6, type: type1},
 // CHECK:STDOUT:   {kind: IntegerLiteral, arg0: int1, type: type1},
-// CHECK:STDOUT:   {kind: StubReference, arg0: node+9, type: type1},
-// CHECK:STDOUT:   {kind: TupleValue, arg0: block5, type: type2},
-// CHECK:STDOUT:   {kind: Assign, arg0: node+5, arg1: node+11},
-// CHECK:STDOUT:   {kind: Return},
+// CHECK:STDOUT:   {kind: StubReference, arg0: node+8, type: type1},
+// CHECK:STDOUT:   {kind: TupleValue, arg0: block4, type: type2},
+// CHECK:STDOUT:   {kind: ReturnExpression, arg0: node+10},
 // CHECK:STDOUT: ]
 // CHECK:STDOUT: node_blocks: [
 // CHECK:STDOUT:   [
@@ -74,33 +68,33 @@
 // CHECK:STDOUT:   ],
 // CHECK:STDOUT:   [
 // CHECK:STDOUT:     node+6,
-// CHECK:STDOUT:   ],
-// CHECK:STDOUT:   [
 // CHECK:STDOUT:     node+7,
 // CHECK:STDOUT:     node+8,
 // CHECK:STDOUT:     node+9,
 // CHECK:STDOUT:     node+10,
 // CHECK:STDOUT:     node+11,
-// CHECK:STDOUT:     node+12,
-// CHECK:STDOUT:     node+13,
 // CHECK:STDOUT:   ],
 // CHECK:STDOUT:   [
-// CHECK:STDOUT:     node+8,
-// CHECK:STDOUT:     node+10,
+// CHECK:STDOUT:     node+7,
+// CHECK:STDOUT:     node+9,
 // CHECK:STDOUT:   ],
 // CHECK:STDOUT: ]
 // CHECK:STDOUT:
 // CHECK:STDOUT: package {
-// CHECK:STDOUT:   %.loc8 = fn_decl @Main
+// CHECK:STDOUT:   %.loc8_15: type = stub_reference i32
+// CHECK:STDOUT:   %.loc8_20: type = stub_reference i32
+// CHECK:STDOUT:   %.loc8_23.1: type = tuple_type (type, type)
+// CHECK:STDOUT:   %.loc8_23.2: (type, type) = tuple_value (%.loc8_15, %.loc8_20)
+// CHECK:STDOUT:   %.loc8_23.3: type = tuple_type (i32, i32)
+// CHECK:STDOUT:   %.loc8_1 = fn_decl @Main
 // CHECK:STDOUT: }
 // CHECK:STDOUT:
-// CHECK:STDOUT: fn @Main() -> %return: (i32, i32) {
+// CHECK:STDOUT: fn @Main() -> (i32, i32) {
 // CHECK:STDOUT: !entry:
 // CHECK:STDOUT:   %.loc9_11.1: i32 = int_literal 15
 // CHECK:STDOUT:   %.loc9_11.2: i32 = stub_reference %.loc9_11.1
 // CHECK:STDOUT:   %.loc9_15.1: i32 = int_literal 35
 // CHECK:STDOUT:   %.loc9_15.2: i32 = stub_reference %.loc9_15.1
 // CHECK:STDOUT:   %.loc9_17: (i32, i32) = tuple_value (%.loc9_11.2, %.loc9_15.2)
-// CHECK:STDOUT:   assign %return, %.loc9_17
-// CHECK:STDOUT:   return
+// CHECK:STDOUT:   return %.loc9_17
 // CHECK:STDOUT: }