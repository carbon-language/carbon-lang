// Part of the Carbon Language project, under the Apache License v2.0 with LLVM
// Exceptions. See /LICENSE for license information.
// SPDX-License-Identifier: Apache-2.0 WITH LLVM-exception
//
// AUTOUPDATE

fn Main() -> i32 {
  return 0;
}

// CHECK:STDOUT: cross_reference_irs_size: 1
// CHECK:STDOUT: functions: [
// CHECK:STDOUT:   {name: str0, param_refs: block0, return_type: type0, body: {block2}}},
// CHECK:STDOUT: ]
// CHECK:STDOUT: integer_literals: [
// CHECK:STDOUT:   0,
// CHECK:STDOUT: ]
// CHECK:STDOUT: real_literals: [
// CHECK:STDOUT: ]
// CHECK:STDOUT: strings: [
// CHECK:STDOUT:   Main,
// CHECK:STDOUT: ]
// CHECK:STDOUT: types: [
// CHECK:STDOUT:   nodeIntegerType,
// CHECK:STDOUT: ]
// CHECK:STDOUT: type_blocks: [
// CHECK:STDOUT: ]
// CHECK:STDOUT: nodes: [
// CHECK:STDOUT:   {kind: FunctionDeclaration, arg0: function0},
// CHECK:STDOUT:   {kind: IntegerLiteral, arg0: int0, type: type0},
// CHECK:STDOUT:   {kind: ReturnExpression, arg0: node+1},
// CHECK:STDOUT: ]
// CHECK:STDOUT: node_blocks: [
// CHECK:STDOUT:   [
// CHECK:STDOUT:   ],
// CHECK:STDOUT:   [
// CHECK:STDOUT:     node+0,
// CHECK:STDOUT:   ],
// CHECK:STDOUT:   [
// CHECK:STDOUT:     node+1,
// CHECK:STDOUT:     node+2,
// CHECK:STDOUT:   ],
<<<<<<< HEAD
// CHECK:STDOUT: ]
// CHECK:STDOUT:
// CHECK:STDOUT: package {
// CHECK:STDOUT:   %50 = fn_decl @Main
// CHECK:STDOUT: }
// CHECK:STDOUT:
// CHECK:STDOUT: fn @Main() -> i32 {
// CHECK:STDOUT: !entry:
// CHECK:STDOUT:   %51: i32 = int_value 0
// CHECK:STDOUT:   return %51
// CHECK:STDOUT: }

fn Main() -> i32 {
  return 0;
}
=======
// CHECK:STDOUT: ]
>>>>>>> 212188a9
<|MERGE_RESOLUTION|>--- conflicted
+++ resolved
@@ -40,22 +40,4 @@
 // CHECK:STDOUT:     node+1,
 // CHECK:STDOUT:     node+2,
 // CHECK:STDOUT:   ],
-<<<<<<< HEAD
-// CHECK:STDOUT: ]
-// CHECK:STDOUT:
-// CHECK:STDOUT: package {
-// CHECK:STDOUT:   %50 = fn_decl @Main
-// CHECK:STDOUT: }
-// CHECK:STDOUT:
-// CHECK:STDOUT: fn @Main() -> i32 {
-// CHECK:STDOUT: !entry:
-// CHECK:STDOUT:   %51: i32 = int_value 0
-// CHECK:STDOUT:   return %51
-// CHECK:STDOUT: }
-
-fn Main() -> i32 {
-  return 0;
-}
-=======
-// CHECK:STDOUT: ]
->>>>>>> 212188a9
+// CHECK:STDOUT: ]