--- conflicted
+++ resolved
@@ -28,8 +28,7 @@
 // CHECK:STDOUT: nodes: [
 // CHECK:STDOUT:   {kind: FunctionDeclaration, arg0: function0},
 // CHECK:STDOUT:   {kind: IntegerLiteral, arg0: int0, type: type0},
-// CHECK:STDOUT:   {kind: InitializeFrom, arg0: node+1, type: type0},
-// CHECK:STDOUT:   {kind: ReturnExpression, arg0: node+2},
+// CHECK:STDOUT:   {kind: ReturnExpression, arg0: node+1},
 // CHECK:STDOUT: ]
 // CHECK:STDOUT: node_blocks: [
 // CHECK:STDOUT:   [
@@ -40,7 +39,6 @@
 // CHECK:STDOUT:   [
 // CHECK:STDOUT:     node+1,
 // CHECK:STDOUT:     node+2,
-// CHECK:STDOUT:     node+3,
 // CHECK:STDOUT:   ],
 // CHECK:STDOUT: ]
 // CHECK:STDOUT:
@@ -50,12 +48,6 @@
 // CHECK:STDOUT:
 // CHECK:STDOUT: fn @Main() -> i32 {
 // CHECK:STDOUT: !entry:
-<<<<<<< HEAD
-// CHECK:STDOUT:   %.loc8_10.1: i32 = int_value 0
-// CHECK:STDOUT:   %.loc8_10.2: i32 = initialize_from %.loc8_10.1
-// CHECK:STDOUT:   return %.loc8_10.2
-=======
 // CHECK:STDOUT:   %.loc8: i32 = int_literal 0
 // CHECK:STDOUT:   return %.loc8
->>>>>>> 2a74c807
 // CHECK:STDOUT: }