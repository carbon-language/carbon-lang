--- conflicted
+++ resolved
@@ -10,11 +10,7 @@
 
 // CHECK:STDOUT: cross_reference_irs_size: 1
 // CHECK:STDOUT: functions: [
-<<<<<<< HEAD
-// CHECK:STDOUT:   {name: str0, param_refs: block0, return_type: type0, body: {block3}}},
-=======
 // CHECK:STDOUT:   {name: str0, param_refs: block0, return_type: type0, body: [block2]},
->>>>>>> 7f4cf794
 // CHECK:STDOUT: ]
 // CHECK:STDOUT: integer_literals: [
 // CHECK:STDOUT:   0,
@@ -30,10 +26,9 @@
 // CHECK:STDOUT: type_blocks: [
 // CHECK:STDOUT: ]
 // CHECK:STDOUT: nodes: [
-// CHECK:STDOUT:   {kind: VarStorage, type: type0},
 // CHECK:STDOUT:   {kind: FunctionDeclaration, arg0: function0},
 // CHECK:STDOUT:   {kind: IntegerLiteral, arg0: int0, type: type0},
-// CHECK:STDOUT:   {kind: ReturnExpression, arg0: node+2},
+// CHECK:STDOUT:   {kind: ReturnExpression, arg0: node+1},
 // CHECK:STDOUT: ]
 // CHECK:STDOUT: node_blocks: [
 // CHECK:STDOUT:   [
@@ -43,10 +38,7 @@
 // CHECK:STDOUT:   ],
 // CHECK:STDOUT:   [
 // CHECK:STDOUT:     node+1,
-// CHECK:STDOUT:   ],
-// CHECK:STDOUT:   [
 // CHECK:STDOUT:     node+2,
-// CHECK:STDOUT:     node+3,
 // CHECK:STDOUT:   ],
 // CHECK:STDOUT: ]
 // CHECK:STDOUT:
