--- conflicted
+++ resolved
@@ -40,24 +40,4 @@
 // CHECK:STDOUT:   [
 // CHECK:STDOUT:     node+1,
 // CHECK:STDOUT:   ],
-<<<<<<< HEAD
-// CHECK:STDOUT: ]
-// CHECK:STDOUT:
-// CHECK:STDOUT: package {
-// CHECK:STDOUT:   %46 = fn_decl @Main
-// CHECK:STDOUT: }
-// CHECK:STDOUT:
-// CHECK:STDOUT: fn @Main() -> i32 {
-// CHECK:STDOUT: !entry:
-// CHECK:STDOUT:   return
-// CHECK:STDOUT: }
-
-fn Main() -> i32 {
-  // CHECK:STDERR: fail_value_missing.carbon:[[@LINE+3]]:9: Must return a i32.
-  // CHECK:STDERR:   return;
-  // CHECK:STDERR:         ^
-  return;
-}
-=======
-// CHECK:STDOUT: ]
->>>>>>> 212188a9
+// CHECK:STDOUT: ]