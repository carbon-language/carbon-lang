// Part of the Carbon Language project, under the Apache License v2.0 with LLVM
// Exceptions. See /LICENSE for license information.
// SPDX-License-Identifier: Apache-2.0 WITH LLVM-exception
//
// AUTOUPDATE

fn Main() -> i32 {
// CHECK:STDERR: fail_missing_return.carbon:[[@LINE+3]]:1: Missing `return` at end of function with declared return type.
// CHECK:STDERR: }
// CHECK:STDERR: ^
}

// CHECK:STDOUT: cross_reference_irs_size: 1
// CHECK:STDOUT: functions: [
// CHECK:STDOUT:   {name: str0, param_refs: block0, return_type: type0, body: {block2}}},
// CHECK:STDOUT: ]
// CHECK:STDOUT: integer_literals: [
// CHECK:STDOUT: ]
// CHECK:STDOUT: real_literals: [
// CHECK:STDOUT: ]
// CHECK:STDOUT: strings: [
// CHECK:STDOUT:   Main,
// CHECK:STDOUT: ]
// CHECK:STDOUT: types: [
// CHECK:STDOUT:   nodeIntegerType,
// CHECK:STDOUT: ]
// CHECK:STDOUT: type_blocks: [
// CHECK:STDOUT: ]
// CHECK:STDOUT: nodes: [
// CHECK:STDOUT:   {kind: FunctionDeclaration, arg0: function0},
// CHECK:STDOUT: ]
// CHECK:STDOUT: node_blocks: [
// CHECK:STDOUT:   [
// CHECK:STDOUT:   ],
// CHECK:STDOUT:   [
// CHECK:STDOUT:     node+0,
// CHECK:STDOUT:   ],
// CHECK:STDOUT:   [
// CHECK:STDOUT:   ],
<<<<<<< HEAD
// CHECK:STDOUT: ]
// CHECK:STDOUT:
// CHECK:STDOUT: package {
// CHECK:STDOUT:   %43 = fn_decl @Main
// CHECK:STDOUT: }
// CHECK:STDOUT:
// CHECK:STDOUT: fn @Main() -> i32 {
// CHECK:STDOUT: !entry:
// CHECK:STDOUT: }

fn Main() -> i32 {
// CHECK:STDERR: fail_missing_return.carbon:[[@LINE+3]]:1: Missing `return` at end of function with declared return type.
// CHECK:STDERR: }
// CHECK:STDERR: ^
}
=======
// CHECK:STDOUT: ]
>>>>>>> 212188a9
<|MERGE_RESOLUTION|>--- conflicted
+++ resolved
@@ -37,22 +37,4 @@
 // CHECK:STDOUT:   ],
 // CHECK:STDOUT:   [
 // CHECK:STDOUT:   ],
-<<<<<<< HEAD
-// CHECK:STDOUT: ]
-// CHECK:STDOUT:
-// CHECK:STDOUT: package {
-// CHECK:STDOUT:   %43 = fn_decl @Main
-// CHECK:STDOUT: }
-// CHECK:STDOUT:
-// CHECK:STDOUT: fn @Main() -> i32 {
-// CHECK:STDOUT: !entry:
-// CHECK:STDOUT: }
-
-fn Main() -> i32 {
-// CHECK:STDERR: fail_missing_return.carbon:[[@LINE+3]]:1: Missing `return` at end of function with declared return type.
-// CHECK:STDERR: }
-// CHECK:STDERR: ^
-}
-=======
-// CHECK:STDOUT: ]
->>>>>>> 212188a9
+// CHECK:STDOUT: ]