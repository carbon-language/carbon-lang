--- conflicted
+++ resolved
@@ -36,21 +36,4 @@
 // CHECK:STDOUT:   [
 // CHECK:STDOUT:     node+1,
 // CHECK:STDOUT:   ],
-<<<<<<< HEAD
-// CHECK:STDOUT: ]
-// CHECK:STDOUT:
-// CHECK:STDOUT: package {
-// CHECK:STDOUT:   %45 = fn_decl @Main
-// CHECK:STDOUT: }
-// CHECK:STDOUT:
-// CHECK:STDOUT: fn @Main() {
-// CHECK:STDOUT: !entry:
-// CHECK:STDOUT:   return
-// CHECK:STDOUT: }
-
-fn Main() {
-  return;
-}
-=======
-// CHECK:STDOUT: ]
->>>>>>> 212188a9
+// CHECK:STDOUT: ]