--- conflicted
+++ resolved
@@ -70,25 +70,4 @@
 // CHECK:STDOUT:   [
 // CHECK:STDOUT:     node+6,
 // CHECK:STDOUT:   ],
-<<<<<<< HEAD
-// CHECK:STDOUT: ]
-// CHECK:STDOUT:
-// CHECK:STDOUT: package {
-// CHECK:STDOUT:   %79: type = struct_type {.a: f64}
-// CHECK:STDOUT:   %x: {.a: f64} = var
-// CHECK:STDOUT:   %79.26: f64 = real_value 40e-1
-// CHECK:STDOUT:   %79.24: f64 = stub_reference %79.26
-// CHECK:STDOUT:   %79.29: {.a: f64} = struct_value (%79.24)
-// CHECK:STDOUT:   assign %x, %79.29
-// CHECK:STDOUT:   %y: i32 = var
-// CHECK:STDOUT:   assign %y, <error>
-// CHECK:STDOUT: }
-
-var x: {.a: f64} = {.a = 4.0};
-// CHECK:STDERR: fail_member_access_type.carbon:[[@LINE+3]]:15: Type `{.a: f64}` does not have a member `b`.
-// CHECK:STDERR: var y: i32 = x.b;
-// CHECK:STDERR:               ^
-var y: i32 = x.b;
-=======
-// CHECK:STDOUT: ]
->>>>>>> 212188a9
+// CHECK:STDOUT: ]