// Part of the Carbon Language project, under the Apache License v2.0 with LLVM
// Exceptions. See /LICENSE for license information.
// SPDX-License-Identifier: Apache-2.0 WITH LLVM-exception
//
// AUTOUPDATE

var x: {.a: f64, .b: i32} = {.a = 0.0, .b = 1};
var y: i32 = x.b;
var z: i32 = y;

// CHECK:STDOUT: cross_reference_irs_size: 1
// CHECK:STDOUT: functions: [
// CHECK:STDOUT: ]
// CHECK:STDOUT: integer_literals: [
// CHECK:STDOUT:   1,
// CHECK:STDOUT: ]
// CHECK:STDOUT: real_literals: [
// CHECK:STDOUT:   {mantissa: 0, exponent: -1, is_decimal: 1},
// CHECK:STDOUT: ]
// CHECK:STDOUT: strings: [
// CHECK:STDOUT:   x,
// CHECK:STDOUT:   a,
// CHECK:STDOUT:   b,
// CHECK:STDOUT:   y,
// CHECK:STDOUT:   z,
// CHECK:STDOUT: ]
// CHECK:STDOUT: types: [
// CHECK:STDOUT:   nodeFloatingPointType,
// CHECK:STDOUT:   nodeIntegerType,
// CHECK:STDOUT:   node+2,
// CHECK:STDOUT: ]
// CHECK:STDOUT: type_blocks: [
// CHECK:STDOUT: ]
// CHECK:STDOUT: nodes: [
// CHECK:STDOUT:   {kind: StructTypeField, arg0: str1, arg1: type0},
// CHECK:STDOUT:   {kind: StructTypeField, arg0: str2, arg1: type1},
// CHECK:STDOUT:   {kind: StructType, arg0: block2, type: typeTypeType},
// CHECK:STDOUT:   {kind: VarStorage, type: type2},
// CHECK:STDOUT:   {kind: BindName, arg0: str0, arg1: node+3, type: type2},
// CHECK:STDOUT:   {kind: RealLiteral, arg0: real0, type: type0},
// CHECK:STDOUT:   {kind: StructTypeField, arg0: str1, arg1: type0},
// CHECK:STDOUT:   {kind: StubReference, arg0: node+5, type: type0},
// CHECK:STDOUT:   {kind: IntegerLiteral, arg0: int0, type: type1},
// CHECK:STDOUT:   {kind: StructTypeField, arg0: str2, arg1: type1},
// CHECK:STDOUT:   {kind: StubReference, arg0: node+8, type: type1},
// CHECK:STDOUT:   {kind: StructValue, arg0: block4, type: type2},
// CHECK:STDOUT:   {kind: Assign, arg0: node+3, arg1: node+11},
// CHECK:STDOUT:   {kind: VarStorage, type: type1},
// CHECK:STDOUT:   {kind: BindName, arg0: str3, arg1: node+13, type: type1},
// CHECK:STDOUT:   {kind: StructMemberAccess, arg0: node+3, arg1: member1, type: type1},
// CHECK:STDOUT:   {kind: Assign, arg0: node+13, arg1: node+15},
// CHECK:STDOUT:   {kind: VarStorage, type: type1},
// CHECK:STDOUT:   {kind: BindName, arg0: str4, arg1: node+17, type: type1},
// CHECK:STDOUT:   {kind: Assign, arg0: node+17, arg1: node+13},
// CHECK:STDOUT: ]
// CHECK:STDOUT: node_blocks: [
// CHECK:STDOUT:   [
// CHECK:STDOUT:   ],
// CHECK:STDOUT:   [
// CHECK:STDOUT:     node+0,
// CHECK:STDOUT:     node+1,
// CHECK:STDOUT:     node+2,
// CHECK:STDOUT:     node+3,
// CHECK:STDOUT:     node+4,
// CHECK:STDOUT:     node+5,
// CHECK:STDOUT:     node+7,
// CHECK:STDOUT:     node+8,
// CHECK:STDOUT:     node+10,
// CHECK:STDOUT:     node+11,
// CHECK:STDOUT:     node+12,
// CHECK:STDOUT:     node+13,
// CHECK:STDOUT:     node+14,
// CHECK:STDOUT:     node+15,
// CHECK:STDOUT:     node+16,
// CHECK:STDOUT:     node+17,
// CHECK:STDOUT:     node+18,
// CHECK:STDOUT:     node+19,
// CHECK:STDOUT:   ],
// CHECK:STDOUT:   [
// CHECK:STDOUT:     node+0,
// CHECK:STDOUT:     node+1,
// CHECK:STDOUT:   ],
// CHECK:STDOUT:   [
// CHECK:STDOUT:     node+6,
// CHECK:STDOUT:     node+9,
// CHECK:STDOUT:   ],
// CHECK:STDOUT:   [
// CHECK:STDOUT:     node+7,
// CHECK:STDOUT:     node+10,
// CHECK:STDOUT:   ],
<<<<<<< HEAD
// CHECK:STDOUT: ]
// CHECK:STDOUT:
// CHECK:STDOUT: package {
// CHECK:STDOUT:   %104: type = struct_type {.a: f64, .b: i32}
// CHECK:STDOUT:   %x: {.a: f64, .b: i32} = var
// CHECK:STDOUT:   %104.35: f64 = real_value 0e-1
// CHECK:STDOUT:   %104.33: f64 = stub_reference %104.35
// CHECK:STDOUT:   %104.45: i32 = int_value 1
// CHECK:STDOUT:   %104.43: i32 = stub_reference %104.45
// CHECK:STDOUT:   %104.46: {.a: f64, .b: i32} = struct_value (%104.33, %104.43)
// CHECK:STDOUT:   assign %x, %104.46
// CHECK:STDOUT:   %y: i32 = var
// CHECK:STDOUT:   %105: i32 = struct_access %x, member1
// CHECK:STDOUT:   assign %y, %105
// CHECK:STDOUT:   %z: i32 = var
// CHECK:STDOUT:   assign %z, %y
// CHECK:STDOUT: }

var x: {.a: f64, .b: i32} = {.a = 0.0, .b = 1};
var y: i32 = x.b;
var z: i32 = y;
=======
// CHECK:STDOUT: ]
>>>>>>> 212188a9
<|MERGE_RESOLUTION|>--- conflicted
+++ resolved
@@ -88,28 +88,4 @@
 // CHECK:STDOUT:     node+7,
 // CHECK:STDOUT:     node+10,
 // CHECK:STDOUT:   ],
-<<<<<<< HEAD
-// CHECK:STDOUT: ]
-// CHECK:STDOUT:
-// CHECK:STDOUT: package {
-// CHECK:STDOUT:   %104: type = struct_type {.a: f64, .b: i32}
-// CHECK:STDOUT:   %x: {.a: f64, .b: i32} = var
-// CHECK:STDOUT:   %104.35: f64 = real_value 0e-1
-// CHECK:STDOUT:   %104.33: f64 = stub_reference %104.35
-// CHECK:STDOUT:   %104.45: i32 = int_value 1
-// CHECK:STDOUT:   %104.43: i32 = stub_reference %104.45
-// CHECK:STDOUT:   %104.46: {.a: f64, .b: i32} = struct_value (%104.33, %104.43)
-// CHECK:STDOUT:   assign %x, %104.46
-// CHECK:STDOUT:   %y: i32 = var
-// CHECK:STDOUT:   %105: i32 = struct_access %x, member1
-// CHECK:STDOUT:   assign %y, %105
-// CHECK:STDOUT:   %z: i32 = var
-// CHECK:STDOUT:   assign %z, %y
-// CHECK:STDOUT: }
-
-var x: {.a: f64, .b: i32} = {.a = 0.0, .b = 1};
-var y: i32 = x.b;
-var z: i32 = y;
-=======
-// CHECK:STDOUT: ]
->>>>>>> 212188a9
+// CHECK:STDOUT: ]