--- conflicted
+++ resolved
@@ -44,25 +44,14 @@
 // CHECK:STDOUT:   {kind: StructTypeField, arg0: str2, arg1: type1},
 // CHECK:STDOUT:   {kind: StubReference, arg0: node+8, type: type1},
 // CHECK:STDOUT:   {kind: StructValue, arg0: block4, type: type2},
-// CHECK:STDOUT:   {kind: InitializeFrom, arg0: node+11, type: type2},
-// CHECK:STDOUT:   {kind: Assign, arg0: node+3, arg1: node+12},
+// CHECK:STDOUT:   {kind: Assign, arg0: node+3, arg1: node+11},
 // CHECK:STDOUT:   {kind: VarStorage, type: type1},
-<<<<<<< HEAD
-// CHECK:STDOUT:   {kind: BindName, arg0: str3, arg1: node+14, type: type1},
-// CHECK:STDOUT:   {kind: StructMemberAccess, arg0: node+3, arg1: member1, type: type1},
-// CHECK:STDOUT:   {kind: ValueBinding, arg0: node+16, type: type1},
-// CHECK:STDOUT:   {kind: InitializeFrom, arg0: node+17, type: type1},
-// CHECK:STDOUT:   {kind: Assign, arg0: node+14, arg1: node+18},
-=======
 // CHECK:STDOUT:   {kind: BindName, arg0: str3, arg1: node+13, type: type1},
 // CHECK:STDOUT:   {kind: StructAccess, arg0: node+3, arg1: member1, type: type1},
 // CHECK:STDOUT:   {kind: Assign, arg0: node+13, arg1: node+15},
->>>>>>> 2a74c807
 // CHECK:STDOUT:   {kind: VarStorage, type: type1},
-// CHECK:STDOUT:   {kind: BindName, arg0: str4, arg1: node+20, type: type1},
-// CHECK:STDOUT:   {kind: ValueBinding, arg0: node+14, type: type1},
-// CHECK:STDOUT:   {kind: InitializeFrom, arg0: node+22, type: type1},
-// CHECK:STDOUT:   {kind: Assign, arg0: node+20, arg1: node+23},
+// CHECK:STDOUT:   {kind: BindName, arg0: str4, arg1: node+17, type: type1},
+// CHECK:STDOUT:   {kind: Assign, arg0: node+17, arg1: node+13},
 // CHECK:STDOUT: ]
 // CHECK:STDOUT: node_blocks: [
 // CHECK:STDOUT:   [
@@ -86,11 +75,6 @@
 // CHECK:STDOUT:     node+17,
 // CHECK:STDOUT:     node+18,
 // CHECK:STDOUT:     node+19,
-// CHECK:STDOUT:     node+20,
-// CHECK:STDOUT:     node+21,
-// CHECK:STDOUT:     node+22,
-// CHECK:STDOUT:     node+23,
-// CHECK:STDOUT:     node+24,
 // CHECK:STDOUT:   ],
 // CHECK:STDOUT:   [
 // CHECK:STDOUT:     node+0,
@@ -113,16 +97,11 @@
 // CHECK:STDOUT:   %.loc7_33: f64 = stub_reference %.loc7_35
 // CHECK:STDOUT:   %.loc7_45: i32 = int_literal 1
 // CHECK:STDOUT:   %.loc7_43: i32 = stub_reference %.loc7_45
-// CHECK:STDOUT:   %.loc7_46.1: {.a: f64, .b: i32} = struct_value (%.loc7_33, %.loc7_43)
-// CHECK:STDOUT:   %.loc7_46.2: {.a: f64, .b: i32} = initialize_from %.loc7_46.1
-// CHECK:STDOUT:   assign %x, %.loc7_46.2
+// CHECK:STDOUT:   %.loc7_46: {.a: f64, .b: i32} = struct_value (%.loc7_33, %.loc7_43)
+// CHECK:STDOUT:   assign %x, %.loc7_46
 // CHECK:STDOUT:   %y: i32 = var
-// CHECK:STDOUT:   %.loc8_15.1: i32 = struct_access %x, member1
-// CHECK:STDOUT:   %.loc8_15.2: i32 = value_binding %.loc8_15.1
-// CHECK:STDOUT:   %.loc8_15.3: i32 = initialize_from %.loc8_15.2
-// CHECK:STDOUT:   assign %y, %.loc8_15.3
+// CHECK:STDOUT:   %.loc8: i32 = struct_access %x, member1
+// CHECK:STDOUT:   assign %y, %.loc8
 // CHECK:STDOUT:   %z: i32 = var
-// CHECK:STDOUT:   %.loc8_5.1: i32 = value_binding %y
-// CHECK:STDOUT:   %.loc8_5.2: i32 = initialize_from %.loc8_5.1
-// CHECK:STDOUT:   assign %z, %.loc8_5.2
+// CHECK:STDOUT:   assign %z, %y
 // CHECK:STDOUT: }