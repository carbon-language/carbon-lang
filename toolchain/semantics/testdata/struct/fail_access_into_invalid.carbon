// Part of the Carbon Language project, under the Apache License v2.0 with LLVM
// Exceptions. See /LICENSE for license information.
// SPDX-License-Identifier: Apache-2.0 WITH LLVM-exception
//
// AUTOUPDATE


// CHECK:STDERR: fail_access_into_invalid.carbon:[[@LINE+3]]:10: Name `a` not found
// CHECK:STDERR: fn F() { a.b; }
// CHECK:STDERR:          ^
fn F() { a.b; }

// CHECK:STDOUT: cross_reference_irs_size: 1
// CHECK:STDOUT: functions: [
// CHECK:STDOUT:   {name: str0, param_refs: block0, body: {block2}}},
// CHECK:STDOUT: ]
// CHECK:STDOUT: integer_literals: [
// CHECK:STDOUT: ]
// CHECK:STDOUT: real_literals: [
// CHECK:STDOUT: ]
// CHECK:STDOUT: strings: [
// CHECK:STDOUT:   F,
// CHECK:STDOUT:   a,
// CHECK:STDOUT:   b,
// CHECK:STDOUT: ]
// CHECK:STDOUT: types: [
// CHECK:STDOUT: ]
// CHECK:STDOUT: type_blocks: [
// CHECK:STDOUT: ]
// CHECK:STDOUT: nodes: [
// CHECK:STDOUT:   {kind: FunctionDeclaration, arg0: function0},
// CHECK:STDOUT:   {kind: Return},
// CHECK:STDOUT: ]
// CHECK:STDOUT: node_blocks: [
// CHECK:STDOUT:   [
// CHECK:STDOUT:   ],
// CHECK:STDOUT:   [
// CHECK:STDOUT:     node+0,
// CHECK:STDOUT:   ],
// CHECK:STDOUT:   [
// CHECK:STDOUT:     node+1,
// CHECK:STDOUT:   ],
<<<<<<< HEAD
// CHECK:STDOUT: ]
// CHECK:STDOUT:
// CHECK:STDOUT: package {
// CHECK:STDOUT:   %51 = fn_decl @F
// CHECK:STDOUT: }
// CHECK:STDOUT:
// CHECK:STDOUT: fn @F() {
// CHECK:STDOUT: !entry:
// CHECK:STDOUT:   return
// CHECK:STDOUT: }


// CHECK:STDERR: fail_access_into_invalid.carbon:[[@LINE+3]]:10: Name `a` not found
// CHECK:STDERR: fn F() { a.b; }
// CHECK:STDERR:          ^
fn F() { a.b; }
=======
// CHECK:STDOUT: ]
>>>>>>> 212188a9
<|MERGE_RESOLUTION|>--- conflicted
+++ resolved
@@ -40,23 +40,4 @@
 // CHECK:STDOUT:   [
 // CHECK:STDOUT:     node+1,
 // CHECK:STDOUT:   ],
-<<<<<<< HEAD
-// CHECK:STDOUT: ]
-// CHECK:STDOUT:
-// CHECK:STDOUT: package {
-// CHECK:STDOUT:   %51 = fn_decl @F
-// CHECK:STDOUT: }
-// CHECK:STDOUT:
-// CHECK:STDOUT: fn @F() {
-// CHECK:STDOUT: !entry:
-// CHECK:STDOUT:   return
-// CHECK:STDOUT: }
-
-
-// CHECK:STDERR: fail_access_into_invalid.carbon:[[@LINE+3]]:10: Name `a` not found
-// CHECK:STDERR: fn F() { a.b; }
-// CHECK:STDERR:          ^
-fn F() { a.b; }
-=======
-// CHECK:STDOUT: ]
->>>>>>> 212188a9
+// CHECK:STDOUT: ]