--- conflicted
+++ resolved
@@ -67,23 +67,4 @@
 // CHECK:STDOUT:   [
 // CHECK:STDOUT:     node+7,
 // CHECK:STDOUT:   ],
-<<<<<<< HEAD
-// CHECK:STDOUT: ]
-// CHECK:STDOUT:
-// CHECK:STDOUT: package {
-// CHECK:STDOUT:   %79: type = struct_type {.a: i32, .b: i32}
-// CHECK:STDOUT:   %x: {.a: i32, .b: i32} = var
-// CHECK:STDOUT:   %79.35: i32 = int_value 1
-// CHECK:STDOUT:   %79.33: i32 = stub_reference %79.35
-// CHECK:STDOUT:   %79.36: type = struct_type {.a: i32}
-// CHECK:STDOUT:   %79.36.0: {.a: i32} = struct_value (%79.33)
-// CHECK:STDOUT:   assign %x, <error>
-// CHECK:STDOUT: }
-
-// CHECK:STDERR: fail_too_few_values.carbon:[[@LINE+3]]:37: Cannot implicitly convert from `{.a: i32}` to `{.a: i32, .b: i32}`.
-// CHECK:STDERR: var x: {.a: i32, .b: i32} = {.a = 1};
-// CHECK:STDERR:                                     ^
-var x: {.a: i32, .b: i32} = {.a = 1};
-=======
-// CHECK:STDOUT: ]
->>>>>>> 212188a9
+// CHECK:STDOUT: ]