// Part of the Carbon Language project, under the Apache License v2.0 with LLVM
// Exceptions. See /LICENSE for license information.
// SPDX-License-Identifier: Apache-2.0 WITH LLVM-exception
//
// AUTOUPDATE

var x: {} = {};
var y: {} = x;

// CHECK:STDOUT: cross_reference_irs_size: 1
// CHECK:STDOUT: functions: [
// CHECK:STDOUT: ]
// CHECK:STDOUT: integer_literals: [
// CHECK:STDOUT: ]
// CHECK:STDOUT: real_literals: [
// CHECK:STDOUT: ]
// CHECK:STDOUT: strings: [
// CHECK:STDOUT:   x,
// CHECK:STDOUT:   y,
// CHECK:STDOUT: ]
// CHECK:STDOUT: types: [
// CHECK:STDOUT:   node+0,
// CHECK:STDOUT: ]
// CHECK:STDOUT: type_blocks: [
// CHECK:STDOUT: ]
// CHECK:STDOUT: nodes: [
// CHECK:STDOUT:   {kind: StructType, arg0: block0, type: typeTypeType},
// CHECK:STDOUT:   {kind: StructValue, arg0: block0, type: type0},
// CHECK:STDOUT:   {kind: VarStorage, type: type0},
// CHECK:STDOUT:   {kind: BindName, arg0: str0, arg1: node+2, type: type0},
// CHECK:STDOUT:   {kind: StructValue, arg0: block0, type: type0},
// CHECK:STDOUT:   {kind: Assign, arg0: node+2, arg1: node+4},
// CHECK:STDOUT:   {kind: StructValue, arg0: block0, type: type0},
// CHECK:STDOUT:   {kind: VarStorage, type: type0},
// CHECK:STDOUT:   {kind: BindName, arg0: str1, arg1: node+7, type: type0},
// CHECK:STDOUT:   {kind: Assign, arg0: node+7, arg1: node+2},
// CHECK:STDOUT: ]
// CHECK:STDOUT: node_blocks: [
// CHECK:STDOUT:   [
// CHECK:STDOUT:   ],
// CHECK:STDOUT:   [
// CHECK:STDOUT:     node+0,
// CHECK:STDOUT:     node+1,
// CHECK:STDOUT:     node+2,
// CHECK:STDOUT:     node+3,
// CHECK:STDOUT:     node+4,
// CHECK:STDOUT:     node+5,
// CHECK:STDOUT:     node+6,
// CHECK:STDOUT:     node+7,
// CHECK:STDOUT:     node+8,
// CHECK:STDOUT:     node+9,
// CHECK:STDOUT:   ],
<<<<<<< HEAD
// CHECK:STDOUT: ]
// CHECK:STDOUT:
// CHECK:STDOUT: package {
// CHECK:STDOUT:   %62: type = struct_type {}
// CHECK:STDOUT:   %62.9: {} = struct_value ()
// CHECK:STDOUT:   %x: {} = var
// CHECK:STDOUT:   %62.14: {} = struct_value ()
// CHECK:STDOUT:   assign %x, %62.14
// CHECK:STDOUT:   %63: {} = struct_value ()
// CHECK:STDOUT:   %y: {} = var
// CHECK:STDOUT:   assign %y, %x
// CHECK:STDOUT: }

var x: {} = {};
var y: {} = x;
=======
// CHECK:STDOUT: ]
>>>>>>> 212188a9
<|MERGE_RESOLUTION|>--- conflicted
+++ resolved
@@ -50,22 +50,4 @@
 // CHECK:STDOUT:     node+8,
 // CHECK:STDOUT:     node+9,
 // CHECK:STDOUT:   ],
-<<<<<<< HEAD
-// CHECK:STDOUT: ]
-// CHECK:STDOUT:
-// CHECK:STDOUT: package {
-// CHECK:STDOUT:   %62: type = struct_type {}
-// CHECK:STDOUT:   %62.9: {} = struct_value ()
-// CHECK:STDOUT:   %x: {} = var
-// CHECK:STDOUT:   %62.14: {} = struct_value ()
-// CHECK:STDOUT:   assign %x, %62.14
-// CHECK:STDOUT:   %63: {} = struct_value ()
-// CHECK:STDOUT:   %y: {} = var
-// CHECK:STDOUT:   assign %y, %x
-// CHECK:STDOUT: }
-
-var x: {} = {};
-var y: {} = x;
-=======
-// CHECK:STDOUT: ]
->>>>>>> 212188a9
+// CHECK:STDOUT: ]