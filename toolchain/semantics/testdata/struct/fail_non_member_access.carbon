// Part of the Carbon Language project, under the Apache License v2.0 with LLVM
// Exceptions. See /LICENSE for license information.
// SPDX-License-Identifier: Apache-2.0 WITH LLVM-exception
//
// AUTOUPDATE

var x: {.a: i32} = {.a = 4};
// CHECK:STDERR: fail_non_member_access.carbon:[[@LINE+3]]:15: Type `{.a: i32}` does not have a member `b`.
// CHECK:STDERR: var y: i32 = x.b;
// CHECK:STDERR:               ^
var y: i32 = x.b;

// CHECK:STDOUT: cross_reference_irs_size: 1
// CHECK:STDOUT: functions: [
// CHECK:STDOUT: ]
// CHECK:STDOUT: integer_literals: [
// CHECK:STDOUT:   4,
// CHECK:STDOUT: ]
// CHECK:STDOUT: real_literals: [
// CHECK:STDOUT: ]
// CHECK:STDOUT: strings: [
// CHECK:STDOUT:   x,
// CHECK:STDOUT:   a,
// CHECK:STDOUT:   y,
// CHECK:STDOUT:   b,
// CHECK:STDOUT: ]
// CHECK:STDOUT: types: [
// CHECK:STDOUT:   nodeIntegerType,
// CHECK:STDOUT:   node+1,
// CHECK:STDOUT: ]
// CHECK:STDOUT: type_blocks: [
// CHECK:STDOUT: ]
// CHECK:STDOUT: nodes: [
// CHECK:STDOUT:   {kind: StructTypeField, arg0: str1, arg1: type0},
// CHECK:STDOUT:   {kind: StructType, arg0: block2, type: typeTypeType},
// CHECK:STDOUT:   {kind: VarStorage, type: type1},
// CHECK:STDOUT:   {kind: BindName, arg0: str0, arg1: node+2, type: type1},
// CHECK:STDOUT:   {kind: IntegerLiteral, arg0: int0, type: type0},
// CHECK:STDOUT:   {kind: StructTypeField, arg0: str1, arg1: type0},
// CHECK:STDOUT:   {kind: StubReference, arg0: node+4, type: type0},
// CHECK:STDOUT:   {kind: StructValue, arg0: block4, type: type1},
// CHECK:STDOUT:   {kind: Assign, arg0: node+2, arg1: node+7},
// CHECK:STDOUT:   {kind: VarStorage, type: type0},
// CHECK:STDOUT:   {kind: BindName, arg0: str2, arg1: node+9, type: type0},
// CHECK:STDOUT:   {kind: Assign, arg0: node+9, arg1: nodeError},
// CHECK:STDOUT: ]
// CHECK:STDOUT: node_blocks: [
// CHECK:STDOUT:   [
// CHECK:STDOUT:   ],
// CHECK:STDOUT:   [
// CHECK:STDOUT:     node+0,
// CHECK:STDOUT:     node+1,
// CHECK:STDOUT:     node+2,
// CHECK:STDOUT:     node+3,
// CHECK:STDOUT:     node+4,
// CHECK:STDOUT:     node+6,
// CHECK:STDOUT:     node+7,
// CHECK:STDOUT:     node+8,
// CHECK:STDOUT:     node+9,
// CHECK:STDOUT:     node+10,
// CHECK:STDOUT:     node+11,
// CHECK:STDOUT:   ],
// CHECK:STDOUT:   [
// CHECK:STDOUT:     node+0,
// CHECK:STDOUT:   ],
// CHECK:STDOUT:   [
// CHECK:STDOUT:     node+5,
// CHECK:STDOUT:   ],
// CHECK:STDOUT:   [
// CHECK:STDOUT:     node+6,
// CHECK:STDOUT:   ],
<<<<<<< HEAD
// CHECK:STDOUT: ]
// CHECK:STDOUT:
// CHECK:STDOUT: package {
// CHECK:STDOUT:   %78: type = struct_type {.a: i32}
// CHECK:STDOUT:   %x: {.a: i32} = var
// CHECK:STDOUT:   %78.26: i32 = int_value 4
// CHECK:STDOUT:   %78.24: i32 = stub_reference %78.26
// CHECK:STDOUT:   %78.27: {.a: i32} = struct_value (%78.24)
// CHECK:STDOUT:   assign %x, %78.27
// CHECK:STDOUT:   %y: i32 = var
// CHECK:STDOUT:   assign %y, <error>
// CHECK:STDOUT: }

var x: {.a: i32} = {.a = 4};
// CHECK:STDERR: fail_non_member_access.carbon:[[@LINE+3]]:15: Type `{.a: i32}` does not have a member `b`.
// CHECK:STDERR: var y: i32 = x.b;
// CHECK:STDERR:               ^
var y: i32 = x.b;
=======
// CHECK:STDOUT: ]
>>>>>>> 212188a9
<|MERGE_RESOLUTION|>--- conflicted
+++ resolved
@@ -69,25 +69,4 @@
 // CHECK:STDOUT:   [
 // CHECK:STDOUT:     node+6,
 // CHECK:STDOUT:   ],
-<<<<<<< HEAD
-// CHECK:STDOUT: ]
-// CHECK:STDOUT:
-// CHECK:STDOUT: package {
-// CHECK:STDOUT:   %78: type = struct_type {.a: i32}
-// CHECK:STDOUT:   %x: {.a: i32} = var
-// CHECK:STDOUT:   %78.26: i32 = int_value 4
-// CHECK:STDOUT:   %78.24: i32 = stub_reference %78.26
-// CHECK:STDOUT:   %78.27: {.a: i32} = struct_value (%78.24)
-// CHECK:STDOUT:   assign %x, %78.27
-// CHECK:STDOUT:   %y: i32 = var
-// CHECK:STDOUT:   assign %y, <error>
-// CHECK:STDOUT: }
-
-var x: {.a: i32} = {.a = 4};
-// CHECK:STDERR: fail_non_member_access.carbon:[[@LINE+3]]:15: Type `{.a: i32}` does not have a member `b`.
-// CHECK:STDERR: var y: i32 = x.b;
-// CHECK:STDERR:               ^
-var y: i32 = x.b;
-=======
-// CHECK:STDOUT: ]
->>>>>>> 212188a9
+// CHECK:STDOUT: ]