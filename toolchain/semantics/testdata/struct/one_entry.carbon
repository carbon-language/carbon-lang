--- conflicted
+++ resolved
@@ -37,15 +37,8 @@
 // CHECK:STDOUT:   {kind: Assign, arg0: node+2, arg1: node+6},
 // CHECK:STDOUT:   {kind: StructTypeField, arg0: str1, arg1: type0},
 // CHECK:STDOUT:   {kind: StructType, arg0: block5, type: typeTypeType},
-<<<<<<< HEAD
-// CHECK:STDOUT:   {kind: VarStorage, type: type1},
-// CHECK:STDOUT:   {kind: BindName, arg0: str2, arg1: node+11, type: type1},
-// CHECK:STDOUT:   {kind: ValueBinding, arg0: node+2, type: type1},
-// CHECK:STDOUT:   {kind: Assign, arg0: node+11, arg1: node+13},
-=======
 // CHECK:STDOUT:   {kind: VarStorage, arg0: str2, type: type1},
 // CHECK:STDOUT:   {kind: Assign, arg0: node+10, arg1: node+2},
->>>>>>> 7f4cf794
 // CHECK:STDOUT: ]
 // CHECK:STDOUT: node_blocks: [
 // CHECK:STDOUT:   [
@@ -62,12 +55,6 @@
 // CHECK:STDOUT:     node+9,
 // CHECK:STDOUT:     node+10,
 // CHECK:STDOUT:     node+11,
-<<<<<<< HEAD
-// CHECK:STDOUT:     node+12,
-// CHECK:STDOUT:     node+13,
-// CHECK:STDOUT:     node+14,
-=======
->>>>>>> 7f4cf794
 // CHECK:STDOUT:   ],
 // CHECK:STDOUT:   [
 // CHECK:STDOUT:     node+0,
@@ -91,12 +78,6 @@
 // CHECK:STDOUT:   %.loc7_27: {.a: i32} = struct_value (%.loc7_24)
 // CHECK:STDOUT:   assign %x, %.loc7_27
 // CHECK:STDOUT:   %.loc8: type = struct_type {.a: i32}
-<<<<<<< HEAD
-// CHECK:STDOUT:   %y: {.a: i32} = var
-// CHECK:STDOUT:   %.loc7_5: {.a: i32} = value_binding %x
-// CHECK:STDOUT:   assign %y, %.loc7_5
-=======
 // CHECK:STDOUT:   %y: {.a: i32} = var "y"
 // CHECK:STDOUT:   assign %y, %x
->>>>>>> 7f4cf794
 // CHECK:STDOUT: }