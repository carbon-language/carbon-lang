--- conflicted
+++ resolved
@@ -70,22 +70,4 @@
 // CHECK:STDOUT:   [
 // CHECK:STDOUT:     node+9,
 // CHECK:STDOUT:   ],
-<<<<<<< HEAD
-// CHECK:STDOUT: ]
-// CHECK:STDOUT:
-// CHECK:STDOUT: package {
-// CHECK:STDOUT:   %82: type = struct_type {.a: i32}
-// CHECK:STDOUT:   %x: {.a: i32} = var
-// CHECK:STDOUT:   %82.26: i32 = int_value 4
-// CHECK:STDOUT:   %82.24: i32 = stub_reference %82.26
-// CHECK:STDOUT:   %82.27: {.a: i32} = struct_value (%82.24)
-// CHECK:STDOUT:   assign %x, %82.27
-// CHECK:STDOUT:   %y: {.a: i32} = var
-// CHECK:STDOUT:   assign %y, %x
-// CHECK:STDOUT: }
-
-var x: {.a: i32} = {.a = 4};
-var y: {.a: i32} = x;
-=======
-// CHECK:STDOUT: ]
->>>>>>> 212188a9
+// CHECK:STDOUT: ]