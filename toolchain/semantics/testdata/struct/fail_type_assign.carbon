--- conflicted
+++ resolved
@@ -51,19 +51,4 @@
 // CHECK:STDOUT:   [
 // CHECK:STDOUT:     node+4,
 // CHECK:STDOUT:   ],
-<<<<<<< HEAD
-// CHECK:STDOUT: ]
-// CHECK:STDOUT:
-// CHECK:STDOUT: package {
-// CHECK:STDOUT:   %59: type = struct_type {.a: i32}
-// CHECK:STDOUT:   %x: {.a: i32} = var
-// CHECK:STDOUT:   assign %x, <error>
-// CHECK:STDOUT: }
-
-// CHECK:STDERR: fail_type_assign.carbon:[[@LINE+3]]:29: Cannot implicitly convert from `type` to `{.a: i32}`.
-// CHECK:STDERR: var x: {.a: i32} = {.a: i32};
-// CHECK:STDERR:                             ^
-var x: {.a: i32} = {.a: i32};
-=======
-// CHECK:STDOUT: ]
->>>>>>> 212188a9
+// CHECK:STDOUT: ]