--- conflicted
+++ resolved
@@ -51,21 +51,4 @@
 // CHECK:STDOUT:   [
 // CHECK:STDOUT:     node+0,
 // CHECK:STDOUT:   ],
-<<<<<<< HEAD
-// CHECK:STDOUT: ]
-// CHECK:STDOUT:
-// CHECK:STDOUT: package {
-// CHECK:STDOUT:   %61: type = struct_type {.a: i32}
-// CHECK:STDOUT:   %x: {.a: i32} = var
-// CHECK:STDOUT:   %61.21: type = struct_type {}
-// CHECK:STDOUT:   %61.21.0: {} = struct_value ()
-// CHECK:STDOUT:   assign %x, <error>
-// CHECK:STDOUT: }
-
-// CHECK:STDERR: fail_assign_empty.carbon:[[@LINE+3]]:22: Cannot implicitly convert from `{} as type` to `{.a: i32}`.
-// CHECK:STDERR: var x: {.a: i32} = {};
-// CHECK:STDERR:                      ^
-var x: {.a: i32} = {};
-=======
-// CHECK:STDOUT: ]
->>>>>>> 212188a9
+// CHECK:STDOUT: ]