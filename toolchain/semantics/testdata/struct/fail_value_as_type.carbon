// Part of the Carbon Language project, under the Apache License v2.0 with LLVM
// Exceptions. See /LICENSE for license information.
// SPDX-License-Identifier: Apache-2.0 WITH LLVM-exception
//
// AUTOUPDATE

// CHECK:STDERR: fail_value_as_type.carbon:[[@LINE+3]]:15: Cannot implicitly convert from `{.a: i32}` to `type`.
// CHECK:STDERR: var x: {.a = 1};
// CHECK:STDERR:               ^
var x: {.a = 1};

// CHECK:STDOUT: cross_reference_irs_size: 1
// CHECK:STDOUT: functions: [
// CHECK:STDOUT: ]
// CHECK:STDOUT: integer_literals: [
// CHECK:STDOUT:   1,
// CHECK:STDOUT: ]
// CHECK:STDOUT: real_literals: [
// CHECK:STDOUT: ]
// CHECK:STDOUT: strings: [
// CHECK:STDOUT:   x,
// CHECK:STDOUT:   a,
// CHECK:STDOUT: ]
// CHECK:STDOUT: types: [
// CHECK:STDOUT:   nodeIntegerType,
// CHECK:STDOUT:   node+3,
// CHECK:STDOUT: ]
// CHECK:STDOUT: type_blocks: [
// CHECK:STDOUT: ]
// CHECK:STDOUT: nodes: [
// CHECK:STDOUT:   {kind: IntegerLiteral, arg0: int0, type: type0},
// CHECK:STDOUT:   {kind: StructTypeField, arg0: str1, arg1: type0},
// CHECK:STDOUT:   {kind: StubReference, arg0: node+0, type: type0},
// CHECK:STDOUT:   {kind: StructType, arg0: block2, type: typeTypeType},
// CHECK:STDOUT:   {kind: StructValue, arg0: block3, type: type1},
// CHECK:STDOUT:   {kind: VarStorage, type: typeError},
// CHECK:STDOUT:   {kind: BindName, arg0: str0, arg1: node+5, type: typeError},
// CHECK:STDOUT: ]
// CHECK:STDOUT: node_blocks: [
// CHECK:STDOUT:   [
// CHECK:STDOUT:   ],
// CHECK:STDOUT:   [
// CHECK:STDOUT:     node+0,
// CHECK:STDOUT:     node+2,
// CHECK:STDOUT:     node+3,
// CHECK:STDOUT:     node+4,
// CHECK:STDOUT:     node+5,
// CHECK:STDOUT:     node+6,
// CHECK:STDOUT:   ],
// CHECK:STDOUT:   [
// CHECK:STDOUT:     node+1,
// CHECK:STDOUT:   ],
// CHECK:STDOUT:   [
// CHECK:STDOUT:     node+2,
// CHECK:STDOUT:   ],
<<<<<<< HEAD
// CHECK:STDOUT: ]
// CHECK:STDOUT:
// CHECK:STDOUT: package {
// CHECK:STDOUT:   %63: i32 = int_value 1
// CHECK:STDOUT:   %63.12: i32 = stub_reference %63
// CHECK:STDOUT:   %63.15: type = struct_type {.a: i32}
// CHECK:STDOUT:   %63.15.0: {.a: i32} = struct_value (%63.12)
// CHECK:STDOUT:   %x: <error> = var
// CHECK:STDOUT: }

// CHECK:STDERR: fail_value_as_type.carbon:[[@LINE+3]]:15: Cannot implicitly convert from `{.a: i32}` to `type`.
// CHECK:STDERR: var x: {.a = 1};
// CHECK:STDERR:               ^
var x: {.a = 1};
=======
// CHECK:STDOUT: ]
>>>>>>> 212188a9
<|MERGE_RESOLUTION|>--- conflicted
+++ resolved
@@ -53,21 +53,4 @@
 // CHECK:STDOUT:   [
 // CHECK:STDOUT:     node+2,
 // CHECK:STDOUT:   ],
-<<<<<<< HEAD
-// CHECK:STDOUT: ]
-// CHECK:STDOUT:
-// CHECK:STDOUT: package {
-// CHECK:STDOUT:   %63: i32 = int_value 1
-// CHECK:STDOUT:   %63.12: i32 = stub_reference %63
-// CHECK:STDOUT:   %63.15: type = struct_type {.a: i32}
-// CHECK:STDOUT:   %63.15.0: {.a: i32} = struct_value (%63.12)
-// CHECK:STDOUT:   %x: <error> = var
-// CHECK:STDOUT: }
-
-// CHECK:STDERR: fail_value_as_type.carbon:[[@LINE+3]]:15: Cannot implicitly convert from `{.a: i32}` to `type`.
-// CHECK:STDERR: var x: {.a = 1};
-// CHECK:STDERR:               ^
-var x: {.a = 1};
-=======
-// CHECK:STDOUT: ]
->>>>>>> 212188a9
+// CHECK:STDOUT: ]