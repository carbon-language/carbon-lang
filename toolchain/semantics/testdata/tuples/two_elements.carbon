--- conflicted
+++ resolved
@@ -51,15 +51,8 @@
 // CHECK:STDOUT:   {kind: StubReference, arg0: nodeIntegerType, type: typeTypeType},
 // CHECK:STDOUT:   {kind: StubReference, arg0: nodeIntegerType, type: typeTypeType},
 // CHECK:STDOUT:   {kind: TupleValue, arg0: block4, type: type0},
-<<<<<<< HEAD
-// CHECK:STDOUT:   {kind: VarStorage, type: type2},
-// CHECK:STDOUT:   {kind: BindName, arg0: str1, arg1: node+16, type: type2},
-// CHECK:STDOUT:   {kind: ValueBinding, arg0: node+5, type: type2},
-// CHECK:STDOUT:   {kind: Assign, arg0: node+16, arg1: node+18},
-=======
 // CHECK:STDOUT:   {kind: VarStorage, arg0: str1, type: type2},
 // CHECK:STDOUT:   {kind: Assign, arg0: node+15, arg1: node+5},
->>>>>>> 7f4cf794
 // CHECK:STDOUT: ]
 // CHECK:STDOUT: node_blocks: [
 // CHECK:STDOUT:   [
@@ -82,12 +75,6 @@
 // CHECK:STDOUT:     node+14,
 // CHECK:STDOUT:     node+15,
 // CHECK:STDOUT:     node+16,
-<<<<<<< HEAD
-// CHECK:STDOUT:     node+17,
-// CHECK:STDOUT:     node+18,
-// CHECK:STDOUT:     node+19,
-=======
->>>>>>> 7f4cf794
 // CHECK:STDOUT:   ],
 // CHECK:STDOUT:   [
 // CHECK:STDOUT:     node+0,
@@ -119,12 +106,6 @@
 // CHECK:STDOUT:   %.loc8_9: type = stub_reference i32
 // CHECK:STDOUT:   %.loc8_14: type = stub_reference i32
 // CHECK:STDOUT:   %.loc8_17: (type, type) = tuple_value (%.loc8_9, %.loc8_14)
-<<<<<<< HEAD
-// CHECK:STDOUT:   %y: (i32, i32) = var
-// CHECK:STDOUT:   %.loc7_5: (i32, i32) = value_binding %x
-// CHECK:STDOUT:   assign %y, %.loc7_5
-=======
 // CHECK:STDOUT:   %y: (i32, i32) = var "y"
 // CHECK:STDOUT:   assign %y, %x
->>>>>>> 7f4cf794
 // CHECK:STDOUT: }