--- conflicted
+++ resolved
@@ -44,15 +44,8 @@
 // CHECK:STDOUT:   {kind: Assign, arg0: node+4, arg1: node+7},
 // CHECK:STDOUT:   {kind: StubReference, arg0: nodeIntegerType, type: typeTypeType},
 // CHECK:STDOUT:   {kind: TupleValue, arg0: block4, type: type0},
-<<<<<<< HEAD
-// CHECK:STDOUT:   {kind: VarStorage, type: type2},
-// CHECK:STDOUT:   {kind: BindName, arg0: str1, arg1: node+12, type: type2},
-// CHECK:STDOUT:   {kind: ValueBinding, arg0: node+4, type: type2},
-// CHECK:STDOUT:   {kind: Assign, arg0: node+12, arg1: node+14},
-=======
 // CHECK:STDOUT:   {kind: VarStorage, arg0: str1, type: type2},
 // CHECK:STDOUT:   {kind: Assign, arg0: node+11, arg1: node+4},
->>>>>>> 7f4cf794
 // CHECK:STDOUT: ]
 // CHECK:STDOUT: node_blocks: [
 // CHECK:STDOUT:   [
@@ -71,12 +64,6 @@
 // CHECK:STDOUT:     node+10,
 // CHECK:STDOUT:     node+11,
 // CHECK:STDOUT:     node+12,
-<<<<<<< HEAD
-// CHECK:STDOUT:     node+13,
-// CHECK:STDOUT:     node+14,
-// CHECK:STDOUT:     node+15,
-=======
->>>>>>> 7f4cf794
 // CHECK:STDOUT:   ],
 // CHECK:STDOUT:   [
 // CHECK:STDOUT:     node+0,
@@ -101,12 +88,6 @@
 // CHECK:STDOUT:   assign %x, %.loc7_20
 // CHECK:STDOUT:   %.loc8_9: type = stub_reference i32
 // CHECK:STDOUT:   %.loc8_13: (type,) = tuple_value (%.loc8_9)
-<<<<<<< HEAD
-// CHECK:STDOUT:   %y: (i32,) = var
-// CHECK:STDOUT:   %.loc7_5: (i32,) = value_binding %x
-// CHECK:STDOUT:   assign %y, %.loc7_5
-=======
 // CHECK:STDOUT:   %y: (i32,) = var "y"
 // CHECK:STDOUT:   assign %y, %x
->>>>>>> 7f4cf794
 // CHECK:STDOUT: }