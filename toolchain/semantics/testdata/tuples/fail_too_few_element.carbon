--- conflicted
+++ resolved
@@ -77,27 +77,4 @@
 // CHECK:STDOUT:   [
 // CHECK:STDOUT:     node+8,
 // CHECK:STDOUT:   ],
-<<<<<<< HEAD
-// CHECK:STDOUT: ]
-// CHECK:STDOUT:
-// CHECK:STDOUT: package {
-// CHECK:STDOUT:   %93: type = stub_reference i32
-// CHECK:STDOUT:   %93.14: type = stub_reference i32
-// CHECK:STDOUT:   %93.17: type = tuple_type (type, type)
-// CHECK:STDOUT:   %93.17.0: (type, type) = tuple_value (%93, %93.14)
-// CHECK:STDOUT:   %93.17.1: type = tuple_type (i32, i32)
-// CHECK:STDOUT:   %x: (i32, i32) = var
-// CHECK:STDOUT:   %93.22: i32 = int_value 2
-// CHECK:STDOUT:   %93.22.0: i32 = stub_reference %93.22
-// CHECK:STDOUT:   %93.25: type = tuple_type (i32)
-// CHECK:STDOUT:   %93.25.0: (i32,) = tuple_value (%93.22.0)
-// CHECK:STDOUT:   assign %x, <error>
-// CHECK:STDOUT: }
-
-// CHECK:STDERR: fail_too_few_element.carbon:[[@LINE+3]]:26: Cannot implicitly convert from `(i32,) as type` to `(i32, i32) as type`.
-// CHECK:STDERR: var x: (i32, i32) = (2, );
-// CHECK:STDERR:                          ^
-var x: (i32, i32) = (2, );
-=======
-// CHECK:STDOUT: ]
->>>>>>> 212188a9
+// CHECK:STDOUT: ]