// Part of the Carbon Language project, under the Apache License v2.0 with LLVM
// Exceptions. See /LICENSE for license information.
// SPDX-License-Identifier: Apache-2.0 WITH LLVM-exception
//
// AUTOUPDATE

// CHECK:STDERR: fail_value_as_type.carbon:[[@LINE+3]]:12: Cannot implicitly convert from `i32` to `type`.
// CHECK:STDERR: var x: (1, );
// CHECK:STDERR:            ^
var x: (1, );

// CHECK:STDOUT: cross_reference_irs_size: 1
// CHECK:STDOUT: functions: [
// CHECK:STDOUT: ]
// CHECK:STDOUT: integer_literals: [
// CHECK:STDOUT:   1,
// CHECK:STDOUT: ]
// CHECK:STDOUT: real_literals: [
// CHECK:STDOUT: ]
// CHECK:STDOUT: strings: [
// CHECK:STDOUT:   x,
// CHECK:STDOUT: ]
// CHECK:STDOUT: types: [
// CHECK:STDOUT:   nodeIntegerType,
// CHECK:STDOUT:   node+2,
// CHECK:STDOUT:   node+4,
// CHECK:STDOUT: ]
// CHECK:STDOUT: type_blocks: [
// CHECK:STDOUT:   [
// CHECK:STDOUT:     type0,
// CHECK:STDOUT:   ],
// CHECK:STDOUT:   [
// CHECK:STDOUT:     typeError,
// CHECK:STDOUT:   ],
// CHECK:STDOUT: ]
// CHECK:STDOUT: nodes: [
// CHECK:STDOUT:   {kind: IntegerLiteral, arg0: int0, type: type0},
// CHECK:STDOUT:   {kind: StubReference, arg0: node+0, type: type0},
// CHECK:STDOUT:   {kind: TupleType, arg0: typeBlock0, type: typeTypeType},
// CHECK:STDOUT:   {kind: TupleValue, arg0: block2, type: type1},
// CHECK:STDOUT:   {kind: TupleType, arg0: typeBlock1, type: typeTypeType},
// CHECK:STDOUT:   {kind: VarStorage, type: type2},
// CHECK:STDOUT:   {kind: BindName, arg0: str0, arg1: node+5, type: type2},
// CHECK:STDOUT: ]
// CHECK:STDOUT: node_blocks: [
// CHECK:STDOUT:   [
// CHECK:STDOUT:   ],
// CHECK:STDOUT:   [
// CHECK:STDOUT:     node+0,
// CHECK:STDOUT:     node+1,
// CHECK:STDOUT:     node+2,
// CHECK:STDOUT:     node+3,
// CHECK:STDOUT:     node+4,
// CHECK:STDOUT:     node+5,
// CHECK:STDOUT:     node+6,
// CHECK:STDOUT:   ],
// CHECK:STDOUT:   [
// CHECK:STDOUT:     node+1,
// CHECK:STDOUT:   ],
<<<<<<< HEAD
// CHECK:STDOUT: ]
// CHECK:STDOUT:
// CHECK:STDOUT: package {
// CHECK:STDOUT:   %68: i32 = int_value 1
// CHECK:STDOUT:   %68.9: i32 = stub_reference %68
// CHECK:STDOUT:   %68.12: type = tuple_type (i32)
// CHECK:STDOUT:   %68.12.0: (i32,) = tuple_value (%68.9)
// CHECK:STDOUT:   %68.12.1: type = tuple_type (<error>)
// CHECK:STDOUT:   %x: (<error>,) = var
// CHECK:STDOUT: }

// CHECK:STDERR: fail_value_as_type.carbon:[[@LINE+3]]:12: Cannot implicitly convert from `i32` to `type`.
// CHECK:STDERR: var x: (1, );
// CHECK:STDERR:            ^
var x: (1, );
=======
// CHECK:STDOUT: ]
>>>>>>> 212188a9
<|MERGE_RESOLUTION|>--- conflicted
+++ resolved
@@ -57,22 +57,4 @@
 // CHECK:STDOUT:   [
 // CHECK:STDOUT:     node+1,
 // CHECK:STDOUT:   ],
-<<<<<<< HEAD
-// CHECK:STDOUT: ]
-// CHECK:STDOUT:
-// CHECK:STDOUT: package {
-// CHECK:STDOUT:   %68: i32 = int_value 1
-// CHECK:STDOUT:   %68.9: i32 = stub_reference %68
-// CHECK:STDOUT:   %68.12: type = tuple_type (i32)
-// CHECK:STDOUT:   %68.12.0: (i32,) = tuple_value (%68.9)
-// CHECK:STDOUT:   %68.12.1: type = tuple_type (<error>)
-// CHECK:STDOUT:   %x: (<error>,) = var
-// CHECK:STDOUT: }
-
-// CHECK:STDERR: fail_value_as_type.carbon:[[@LINE+3]]:12: Cannot implicitly convert from `i32` to `type`.
-// CHECK:STDERR: var x: (1, );
-// CHECK:STDERR:            ^
-var x: (1, );
-=======
-// CHECK:STDOUT: ]
->>>>>>> 212188a9
+// CHECK:STDOUT: ]