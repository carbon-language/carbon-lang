--- conflicted
+++ resolved
@@ -111,34 +111,4 @@
 // CHECK:STDOUT:     node+17,
 // CHECK:STDOUT:     node+19,
 // CHECK:STDOUT:   ],
-<<<<<<< HEAD
-// CHECK:STDOUT: ]
-// CHECK:STDOUT:
-// CHECK:STDOUT: package {
-// CHECK:STDOUT:   %137: type = stub_reference i32
-// CHECK:STDOUT:   %137.15: type = stub_reference i32
-// CHECK:STDOUT:   %137.18: type = tuple_type (type, type)
-// CHECK:STDOUT:   %137.18.0: (type, type) = tuple_value (%137, %137.15)
-// CHECK:STDOUT:   %137.18.1: (type, type) = stub_reference %137.18.0
-// CHECK:STDOUT:   %137.21: type = stub_reference i32
-// CHECK:STDOUT:   %137.24: type = tuple_type ((type, type), type)
-// CHECK:STDOUT:   %137.24.0: ((type, type), type) = tuple_value (%137.18.1, %137.21)
-// CHECK:STDOUT:   %137.18.2: type = tuple_type (i32, i32)
-// CHECK:STDOUT:   %137.24.1: type = tuple_type ((i32, i32), i32)
-// CHECK:STDOUT:   %x: ((i32, i32), i32) = var
-// CHECK:STDOUT:   %137.30: i32 = int_value 12
-// CHECK:STDOUT:   %137.30.0: i32 = stub_reference %137.30
-// CHECK:STDOUT:   %137.34: i32 = int_value 76
-// CHECK:STDOUT:   %137.34.0: i32 = stub_reference %137.34
-// CHECK:STDOUT:   %137.36: (i32, i32) = tuple_value (%137.30.0, %137.34.0)
-// CHECK:STDOUT:   %137.36.0: (i32, i32) = stub_reference %137.36
-// CHECK:STDOUT:   %137.39: i32 = int_value 6
-// CHECK:STDOUT:   %137.39.0: i32 = stub_reference %137.39
-// CHECK:STDOUT:   %137.40: ((i32, i32), i32) = tuple_value (%137.36.0, %137.39.0)
-// CHECK:STDOUT:   assign %x, %137.40
-// CHECK:STDOUT: }
-
-var x: ((i32, i32), i32) = ((12, 76), 6);
-=======
-// CHECK:STDOUT: ]
->>>>>>> 212188a9
+// CHECK:STDOUT: ]