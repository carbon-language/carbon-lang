--- conflicted
+++ resolved
@@ -32,15 +32,8 @@
 // CHECK:STDOUT:   {kind: TupleValue, arg0: block0, type: type0},
 // CHECK:STDOUT:   {kind: Assign, arg0: node+2, arg1: node+3},
 // CHECK:STDOUT:   {kind: TupleValue, arg0: block0, type: type0},
-<<<<<<< HEAD
-// CHECK:STDOUT:   {kind: VarStorage, type: type0},
-// CHECK:STDOUT:   {kind: BindName, arg0: str1, arg1: node+7, type: type0},
-// CHECK:STDOUT:   {kind: ValueBinding, arg0: node+2, type: type0},
-// CHECK:STDOUT:   {kind: Assign, arg0: node+7, arg1: node+9},
-=======
 // CHECK:STDOUT:   {kind: VarStorage, arg0: str1, type: type0},
 // CHECK:STDOUT:   {kind: Assign, arg0: node+6, arg1: node+2},
->>>>>>> 7f4cf794
 // CHECK:STDOUT: ]
 // CHECK:STDOUT: node_blocks: [
 // CHECK:STDOUT:   [
@@ -54,12 +47,6 @@
 // CHECK:STDOUT:     node+5,
 // CHECK:STDOUT:     node+6,
 // CHECK:STDOUT:     node+7,
-<<<<<<< HEAD
-// CHECK:STDOUT:     node+8,
-// CHECK:STDOUT:     node+9,
-// CHECK:STDOUT:     node+10,
-=======
->>>>>>> 7f4cf794
 // CHECK:STDOUT:   ],
 // CHECK:STDOUT: ]
 // CHECK:STDOUT:
@@ -70,12 +57,6 @@
 // CHECK:STDOUT:   %.loc7_14: () = tuple_value ()
 // CHECK:STDOUT:   assign %x, %.loc7_14
 // CHECK:STDOUT:   %.loc8: () = tuple_value ()
-<<<<<<< HEAD
-// CHECK:STDOUT:   %y: () = var
-// CHECK:STDOUT:   %.loc7_5: () = value_binding %x
-// CHECK:STDOUT:   assign %y, %.loc7_5
-=======
 // CHECK:STDOUT:   %y: () = var "y"
 // CHECK:STDOUT:   assign %y, %x
->>>>>>> 7f4cf794
 // CHECK:STDOUT: }