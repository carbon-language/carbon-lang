--- conflicted
+++ resolved
@@ -164,50 +164,4 @@
 // CHECK:STDOUT:     node+27,
 // CHECK:STDOUT:     node+29,
 // CHECK:STDOUT:   ],
-<<<<<<< HEAD
-// CHECK:STDOUT: ]
-// CHECK:STDOUT:
-// CHECK:STDOUT: package {
-// CHECK:STDOUT:   %203: type = stub_reference i32
-// CHECK:STDOUT:   %203.15: type = stub_reference i32
-// CHECK:STDOUT:   %203.18: type = tuple_type (type, type)
-// CHECK:STDOUT:   %203.18.0: (type, type) = tuple_value (%203, %203.15)
-// CHECK:STDOUT:   %203.18.1: (type, type) = stub_reference %203.18.0
-// CHECK:STDOUT:   %203.22: type = stub_reference i32
-// CHECK:STDOUT:   %203.27: type = stub_reference i32
-// CHECK:STDOUT:   %203.30: (type, type) = tuple_value (%203.22, %203.27)
-// CHECK:STDOUT:   %203.30.0: (type, type) = stub_reference %203.30
-// CHECK:STDOUT:   %203.31: type = tuple_type ((type, type), (type, type))
-// CHECK:STDOUT:   %203.31.0: ((type, type), (type, type)) = tuple_value (%203.18.1, %203.30.0)
-// CHECK:STDOUT:   %203.18.2: type = tuple_type (i32, i32)
-// CHECK:STDOUT:   %203.31.1: type = tuple_type ((i32, i32), (i32, i32))
-// CHECK:STDOUT:   %x: ((i32, i32), (i32, i32)) = var
-// CHECK:STDOUT:   %203.37: i32 = int_value 1
-// CHECK:STDOUT:   %203.37.0: i32 = stub_reference %203.37
-// CHECK:STDOUT:   %203.40: i32 = int_value 2
-// CHECK:STDOUT:   %203.40.0: i32 = stub_reference %203.40
-// CHECK:STDOUT:   %203.43: i32 = int_value 3
-// CHECK:STDOUT:   %203.43.0: i32 = stub_reference %203.43
-// CHECK:STDOUT:   %203.44: type = tuple_type (i32, i32, i32)
-// CHECK:STDOUT:   %203.44.0: (i32, i32, i32) = tuple_value (%203.37.0, %203.40.0, %203.43.0)
-// CHECK:STDOUT:   %203.44.1: (i32, i32, i32) = stub_reference %203.44.0
-// CHECK:STDOUT:   %203.48: i32 = int_value 4
-// CHECK:STDOUT:   %203.48.0: i32 = stub_reference %203.48
-// CHECK:STDOUT:   %203.51: i32 = int_value 5
-// CHECK:STDOUT:   %203.51.0: i32 = stub_reference %203.51
-// CHECK:STDOUT:   %203.54: i32 = int_value 6
-// CHECK:STDOUT:   %203.54.0: i32 = stub_reference %203.54
-// CHECK:STDOUT:   %203.55: (i32, i32, i32) = tuple_value (%203.48.0, %203.51.0, %203.54.0)
-// CHECK:STDOUT:   %203.55.0: (i32, i32, i32) = stub_reference %203.55
-// CHECK:STDOUT:   %203.56: type = tuple_type ((i32, i32, i32), (i32, i32, i32))
-// CHECK:STDOUT:   %203.56.0: ((i32, i32, i32), (i32, i32, i32)) = tuple_value (%203.44.1, %203.55.0)
-// CHECK:STDOUT:   assign %x, <error>
-// CHECK:STDOUT: }
-
-// CHECK:STDERR: fail_assign_nested.carbon:[[@LINE+3]]:57: Cannot implicitly convert from `((i32, i32, i32), (i32, i32, i32)) as type` to `((i32, i32), (i32, i32)) as type`.
-// CHECK:STDERR: var x: ((i32, i32), (i32, i32)) = ((1, 2, 3), (4, 5, 6));
-// CHECK:STDERR:                                                         ^
-var x: ((i32, i32), (i32, i32)) = ((1, 2, 3), (4, 5, 6));
-=======
-// CHECK:STDOUT: ]
->>>>>>> 212188a9
+// CHECK:STDOUT: ]