--- conflicted
+++ resolved
@@ -63,24 +63,4 @@
 // CHECK:STDOUT:   [
 // CHECK:STDOUT:     node+0,
 // CHECK:STDOUT:   ],
-<<<<<<< HEAD
-// CHECK:STDOUT: ]
-// CHECK:STDOUT:
-// CHECK:STDOUT: package {
-// CHECK:STDOUT:   %76: type = stub_reference i32
-// CHECK:STDOUT:   %76.13: type = tuple_type (type)
-// CHECK:STDOUT:   %76.13.0: (type,) = tuple_value (%76)
-// CHECK:STDOUT:   %76.13.1: type = tuple_type (i32)
-// CHECK:STDOUT:   %x: (i32,) = var
-// CHECK:STDOUT:   %76.18: type = tuple_type ()
-// CHECK:STDOUT:   %76.18.0: () = tuple_value ()
-// CHECK:STDOUT:   assign %x, <error>
-// CHECK:STDOUT: }
-
-// CHECK:STDERR: fail_assign_empty.carbon:[[@LINE+3]]:19: Cannot implicitly convert from `() as type` to `(i32,) as type`.
-// CHECK:STDERR: var x: (i32,) = ();
-// CHECK:STDERR:                   ^
-var x: (i32,) = ();
-=======
-// CHECK:STDOUT: ]
->>>>>>> 212188a9
+// CHECK:STDOUT: ]