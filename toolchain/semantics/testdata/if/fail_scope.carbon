// Part of the Carbon Language project, under the Apache License v2.0 with LLVM
// Exceptions. See /LICENSE for license information.
// SPDX-License-Identifier: Apache-2.0 WITH LLVM-exception
//
// AUTOUPDATE

fn VarScope(b: bool) -> i32 {
  if (b) {
    var n: i32 = 2;
    return n;
  }
  // CHECK:STDERR: fail_scope.carbon:[[@LINE+3]]:10: Name `n` not found.
  // CHECK:STDERR:   return n;
  // CHECK:STDERR:          ^
  return n;
}

// CHECK:STDOUT: cross_reference_irs_size: 1
// CHECK:STDOUT: functions: [
// CHECK:STDOUT:   {name: str0, param_refs: block2, return_type: type1, body: [block4, block5, block6]},
// CHECK:STDOUT: ]
// CHECK:STDOUT: integer_literals: [
// CHECK:STDOUT:   2,
// CHECK:STDOUT: ]
// CHECK:STDOUT: real_literals: [
// CHECK:STDOUT: ]
// CHECK:STDOUT: strings: [
// CHECK:STDOUT:   VarScope,
// CHECK:STDOUT:   b,
// CHECK:STDOUT:   n,
// CHECK:STDOUT: ]
// CHECK:STDOUT: types: [
// CHECK:STDOUT:   nodeBoolType,
// CHECK:STDOUT:   nodeIntegerType,
// CHECK:STDOUT: ]
// CHECK:STDOUT: type_blocks: [
// CHECK:STDOUT: ]
// CHECK:STDOUT: nodes: [
<<<<<<< HEAD
// CHECK:STDOUT:   {kind: VarStorage, type: type0},
// CHECK:STDOUT:   {kind: BindName, arg0: str1, arg1: node+0, type: type0},
// CHECK:STDOUT:   {kind: VarStorage, type: type1},
=======
// CHECK:STDOUT:   {kind: VarStorage, arg0: str1, type: type0},
>>>>>>> 7f4cf794
// CHECK:STDOUT:   {kind: FunctionDeclaration, arg0: function0},
// CHECK:STDOUT:   {kind: ValueBinding, arg0: node+0, type: type0},
// CHECK:STDOUT:   {kind: BranchIf, arg0: block5, arg1: node+4},
// CHECK:STDOUT:   {kind: Branch, arg0: block6},
<<<<<<< HEAD
// CHECK:STDOUT:   {kind: VarStorage, type: type1},
// CHECK:STDOUT:   {kind: BindName, arg0: str2, arg1: node+7, type: type1},
// CHECK:STDOUT:   {kind: IntegerLiteral, arg0: int0, type: type1},
// CHECK:STDOUT:   {kind: Assign, arg0: node+7, arg1: node+9},
// CHECK:STDOUT:   {kind: ValueBinding, arg0: node+7, type: type1},
// CHECK:STDOUT:   {kind: ReturnExpression, arg0: node+11},
=======
// CHECK:STDOUT:   {kind: VarStorage, arg0: str2, type: type1},
// CHECK:STDOUT:   {kind: IntegerLiteral, arg0: int0, type: type1},
// CHECK:STDOUT:   {kind: Assign, arg0: node+4, arg1: node+5},
// CHECK:STDOUT:   {kind: ReturnExpression, arg0: node+4},
>>>>>>> 7f4cf794
// CHECK:STDOUT:   {kind: Branch, arg0: block6},
// CHECK:STDOUT:   {kind: ReturnExpression, arg0: nodeError},
// CHECK:STDOUT: ]
// CHECK:STDOUT: node_blocks: [
// CHECK:STDOUT:   [
// CHECK:STDOUT:   ],
// CHECK:STDOUT:   [
// CHECK:STDOUT:     node+0,
<<<<<<< HEAD
// CHECK:STDOUT:     node+1,
// CHECK:STDOUT:     node+2,
=======
>>>>>>> 7f4cf794
// CHECK:STDOUT:   ],
// CHECK:STDOUT:   [
// CHECK:STDOUT:     node+0,
// CHECK:STDOUT:   ],
// CHECK:STDOUT:   [
<<<<<<< HEAD
=======
// CHECK:STDOUT:     node+1,
// CHECK:STDOUT:   ],
// CHECK:STDOUT:   [
// CHECK:STDOUT:     node+2,
>>>>>>> 7f4cf794
// CHECK:STDOUT:     node+3,
// CHECK:STDOUT:   ],
// CHECK:STDOUT:   [
// CHECK:STDOUT:     node+4,
// CHECK:STDOUT:     node+5,
// CHECK:STDOUT:     node+6,
// CHECK:STDOUT:   ],
// CHECK:STDOUT:   [
// CHECK:STDOUT:     node+7,
<<<<<<< HEAD
// CHECK:STDOUT:     node+8,
// CHECK:STDOUT:     node+9,
// CHECK:STDOUT:     node+10,
// CHECK:STDOUT:     node+11,
// CHECK:STDOUT:     node+12,
// CHECK:STDOUT:   ],
// CHECK:STDOUT:   [
// CHECK:STDOUT:     node+14,
=======
// CHECK:STDOUT:   ],
// CHECK:STDOUT:   [
// CHECK:STDOUT:     node+9,
>>>>>>> 7f4cf794
// CHECK:STDOUT:   ],
// CHECK:STDOUT: ]
// CHECK:STDOUT:
// CHECK:STDOUT: package {
// CHECK:STDOUT:   %.loc7 = fn_decl @VarScope
// CHECK:STDOUT: }
// CHECK:STDOUT:
// CHECK:STDOUT: fn @VarScope(%b: bool) -> i32 {
// CHECK:STDOUT: !entry:
// CHECK:STDOUT:   %.loc7: bool = value_binding %b
// CHECK:STDOUT:   if %.loc7 br !if.then else br !if.else
// CHECK:STDOUT:
// CHECK:STDOUT: !if.then:
<<<<<<< HEAD
// CHECK:STDOUT:   %n: i32 = var
// CHECK:STDOUT:   %.loc9_18: i32 = int_literal 2
// CHECK:STDOUT:   assign %n, %.loc9_18
// CHECK:STDOUT:   %.loc9_9: i32 = value_binding %n
// CHECK:STDOUT:   return %.loc9_9
=======
// CHECK:STDOUT:   %n: i32 = var "n"
// CHECK:STDOUT:   %.loc9: i32 = int_literal 2
// CHECK:STDOUT:   assign %n, %.loc9
// CHECK:STDOUT:   return %n
>>>>>>> 7f4cf794
// CHECK:STDOUT:
// CHECK:STDOUT: !if.else:
// CHECK:STDOUT:   return <error>
// CHECK:STDOUT: }<|MERGE_RESOLUTION|>--- conflicted
+++ resolved
@@ -36,30 +36,14 @@
 // CHECK:STDOUT: type_blocks: [
 // CHECK:STDOUT: ]
 // CHECK:STDOUT: nodes: [
-<<<<<<< HEAD
-// CHECK:STDOUT:   {kind: VarStorage, type: type0},
-// CHECK:STDOUT:   {kind: BindName, arg0: str1, arg1: node+0, type: type0},
-// CHECK:STDOUT:   {kind: VarStorage, type: type1},
-=======
 // CHECK:STDOUT:   {kind: VarStorage, arg0: str1, type: type0},
->>>>>>> 7f4cf794
 // CHECK:STDOUT:   {kind: FunctionDeclaration, arg0: function0},
-// CHECK:STDOUT:   {kind: ValueBinding, arg0: node+0, type: type0},
-// CHECK:STDOUT:   {kind: BranchIf, arg0: block5, arg1: node+4},
+// CHECK:STDOUT:   {kind: BranchIf, arg0: block5, arg1: node+0},
 // CHECK:STDOUT:   {kind: Branch, arg0: block6},
-<<<<<<< HEAD
-// CHECK:STDOUT:   {kind: VarStorage, type: type1},
-// CHECK:STDOUT:   {kind: BindName, arg0: str2, arg1: node+7, type: type1},
-// CHECK:STDOUT:   {kind: IntegerLiteral, arg0: int0, type: type1},
-// CHECK:STDOUT:   {kind: Assign, arg0: node+7, arg1: node+9},
-// CHECK:STDOUT:   {kind: ValueBinding, arg0: node+7, type: type1},
-// CHECK:STDOUT:   {kind: ReturnExpression, arg0: node+11},
-=======
 // CHECK:STDOUT:   {kind: VarStorage, arg0: str2, type: type1},
 // CHECK:STDOUT:   {kind: IntegerLiteral, arg0: int0, type: type1},
 // CHECK:STDOUT:   {kind: Assign, arg0: node+4, arg1: node+5},
 // CHECK:STDOUT:   {kind: ReturnExpression, arg0: node+4},
->>>>>>> 7f4cf794
 // CHECK:STDOUT:   {kind: Branch, arg0: block6},
 // CHECK:STDOUT:   {kind: ReturnExpression, arg0: nodeError},
 // CHECK:STDOUT: ]
@@ -68,46 +52,25 @@
 // CHECK:STDOUT:   ],
 // CHECK:STDOUT:   [
 // CHECK:STDOUT:     node+0,
-<<<<<<< HEAD
-// CHECK:STDOUT:     node+1,
-// CHECK:STDOUT:     node+2,
-=======
->>>>>>> 7f4cf794
 // CHECK:STDOUT:   ],
 // CHECK:STDOUT:   [
 // CHECK:STDOUT:     node+0,
 // CHECK:STDOUT:   ],
 // CHECK:STDOUT:   [
-<<<<<<< HEAD
-=======
 // CHECK:STDOUT:     node+1,
 // CHECK:STDOUT:   ],
 // CHECK:STDOUT:   [
 // CHECK:STDOUT:     node+2,
->>>>>>> 7f4cf794
 // CHECK:STDOUT:     node+3,
 // CHECK:STDOUT:   ],
 // CHECK:STDOUT:   [
 // CHECK:STDOUT:     node+4,
 // CHECK:STDOUT:     node+5,
 // CHECK:STDOUT:     node+6,
-// CHECK:STDOUT:   ],
-// CHECK:STDOUT:   [
 // CHECK:STDOUT:     node+7,
-<<<<<<< HEAD
-// CHECK:STDOUT:     node+8,
-// CHECK:STDOUT:     node+9,
-// CHECK:STDOUT:     node+10,
-// CHECK:STDOUT:     node+11,
-// CHECK:STDOUT:     node+12,
-// CHECK:STDOUT:   ],
-// CHECK:STDOUT:   [
-// CHECK:STDOUT:     node+14,
-=======
 // CHECK:STDOUT:   ],
 // CHECK:STDOUT:   [
 // CHECK:STDOUT:     node+9,
->>>>>>> 7f4cf794
 // CHECK:STDOUT:   ],
 // CHECK:STDOUT: ]
 // CHECK:STDOUT:
@@ -117,22 +80,13 @@
 // CHECK:STDOUT:
 // CHECK:STDOUT: fn @VarScope(%b: bool) -> i32 {
 // CHECK:STDOUT: !entry:
-// CHECK:STDOUT:   %.loc7: bool = value_binding %b
-// CHECK:STDOUT:   if %.loc7 br !if.then else br !if.else
+// CHECK:STDOUT:   if %b br !if.then else br !if.else
 // CHECK:STDOUT:
 // CHECK:STDOUT: !if.then:
-<<<<<<< HEAD
-// CHECK:STDOUT:   %n: i32 = var
-// CHECK:STDOUT:   %.loc9_18: i32 = int_literal 2
-// CHECK:STDOUT:   assign %n, %.loc9_18
-// CHECK:STDOUT:   %.loc9_9: i32 = value_binding %n
-// CHECK:STDOUT:   return %.loc9_9
-=======
 // CHECK:STDOUT:   %n: i32 = var "n"
 // CHECK:STDOUT:   %.loc9: i32 = int_literal 2
 // CHECK:STDOUT:   assign %n, %.loc9
 // CHECK:STDOUT:   return %n
->>>>>>> 7f4cf794
 // CHECK:STDOUT:
 // CHECK:STDOUT: !if.else:
 // CHECK:STDOUT:   return <error>
