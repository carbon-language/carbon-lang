--- conflicted
+++ resolved
@@ -76,37 +76,4 @@
 // CHECK:STDOUT:   [
 // CHECK:STDOUT:     node+11,
 // CHECK:STDOUT:   ],
-<<<<<<< HEAD
-// CHECK:STDOUT: ]
-// CHECK:STDOUT:
-// CHECK:STDOUT: package {
-// CHECK:STDOUT:   %87 = fn_decl @VarScope
-// CHECK:STDOUT: }
-// CHECK:STDOUT:
-// CHECK:STDOUT: fn @VarScope(%b: bool) -> i32 {
-// CHECK:STDOUT: !entry:
-// CHECK:STDOUT:   if %b br !89 else br !95
-// CHECK:STDOUT:
-// CHECK:STDOUT: !89:
-// CHECK:STDOUT:   %n: i32 = var
-// CHECK:STDOUT:   %89: i32 = int_value 2
-// CHECK:STDOUT:   assign %n, %89
-// CHECK:STDOUT:   return %n
-// CHECK:STDOUT:
-// CHECK:STDOUT: !95:
-// CHECK:STDOUT:   return <error>
-// CHECK:STDOUT: }
-
-fn VarScope(b: bool) -> i32 {
-  if (b) {
-    var n: i32 = 2;
-    return n;
-  }
-  // CHECK:STDERR: fail_scope.carbon:[[@LINE+3]]:10: Name `n` not found
-  // CHECK:STDERR:   return n;
-  // CHECK:STDERR:          ^
-  return n;
-}
-=======
-// CHECK:STDOUT: ]
->>>>>>> 212188a9
+// CHECK:STDOUT: ]