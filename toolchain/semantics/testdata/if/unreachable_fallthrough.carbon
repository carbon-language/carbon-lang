// Part of the Carbon Language project, under the Apache License v2.0 with LLVM
// Exceptions. See /LICENSE for license information.
// SPDX-License-Identifier: Apache-2.0 WITH LLVM-exception
//
// AUTOUPDATE

fn If(b: bool) -> i32 {
  if (b) {
    return 1;
  } else {
    return 2;
  }
  // Missing return here is OK.
}

// CHECK:STDOUT: cross_reference_irs_size: 1
// CHECK:STDOUT: functions: [
// CHECK:STDOUT:   {name: str0, param_refs: block2, return_type: type1, body: {block4, block5, block6}}},
// CHECK:STDOUT: ]
// CHECK:STDOUT: integer_literals: [
// CHECK:STDOUT:   1,
// CHECK:STDOUT:   2,
// CHECK:STDOUT: ]
// CHECK:STDOUT: real_literals: [
// CHECK:STDOUT: ]
// CHECK:STDOUT: strings: [
// CHECK:STDOUT:   If,
// CHECK:STDOUT:   b,
// CHECK:STDOUT: ]
// CHECK:STDOUT: types: [
// CHECK:STDOUT:   nodeBoolType,
// CHECK:STDOUT:   nodeIntegerType,
// CHECK:STDOUT: ]
// CHECK:STDOUT: type_blocks: [
// CHECK:STDOUT: ]
// CHECK:STDOUT: nodes: [
// CHECK:STDOUT:   {kind: VarStorage, type: type0},
// CHECK:STDOUT:   {kind: BindName, arg0: str1, arg1: node+0, type: type0},
// CHECK:STDOUT:   {kind: FunctionDeclaration, arg0: function0},
// CHECK:STDOUT:   {kind: BranchIf, arg0: block5, arg1: node+0},
// CHECK:STDOUT:   {kind: Branch, arg0: block6},
// CHECK:STDOUT:   {kind: IntegerLiteral, arg0: int0, type: type1},
// CHECK:STDOUT:   {kind: ReturnExpression, arg0: node+5},
// CHECK:STDOUT:   {kind: IntegerLiteral, arg0: int1, type: type1},
// CHECK:STDOUT:   {kind: ReturnExpression, arg0: node+7},
// CHECK:STDOUT: ]
// CHECK:STDOUT: node_blocks: [
// CHECK:STDOUT:   [
// CHECK:STDOUT:   ],
// CHECK:STDOUT:   [
// CHECK:STDOUT:     node+0,
// CHECK:STDOUT:     node+1,
// CHECK:STDOUT:   ],
// CHECK:STDOUT:   [
// CHECK:STDOUT:     node+1,
// CHECK:STDOUT:   ],
// CHECK:STDOUT:   [
// CHECK:STDOUT:     node+2,
// CHECK:STDOUT:   ],
// CHECK:STDOUT:   [
// CHECK:STDOUT:     node+3,
// CHECK:STDOUT:     node+4,
// CHECK:STDOUT:   ],
// CHECK:STDOUT:   [
// CHECK:STDOUT:     node+5,
// CHECK:STDOUT:     node+6,
// CHECK:STDOUT:   ],
// CHECK:STDOUT:   [
// CHECK:STDOUT:     node+7,
// CHECK:STDOUT:     node+8,
// CHECK:STDOUT:   ],
<<<<<<< HEAD
// CHECK:STDOUT: ]
// CHECK:STDOUT:
// CHECK:STDOUT: package {
// CHECK:STDOUT:   %81 = fn_decl @If
// CHECK:STDOUT: }
// CHECK:STDOUT:
// CHECK:STDOUT: fn @If(%b: bool) -> i32 {
// CHECK:STDOUT: !entry:
// CHECK:STDOUT:   if %b br !83 else br !85
// CHECK:STDOUT:
// CHECK:STDOUT: !83:
// CHECK:STDOUT:   %83: i32 = int_value 1
// CHECK:STDOUT:   return %83
// CHECK:STDOUT:
// CHECK:STDOUT: !85:
// CHECK:STDOUT:   %85: i32 = int_value 2
// CHECK:STDOUT:   return %85
// CHECK:STDOUT: }

fn If(b: bool) -> i32 {
  if (b) {
    return 1;
  } else {
    return 2;
  }
  // Missing return here is OK.
}
=======
// CHECK:STDOUT: ]
>>>>>>> 212188a9
<|MERGE_RESOLUTION|>--- conflicted
+++ resolved
@@ -69,34 +69,4 @@
 // CHECK:STDOUT:     node+7,
 // CHECK:STDOUT:     node+8,
 // CHECK:STDOUT:   ],
-<<<<<<< HEAD
-// CHECK:STDOUT: ]
-// CHECK:STDOUT:
-// CHECK:STDOUT: package {
-// CHECK:STDOUT:   %81 = fn_decl @If
-// CHECK:STDOUT: }
-// CHECK:STDOUT:
-// CHECK:STDOUT: fn @If(%b: bool) -> i32 {
-// CHECK:STDOUT: !entry:
-// CHECK:STDOUT:   if %b br !83 else br !85
-// CHECK:STDOUT:
-// CHECK:STDOUT: !83:
-// CHECK:STDOUT:   %83: i32 = int_value 1
-// CHECK:STDOUT:   return %83
-// CHECK:STDOUT:
-// CHECK:STDOUT: !85:
-// CHECK:STDOUT:   %85: i32 = int_value 2
-// CHECK:STDOUT:   return %85
-// CHECK:STDOUT: }
-
-fn If(b: bool) -> i32 {
-  if (b) {
-    return 1;
-  } else {
-    return 2;
-  }
-  // Missing return here is OK.
-}
-=======
-// CHECK:STDOUT: ]
->>>>>>> 212188a9
+// CHECK:STDOUT: ]