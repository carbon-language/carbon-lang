// Part of the Carbon Language project, under the Apache License v2.0 with LLVM
// Exceptions. See /LICENSE for license information.
// SPDX-License-Identifier: Apache-2.0 WITH LLVM-exception
//
// AUTOUPDATE

fn If(b: bool) -> i32 {
  if (b) {
    return 1;
  } else {
    return 2;
  }
  // Missing return here is OK.
}

// CHECK:STDOUT: cross_reference_irs_size: 1
// CHECK:STDOUT: functions: [
// CHECK:STDOUT:   {name: str0, param_refs: block2, return_type: type1, body: {block4, block5, block6}}},
// CHECK:STDOUT: ]
// CHECK:STDOUT: integer_literals: [
// CHECK:STDOUT:   1,
// CHECK:STDOUT:   2,
// CHECK:STDOUT: ]
// CHECK:STDOUT: real_literals: [
// CHECK:STDOUT: ]
// CHECK:STDOUT: strings: [
// CHECK:STDOUT:   If,
// CHECK:STDOUT:   b,
// CHECK:STDOUT: ]
// CHECK:STDOUT: types: [
// CHECK:STDOUT:   nodeBoolType,
// CHECK:STDOUT:   nodeIntegerType,
// CHECK:STDOUT: ]
// CHECK:STDOUT: type_blocks: [
// CHECK:STDOUT: ]
// CHECK:STDOUT: nodes: [
// CHECK:STDOUT:   {kind: VarStorage, type: type0},
// CHECK:STDOUT:   {kind: BindName, arg0: str1, arg1: node+0, type: type0},
// CHECK:STDOUT:   {kind: FunctionDeclaration, arg0: function0},
// CHECK:STDOUT:   {kind: BranchIf, arg0: block5, arg1: node+0},
// CHECK:STDOUT:   {kind: Branch, arg0: block6},
// CHECK:STDOUT:   {kind: IntegerLiteral, arg0: int0, type: type1},
// CHECK:STDOUT:   {kind: ReturnExpression, arg0: node+5},
// CHECK:STDOUT:   {kind: IntegerLiteral, arg0: int1, type: type1},
// CHECK:STDOUT:   {kind: ReturnExpression, arg0: node+7},
// CHECK:STDOUT: ]
// CHECK:STDOUT: node_blocks: [
// CHECK:STDOUT:   [
// CHECK:STDOUT:   ],
// CHECK:STDOUT:   [
// CHECK:STDOUT:     node+0,
// CHECK:STDOUT:     node+1,
// CHECK:STDOUT:   ],
// CHECK:STDOUT:   [
// CHECK:STDOUT:     node+1,
// CHECK:STDOUT:   ],
// CHECK:STDOUT:   [
// CHECK:STDOUT:     node+2,
// CHECK:STDOUT:   ],
// CHECK:STDOUT:   [
// CHECK:STDOUT:     node+3,
// CHECK:STDOUT:     node+4,
// CHECK:STDOUT:   ],
// CHECK:STDOUT:   [
// CHECK:STDOUT:     node+5,
// CHECK:STDOUT:     node+6,
// CHECK:STDOUT:   ],
// CHECK:STDOUT:   [
// CHECK:STDOUT:     node+7,
// CHECK:STDOUT:     node+8,
// CHECK:STDOUT:   ],
// CHECK:STDOUT: ]
// CHECK:STDOUT:
// CHECK:STDOUT: package {
// CHECK:STDOUT:   %.loc7 = fn_decl @If
// CHECK:STDOUT: }
// CHECK:STDOUT:
// CHECK:STDOUT: fn @If(%b: bool) -> i32 {
// CHECK:STDOUT: !entry:
// CHECK:STDOUT:   if %b br !if.then else br !if.else
// CHECK:STDOUT:
<<<<<<< HEAD
// CHECK:STDOUT: !if.then:
// CHECK:STDOUT:   %.loc9: i32 = int_value 1
// CHECK:STDOUT:   return %.loc9
// CHECK:STDOUT:
// CHECK:STDOUT: !if.else:
// CHECK:STDOUT:   %.loc11: i32 = int_value 2
=======
// CHECK:STDOUT: !.loc9:
// CHECK:STDOUT:   %.loc9: i32 = int_literal 1
// CHECK:STDOUT:   return %.loc9
// CHECK:STDOUT:
// CHECK:STDOUT: !.loc11:
// CHECK:STDOUT:   %.loc11: i32 = int_literal 2
>>>>>>> 2a74c807
// CHECK:STDOUT:   return %.loc11
// CHECK:STDOUT: }<|MERGE_RESOLUTION|>--- conflicted
+++ resolved
@@ -77,22 +77,13 @@
 // CHECK:STDOUT:
 // CHECK:STDOUT: fn @If(%b: bool) -> i32 {
 // CHECK:STDOUT: !entry:
-// CHECK:STDOUT:   if %b br !if.then else br !if.else
+// CHECK:STDOUT:   if %b br !.loc9 else br !.loc11
 // CHECK:STDOUT:
-<<<<<<< HEAD
-// CHECK:STDOUT: !if.then:
-// CHECK:STDOUT:   %.loc9: i32 = int_value 1
-// CHECK:STDOUT:   return %.loc9
-// CHECK:STDOUT:
-// CHECK:STDOUT: !if.else:
-// CHECK:STDOUT:   %.loc11: i32 = int_value 2
-=======
 // CHECK:STDOUT: !.loc9:
 // CHECK:STDOUT:   %.loc9: i32 = int_literal 1
 // CHECK:STDOUT:   return %.loc9
 // CHECK:STDOUT:
 // CHECK:STDOUT: !.loc11:
 // CHECK:STDOUT:   %.loc11: i32 = int_literal 2
->>>>>>> 2a74c807
 // CHECK:STDOUT:   return %.loc11
 // CHECK:STDOUT: }