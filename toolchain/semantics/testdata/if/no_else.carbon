--- conflicted
+++ resolved
@@ -88,48 +88,4 @@
 // CHECK:STDOUT:     node+12,
 // CHECK:STDOUT:     node+13,
 // CHECK:STDOUT:   ],
-<<<<<<< HEAD
-// CHECK:STDOUT: ]
-// CHECK:STDOUT:
-// CHECK:STDOUT: package {
-// CHECK:STDOUT:   %112 = fn_decl @F
-// CHECK:STDOUT:   %113 = fn_decl @G
-// CHECK:STDOUT:   %115 = fn_decl @If
-// CHECK:STDOUT: }
-// CHECK:STDOUT:
-// CHECK:STDOUT: fn @F() {
-// CHECK:STDOUT: !entry:
-// CHECK:STDOUT:   return
-// CHECK:STDOUT: }
-// CHECK:STDOUT:
-// CHECK:STDOUT: fn @G() {
-// CHECK:STDOUT: !entry:
-// CHECK:STDOUT:   return
-// CHECK:STDOUT: }
-// CHECK:STDOUT:
-// CHECK:STDOUT: fn @If(%b: bool) {
-// CHECK:STDOUT: !entry:
-// CHECK:STDOUT:   if %b br !117 else br !119
-// CHECK:STDOUT:
-// CHECK:STDOUT: !117:
-// CHECK:STDOUT:   %117: type = tuple_type ()
-// CHECK:STDOUT:   %117.6: () = call @F()
-// CHECK:STDOUT:   br !119
-// CHECK:STDOUT:
-// CHECK:STDOUT: !119:
-// CHECK:STDOUT:   %119: () = call @G()
-// CHECK:STDOUT:   return
-// CHECK:STDOUT: }
-
-fn F() {}
-fn G() {}
-
-fn If(b: bool) {
-  if (b) {
-    F();
-  }
-  G();
-}
-=======
-// CHECK:STDOUT: ]
->>>>>>> 212188a9
+// CHECK:STDOUT: ]