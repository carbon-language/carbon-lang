--- conflicted
+++ resolved
@@ -74,15 +74,11 @@
                                 DiagnosticConsumer& consumer,
                                 llvm::raw_ostream* vlog_stream) -> SemanticsIR;
 
-<<<<<<< HEAD
-  // Prints the full IR.
-=======
   // Prints the full IR. Allow omitting builtins so that unrelated changes are
   // less likely to alternate test golden files.
   // TODO: In the future, the things to print may change, for example by adding
   // preludes. We may then want the ability to omit other things similar to
   // builtins.
->>>>>>> 4ca2e818
   auto Print(llvm::raw_ostream& out) const -> void {
     Print(out, /*include_builtins=*/false);
   }
