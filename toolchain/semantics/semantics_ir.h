// Part of the Carbon Language project, under the Apache License v2.0 with LLVM
// Exceptions. See /LICENSE for license information.
// SPDX-License-Identifier: Apache-2.0 WITH LLVM-exception

#ifndef CARBON_TOOLCHAIN_SEMANTICS_SEMANTICS_IR_H_
#define CARBON_TOOLCHAIN_SEMANTICS_SEMANTICS_IR_H_

#include "llvm/ADT/SmallVector.h"
#include "llvm/ADT/StringMap.h"
#include "llvm/ADT/iterator_range.h"
#include "llvm/Support/FormatVariadic.h"
#include "toolchain/parser/parse_tree.h"
#include "toolchain/semantics/semantics_node.h"

namespace Carbon::SemIR {

// A function.
struct Function {
  auto Print(llvm::raw_ostream& out) const -> void {
    out << "{name: " << name_id << ", "
        << "param_refs: " << param_refs_id;
    if (return_type_id.is_valid()) {
      out << ", return_type: " << return_type_id;
    }
    if (return_slot_id.is_valid()) {
      out << ", return_slot: " << return_slot_id;
    }
    if (!body_block_ids.empty()) {
      out << llvm::formatv(
          ", body: [{0}]",
          llvm::make_range(body_block_ids.begin(), body_block_ids.end()));
    }
    out << "}";
  }
  LLVM_DUMP_METHOD void Dump() const { llvm::errs() << *this; }

  // The function name.
  StringId name_id;
  // A block containing a single reference node per parameter.
  NodeBlockId param_refs_id;
  // The return type. This will be invalid if the return type wasn't specified.
<<<<<<< HEAD
  SemanticsTypeId return_type_id;
  // The storage for the return value, which is a reference expression whose
  // type is the return type of the function. Will be invalid if the function
  // doesn't have a return slot. If this is valid, a call to the function is
  // expected to have an additional final argument corresponding to the return
  // slot.
  SemanticsNodeId return_slot_id;
=======
  TypeId return_type_id;
>>>>>>> 67da700d
  // A list of the statically reachable code blocks in the body of the
  // function, in lexical order. The first block is the entry block. This will
  // be empty for declarations that don't have a visible definition.
  llvm::SmallVector<NodeBlockId> body_block_ids;
};

struct RealLiteral {
  auto Print(llvm::raw_ostream& out) const -> void {
    out << "{mantissa: " << mantissa << ", exponent: " << exponent
        << ", is_decimal: " << is_decimal << "}";
  }
  LLVM_DUMP_METHOD void Dump() const { llvm::errs() << *this; }

  llvm::APInt mantissa;
  llvm::APInt exponent;

  // If false, the value is mantissa * 2^exponent.
  // If true, the value is mantissa * 10^exponent.
  bool is_decimal;
};

// Provides semantic analysis on a ParseTree.
class File {
 public:
  // Produces the builtins.
  static auto MakeBuiltinIR() -> File;

  // Adds the IR for the provided ParseTree.
  static auto MakeFromParseTree(const File& builtin_ir,
                                const TokenizedBuffer& tokens,
                                const ParseTree& parse_tree,
                                DiagnosticConsumer& consumer,
                                llvm::raw_ostream* vlog_stream) -> File;

  // Verifies that invariants of the semantics IR hold.
  auto Verify() const -> ErrorOr<Success>;

  // Prints the full IR. Allow omitting builtins so that unrelated changes are
  // less likely to alternate test golden files.
  // TODO: In the future, the things to print may change, for example by adding
  // preludes. We may then want the ability to omit other things similar to
  // builtins.
  auto Print(llvm::raw_ostream& out, bool include_builtins) const -> void;

  auto Print(llvm::raw_ostream& out) const -> void {
    Print(out, /*include_builtins=*/false);
  }

  // Returns array bound value from the bound node.
  auto GetArrayBoundValue(NodeId bound_id) const -> uint64_t {
    return GetIntegerLiteral(GetNode(bound_id).GetAsIntegerLiteral())
        .getZExtValue();
  }

  // Returns the requested IR.
  auto GetCrossReferenceIR(CrossReferenceIRId xref_id) const -> const File& {
    return *cross_reference_irs_[xref_id.index];
  }

  // Adds a callable, returning an ID to reference it.
  auto AddFunction(Function function) -> FunctionId {
    FunctionId id(functions_.size());
    functions_.push_back(function);
    return id;
  }

  // Returns the requested callable.
  auto GetFunction(FunctionId function_id) const -> const Function& {
    return functions_[function_id.index];
  }

  // Returns the requested callable.
  auto GetFunction(FunctionId function_id) -> Function& {
    return functions_[function_id.index];
  }

  // Adds an integer literal, returning an ID to reference it.
  auto AddIntegerLiteral(llvm::APInt integer_literal) -> IntegerLiteralId {
    IntegerLiteralId id(integer_literals_.size());
    integer_literals_.push_back(integer_literal);
    return id;
  }

  // Returns the requested integer literal.
  auto GetIntegerLiteral(IntegerLiteralId int_id) const -> const llvm::APInt& {
    return integer_literals_[int_id.index];
  }

  // Adds a name scope, returning an ID to reference it.
  auto AddNameScope() -> NameScopeId {
    NameScopeId name_scopes_id(name_scopes_.size());
    name_scopes_.resize(name_scopes_id.index + 1);
    return name_scopes_id;
  }

  // Adds an entry to a name scope. Returns true on success, false on
  // duplicates.
  auto AddNameScopeEntry(NameScopeId scope_id, StringId name_id,
                         NodeId target_id) -> bool {
    return name_scopes_[scope_id.index].insert({name_id, target_id}).second;
  }

  // Returns the requested name scope.
  auto GetNameScope(NameScopeId scope_id) const
      -> const llvm::DenseMap<StringId, NodeId>& {
    return name_scopes_[scope_id.index];
  }

  // Adds a node to a specified block, returning an ID to reference the node.
  auto AddNode(NodeBlockId block_id, Node node) -> NodeId {
    NodeId node_id(nodes_.size());
    nodes_.push_back(node);
    if (block_id != NodeBlockId::Unreachable) {
      node_blocks_[block_id.index].push_back(node_id);
    }
    return node_id;
  }

  // Overwrites a given node with a new value.
  auto ReplaceNode(SemanticsNodeId node_id, SemanticsNode node) -> void {
    nodes_[node_id.index] = node;
  }

  // Returns the requested node.
  auto GetNode(NodeId node_id) const -> Node { return nodes_[node_id.index]; }

  // Adds an empty node block, returning an ID to reference it.
  auto AddNodeBlock() -> NodeBlockId {
    NodeBlockId id(node_blocks_.size());
    node_blocks_.push_back({});
    return id;
  }

  // Returns the requested node block.
  auto GetNodeBlock(NodeBlockId block_id) const
      -> const llvm::SmallVector<NodeId>& {
    CARBON_CHECK(block_id != NodeBlockId::Unreachable);
    return node_blocks_[block_id.index];
  }

  // Returns the requested node block.
  auto GetNodeBlock(NodeBlockId block_id) -> llvm::SmallVector<NodeId>& {
    CARBON_CHECK(block_id != NodeBlockId::Unreachable);
    return node_blocks_[block_id.index];
  }

  // Adds a real literal, returning an ID to reference it.
  auto AddRealLiteral(RealLiteral real_literal) -> RealLiteralId {
    RealLiteralId id(real_literals_.size());
    real_literals_.push_back(real_literal);
    return id;
  }

  // Returns the requested real literal.
  auto GetRealLiteral(RealLiteralId int_id) const -> const RealLiteral& {
    return real_literals_[int_id.index];
  }

  // Adds an string, returning an ID to reference it.
  auto AddString(llvm::StringRef str) -> StringId {
    // Look up the string, or add it if it's new.
    StringId next_id(strings_.size());
    auto [it, added] = string_to_id_.insert({str, next_id});

    if (added) {
      // Update the reverse mapping from IDs to strings.
      CARBON_CHECK(it->second == next_id);
      strings_.push_back(it->first());
    }

    return it->second;
  }

  // Returns the requested string.
  auto GetString(StringId string_id) const -> llvm::StringRef {
    return strings_[string_id.index];
  }

  // Adds a type, returning an ID to reference it.
  auto AddType(NodeId node_id) -> TypeId {
    TypeId type_id(types_.size());
    types_.push_back(node_id);
    return type_id;
  }

  // Gets the node ID for a type. This doesn't handle TypeType or InvalidType in
  // order to avoid a check; callers that need that should use
  // GetTypeAllowBuiltinTypes.
  auto GetType(TypeId type_id) const -> NodeId {
    // Double-check it's not called with TypeType or InvalidType.
    CARBON_CHECK(type_id.index >= 0)
        << "Invalid argument for GetType: " << type_id;
    return types_[type_id.index];
  }

  auto GetTypeAllowBuiltinTypes(TypeId type_id) const -> NodeId {
    if (type_id == TypeId::TypeType) {
      return NodeId::BuiltinTypeType;
    } else if (type_id == TypeId::Error) {
      return NodeId::BuiltinError;
    } else {
      return GetType(type_id);
    }
  }

  // Adds an empty type block, returning an ID to reference it.
  auto AddTypeBlock() -> TypeBlockId {
    TypeBlockId id(type_blocks_.size());
    type_blocks_.push_back({});
    return id;
  }

  // Returns the requested type block.
  auto GetTypeBlock(TypeBlockId block_id) const
      -> const llvm::SmallVector<TypeId>& {
    return type_blocks_[block_id.index];
  }

  // Returns the requested type block.
  auto GetTypeBlock(TypeBlockId block_id) -> llvm::SmallVector<TypeId>& {
    return type_blocks_[block_id.index];
  }

  // Produces a string version of a type. If `in_type_context` is false, an
  // explicit conversion to type `type` will be added in cases where the type
  // expression would otherwise have a different type, such as a tuple or
  // struct type.
  auto StringifyType(TypeId type_id, bool in_type_context = false) const
      -> std::string;

  auto functions_size() const -> int { return functions_.size(); }
  auto nodes_size() const -> int { return nodes_.size(); }
  auto node_blocks_size() const -> int { return node_blocks_.size(); }

  auto types() const -> const llvm::SmallVector<NodeId>& { return types_; }

  // The node blocks, for direct mutation.
  auto node_blocks() -> llvm::SmallVector<llvm::SmallVector<NodeId>>& {
    return node_blocks_;
  }

  auto top_node_block_id() const -> NodeBlockId { return top_node_block_id_; }

  // Returns true if there were errors creating the semantics IR.
  auto has_errors() const -> bool { return has_errors_; }

 private:
  explicit File(const File* builtin_ir)
      : cross_reference_irs_({builtin_ir == nullptr ? this : builtin_ir}) {
    // For NodeBlockId::Empty.
    node_blocks_.resize(1);
  }

  bool has_errors_ = false;

  // Storage for callable objects.
  llvm::SmallVector<Function> functions_;

  // Related IRs. There will always be at least 2 entries, the builtin IR (used
  // for references of builtins) followed by the current IR (used for references
  // crossing node blocks).
  llvm::SmallVector<const File*> cross_reference_irs_;

  // Storage for integer literals.
  llvm::SmallVector<llvm::APInt> integer_literals_;

  // Storage for name scopes.
  llvm::SmallVector<llvm::DenseMap<StringId, NodeId>> name_scopes_;

  // Storage for real literals.
  llvm::SmallVector<RealLiteral> real_literals_;

  // Storage for strings. strings_ provides a list of allocated strings, while
  // string_to_id_ provides a mapping to identify strings.
  llvm::StringMap<StringId> string_to_id_;
  llvm::SmallVector<llvm::StringRef> strings_;

  // Nodes which correspond to in-use types. Stored separately for easy access
  // by lowering.
  llvm::SmallVector<NodeId> types_;

  // Storage for blocks within the IR. These reference entries in types_.
  llvm::SmallVector<llvm::SmallVector<TypeId>> type_blocks_;

  // All nodes. The first entries will always be cross-references to builtins,
  // at indices matching BuiltinKind ordering.
  llvm::SmallVector<Node> nodes_;

  // Storage for blocks within the IR. These reference entries in nodes_.
  llvm::SmallVector<llvm::SmallVector<NodeId>> node_blocks_;

  // The top node block ID.
  NodeBlockId top_node_block_id_ = NodeBlockId::Invalid;
};

// The expression category of a semantics node. See /docs/design/values.md for
// details.
enum class ExpressionCategory {
  // This node does not correspond to an expression, and as such has no
  // category.
  NotExpression,
  // This node represents a value expression.
  Value,
  // This node represents a durable reference expression, that denotes an
  // object that outlives the current full expression context.
  DurableReference,
  // This node represents an ephemeral reference expression, that denotes an
  // object that does not outlive the current full expression context.
  EphemeralReference,
  // This node represents an initializing expression, that describes how to
  // initialize an object.
  Initializing,
};

// Returns the expression category for a node.
auto GetExpressionCategory(const File& semantics_ir, NodeId node_id)
    -> ExpressionCategory;

<<<<<<< HEAD
// The value representation to use when passing by value.
struct SemanticsValueRepresentation {
  enum Kind {
    // The type has no value representation. This is used for empty types, such
    // as `()`, where there is no value.
    None,
    // The value representation is a copy of the value. On call boundaries, the
    // value itself will be passed. `type` is the value type.
    // TODO: `type` should be `const`-qualified, but is currently not.
    Copy,
    // The value representation is a pointer to an object. When used as a
    // parameter, the argument is a reference expression. `type` is the pointee
    // type.
    // TODO: `type` should be `const`-qualified, but is currently not.
    Pointer,
    // The value representation has been customized, and has the same behavior
    // as the value representation of some other type.
    // TODO: This is not implemented or used yet.
    Custom,
  };
  // The kind of value representation used by this type.
  Kind kind;
  // The type used to model the value representation.
  SemanticsTypeId type;
};

// Returns information about the value representation to use for a type.
auto GetSemanticsValueRepresentation(const SemanticsIR& semantics_ir,
                                     SemanticsTypeId type_id)
    -> SemanticsValueRepresentation;

// The initializing representation to use when returning by value.
struct SemanticsInitializingRepresentation {
  enum Kind {
    // The type has no initializing representation. This is used for empty
    // types, where no initialization is necessary.
    None,
    // An initializing expression produces a value, which is copied into the
    // initialized object.
    ByCopy,
    // An initializing expression takes a location as input, which is
    // initialized as a side effect of evaluating the expression.
    InPlace,
    // TODO: Consider adding a kind where the expression takes an advisory
    // location and returns a value plus an indicator of whether the location
    // was actually initialized.
  };
  // The kind of initializing representation used by this type.
  Kind kind;

  // Returns whether a return slot is used when returning this type.
  bool has_return_slot() const { return kind == InPlace; }
};

// Returns information about the initializing representation to use for a type.
auto GetSemanticsInitializingRepresentation(const SemanticsIR& semantics_ir,
                                            SemanticsTypeId type_id)
    -> SemanticsInitializingRepresentation;

}  // namespace Carbon
=======
}  // namespace Carbon::SemIR
>>>>>>> 67da700d

#endif  // CARBON_TOOLCHAIN_SEMANTICS_SEMANTICS_IR_H_<|MERGE_RESOLUTION|>--- conflicted
+++ resolved
@@ -39,17 +39,13 @@
   // A block containing a single reference node per parameter.
   NodeBlockId param_refs_id;
   // The return type. This will be invalid if the return type wasn't specified.
-<<<<<<< HEAD
-  SemanticsTypeId return_type_id;
+  TypeId return_type_id;
   // The storage for the return value, which is a reference expression whose
   // type is the return type of the function. Will be invalid if the function
   // doesn't have a return slot. If this is valid, a call to the function is
   // expected to have an additional final argument corresponding to the return
   // slot.
-  SemanticsNodeId return_slot_id;
-=======
-  TypeId return_type_id;
->>>>>>> 67da700d
+  NodeId return_slot_id;
   // A list of the statically reachable code blocks in the body of the
   // function, in lexical order. The first block is the entry block. This will
   // be empty for declarations that don't have a visible definition.
@@ -169,7 +165,7 @@
   }
 
   // Overwrites a given node with a new value.
-  auto ReplaceNode(SemanticsNodeId node_id, SemanticsNode node) -> void {
+  auto ReplaceNode(NodeId node_id, Node node) -> void {
     nodes_[node_id.index] = node;
   }
 
@@ -365,12 +361,11 @@
 };
 
 // Returns the expression category for a node.
-auto GetExpressionCategory(const File& semantics_ir, NodeId node_id)
+auto GetExpressionCategory(const File& file, NodeId node_id)
     -> ExpressionCategory;
 
-<<<<<<< HEAD
 // The value representation to use when passing by value.
-struct SemanticsValueRepresentation {
+struct ValueRepresentation {
   enum Kind {
     // The type has no value representation. This is used for empty types, such
     // as `()`, where there is no value.
@@ -392,16 +387,15 @@
   // The kind of value representation used by this type.
   Kind kind;
   // The type used to model the value representation.
-  SemanticsTypeId type;
+  TypeId type;
 };
 
 // Returns information about the value representation to use for a type.
-auto GetSemanticsValueRepresentation(const SemanticsIR& semantics_ir,
-                                     SemanticsTypeId type_id)
-    -> SemanticsValueRepresentation;
+auto GetValueRepresentation(const File& file, File type_id)
+    -> ValueRepresentation;
 
 // The initializing representation to use when returning by value.
-struct SemanticsInitializingRepresentation {
+struct InitializingRepresentation {
   enum Kind {
     // The type has no initializing representation. This is used for empty
     // types, where no initialization is necessary.
@@ -424,13 +418,9 @@
 };
 
 // Returns information about the initializing representation to use for a type.
-auto GetSemanticsInitializingRepresentation(const SemanticsIR& semantics_ir,
-                                            SemanticsTypeId type_id)
-    -> SemanticsInitializingRepresentation;
-
-}  // namespace Carbon
-=======
+auto GetInitializingRepresentation(const File& file, TypeId type_id)
+    -> InitializingRepresentation;
+
 }  // namespace Carbon::SemIR
->>>>>>> 67da700d
 
 #endif  // CARBON_TOOLCHAIN_SEMANTICS_SEMANTICS_IR_H_