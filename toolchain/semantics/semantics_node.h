--- conflicted
+++ resolved
@@ -41,8 +41,6 @@
   explicit SemanticsIntegerLiteralId(int32_t id) : id(id) {}
 
   void Print(llvm::raw_ostream& out) const { out << "int" << id; }
-<<<<<<< HEAD
-=======
 
   int32_t id;
 };
@@ -53,61 +51,13 @@
   explicit SemanticsNodeBlockId(int32_t id) : id(id) {}
 
   void Print(llvm::raw_ostream& out) const { out << "block" << id; }
->>>>>>> 0755598f
 
   int32_t id;
-};
-
-<<<<<<< HEAD
-// Type-safe storage of node blocks.
-struct SemanticsNodeBlockId {
-  SemanticsNodeBlockId() : id(-1) {}
-  explicit SemanticsNodeBlockId(int32_t id) : id(id) {}
-
-  void Print(llvm::raw_ostream& out) const { out << "block" << id; }
-
-  int32_t id;
-=======
-struct SemanticsTwoNodeIds {
-  SemanticsNodeId nodes[2];
-};
-struct SemanticsNodeIdAndNodeBlockId {
-  SemanticsNodeId node;
-  SemanticsNodeBlockId node_block;
-};
-
-union SemanticsNodeArgs {
-  struct None {};
-
-  SemanticsNodeArgs() : no_args() {}
-  explicit SemanticsNodeArgs(SemanticsNodeId one_node) : one_node(one_node) {}
-  explicit SemanticsNodeArgs(SemanticsTwoNodeIds two_nodes)
-      : two_nodes(two_nodes) {}
-
-  explicit SemanticsNodeArgs(SemanticsIdentifierId identifier)
-      : identifier(identifier) {}
-  explicit SemanticsNodeArgs(SemanticsIntegerLiteralId integer_literal)
-      : integer_literal(integer_literal) {}
-  explicit SemanticsNodeArgs(SemanticsNodeBlockId node_block)
-      : node_block(node_block) {}
-  explicit SemanticsNodeArgs(SemanticsNodeIdAndNodeBlockId node_and_node_block)
-      : node_and_node_block(node_and_node_block) {}
-
-  None no_args;
-  SemanticsNodeId one_node;
-  SemanticsTwoNodeIds two_nodes;
-
-  SemanticsIdentifierId identifier;
-  SemanticsIntegerLiteralId integer_literal;
-  SemanticsNodeBlockId node_block;
-  SemanticsNodeIdAndNodeBlockId node_and_node_block;
->>>>>>> 0755598f
 };
 
 // The standard structure for nodes.
 class SemanticsNode {
  public:
-<<<<<<< HEAD
   struct NoArgs {};
 
   auto GetInvalid() const -> NoArgs { CARBON_FATAL() << "Invalid access"; }
@@ -121,6 +71,19 @@
       -> std::pair<SemanticsNodeId, SemanticsNodeId> {
     CARBON_CHECK(kind_ == SemanticsNodeKind::BinaryOperatorAdd());
     return {SemanticsNodeId(arg0_), SemanticsNodeId(arg1_)};
+  }
+#define CARBON_SEMANTICS_MAKE_node_block(Name)                             \
+  static auto Make##Name(SemanticsNodeBlockId node_block)->SemanticsNode { \
+    return SemanticsNode(SemanticsNodeKind::Name(),                        \
+                         SemanticsNodeArgs(node_block));                   \
+  }
+#define CARBON_SEMANTICS_MAKE_node_and_node_block(Name)                      \
+  static auto Make##Name(SemanticsNodeId node,                               \
+                         SemanticsNodeBlockId node_block)                    \
+      ->SemanticsNode {                                                      \
+    return SemanticsNode(                                                    \
+        SemanticsNodeKind::Name(),                                           \
+        SemanticsNodeArgs(SemanticsNodeIdAndNodeBlockId{node, node_block})); \
   }
 
   static auto MakeCodeBlock(SemanticsNodeBlockId node_block) -> SemanticsNode {
@@ -186,68 +149,6 @@
   }
 
   SemanticsNode() : SemanticsNode(SemanticsNodeKind::Invalid()) {}
-=======
-  // Define factory functions for each node kind. These should improve type
-  // safety by enforcing argument counts.
-  // `clang-format` has a bug with spacing around `->` returns here. See
-  // https://bugs.llvm.org/show_bug.cgi?id=48320 for details.
-#define CARBON_SEMANTICS_MAKE_no_args(Name)                               \
-  static auto Make##Name()->SemanticsNode {                               \
-    return SemanticsNode(SemanticsNodeKind::Name(), SemanticsNodeArgs()); \
-  }
-#define CARBON_SEMANTICS_MAKE_one_node(Name)                        \
-  static auto Make##Name(SemanticsNodeId one_node)->SemanticsNode { \
-    return SemanticsNode(SemanticsNodeKind::Name(),                 \
-                         SemanticsNodeArgs(one_node));              \
-  }
-#define CARBON_SEMANTICS_MAKE_two_nodes(Name)                          \
-  static auto Make##Name(SemanticsNodeId node1, SemanticsNodeId node2) \
-      ->SemanticsNode {                                                \
-    return SemanticsNode(                                              \
-        SemanticsNodeKind::Name(),                                     \
-        SemanticsNodeArgs(SemanticsTwoNodeIds{node1, node2}));         \
-  }
-
-#define CARBON_SEMANTICS_MAKE_identifier(Name)                              \
-  static auto Make##Name(SemanticsIdentifierId identifier)->SemanticsNode { \
-    return SemanticsNode(SemanticsNodeKind::Name(),                         \
-                         SemanticsNodeArgs(identifier));                    \
-  }
-#define CARBON_SEMANTICS_MAKE_integer_literal(Name)                 \
-  static auto Make##Name(SemanticsIntegerLiteralId integer_literal) \
-      ->SemanticsNode {                                             \
-    return SemanticsNode(SemanticsNodeKind::Name(),                 \
-                         SemanticsNodeArgs(integer_literal));       \
-  }
-#define CARBON_SEMANTICS_MAKE_node_block(Name)                             \
-  static auto Make##Name(SemanticsNodeBlockId node_block)->SemanticsNode { \
-    return SemanticsNode(SemanticsNodeKind::Name(),                        \
-                         SemanticsNodeArgs(node_block));                   \
-  }
-#define CARBON_SEMANTICS_MAKE_node_and_node_block(Name)                      \
-  static auto Make##Name(SemanticsNodeId node,                               \
-                         SemanticsNodeBlockId node_block)                    \
-      ->SemanticsNode {                                                      \
-    return SemanticsNode(                                                    \
-        SemanticsNodeKind::Name(),                                           \
-        SemanticsNodeArgs(SemanticsNodeIdAndNodeBlockId{node, node_block})); \
-  }
-
-#define CARBON_SEMANTICS_NODE_KIND(Name, ArgsType) \
-  CARBON_SEMANTICS_MAKE_##ArgsType(Name)
-#include "toolchain/semantics/semantics_node_kind.def"
-
-#undef CARBON_SEMANTICS_MAKE_no_args
-#undef CARBON_SEMANTICS_MAKE_one_node
-#undef CARBON_SEMANTICS_MAKE_two_nodes
-
-#undef CARBON_SEMANTICS_MAKE_identifier
-#undef CARBON_SEMANTICS_MAKE_integer_literal
-#undef CARBON_SEMANTICS_MAKE_node_block
-#undef CARBON_SEMANTICS_MAKE_node_and_node_block
-
-  SemanticsNode() : kind_(SemanticsNodeKind::Invalid()) {}
->>>>>>> 0755598f
 
   auto kind() -> SemanticsNodeKind { return kind_; }
 
