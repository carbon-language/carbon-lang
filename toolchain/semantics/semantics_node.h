// Part of the Carbon Language project, under the Apache License v2.0 with LLVM
// Exceptions. See /LICENSE for license information.
// SPDX-License-Identifier: Apache-2.0 WITH LLVM-exception

#ifndef CARBON_TOOLCHAIN_SEMANTICS_SEMANTICS_NODE_H_
#define CARBON_TOOLCHAIN_SEMANTICS_SEMANTICS_NODE_H_

#include <cstdint>

#include "common/check.h"
#include "common/ostream.h"
#include "toolchain/semantics/semantics_builtin_kind.h"
#include "toolchain/semantics/semantics_node_kind.h"

namespace Carbon {

// Type-safe storage of Node IDs.
struct SemanticsNodeId {
  SemanticsNodeId() : id(-1) {}
  explicit SemanticsNodeId(int32_t id) : id(id) {}
  SemanticsNodeId(SemanticsNodeId const&) = default;
  auto operator=(const SemanticsNodeId& other) -> SemanticsNodeId& = default;

  void Print(llvm::raw_ostream& out) const { out << "node" << id; }

  int32_t id;
};

// Type-safe storage of identifiers.
struct SemanticsIdentifierId {
  SemanticsIdentifierId() : id(-1) {}
  explicit SemanticsIdentifierId(int32_t id) : id(id) {}

  void Print(llvm::raw_ostream& out) const { out << "ident" << id; }

  int32_t id;
};

// Type-safe storage of integer literals.
struct SemanticsIntegerLiteralId {
  SemanticsIntegerLiteralId() : id(-1) {}
  explicit SemanticsIntegerLiteralId(int32_t id) : id(id) {}

  void Print(llvm::raw_ostream& out) const { out << "int" << id; }

  int32_t id;
};

// Type-safe storage of node blocks.
struct SemanticsNodeBlockId {
  SemanticsNodeBlockId() : id(-1) {}
  explicit SemanticsNodeBlockId(int32_t id) : id(id) {}

  void Print(llvm::raw_ostream& out) const { out << "block" << id; }

  int32_t id;
};

<<<<<<< HEAD
struct SemanticsTwoNodeIds {
  SemanticsNodeId nodes[2];
};
struct SemanticsNodeIdAndNodeBlockId {
  SemanticsNodeId node;
  SemanticsNodeBlockId node_block;
};

union SemanticsNodeArgs {
  struct None {};

  SemanticsNodeArgs() : no_args() {}
  explicit SemanticsNodeArgs(SemanticsNodeId one_node) : one_node(one_node) {}
  explicit SemanticsNodeArgs(SemanticsTwoNodeIds two_nodes)
      : two_nodes(two_nodes) {}

  explicit SemanticsNodeArgs(SemanticsBuiltinKind builtin) : builtin(builtin) {}
  explicit SemanticsNodeArgs(SemanticsIdentifierId identifier)
      : identifier(identifier) {}
  explicit SemanticsNodeArgs(SemanticsIntegerLiteralId integer_literal)
      : integer_literal(integer_literal) {}
  explicit SemanticsNodeArgs(SemanticsNodeBlockId node_block)
      : node_block(node_block) {}
  explicit SemanticsNodeArgs(SemanticsNodeIdAndNodeBlockId node_and_node_block)
      : node_and_node_block(node_and_node_block) {}

  None no_args;
  SemanticsNodeId one_node;
  SemanticsTwoNodeIds two_nodes;

  SemanticsBuiltinKind builtin;
  SemanticsIdentifierId identifier;
  SemanticsIntegerLiteralId integer_literal;
  SemanticsNodeBlockId node_block;
  SemanticsNodeIdAndNodeBlockId node_and_node_block;
};
// TODO: This is currently 8 bytes only because of two_nodes; others are only 4
// bytes. The NodeKind is 1 byte; if we reduced this structure to 7 bytes (3.5
// bytes per node), we could potentially change SemanticsNode from 12 bytes to 8
// bytes. This may be worth investigating further.
static_assert(sizeof(SemanticsNodeArgs) == 8, "Unexpected OneOfArgs size");

// The standard structure for nodes.
class SemanticsNode {
 public:
  // Define factory functions for each node kind. These should improve type
  // safety by enforcing argument counts.
  // `clang-format` has a bug with spacing around `->` returns here. See
  // https://bugs.llvm.org/show_bug.cgi?id=48320 for details.
#define CARBON_SEMANTICS_MAKE_no_args(Name)                               \
  static auto Make##Name()->SemanticsNode {                               \
    return SemanticsNode(SemanticsNodeKind::Name(), SemanticsNodeArgs()); \
  }
#define CARBON_SEMANTICS_MAKE_one_node(Name)                        \
  static auto Make##Name(SemanticsNodeId one_node)->SemanticsNode { \
    return SemanticsNode(SemanticsNodeKind::Name(),                 \
                         SemanticsNodeArgs(one_node));              \
  }
#define CARBON_SEMANTICS_MAKE_two_nodes(Name)                          \
  static auto Make##Name(SemanticsNodeId node1, SemanticsNodeId node2) \
      ->SemanticsNode {                                                \
    return SemanticsNode(                                              \
        SemanticsNodeKind::Name(),                                     \
        SemanticsNodeArgs(SemanticsTwoNodeIds{node1, node2}));         \
  }

#define CARBON_SEMANTICS_MAKE_builtin(Name)                             \
  static auto Make##Name(SemanticsBuiltinKind builtin)->SemanticsNode { \
    return SemanticsNode(SemanticsNodeKind::Name(),                     \
                         SemanticsNodeArgs(builtin));                   \
  }
#define CARBON_SEMANTICS_MAKE_identifier(Name)                              \
  static auto Make##Name(SemanticsIdentifierId identifier)->SemanticsNode { \
    return SemanticsNode(SemanticsNodeKind::Name(),                         \
                         SemanticsNodeArgs(identifier));                    \
  }
#define CARBON_SEMANTICS_MAKE_integer_literal(Name)                 \
  static auto Make##Name(SemanticsIntegerLiteralId integer_literal) \
      ->SemanticsNode {                                             \
    return SemanticsNode(SemanticsNodeKind::Name(),                 \
                         SemanticsNodeArgs(integer_literal));       \
=======
// The standard structure for nodes.
class SemanticsNode {
 public:
  struct NoArgs {};

  auto GetInvalid() const -> NoArgs { CARBON_FATAL() << "Invalid access"; }

  static auto MakeBinaryOperatorAdd(SemanticsNodeId lhs, SemanticsNodeId rhs)
      -> SemanticsNode {
    return SemanticsNode(SemanticsNodeKind::BinaryOperatorAdd(), lhs.id,
                         rhs.id);
  }
  auto GetBinaryOperatorAdd() const
      -> std::pair<SemanticsNodeId, SemanticsNodeId> {
    CARBON_CHECK(kind_ == SemanticsNodeKind::BinaryOperatorAdd());
    return {SemanticsNodeId(arg0_), SemanticsNodeId(arg1_)};
>>>>>>> 14f5562d
  }
#define CARBON_SEMANTICS_MAKE_node_block(Name)                             \
  static auto Make##Name(SemanticsNodeBlockId node_block)->SemanticsNode { \
    return SemanticsNode(SemanticsNodeKind::Name(),                        \
                         SemanticsNodeArgs(node_block));                   \
  }
#define CARBON_SEMANTICS_MAKE_node_and_node_block(Name)                      \
  static auto Make##Name(SemanticsNodeId node,                               \
                         SemanticsNodeBlockId node_block)                    \
      ->SemanticsNode {                                                      \
    return SemanticsNode(                                                    \
        SemanticsNodeKind::Name(),                                           \
        SemanticsNodeArgs(SemanticsNodeIdAndNodeBlockId{node, node_block})); \
  }

  static auto MakeCodeBlock(SemanticsNodeBlockId node_block) -> SemanticsNode {
    return SemanticsNode(SemanticsNodeKind::CodeBlock(), node_block.id);
  }
  auto GetCodeBlock() const -> SemanticsNodeBlockId {
    CARBON_CHECK(kind_ == SemanticsNodeKind::CodeBlock());
    return SemanticsNodeBlockId(arg0_);
  }

  static auto MakeFunctionDeclaration(SemanticsNodeId name) -> SemanticsNode {
    return SemanticsNode(SemanticsNodeKind::FunctionDeclaration(), name.id);
  }
  auto GetFunctionDeclaration() const -> SemanticsNodeId {
    CARBON_CHECK(kind_ == SemanticsNodeKind::FunctionDeclaration());
    return SemanticsNodeId(arg0_);
  }

  static auto MakeFunctionDefinition(SemanticsNodeId decl,
                                     SemanticsNodeBlockId node_block)
      -> SemanticsNode {
    return SemanticsNode(SemanticsNodeKind::FunctionDefinition(), decl.id,
                         node_block.id);
  }
  auto GetFunctionDefinition() const
      -> std::pair<SemanticsNodeId, SemanticsNodeBlockId> {
    CARBON_CHECK(kind_ == SemanticsNodeKind::FunctionDefinition());
    return {SemanticsNodeId(arg0_), SemanticsNodeBlockId(arg1_)};
  }

  static auto MakeIdentifier(SemanticsIdentifierId identifier)
      -> SemanticsNode {
    return SemanticsNode(SemanticsNodeKind::Identifier(), identifier.id);
  }
  auto GetIdentifier() const -> SemanticsIdentifierId {
    CARBON_CHECK(kind_ == SemanticsNodeKind::Identifier());
    return SemanticsIdentifierId(arg0_);
  }

  static auto MakeIntegerLiteral(SemanticsIntegerLiteralId integer)
      -> SemanticsNode {
    return SemanticsNode(SemanticsNodeKind::IntegerLiteral(), integer.id);
  }
  auto GetIntegerLiteral() const -> SemanticsIntegerLiteralId {
    CARBON_CHECK(kind_ == SemanticsNodeKind::IntegerLiteral());
    return SemanticsIntegerLiteralId(arg0_);
  }

  static auto MakeReturn() -> SemanticsNode {
    return SemanticsNode(SemanticsNodeKind::Return());
  }
  auto GetReturn() const -> NoArgs {
    CARBON_CHECK(kind_ == SemanticsNodeKind::Return());
    return {};
  }

<<<<<<< HEAD
#undef CARBON_SEMANTICS_MAKE_builtin
#undef CARBON_SEMANTICS_MAKE_identifier
#undef CARBON_SEMANTICS_MAKE_integer_literal
#undef CARBON_SEMANTICS_MAKE_node_block
#undef CARBON_SEMANTICS_MAKE_node_and_node_block
=======
  static auto MakeReturnExpression(SemanticsNodeId expr) -> SemanticsNode {
    return SemanticsNode(SemanticsNodeKind::ReturnExpression(), expr.id);
  }
  auto GetReturnExpression() const -> SemanticsNodeId {
    CARBON_CHECK(kind_ == SemanticsNodeKind::ReturnExpression());
    return SemanticsNodeId(arg0_);
  }
>>>>>>> 14f5562d

  SemanticsNode() : SemanticsNode(SemanticsNodeKind::Invalid()) {}

  auto kind() -> SemanticsNodeKind { return kind_; }

  void Print(llvm::raw_ostream& out) const;

 private:
  explicit SemanticsNode(SemanticsNodeKind kind, int32_t arg0 = -1,
                         int32_t arg1 = -1)
      : kind_(kind), arg0_(arg0), arg1_(arg1) {}

  SemanticsNodeKind kind_;
<<<<<<< HEAD
  SemanticsNodeId type_;
  SemanticsNodeArgs one_of_args_;
=======
  int32_t arg0_;
  int32_t arg1_;
>>>>>>> 14f5562d
};

// TODO: This is currently 12 bytes because we sometimes have 2 arguments for a
// pair of SemanticsNodes. If SemanticsNode was tracked in 3.5 bytes, we could
// potentially change SemanticsNode to 8 bytes. This may be worth investigating
// further.
static_assert(sizeof(SemanticsNode) == 12, "Unexpected SemanticsNode size");

}  // namespace Carbon

#endif  // CARBON_TOOLCHAIN_SEMANTICS_SEMANTICS_NODE_H_<|MERGE_RESOLUTION|>--- conflicted
+++ resolved
@@ -56,89 +56,6 @@
   int32_t id;
 };
 
-<<<<<<< HEAD
-struct SemanticsTwoNodeIds {
-  SemanticsNodeId nodes[2];
-};
-struct SemanticsNodeIdAndNodeBlockId {
-  SemanticsNodeId node;
-  SemanticsNodeBlockId node_block;
-};
-
-union SemanticsNodeArgs {
-  struct None {};
-
-  SemanticsNodeArgs() : no_args() {}
-  explicit SemanticsNodeArgs(SemanticsNodeId one_node) : one_node(one_node) {}
-  explicit SemanticsNodeArgs(SemanticsTwoNodeIds two_nodes)
-      : two_nodes(two_nodes) {}
-
-  explicit SemanticsNodeArgs(SemanticsBuiltinKind builtin) : builtin(builtin) {}
-  explicit SemanticsNodeArgs(SemanticsIdentifierId identifier)
-      : identifier(identifier) {}
-  explicit SemanticsNodeArgs(SemanticsIntegerLiteralId integer_literal)
-      : integer_literal(integer_literal) {}
-  explicit SemanticsNodeArgs(SemanticsNodeBlockId node_block)
-      : node_block(node_block) {}
-  explicit SemanticsNodeArgs(SemanticsNodeIdAndNodeBlockId node_and_node_block)
-      : node_and_node_block(node_and_node_block) {}
-
-  None no_args;
-  SemanticsNodeId one_node;
-  SemanticsTwoNodeIds two_nodes;
-
-  SemanticsBuiltinKind builtin;
-  SemanticsIdentifierId identifier;
-  SemanticsIntegerLiteralId integer_literal;
-  SemanticsNodeBlockId node_block;
-  SemanticsNodeIdAndNodeBlockId node_and_node_block;
-};
-// TODO: This is currently 8 bytes only because of two_nodes; others are only 4
-// bytes. The NodeKind is 1 byte; if we reduced this structure to 7 bytes (3.5
-// bytes per node), we could potentially change SemanticsNode from 12 bytes to 8
-// bytes. This may be worth investigating further.
-static_assert(sizeof(SemanticsNodeArgs) == 8, "Unexpected OneOfArgs size");
-
-// The standard structure for nodes.
-class SemanticsNode {
- public:
-  // Define factory functions for each node kind. These should improve type
-  // safety by enforcing argument counts.
-  // `clang-format` has a bug with spacing around `->` returns here. See
-  // https://bugs.llvm.org/show_bug.cgi?id=48320 for details.
-#define CARBON_SEMANTICS_MAKE_no_args(Name)                               \
-  static auto Make##Name()->SemanticsNode {                               \
-    return SemanticsNode(SemanticsNodeKind::Name(), SemanticsNodeArgs()); \
-  }
-#define CARBON_SEMANTICS_MAKE_one_node(Name)                        \
-  static auto Make##Name(SemanticsNodeId one_node)->SemanticsNode { \
-    return SemanticsNode(SemanticsNodeKind::Name(),                 \
-                         SemanticsNodeArgs(one_node));              \
-  }
-#define CARBON_SEMANTICS_MAKE_two_nodes(Name)                          \
-  static auto Make##Name(SemanticsNodeId node1, SemanticsNodeId node2) \
-      ->SemanticsNode {                                                \
-    return SemanticsNode(                                              \
-        SemanticsNodeKind::Name(),                                     \
-        SemanticsNodeArgs(SemanticsTwoNodeIds{node1, node2}));         \
-  }
-
-#define CARBON_SEMANTICS_MAKE_builtin(Name)                             \
-  static auto Make##Name(SemanticsBuiltinKind builtin)->SemanticsNode { \
-    return SemanticsNode(SemanticsNodeKind::Name(),                     \
-                         SemanticsNodeArgs(builtin));                   \
-  }
-#define CARBON_SEMANTICS_MAKE_identifier(Name)                              \
-  static auto Make##Name(SemanticsIdentifierId identifier)->SemanticsNode { \
-    return SemanticsNode(SemanticsNodeKind::Name(),                         \
-                         SemanticsNodeArgs(identifier));                    \
-  }
-#define CARBON_SEMANTICS_MAKE_integer_literal(Name)                 \
-  static auto Make##Name(SemanticsIntegerLiteralId integer_literal) \
-      ->SemanticsNode {                                             \
-    return SemanticsNode(SemanticsNodeKind::Name(),                 \
-                         SemanticsNodeArgs(integer_literal));       \
-=======
 // The standard structure for nodes.
 class SemanticsNode {
  public:
@@ -155,20 +72,6 @@
       -> std::pair<SemanticsNodeId, SemanticsNodeId> {
     CARBON_CHECK(kind_ == SemanticsNodeKind::BinaryOperatorAdd());
     return {SemanticsNodeId(arg0_), SemanticsNodeId(arg1_)};
->>>>>>> 14f5562d
-  }
-#define CARBON_SEMANTICS_MAKE_node_block(Name)                             \
-  static auto Make##Name(SemanticsNodeBlockId node_block)->SemanticsNode { \
-    return SemanticsNode(SemanticsNodeKind::Name(),                        \
-                         SemanticsNodeArgs(node_block));                   \
-  }
-#define CARBON_SEMANTICS_MAKE_node_and_node_block(Name)                      \
-  static auto Make##Name(SemanticsNodeId node,                               \
-                         SemanticsNodeBlockId node_block)                    \
-      ->SemanticsNode {                                                      \
-    return SemanticsNode(                                                    \
-        SemanticsNodeKind::Name(),                                           \
-        SemanticsNodeArgs(SemanticsNodeIdAndNodeBlockId{node, node_block})); \
   }
 
   static auto MakeCodeBlock(SemanticsNodeBlockId node_block) -> SemanticsNode {
@@ -225,13 +128,6 @@
     return {};
   }
 
-<<<<<<< HEAD
-#undef CARBON_SEMANTICS_MAKE_builtin
-#undef CARBON_SEMANTICS_MAKE_identifier
-#undef CARBON_SEMANTICS_MAKE_integer_literal
-#undef CARBON_SEMANTICS_MAKE_node_block
-#undef CARBON_SEMANTICS_MAKE_node_and_node_block
-=======
   static auto MakeReturnExpression(SemanticsNodeId expr) -> SemanticsNode {
     return SemanticsNode(SemanticsNodeKind::ReturnExpression(), expr.id);
   }
@@ -239,7 +135,6 @@
     CARBON_CHECK(kind_ == SemanticsNodeKind::ReturnExpression());
     return SemanticsNodeId(arg0_);
   }
->>>>>>> 14f5562d
 
   SemanticsNode() : SemanticsNode(SemanticsNodeKind::Invalid()) {}
 
@@ -253,13 +148,8 @@
       : kind_(kind), arg0_(arg0), arg1_(arg1) {}
 
   SemanticsNodeKind kind_;
-<<<<<<< HEAD
-  SemanticsNodeId type_;
-  SemanticsNodeArgs one_of_args_;
-=======
   int32_t arg0_;
   int32_t arg1_;
->>>>>>> 14f5562d
 };
 
 // TODO: This is currently 12 bytes because we sometimes have 2 arguments for a
