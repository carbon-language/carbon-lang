--- conflicted
+++ resolved
@@ -28,14 +28,7 @@
   context.AddNameToLookup(var.parse_node(), name_id, var_id);
   // If there was an initializer, assign it to storage.
   if (has_init) {
-<<<<<<< HEAD
-    context.Initialize(parse_node, storage_id, expr_node_id);
-=======
-    auto cast_value_id =
-        context.ImplicitAsRequired(parse_node, expr_node_id, var.type_id());
-    context.AddNode(
-        SemanticsNode::Assign::Make(parse_node, var_id, cast_value_id));
->>>>>>> 7f4cf794
+    context.Initialize(parse_node, var_id, expr_node_id);
   }
 
   context.node_stack()
