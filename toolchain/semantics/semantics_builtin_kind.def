// Part of the Carbon Language project, under the Apache License v2.0 with LLVM
// Exceptions. See /LICENSE for license information.
// SPDX-License-Identifier: Apache-2.0 WITH LLVM-exception
//
// This is an X-macro header. It does not use `#include` guards, and instead is
// designed to be `#include`ed after the x-macro is defined in order for its
// inclusion to expand to the desired output. Macro definitions are cleaned up
// at the end of this file.
//
// Supported x-macros are:
// - CARBON_SEMANTICS_BUILTIN_KIND_NAME(Name)
//   Used as a fallback if other macros are missing. Used directly by Invalid
//   only, which is defined last.
//   - CARBON_SEMANTICS_BUILTIN_KIND(Name, Type, Label)
//     Defines a builtin kind with the associated type, which must also be
//     builtin.
//
// This tree represents the subset relationship between these macros, where if a
// specific x-macro isn't defined, it'll fall back to the parent macro.

#if !(defined(CARBON_SEMANTICS_BUILTIN_KIND_NAME) || \
      defined(CARBON_SEMANTICS_BUILTIN_KIND))
#error \
    "Must define CARBON_SEMANTICS_BUILTIN_KIND family x-macros to use this file."
#endif

// If CARBON_SEMANTICS_BUILTIN_KIND_NAME is undefined, ignore calls.
#ifndef CARBON_SEMANTICS_BUILTIN_KIND_NAME
#define CARBON_SEMANTICS_BUILTIN_KIND_NAME(Name)
#endif

// If CARBON_SEMANTICS_BUILTIN_KIND is undefined, delegate calls to
// CARBON_SEMANTICS_BUILTIN_KIND_NAME.
#ifndef CARBON_SEMANTICS_BUILTIN_KIND
#define CARBON_SEMANTICS_BUILTIN_KIND(Name, ...) \
  CARBON_SEMANTICS_BUILTIN_KIND_NAME(Name)
#endif

// Tracks expressions which are valid as types.
// This has a deliberately self-referential type.
CARBON_SEMANTICS_BUILTIN_KIND(TypeType, TypeType, "Type")

// Used when a SemanticNode has an invalid type, which should then be ignored
// for future type checking.
// This has a deliberately self-referential type.
CARBON_SEMANTICS_BUILTIN_KIND(InvalidType, InvalidType, "<unknown>")

// -----------------------------------------------------------------------------
// TODO: Below types are all placeholders. While the above may last, the below
// are expected to need to change in order to better reflect Carbon's design.
// Keeping distinct placeholders can help find usages for later fixes.
// -----------------------------------------------------------------------------

// The type of integer values and integer literals, currently always i32.
CARBON_SEMANTICS_BUILTIN_KIND(IntegerType, TypeType, "i32")

// The type of floating point values and real literals, currently always f64.
CARBON_SEMANTICS_BUILTIN_KIND(FloatingPointType, TypeType, "f64")

// The type of string values and String literals.
CARBON_SEMANTICS_BUILTIN_KIND(StringType, TypeType, "String")

<<<<<<< HEAD
// The canonical empty struct type, or `{} as type`.
CARBON_SEMANTICS_BUILTIN_KIND(EmptyStructType, TypeType)

// The canonical empty struct, or `{}`.
CARBON_SEMANTICS_BUILTIN_KIND(EmptyStruct, EmptyStructType)

// The canonical empty tuple type, or `() as type`.
CARBON_SEMANTICS_BUILTIN_KIND(EmptyTupleType, TypeType)
=======
// The canonical empty tuple type.
CARBON_SEMANTICS_BUILTIN_KIND(EmptyTupleType, TypeType, "() as Type")
>>>>>>> 29217a55

// The canonical empty tuple.
CARBON_SEMANTICS_BUILTIN_KIND(EmptyTuple, EmptyTupleType, "()")

// Keep invalid last, so that we can use values as array indices without needing
// an invalid entry.
CARBON_SEMANTICS_BUILTIN_KIND_NAME(Invalid)

#undef CARBON_SEMANTICS_BUILTIN_KIND_NAME
#undef CARBON_SEMANTICS_BUILTIN_KIND<|MERGE_RESOLUTION|>--- conflicted
+++ resolved
@@ -60,19 +60,14 @@
 // The type of string values and String literals.
 CARBON_SEMANTICS_BUILTIN_KIND(StringType, TypeType, "String")
 
-<<<<<<< HEAD
-// The canonical empty struct type, or `{} as type`.
-CARBON_SEMANTICS_BUILTIN_KIND(EmptyStructType, TypeType)
+// The canonical empty struct type.
+CARBON_SEMANTICS_BUILTIN_KIND(EmptyStructType, TypeType, "{} as Type")
 
-// The canonical empty struct, or `{}`.
-CARBON_SEMANTICS_BUILTIN_KIND(EmptyStruct, EmptyStructType)
+// The canonical empty struct.
+CARBON_SEMANTICS_BUILTIN_KIND(EmptyStruct, EmptyStructType, "{}")
 
-// The canonical empty tuple type, or `() as type`.
-CARBON_SEMANTICS_BUILTIN_KIND(EmptyTupleType, TypeType)
-=======
 // The canonical empty tuple type.
 CARBON_SEMANTICS_BUILTIN_KIND(EmptyTupleType, TypeType, "() as Type")
->>>>>>> 29217a55
 
 // The canonical empty tuple.
 CARBON_SEMANTICS_BUILTIN_KIND(EmptyTuple, EmptyTupleType, "()")
