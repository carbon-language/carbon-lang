// Part of the Carbon Language project, under the Apache License v2.0 with LLVM
// Exceptions. See /LICENSE for license information.
// SPDX-License-Identifier: Apache-2.0 WITH LLVM-exception
//
// Note that this is an X-macro header.
//
// It does not use `#include` guards, and instead is designed to be `#include`ed
// after the x-macro is defined in order for its inclusion to expand to the
// desired output.
//
// x-macros come in two forms:
//   CARBON_SEMANTICS_BUILTIN_KIND_NAME(Name)
//     Used as a fallback if other macros are missing.
//   CARBON_SEMANTICS_BUILTIN_KIND(Name, Type)
//     Defines a builtin kind with the associated type, which must also be
//     builtin.
//
// Note that Invalid is provided with CARBON_SEMANTICS_BUILTIN_KIND_NAME but not
// CARBON_SEMANTICS_BUILTIN_KIND.

#if !(defined(CARBON_SEMANTICS_BUILTIN_KIND_NAME) || \
      defined(CARBON_SEMANTICS_BUILTIN_KIND))
#error \
    "Must define CARBON_SEMANTICS_BUILTIN_KIND family x-macros to use this file."
#endif

// If CARBON_SEMANTICS_BUILTIN_KIND_NAME is undefined, ignore calls.
#ifndef CARBON_SEMANTICS_BUILTIN_KIND_NAME
#define CARBON_SEMANTICS_BUILTIN_KIND_NAME(Name)
#endif

// If CARBON_SEMANTICS_BUILTIN_KIND is undefined, delegate calls to
// CARBON_SEMANTICS_BUILTIN_KIND_NAME.
#ifndef CARBON_SEMANTICS_BUILTIN_KIND
#define CARBON_SEMANTICS_BUILTIN_KIND(Name, ...) \
  CARBON_SEMANTICS_BUILTIN_KIND_NAME(Name)
#endif

// Tracks expressions which are valid as types.
// This has a deliberately self-referential type.
CARBON_SEMANTICS_BUILTIN_KIND(TypeType, TypeType)

// Used when a SemanticNode has an invalid type, which should then be ignored
// for future type checking.
// This has a deliberately self-referential type.
CARBON_SEMANTICS_BUILTIN_KIND(InvalidType, InvalidType)

// -----------------------------------------------------------------------------
// TODO: Below types are all placeholders. While the above may last, the below
// are expected to need to change in order to better reflect Carbon's design.
// Keeping distinct placeholders can help find usages for later fixes.
// -----------------------------------------------------------------------------

// The type of integer values and integer literals, currently always i32.
CARBON_SEMANTICS_BUILTIN_KIND(IntegerType, TypeType)

// The type of floating point values and real literals, currently always f64.
CARBON_SEMANTICS_BUILTIN_KIND(FloatingPointType, TypeType)

// The type of string values and String literals.
CARBON_SEMANTICS_BUILTIN_KIND(StringType, TypeType)

<<<<<<< HEAD
// The canonical empty tuple. Long-term we may want to change the
// representation, but for now it's an easy way to identify uses.
CARBON_SEMANTICS_BUILTIN_KIND(EmptyTuple, TypeType)
=======
// The canonical empty tuple type, or `() as type`.
CARBON_SEMANTICS_BUILTIN_KIND(EmptyTupleType, TypeType)

// The canonical empty tuple, or `()`.
CARBON_SEMANTICS_BUILTIN_KIND(EmptyTuple, EmptyTupleType)
>>>>>>> f7924aa9

// Keep invalid last, so that we can use values as array indices without needing
// an invalid entry.
CARBON_SEMANTICS_BUILTIN_KIND_NAME(Invalid)

#undef CARBON_SEMANTICS_BUILTIN_KIND_NAME
#undef CARBON_SEMANTICS_BUILTIN_KIND<|MERGE_RESOLUTION|>--- conflicted
+++ resolved
@@ -60,17 +60,11 @@
 // The type of string values and String literals.
 CARBON_SEMANTICS_BUILTIN_KIND(StringType, TypeType)
 
-<<<<<<< HEAD
-// The canonical empty tuple. Long-term we may want to change the
-// representation, but for now it's an easy way to identify uses.
-CARBON_SEMANTICS_BUILTIN_KIND(EmptyTuple, TypeType)
-=======
 // The canonical empty tuple type, or `() as type`.
 CARBON_SEMANTICS_BUILTIN_KIND(EmptyTupleType, TypeType)
 
 // The canonical empty tuple, or `()`.
 CARBON_SEMANTICS_BUILTIN_KIND(EmptyTuple, EmptyTupleType)
->>>>>>> f7924aa9
 
 // Keep invalid last, so that we can use values as array indices without needing
 // an invalid entry.
