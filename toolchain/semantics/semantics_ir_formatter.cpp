--- conflicted
+++ resolved
@@ -373,24 +373,6 @@
                 scope_idx, scope.nodes.AllocateName(*this, node.parse_node())};
           }
           break;
-<<<<<<< HEAD
-      }
-    }
-
-    // Sequentially number all remaining values.
-    for (auto node_id : semantics_ir_.GetNodeBlock(block_id)) {
-      if (!node_id.is_valid()) {
-        continue;
-      }
-      auto node = semantics_ir_.GetNode(node_id);
-      if (node.kind() != SemanticsNodeKind::BindName &&
-          node.kind().value_kind() != SemanticsNodeValueKind::None) {
-        auto& name = nodes[node_id.index];
-        if (!name.second) {
-          name = {scope_idx,
-                  scope.nodes.AllocateName(*this, node.parse_node())};
-=======
->>>>>>> 7f4cf794
         }
       }
     }
@@ -451,17 +433,11 @@
     for (const SemanticsNodeId param_id :
          semantics_ir_.GetNodeBlock(fn.param_refs_id)) {
       out_ << sep;
-<<<<<<< HEAD
       if (!param_id.is_valid()) {
         out_ << "invalid";
         continue;
       }
-      auto param = semantics_ir_.GetNode(param_id);
-      auto [name_id, node_id] = param.GetAsBindName();
-      FormatNodeName(node_id);
-=======
       FormatNodeName(param_id);
->>>>>>> 7f4cf794
       out_ << ": ";
       FormatType(semantics_ir_.GetNode(param_id).type_id());
     }
