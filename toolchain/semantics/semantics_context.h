// Part of the Carbon Language project, under the Apache License v2.0 with LLVM
// Exceptions. See /LICENSE for license information.
// SPDX-License-Identifier: Apache-2.0 WITH LLVM-exception

#ifndef CARBON_TOOLCHAIN_SEMANTICS_SEMANTICS_CONTEXT_H_
#define CARBON_TOOLCHAIN_SEMANTICS_SEMANTICS_CONTEXT_H_

#include "llvm/ADT/DenseMap.h"
#include "llvm/ADT/DenseSet.h"
#include "llvm/ADT/FoldingSet.h"
#include "llvm/ADT/SmallVector.h"
#include "toolchain/parser/parse_tree.h"
#include "toolchain/semantics/semantics_declaration_name_stack.h"
#include "toolchain/semantics/semantics_ir.h"
#include "toolchain/semantics/semantics_node.h"
#include "toolchain/semantics/semantics_node_block_stack.h"
#include "toolchain/semantics/semantics_node_stack.h"

namespace Carbon::Check {

// Context and shared functionality for semantics handlers.
class Context {
 public:
  // Stores references for work.
  explicit Context(const TokenizedBuffer& tokens,
                   DiagnosticEmitter<ParseTree::Node>& emitter,
                   const ParseTree& parse_tree, SemIR::File& semantics,
                   llvm::raw_ostream* vlog_stream);

  // Marks an implementation TODO. Always returns false.
  auto TODO(ParseTree::Node parse_node, std::string label) -> bool;

  // Runs verification that the processing cleanly finished.
  auto VerifyOnFinish() -> void;

  // Adds a node to the current block, returning the produced ID.
  auto AddNode(SemIR::Node node) -> SemIR::NodeId;

  // Adds a node to the given block, returning the produced ID.
  auto AddNodeToBlock(SemIR::NodeBlockId block, SemIR::Node node)
      -> SemIR::NodeId;

  // Pushes a parse tree node onto the stack, storing the SemIR::Node as the
  // result.
  auto AddNodeAndPush(ParseTree::Node parse_node, SemIR::Node node) -> void;

  // Adds a name to name lookup. Prints a diagnostic for name conflicts.
  auto AddNameToLookup(ParseTree::Node name_node, SemIR::StringId name_id,
                       SemIR::NodeId target_id) -> void;

  // Performs name lookup in a specified scope, returning the referenced node.
  // If scope_id is invalid, uses the current contextual scope.
  auto LookupName(ParseTree::Node parse_node, SemIR::StringId name_id,
                  SemIR::NameScopeId scope_id, bool print_diagnostics)
      -> SemIR::NodeId;

  // Prints a diagnostic for a duplicate name.
  auto DiagnoseDuplicateName(ParseTree::Node parse_node,
                             SemIR::NodeId prev_def_id) -> void;

  // Prints a diagnostic for a missing name.
  auto DiagnoseNameNotFound(ParseTree::Node parse_node, SemIR::StringId name_id)
      -> void;

  // Pushes a new scope onto scope_stack_.
  auto PushScope() -> void;

  // Pops the top scope from scope_stack_, cleaning up names from name_lookup_.
  auto PopScope() -> void;

  // Adds a `Branch` node branching to a new node block, and returns the ID of
  // the new block. All paths to the branch target must go through the current
  // block, though not necessarily through this branch.
  auto AddDominatedBlockAndBranch(ParseTree::Node parse_node)
      -> SemIR::NodeBlockId;

  // Adds a `Branch` node branching to a new node block with a value, and
  // returns the ID of the new block. All paths to the branch target must go
  // through the current block.
  auto AddDominatedBlockAndBranchWithArg(ParseTree::Node parse_node,
                                         SemIR::NodeId arg_id)
      -> SemIR::NodeBlockId;

  // Adds a `BranchIf` node branching to a new node block, and returns the ID
  // of the new block. All paths to the branch target must go through the
  // current block.
  auto AddDominatedBlockAndBranchIf(ParseTree::Node parse_node,
                                    SemIR::NodeId cond_id)
      -> SemIR::NodeBlockId;

  // Adds branches from the given list of blocks to a new block, for
  // reconvergence of control flow, and pushes the new block onto the node
  // block stack.
  auto AddConvergenceBlockAndPush(
      ParseTree::Node parse_node,
      std::initializer_list<SemIR::NodeBlockId> blocks) -> void;

  // Adds branches from the given list of blocks and values to a new block, for
  // reconvergence of control flow with a result value, and pushes the new
  // block onto the node block stack. Returns a node referring to the result
  // value.
  auto AddConvergenceBlockWithArgAndPush(
      ParseTree::Node parse_node,
      std::initializer_list<std::pair<SemIR::NodeBlockId, SemIR::NodeId>>
          blocks_and_args) -> SemIR::NodeId;

  // Add the current code block to the enclosing function.
  auto AddCurrentCodeBlockToFunction() -> void;

  // Returns whether the current position in the current block is reachable.
  auto is_current_position_reachable() -> bool;

  // Converts the given expression to an ephemeral reference to a temporary if
  // it is an initializing expression.
  auto MaterializeIfInitializing(SemanticsNodeId expr_id) -> SemanticsNodeId {
    if (GetSemanticsExpressionCategory(semantics_ir(), expr_id) ==
        SemanticsExpressionCategory::Initializing) {
      return FinalizeTemporary(expr_id, /*discarded=*/false);
    }
    return expr_id;
  }

  // Convert the given expression to a value expression of the same type.
  auto ConvertToValueExpression(SemanticsNodeId expr_id) -> SemanticsNodeId;

  // Performs initialization of `target_id` from `value_id`.
  auto Initialize(ParseTree::Node parse_node, SemanticsNodeId target_id,
                  SemanticsNodeId value_id) -> void;

  // Converts `value_id` to a value expression of type `type_id`.
  auto ConvertToValueOfType(ParseTree::Node parse_node,
                            SemanticsNodeId value_id, SemanticsTypeId type_id)
      -> SemanticsNodeId {
    return ConvertToValueExpression(
        ImplicitAsRequired(parse_node, value_id, type_id));
  }

  // Converts `value_id` to a value expression of type `bool`.
  auto ConvertToBoolValue(ParseTree::Node parse_node, SemanticsNodeId value_id)
      -> SemanticsNodeId {
    return ConvertToValueOfType(
        parse_node, value_id,
        CanonicalizeType(SemanticsNodeId::BuiltinBoolType));
  }

  // Handles an expression whose result is discarded.
  auto HandleDiscardedExpression(SemanticsNodeId id) -> void;

  // Runs ImplicitAsImpl for a set of arguments and parameters.
  //
  // This will eventually need to support checking against multiple possible
  // overloads, multiple of which may be possible but not "best". While this can
  // currently be done by calling twice, toggling `apply_implicit_as`, in the
  // future we may want to remember the right implicit conversions to do for
  // valid cases in order to efficiently handle generics.
  auto ImplicitAsForArgs(
      SemIR::NodeBlockId arg_refs_id, ParseTree::Node param_parse_node,
      SemIR::NodeBlockId param_refs_id,
      DiagnosticEmitter<ParseTree::Node>::DiagnosticBuilder* diagnostic)
      -> bool;

  // Runs ImplicitAsImpl for a situation where a cast is required, returning the
  // updated `value_id`. Prints a diagnostic and returns an Error if
  // unsupported.
  auto ImplicitAsRequired(ParseTree::Node parse_node, SemIR::NodeId value_id,
                          SemIR::TypeId as_type_id) -> SemIR::NodeId;

<<<<<<< HEAD
=======
  // Runs ImplicitAsRequired for a conversion to `bool`.
  auto ImplicitAsBool(ParseTree::Node parse_node, SemIR::NodeId value_id)
      -> SemIR::NodeId;

>>>>>>> 67da700d
  // Canonicalizes a type which is tracked as a single node.
  // TODO: This should eventually return a type ID.
  auto CanonicalizeType(SemIR::NodeId node_id) -> SemIR::TypeId;

  // Handles canonicalization of struct types. This may create a new struct type
  // when it has a new structure, or reference an existing struct type when it
  // duplicates a prior type.
  //
  // Individual struct type fields aren't canonicalized because they may have
  // name conflicts or other diagnostics during creation, which can use the
  // parse node.
  auto CanonicalizeStructType(ParseTree::Node parse_node,
                              SemIR::NodeBlockId refs_id) -> SemIR::TypeId;

  // Handles canonicalization of tuple types. This may create a new tuple type
  // if the `type_ids` doesn't match an existing tuple type.
  auto CanonicalizeTupleType(ParseTree::Node parse_node,
                             llvm::SmallVector<SemIR::TypeId>&& type_ids)
      -> SemIR::TypeId;

  // Returns a pointer type whose pointee type is `pointee_type_id`.
  auto GetPointerType(ParseTree::Node parse_node, SemIR::TypeId pointee_type_id)
      -> SemIR::TypeId;

  // Converts an expression for use as a type.
  // TODO: This should eventually return a type ID.
  auto ExpressionAsType(ParseTree::Node parse_node, SemIR::NodeId value_id)
      -> SemIR::TypeId {
    auto node = semantics_ir_->GetNode(value_id);
    if (node.kind() == SemIR::NodeKind::StubReference) {
      value_id = node.GetAsStubReference();
      CARBON_CHECK(semantics_ir_->GetNode(value_id).kind() !=
                   SemIR::NodeKind::StubReference)
          << "Stub reference should not point to another stub reference";
    }

    return CanonicalizeType(
<<<<<<< HEAD
        ConvertToValueOfType(parse_node, value_id, SemanticsTypeId::TypeType));
=======
        ImplicitAsRequired(parse_node, value_id, SemIR::TypeId::TypeType));
>>>>>>> 67da700d
  }

  // Removes any top-level `const` qualifiers from a type.
  auto GetUnqualifiedType(SemIR::TypeId type_id) -> SemIR::TypeId;

  // Starts handling parameters or arguments.
  auto ParamOrArgStart() -> void;

  // On a comma, pushes the entry. On return, the top of node_stack_ will be
  // start_kind.
  auto ParamOrArgComma(bool for_args) -> void;

  // Detects whether there's an entry to push. On return, the top of
  // node_stack_ will be start_kind, and the caller should do type-specific
  // processing. Returns refs_id.
  auto ParamOrArgEnd(bool for_args, ParseNodeKind start_kind)
      -> SemIR::NodeBlockId;

  // Saves a parameter from the top block in node_stack_ to the top block in
  // params_or_args_stack_. If for_args, adds a StubReference of the previous
  // node's result to the IR.
  //
  // This should only be called by other ParamOrArg functions, not directly.
  auto ParamOrArgSave(bool for_args) -> void;

  // Prints information for a stack dump.
  auto PrintForStackDump(llvm::raw_ostream& output) const -> void;

  auto tokens() -> const TokenizedBuffer& { return *tokens_; }

  auto emitter() -> DiagnosticEmitter<ParseTree::Node>& { return *emitter_; }

  auto parse_tree() -> const ParseTree& { return *parse_tree_; }

  auto semantics_ir() -> SemIR::File& { return *semantics_ir_; }

  auto node_stack() -> NodeStack& { return node_stack_; }

  auto node_block_stack() -> NodeBlockStack& { return node_block_stack_; }

  auto args_type_info_stack() -> NodeBlockStack& {
    return args_type_info_stack_;
  }

  auto return_scope_stack() -> llvm::SmallVector<SemIR::NodeId>& {
    return return_scope_stack_;
  }

  auto declaration_name_stack() -> DeclarationNameStack& {
    return declaration_name_stack_;
  }

 private:
  // For CanImplicitAs, the detected conversion to apply.
  enum ImplicitAsKind {
    // Incompatible types.
    Incompatible,
    // No conversion required.
    Identical,
    // ImplicitAs is required.
    Compatible,
  };

  // A FoldingSet node for a type.
  class TypeNode : public llvm::FastFoldingSetNode {
   public:
    explicit TypeNode(const llvm::FoldingSetNodeID& node_id,
                      SemIR::TypeId type_id)
        : llvm::FastFoldingSetNode(node_id), type_id_(type_id) {}

    auto type_id() -> SemIR::TypeId { return type_id_; }

   private:
    SemIR::TypeId type_id_;
  };

  // An entry in scope_stack_.
  struct ScopeStackEntry {
    // Names which are registered with name_lookup_, and will need to be
    // deregistered when the scope ends.
    llvm::DenseSet<SemIR::StringId> names;

    // TODO: This likely needs to track things which need to be destructed.
  };

  // Commits to using a temporary to store the result of the initializing
  // expression described by `init_id`, and returns the location of the
  // temporary. If `discarded` is `true`, the result is discarded, and no
  // temporary will be created if possible; if no temporary is created, the
  // return value will be `SemanticsNodeId::Invalid`.
  auto FinalizeTemporary(SemanticsNodeId init_id, bool discarded)
      -> SemanticsNodeId;

  // Marks the initializer `init_id` as initializing `target_id`.
  auto MarkInitializerFor(SemanticsNodeId target_id, SemanticsNodeId init_id)
      -> void;

  // Runs ImplicitAs behavior to convert `value` to `as_type`, returning the
  // result type. The result will be the node to use to replace `value`.
  //
  // If `output_value_id` is null, then this only checks if the conversion is
  // possible.
  //
  // If `output_value_id` is not null, then it will be set if there is a need to
  // cast.
  auto ImplicitAsImpl(SemIR::NodeId value_id, SemIR::TypeId as_type_id,
                      SemIR::NodeId* output_value_id) -> ImplicitAsKind;

  // Forms a canonical type ID for a type. This function is given two
  // callbacks:
  //
  // `profile_type(canonical_id)` is called to build a fingerprint for this
  // type. The ID should be distinct for all distinct type values with the same
  // `kind`.
  //
  // `make_node()` is called to obtain a `SemIR::NodeId` that describes the
  // type. It is only called if the type does not already exist, so can be used
  // to lazily build the `SemIR::Node`. `make_node()` is not permitted to
  // directly or indirectly canonicalize any types.
  auto CanonicalizeTypeImpl(
      SemIR::NodeKind kind,
      llvm::function_ref<void(llvm::FoldingSetNodeID& canonical_id)>
          profile_type,
      llvm::function_ref<SemIR::NodeId()> make_node) -> SemIR::TypeId;

  // Forms a canonical type ID for a type. If the type is new, adds the node to
  // the current block.
  auto CanonicalizeTypeAndAddNodeIfNew(SemIR::Node node) -> SemIR::TypeId;

  auto current_scope() -> ScopeStackEntry& { return scope_stack_.back(); }

  // Tokens for getting data on literals.
  const TokenizedBuffer* tokens_;

  // Handles diagnostics.
  DiagnosticEmitter<ParseTree::Node>* emitter_;

  // The file's parse tree.
  const ParseTree* parse_tree_;

  // The SemIR::File being added to.
  SemIR::File* semantics_ir_;

  // Whether to print verbose output.
  llvm::raw_ostream* vlog_stream_;

  // The stack during Build. Will contain file-level parse nodes on return.
  NodeStack node_stack_;

  // The stack of node blocks being used for general IR generation.
  NodeBlockStack node_block_stack_;

  // The stack of node blocks being used for per-element tracking of nodes in
  // parameter and argument node blocks. Versus node_block_stack_, an element
  // will have 1 or more nodes in blocks in node_block_stack_, but only ever 1
  // node in blocks here.
  NodeBlockStack params_or_args_stack_;

  // The stack of node blocks being used for type information while processing
  // arguments. This is used in parallel with params_or_args_stack_. It's
  // currently only used for struct literals, where we need to track names
  // for a type separate from the literal arguments.
  NodeBlockStack args_type_info_stack_;

  // A stack of return scopes; i.e., targets for `return`. Inside a function,
  // this will be a FunctionDeclaration.
  llvm::SmallVector<SemIR::NodeId> return_scope_stack_;

  // A stack for scope context.
  llvm::SmallVector<ScopeStackEntry> scope_stack_;

  // The stack used for qualified declaration name construction.
  DeclarationNameStack declaration_name_stack_;

  // Maps identifiers to name lookup results. Values are a stack of name lookup
  // results in the ancestor scopes. This offers constant-time lookup of names,
  // regardless of how many scopes exist between the name declaration and
  // reference.
  //
  // Names which no longer have lookup results are erased.
  llvm::DenseMap<SemIR::StringId, llvm::SmallVector<SemIR::NodeId>>
      name_lookup_;

  // Cache of the mapping from nodes to types, to avoid recomputing the folding
  // set ID.
  llvm::DenseMap<SemIR::NodeId, SemIR::TypeId> canonical_types_;

  // Tracks the canonical representation of types that have been defined.
  llvm::FoldingSet<TypeNode> canonical_type_nodes_;

  // Storage for the nodes in canonical_type_nodes_. This stores in pointers so
  // that FoldingSet can have stable pointers.
  llvm::SmallVector<std::unique_ptr<TypeNode>> type_node_storage_;
};

// Parse node handlers. Returns false for unrecoverable errors.
#define CARBON_PARSE_NODE_KIND(Name) \
  auto Handle##Name(Context& context, ParseTree::Node parse_node)->bool;
#include "toolchain/parser/parse_node_kind.def"

}  // namespace Carbon::Check

#endif  // CARBON_TOOLCHAIN_SEMANTICS_SEMANTICS_CONTEXT_H_<|MERGE_RESOLUTION|>--- conflicted
+++ resolved
@@ -112,39 +112,37 @@
 
   // Converts the given expression to an ephemeral reference to a temporary if
   // it is an initializing expression.
-  auto MaterializeIfInitializing(SemanticsNodeId expr_id) -> SemanticsNodeId {
-    if (GetSemanticsExpressionCategory(semantics_ir(), expr_id) ==
-        SemanticsExpressionCategory::Initializing) {
+  auto MaterializeIfInitializing(SemIR::NodeId expr_id) -> SemIR::NodeId {
+    if (GetExpressionCategory(semantics_ir(), expr_id) ==
+        SemIR::ExpressionCategory::Initializing) {
       return FinalizeTemporary(expr_id, /*discarded=*/false);
     }
     return expr_id;
   }
 
   // Convert the given expression to a value expression of the same type.
-  auto ConvertToValueExpression(SemanticsNodeId expr_id) -> SemanticsNodeId;
+  auto ConvertToValueExpression(SemIR::NodeId expr_id) -> SemIR::NodeId;
 
   // Performs initialization of `target_id` from `value_id`.
-  auto Initialize(ParseTree::Node parse_node, SemanticsNodeId target_id,
-                  SemanticsNodeId value_id) -> void;
+  auto Initialize(ParseTree::Node parse_node, SemIR::NodeId target_id,
+                  SemIR::NodeId value_id) -> void;
 
   // Converts `value_id` to a value expression of type `type_id`.
-  auto ConvertToValueOfType(ParseTree::Node parse_node,
-                            SemanticsNodeId value_id, SemanticsTypeId type_id)
-      -> SemanticsNodeId {
+  auto ConvertToValueOfType(ParseTree::Node parse_node, SemIR::NodeId value_id,
+                            SemIR::TypeId type_id) -> SemIR::NodeId {
     return ConvertToValueExpression(
         ImplicitAsRequired(parse_node, value_id, type_id));
   }
 
   // Converts `value_id` to a value expression of type `bool`.
-  auto ConvertToBoolValue(ParseTree::Node parse_node, SemanticsNodeId value_id)
-      -> SemanticsNodeId {
+  auto ConvertToBoolValue(ParseTree::Node parse_node, SemIR::NodeId value_id)
+      -> SemIR::NodeId {
     return ConvertToValueOfType(
-        parse_node, value_id,
-        CanonicalizeType(SemanticsNodeId::BuiltinBoolType));
+        parse_node, value_id, CanonicalizeType(SemIR::NodeId::BuiltinBoolType));
   }
 
   // Handles an expression whose result is discarded.
-  auto HandleDiscardedExpression(SemanticsNodeId id) -> void;
+  auto HandleDiscardedExpression(SemIR::NodeId id) -> void;
 
   // Runs ImplicitAsImpl for a set of arguments and parameters.
   //
@@ -165,13 +163,6 @@
   auto ImplicitAsRequired(ParseTree::Node parse_node, SemIR::NodeId value_id,
                           SemIR::TypeId as_type_id) -> SemIR::NodeId;
 
-<<<<<<< HEAD
-=======
-  // Runs ImplicitAsRequired for a conversion to `bool`.
-  auto ImplicitAsBool(ParseTree::Node parse_node, SemIR::NodeId value_id)
-      -> SemIR::NodeId;
-
->>>>>>> 67da700d
   // Canonicalizes a type which is tracked as a single node.
   // TODO: This should eventually return a type ID.
   auto CanonicalizeType(SemIR::NodeId node_id) -> SemIR::TypeId;
@@ -209,11 +200,7 @@
     }
 
     return CanonicalizeType(
-<<<<<<< HEAD
-        ConvertToValueOfType(parse_node, value_id, SemanticsTypeId::TypeType));
-=======
-        ImplicitAsRequired(parse_node, value_id, SemIR::TypeId::TypeType));
->>>>>>> 67da700d
+        ConvertToValueOfType(parse_node, value_id, SemIR::TypeId::TypeType));
   }
 
   // Removes any top-level `const` qualifiers from a type.
@@ -303,12 +290,12 @@
   // expression described by `init_id`, and returns the location of the
   // temporary. If `discarded` is `true`, the result is discarded, and no
   // temporary will be created if possible; if no temporary is created, the
-  // return value will be `SemanticsNodeId::Invalid`.
-  auto FinalizeTemporary(SemanticsNodeId init_id, bool discarded)
-      -> SemanticsNodeId;
+  // return value will be `SemIR::NodeId::Invalid`.
+  auto FinalizeTemporary(SemIR::NodeId init_id, bool discarded)
+      -> SemIR::NodeId;
 
   // Marks the initializer `init_id` as initializing `target_id`.
-  auto MarkInitializerFor(SemanticsNodeId target_id, SemanticsNodeId init_id)
+  auto MarkInitializerFor(SemIR::NodeId target_id, SemIR::NodeId init_id)
       -> void;
 
   // Runs ImplicitAs behavior to convert `value` to `as_type`, returning the
