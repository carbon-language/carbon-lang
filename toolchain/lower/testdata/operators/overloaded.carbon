// Part of the Carbon Language project, under the Apache License v2.0 with LLVM
// Exceptions. See /LICENSE for license information.
// SPDX-License-Identifier: Apache-2.0 WITH LLVM-exception
//
// AUTOUPDATE
// TIP: To test this file alone, run:
// TIP:   bazel test //toolchain/testing:file_test --test_arg=--file_tests=toolchain/lower/testdata/operators/overloaded.carbon
// TIP: To dump output, run:
// TIP:   bazel run //toolchain/testing:file_test -- --dump_output --file_tests=toolchain/lower/testdata/operators/overloaded.carbon

class Number {
  var is_positive: bool;
}

impl Number as Core.Negate {
  fn Op[self: Number]() -> Number {
    return {.is_positive = not self.is_positive};
  }
}
impl Number as Core.Mul {
  fn Op[self: Number](other: Number) -> Number {
    return {.is_positive = (self.is_positive and other.is_positive) or
                            (not self.is_positive and not other.is_positive)};
  }
}

fn Calculate(a: Number, b: Number) -> Number {
  return -a * b;
}

// CHECK:STDOUT: ; ModuleID = 'overloaded.carbon'
// CHECK:STDOUT: source_filename = "overloaded.carbon"
// CHECK:STDOUT:
// CHECK:STDOUT: define void @Op(ptr sret({ i1 }) %return, ptr %self) !dbg !4 {
// CHECK:STDOUT: entry:
// CHECK:STDOUT:   %.loc17_36.1.is_positive = getelementptr inbounds nuw { i1 }, ptr %self, i32 0, i32 0, !dbg !7
// CHECK:STDOUT:   %.loc17_36.2 = load i1, ptr %.loc17_36.1.is_positive, align 1, !dbg !7
// CHECK:STDOUT:   %.loc17_28 = xor i1 %.loc17_36.2, true, !dbg !8
// CHECK:STDOUT:   %.loc17_48.2.is_positive = getelementptr inbounds nuw { i1 }, ptr %return, i32 0, i32 0, !dbg !9
// CHECK:STDOUT:   store i1 %.loc17_28, ptr %.loc17_48.2.is_positive, align 1, !dbg !9
// CHECK:STDOUT:   ret void, !dbg !10
// CHECK:STDOUT: }
// CHECK:STDOUT:
// CHECK:STDOUT: define void @Op.1(ptr sret({ i1 }) %return, ptr %self, ptr %other) !dbg !11 {
// CHECK:STDOUT: entry:
// CHECK:STDOUT:   %.loc22_33.1.is_positive = getelementptr inbounds nuw { i1 }, ptr %self, i32 0, i32 0, !dbg !12
// CHECK:STDOUT:   %.loc22_33.2 = load i1, ptr %.loc22_33.1.is_positive, align 1, !dbg !12
// CHECK:STDOUT:   br i1 %.loc22_33.2, label %and.rhs.loc22, label %and.result.loc22, !dbg !12
// CHECK:STDOUT:
// CHECK:STDOUT: and.rhs.loc22:                                    ; preds = %entry
// CHECK:STDOUT:   %.loc22_55.1.is_positive = getelementptr inbounds nuw { i1 }, ptr %other, i32 0, i32 0, !dbg !13
// CHECK:STDOUT:   %.loc22_55.2 = load i1, ptr %.loc22_55.1.is_positive, align 1, !dbg !13
// CHECK:STDOUT:   br label %and.result.loc22, !dbg !12
// CHECK:STDOUT:
// CHECK:STDOUT: and.result.loc22:                                 ; preds = %and.rhs.loc22, %entry
// CHECK:STDOUT:   %0 = phi i1 [ false, %entry ], [ %.loc22_55.2, %and.rhs.loc22 ]
// CHECK:STDOUT:   %.loc22_69.1 = xor i1 %0, true, !dbg !14
// CHECK:STDOUT:   br i1 %.loc22_69.1, label %or.rhs, label %or.result, !dbg !14
// CHECK:STDOUT:
// CHECK:STDOUT: or.rhs:                                           ; preds = %and.result.loc22
// CHECK:STDOUT:   %.loc23_38.1.is_positive = getelementptr inbounds nuw { i1 }, ptr %self, i32 0, i32 0, !dbg !15
// CHECK:STDOUT:   %.loc23_38.2 = load i1, ptr %.loc23_38.1.is_positive, align 1, !dbg !15
// CHECK:STDOUT:   %.loc23_30 = xor i1 %.loc23_38.2, true, !dbg !16
// CHECK:STDOUT:   br i1 %.loc23_30, label %and.rhs.loc23, label %and.result.loc23, !dbg !16
// CHECK:STDOUT:
// CHECK:STDOUT: and.rhs.loc23:                                    ; preds = %or.rhs
// CHECK:STDOUT:   %.loc23_64.1.is_positive = getelementptr inbounds nuw { i1 }, ptr %other, i32 0, i32 0, !dbg !17
// CHECK:STDOUT:   %.loc23_64.2 = load i1, ptr %.loc23_64.1.is_positive, align 1, !dbg !17
// CHECK:STDOUT:   %.loc23_55 = xor i1 %.loc23_64.2, true, !dbg !18
// CHECK:STDOUT:   br label %and.result.loc23, !dbg !16
// CHECK:STDOUT:
// CHECK:STDOUT: and.result.loc23:                                 ; preds = %and.rhs.loc23, %or.rhs
// CHECK:STDOUT:   %1 = phi i1 [ false, %or.rhs ], [ %.loc23_55, %and.rhs.loc23 ]
// CHECK:STDOUT:   br label %or.result, !dbg !14
// CHECK:STDOUT:
// CHECK:STDOUT: or.result:                                        ; preds = %and.result.loc23, %and.result.loc22
// CHECK:STDOUT:   %2 = phi i1 [ true, %and.result.loc22 ], [ %1, %and.result.loc23 ]
// CHECK:STDOUT:   %.loc23_77.2.is_positive = getelementptr inbounds nuw { i1 }, ptr %return, i32 0, i32 0, !dbg !19
// CHECK:STDOUT:   store i1 %2, ptr %.loc23_77.2.is_positive, align 1, !dbg !19
// CHECK:STDOUT:   ret void, !dbg !20
// CHECK:STDOUT: }
// CHECK:STDOUT:
// CHECK:STDOUT: define void @Calculate(ptr sret({ i1 }) %return, ptr %a, ptr %b) !dbg !21 {
// CHECK:STDOUT: entry:
<<<<<<< HEAD
// CHECK:STDOUT:   %.loc28_10.3.temp = alloca { i1 }, align 8
// CHECK:STDOUT:   call void @Op(ptr %.loc28_10.3.temp, ptr %a)
// CHECK:STDOUT:   call void @Op.1(ptr %return, ptr %.loc28_10.3.temp, ptr %b)
// CHECK:STDOUT:   ret void
=======
// CHECK:STDOUT:   %.loc28_10.2.temp = alloca { i1 }, align 8, !dbg !22
// CHECK:STDOUT:   call void @Op(ptr %.loc28_10.2.temp, ptr %a), !dbg !22
// CHECK:STDOUT:   call void @Op.1(ptr %return, ptr %.loc28_10.2.temp, ptr %b), !dbg !22
// CHECK:STDOUT:   ret void, !dbg !23
>>>>>>> 2a7c2c5d
// CHECK:STDOUT: }
// CHECK:STDOUT:
// CHECK:STDOUT: ; uselistorder directives
// CHECK:STDOUT: uselistorder i1 true, { 2, 0, 1, 3, 4 }
// CHECK:STDOUT:
// CHECK:STDOUT: !llvm.module.flags = !{!0, !1}
// CHECK:STDOUT: !llvm.dbg.cu = !{!2}
// CHECK:STDOUT:
// CHECK:STDOUT: !0 = !{i32 7, !"Dwarf Version", i32 5}
// CHECK:STDOUT: !1 = !{i32 2, !"Debug Info Version", i32 3}
// CHECK:STDOUT: !2 = distinct !DICompileUnit(language: DW_LANG_C, file: !3, producer: "carbon", isOptimized: false, runtimeVersion: 0, emissionKind: FullDebug)
// CHECK:STDOUT: !3 = !DIFile(filename: "overloaded.carbon", directory: "")
// CHECK:STDOUT: !4 = distinct !DISubprogram(name: "Op", scope: null, file: !3, line: 16, type: !5, spFlags: DISPFlagDefinition, unit: !2)
// CHECK:STDOUT: !5 = !DISubroutineType(types: !6)
// CHECK:STDOUT: !6 = !{}
// CHECK:STDOUT: !7 = !DILocation(line: 17, column: 32, scope: !4)
// CHECK:STDOUT: !8 = !DILocation(line: 17, column: 28, scope: !4)
// CHECK:STDOUT: !9 = !DILocation(line: 17, column: 12, scope: !4)
// CHECK:STDOUT: !10 = !DILocation(line: 17, column: 5, scope: !4)
// CHECK:STDOUT: !11 = distinct !DISubprogram(name: "Op.1", scope: null, file: !3, line: 21, type: !5, spFlags: DISPFlagDefinition, unit: !2)
// CHECK:STDOUT: !12 = !DILocation(line: 22, column: 29, scope: !11)
// CHECK:STDOUT: !13 = !DILocation(line: 22, column: 50, scope: !11)
// CHECK:STDOUT: !14 = !DILocation(line: 22, column: 28, scope: !11)
// CHECK:STDOUT: !15 = !DILocation(line: 23, column: 34, scope: !11)
// CHECK:STDOUT: !16 = !DILocation(line: 23, column: 30, scope: !11)
// CHECK:STDOUT: !17 = !DILocation(line: 23, column: 59, scope: !11)
// CHECK:STDOUT: !18 = !DILocation(line: 23, column: 55, scope: !11)
// CHECK:STDOUT: !19 = !DILocation(line: 22, column: 12, scope: !11)
// CHECK:STDOUT: !20 = !DILocation(line: 22, column: 5, scope: !11)
// CHECK:STDOUT: !21 = distinct !DISubprogram(name: "Calculate", scope: null, file: !3, line: 27, type: !5, spFlags: DISPFlagDefinition, unit: !2)
// CHECK:STDOUT: !22 = !DILocation(line: 28, column: 10, scope: !21)
// CHECK:STDOUT: !23 = !DILocation(line: 28, column: 3, scope: !21)<|MERGE_RESOLUTION|>--- conflicted
+++ resolved
@@ -82,17 +82,10 @@
 // CHECK:STDOUT:
 // CHECK:STDOUT: define void @Calculate(ptr sret({ i1 }) %return, ptr %a, ptr %b) !dbg !21 {
 // CHECK:STDOUT: entry:
-<<<<<<< HEAD
-// CHECK:STDOUT:   %.loc28_10.3.temp = alloca { i1 }, align 8
-// CHECK:STDOUT:   call void @Op(ptr %.loc28_10.3.temp, ptr %a)
-// CHECK:STDOUT:   call void @Op.1(ptr %return, ptr %.loc28_10.3.temp, ptr %b)
-// CHECK:STDOUT:   ret void
-=======
-// CHECK:STDOUT:   %.loc28_10.2.temp = alloca { i1 }, align 8, !dbg !22
-// CHECK:STDOUT:   call void @Op(ptr %.loc28_10.2.temp, ptr %a), !dbg !22
-// CHECK:STDOUT:   call void @Op.1(ptr %return, ptr %.loc28_10.2.temp, ptr %b), !dbg !22
+// CHECK:STDOUT:   %.loc28_10.3.temp = alloca { i1 }, align 8, !dbg !22
+// CHECK:STDOUT:   call void @Op(ptr %.loc28_10.3.temp, ptr %a), !dbg !22
+// CHECK:STDOUT:   call void @Op.1(ptr %return, ptr %.loc28_10.3.temp, ptr %b), !dbg !22
 // CHECK:STDOUT:   ret void, !dbg !23
->>>>>>> 2a7c2c5d
 // CHECK:STDOUT: }
 // CHECK:STDOUT:
 // CHECK:STDOUT: ; uselistorder directives
