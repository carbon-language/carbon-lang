// Part of the Carbon Language project, under the Apache License v2.0 with LLVM
// Exceptions. See /LICENSE for license information.
// SPDX-License-Identifier: Apache-2.0 WITH LLVM-exception

#include "llvm/ADT/APFloat.h"
#include "llvm/ADT/APInt.h"
#include "llvm/ADT/ArrayRef.h"
#include "llvm/IR/BasicBlock.h"
#include "llvm/IR/Constants.h"
#include "llvm/IR/Type.h"
#include "llvm/IR/Value.h"
#include "llvm/Support/Casting.h"
#include "toolchain/lower/function_context.h"
#include "toolchain/sem_ir/builtin_function_kind.h"
#include "toolchain/sem_ir/inst.h"
#include "toolchain/sem_ir/typed_insts.h"

namespace Carbon::Lower {

template <typename InstT>
static auto FatalErrorIfEncountered(InstT inst) -> void {
  CARBON_FATAL()
      << "Encountered an instruction that isn't expected to lower. It's "
         "possible that logic needs to be changed in order to stop "
         "showing this instruction in lowered contexts. Instruction: "
      << inst;
}

auto HandleAdaptDecl(FunctionContext& /*context*/, SemIR::InstId /*inst_id*/,
                     SemIR::AdaptDecl inst) -> void {
  FatalErrorIfEncountered(inst);
}

auto HandleAddrOf(FunctionContext& context, SemIR::InstId inst_id,
                  SemIR::AddrOf inst) -> void {
  context.SetLocal(inst_id, context.GetValue(inst.lvalue_id));
}

auto HandleAddrPattern(FunctionContext& /*context*/, SemIR::InstId /*inst_id*/,
                       SemIR::AddrPattern /*inst*/) -> void {
  CARBON_FATAL() << "`addr` should be lowered by `BuildFunctionDefinition`";
}

auto HandleArrayIndex(FunctionContext& context, SemIR::InstId inst_id,
                      SemIR::ArrayIndex inst) -> void {
  auto* array_value = context.GetValue(inst.array_id);
  auto* llvm_type =
      context.GetType(context.sem_ir().insts().Get(inst.array_id).type_id());
  llvm::Value* indexes[2] = {
      llvm::ConstantInt::get(llvm::Type::getInt32Ty(context.llvm_context()), 0),
      context.GetValue(inst.index_id)};
  context.SetLocal(inst_id,
                   context.builder().CreateInBoundsGEP(llvm_type, array_value,
                                                       indexes, "array.index"));
}

auto HandleArrayInit(FunctionContext& context, SemIR::InstId inst_id,
                     SemIR::ArrayInit inst) -> void {
  // The result of initialization is the return slot of the initializer.
  context.SetLocal(inst_id, context.GetValue(inst.dest_id));
}

auto HandleAsCompatible(FunctionContext& context, SemIR::InstId inst_id,
                        SemIR::AsCompatible inst) -> void {
  context.SetLocal(inst_id, context.GetValue(inst.source_id));
}

auto HandleAssign(FunctionContext& context, SemIR::InstId /*inst_id*/,
                  SemIR::Assign inst) -> void {
  auto storage_type_id = context.sem_ir().insts().Get(inst.lhs_id).type_id();
  context.FinishInit(storage_type_id, inst.lhs_id, inst.rhs_id);
}

auto HandleAssociatedConstantDecl(FunctionContext& /*context*/,
                                  SemIR::InstId /*inst_id*/,
                                  SemIR::AssociatedConstantDecl inst) -> void {
  FatalErrorIfEncountered(inst);
}

auto HandleAssociatedEntity(FunctionContext& /*context*/,
                            SemIR::InstId /*inst_id*/,
                            SemIR::AssociatedEntity inst) -> void {
  FatalErrorIfEncountered(inst);
}

auto HandleBindAlias(FunctionContext& context, SemIR::InstId inst_id,
                     SemIR::BindAlias inst) -> void {
  auto type_inst_id = context.sem_ir().types().GetInstId(inst.type_id);
  if (type_inst_id == SemIR::InstId::BuiltinNamespaceType) {
    return;
  }

  context.SetLocal(inst_id, context.GetValue(inst.value_id));
}

auto HandleBindName(FunctionContext& context, SemIR::InstId inst_id,
                    SemIR::BindName inst) -> void {
  context.SetLocal(inst_id, context.GetValue(inst.value_id));
}

auto HandleBindSymbolicName(FunctionContext& context, SemIR::InstId inst_id,
                            SemIR::BindSymbolicName inst) -> void {
  context.SetLocal(inst_id, context.GetValue(inst.value_id));
}

auto HandleBlockArg(FunctionContext& context, SemIR::InstId inst_id,
                    SemIR::BlockArg inst) -> void {
  context.SetLocal(inst_id, context.GetBlockArg(inst.block_id, inst.type_id));
}

auto HandleBoolLiteral(FunctionContext& context, SemIR::InstId inst_id,
                       SemIR::BoolLiteral inst) -> void {
  llvm::Value* v =
      llvm::ConstantInt::get(context.builder().getInt1Ty(), inst.value.index);
  context.SetLocal(inst_id, v);
}

auto HandleBoundMethod(FunctionContext& context, SemIR::InstId inst_id,
                       SemIR::BoundMethod inst) -> void {
  // Propagate just the function; the object is separately provided to the
  // enclosing call as an implicit argument.
  context.SetLocal(inst_id, context.GetValue(inst.function_id));
}

auto HandleBranch(FunctionContext& context, SemIR::InstId /*inst_id*/,
                  SemIR::Branch inst) -> void {
  // Opportunistically avoid creating a BasicBlock that contains just a branch.
  // TODO: Don't do this if it would remove a loop preheader block.
  llvm::BasicBlock* block = context.builder().GetInsertBlock();
  if (block->empty() && context.TryToReuseBlock(inst.target_id, block)) {
    // Reuse this block as the branch target.
  } else {
    context.builder().CreateBr(context.GetBlock(inst.target_id));
  }

  context.builder().ClearInsertionPoint();
}

auto HandleBranchIf(FunctionContext& context, SemIR::InstId /*inst_id*/,
                    SemIR::BranchIf inst) -> void {
  llvm::Value* cond = context.GetValue(inst.cond_id);
  llvm::BasicBlock* then_block = context.GetBlock(inst.target_id);
  llvm::BasicBlock* else_block = context.MakeSyntheticBlock();
  context.builder().CreateCondBr(cond, then_block, else_block);
  context.builder().SetInsertPoint(else_block);
}

auto HandleBranchWithArg(FunctionContext& context, SemIR::InstId /*inst_id*/,
                         SemIR::BranchWithArg inst) -> void {
  llvm::Value* arg = context.GetValue(inst.arg_id);
  SemIR::TypeId arg_type_id =
      context.sem_ir().insts().Get(inst.arg_id).type_id();

  // Opportunistically avoid creating a BasicBlock that contains just a branch.
  // We only do this for a block that we know will only have a single
  // predecessor, so that we can correctly populate the predecessors of the
  // PHINode.
  llvm::BasicBlock* block = context.builder().GetInsertBlock();
  llvm::BasicBlock* phi_predecessor = block;
  if (block->empty() && context.IsCurrentSyntheticBlock(block) &&
      context.TryToReuseBlock(inst.target_id, block)) {
    // Reuse this block as the branch target.
    phi_predecessor = block->getSinglePredecessor();
    CARBON_CHECK(phi_predecessor)
        << "Synthetic block did not have a single predecessor";
  } else {
    context.builder().CreateBr(context.GetBlock(inst.target_id));
  }

  context.GetBlockArg(inst.target_id, arg_type_id)
      ->addIncoming(arg, phi_predecessor);
  context.builder().ClearInsertionPoint();
}

auto HandleBuiltin(FunctionContext& /*context*/, SemIR::InstId /*inst_id*/,
                   SemIR::Builtin inst) -> void {
  CARBON_FATAL() << "TODO: Add support: " << inst;
}

// Get the predicate to use for an `icmp` instruction generated for the
// specified builtin.
static auto GetBuiltinICmpPredicate(SemIR::BuiltinFunctionKind builtin_kind,
                                    bool is_signed)
    -> llvm::CmpInst::Predicate {
  switch (builtin_kind) {
    case SemIR::BuiltinFunctionKind::IntEq:
      return llvm::CmpInst::ICMP_EQ;
    case SemIR::BuiltinFunctionKind::IntNeq:
      return llvm::CmpInst::ICMP_NE;
    case SemIR::BuiltinFunctionKind::IntLess:
      return is_signed ? llvm::CmpInst::ICMP_SLT : llvm::CmpInst::ICMP_ULT;
    case SemIR::BuiltinFunctionKind::IntLessEq:
      return is_signed ? llvm::CmpInst::ICMP_SLE : llvm::CmpInst::ICMP_ULE;
    case SemIR::BuiltinFunctionKind::IntGreater:
      return is_signed ? llvm::CmpInst::ICMP_SGT : llvm::CmpInst::ICMP_UGT;
    case SemIR::BuiltinFunctionKind::IntGreaterEq:
      return is_signed ? llvm::CmpInst::ICMP_SGE : llvm::CmpInst::ICMP_UGE;
    default:
      CARBON_FATAL() << "Unexpected builtin kind " << builtin_kind;
  }
}

// Returns whether the specified instruction has a signed integer type.
static auto IsSignedInt(FunctionContext& context, SemIR::InstId int_id)
    -> bool {
  return context.sem_ir().types().IsSignedInt(
      context.sem_ir().insts().Get(int_id).type_id());
}

// Handles a call to a builtin function.
static auto HandleBuiltinCall(FunctionContext& context, SemIR::InstId inst_id,
                              SemIR::BuiltinFunctionKind builtin_kind,
                              llvm::ArrayRef<SemIR::InstId> arg_ids) -> void {
  // TODO: Consider setting this to true in the performance build mode if the
  // result type is a signed integer type.
  constexpr bool SignedOverflowIsUB = false;

  // TODO: Move the instruction names here into InstNamer.
  switch (builtin_kind) {
    case SemIR::BuiltinFunctionKind::None:
      CARBON_FATAL() << "No callee in function call.";

    case SemIR::BuiltinFunctionKind::BoolMakeType:
    case SemIR::BuiltinFunctionKind::FloatMakeType:
    case SemIR::BuiltinFunctionKind::IntMakeType32:
    case SemIR::BuiltinFunctionKind::IntMakeTypeSigned:
    case SemIR::BuiltinFunctionKind::IntMakeTypeUnsigned:
      context.SetLocal(inst_id, context.GetTypeAsValue());
      return;

    case SemIR::BuiltinFunctionKind::IntSNegate: {
      // Lower `-x` as `0 - x`.
      auto* operand = context.GetValue(arg_ids[0]);
      context.SetLocal(
          inst_id,
          context.builder().CreateSub(
              llvm::ConstantInt::getNullValue(operand->getType()), operand, "",
              /*HasNUW=*/false,
              /*HasNSW=*/SignedOverflowIsUB));
      return;
    }
    case SemIR::BuiltinFunctionKind::IntUNegate: {
      // Lower `-x` as `0 - x`.
      auto* operand = context.GetValue(arg_ids[0]);
      context.SetLocal(inst_id,
                       context.builder().CreateSub(
                           llvm::ConstantInt::getNullValue(operand->getType()),
                           operand, "neg"));
      return;
    }
    case SemIR::BuiltinFunctionKind::IntComplement: {
      // Lower `^x` as `-1 ^ x`.
      auto* operand = context.GetValue(arg_ids[0]);
      context.SetLocal(
          inst_id,
          context.builder().CreateXor(
              llvm::ConstantInt::getSigned(operand->getType(), -1), operand));
      return;
    }
<<<<<<< HEAD
    case SemIR::BuiltinFunctionKind::IntAdd: {
      context.SetLocal(
          inst_id, context.builder().CreateAdd(context.GetValue(arg_ids[0]),
                                               context.GetValue(arg_ids[1]), "",
                                               /*HasNUW=*/false,
                                               /*HasNSW=*/SignedOverflowIsUB));
      return;
    }
    case SemIR::BuiltinFunctionKind::IntSub: {
      context.SetLocal(
          inst_id, context.builder().CreateSub(context.GetValue(arg_ids[0]),
                                               context.GetValue(arg_ids[1]), "",
                                               /*HasNUW=*/false,
                                               /*HasNSW=*/SignedOverflowIsUB));
      return;
    }
    case SemIR::BuiltinFunctionKind::IntMul: {
      context.SetLocal(
          inst_id, context.builder().CreateMul(context.GetValue(arg_ids[0]),
                                               context.GetValue(arg_ids[1]), "",
                                               /*HasNUW=*/false,
                                               /*HasNSW=*/SignedOverflowIsUB));
      return;
    }
    case SemIR::BuiltinFunctionKind::IntDiv: {
      context.SetLocal(
          inst_id,
          IsSignedInt(context, inst_id)
              ? context.builder().CreateSDiv(context.GetValue(arg_ids[0]),
                                             context.GetValue(arg_ids[1]))
              : context.builder().CreateUDiv(context.GetValue(arg_ids[0]),
                                             context.GetValue(arg_ids[1])));
      return;
    }
    case SemIR::BuiltinFunctionKind::IntMod: {
      context.SetLocal(
          inst_id,
          IsSignedInt(context, inst_id)
              ? context.builder().CreateSRem(context.GetValue(arg_ids[0]),
                                             context.GetValue(arg_ids[1]))
              : context.builder().CreateURem(context.GetValue(arg_ids[0]),
                                             context.GetValue(arg_ids[1])));
=======
    case SemIR::BuiltinFunctionKind::IntSAdd: {
      context.SetLocal(inst_id, context.builder().CreateAdd(
                                    context.GetValue(arg_ids[0]),
                                    context.GetValue(arg_ids[1]), "add",
                                    /*HasNUW=*/false,
                                    /*HasNSW=*/SignedOverflowIsUB));
      return;
    }
    case SemIR::BuiltinFunctionKind::IntSSub: {
      context.SetLocal(inst_id, context.builder().CreateSub(
                                    context.GetValue(arg_ids[0]),
                                    context.GetValue(arg_ids[1]), "sub",
                                    /*HasNUW=*/false,
                                    /*HasNSW=*/SignedOverflowIsUB));
      return;
    }
    case SemIR::BuiltinFunctionKind::IntSMul: {
      context.SetLocal(inst_id, context.builder().CreateMul(
                                    context.GetValue(arg_ids[0]),
                                    context.GetValue(arg_ids[1]), "mul",
                                    /*HasNUW=*/false,
                                    /*HasNSW=*/SignedOverflowIsUB));
      return;
    }
    case SemIR::BuiltinFunctionKind::IntSDiv: {
      context.SetLocal(inst_id, context.builder().CreateSDiv(
                                    context.GetValue(arg_ids[0]),
                                    context.GetValue(arg_ids[1]), "div"));
      return;
    }
    case SemIR::BuiltinFunctionKind::IntSMod: {
      context.SetLocal(inst_id, context.builder().CreateSRem(
                                    context.GetValue(arg_ids[0]),
                                    context.GetValue(arg_ids[1]), "rem"));
      return;
    }
    case SemIR::BuiltinFunctionKind::IntUAdd: {
      context.SetLocal(inst_id, context.builder().CreateAdd(
                                    context.GetValue(arg_ids[0]),
                                    context.GetValue(arg_ids[1]), "add"));
      return;
    }
    case SemIR::BuiltinFunctionKind::IntUSub: {
      context.SetLocal(inst_id, context.builder().CreateSub(
                                    context.GetValue(arg_ids[0]),
                                    context.GetValue(arg_ids[1]), "sub"));
      return;
    }
    case SemIR::BuiltinFunctionKind::IntUMul: {
      context.SetLocal(inst_id, context.builder().CreateMul(
                                    context.GetValue(arg_ids[0]),
                                    context.GetValue(arg_ids[1]), "mul"));
      return;
    }
    case SemIR::BuiltinFunctionKind::IntUDiv: {
      context.SetLocal(inst_id, context.builder().CreateUDiv(
                                    context.GetValue(arg_ids[0]),
                                    context.GetValue(arg_ids[1]), "div"));
      return;
    }
    case SemIR::BuiltinFunctionKind::IntUMod: {
      context.SetLocal(inst_id, context.builder().CreateURem(
                                    context.GetValue(arg_ids[0]),
                                    context.GetValue(arg_ids[1]), "rem"));
>>>>>>> 5964795f
      return;
    }
    case SemIR::BuiltinFunctionKind::IntAnd: {
      context.SetLocal(
          inst_id, context.builder().CreateAnd(context.GetValue(arg_ids[0]),
                                               context.GetValue(arg_ids[1])));
      return;
    }
    case SemIR::BuiltinFunctionKind::IntOr: {
      context.SetLocal(
          inst_id, context.builder().CreateOr(context.GetValue(arg_ids[0]),
                                              context.GetValue(arg_ids[1])));
      return;
    }
    case SemIR::BuiltinFunctionKind::IntXor: {
      context.SetLocal(
          inst_id, context.builder().CreateXor(context.GetValue(arg_ids[0]),
                                               context.GetValue(arg_ids[1])));
      return;
    }
    case SemIR::BuiltinFunctionKind::IntLeftShift: {
      context.SetLocal(
          inst_id, context.builder().CreateShl(context.GetValue(arg_ids[0]),
                                               context.GetValue(arg_ids[1])));
      return;
    }
    case SemIR::BuiltinFunctionKind::IntRightShift: {
      context.SetLocal(
          inst_id,
          IsSignedInt(context, inst_id)
              ? context.builder().CreateAShr(context.GetValue(arg_ids[0]),
                                             context.GetValue(arg_ids[1]))
              : context.builder().CreateLShr(context.GetValue(arg_ids[0]),
                                             context.GetValue(arg_ids[1])));
      return;
    }
    case SemIR::BuiltinFunctionKind::IntEq:
    case SemIR::BuiltinFunctionKind::IntNeq:
    case SemIR::BuiltinFunctionKind::IntLess:
    case SemIR::BuiltinFunctionKind::IntLessEq:
    case SemIR::BuiltinFunctionKind::IntGreater:
    case SemIR::BuiltinFunctionKind::IntGreaterEq: {
      context.SetLocal(
          inst_id,
          context.builder().CreateICmp(
              GetBuiltinICmpPredicate(builtin_kind,
                                      IsSignedInt(context, arg_ids[0])),
              context.GetValue(arg_ids[0]), context.GetValue(arg_ids[1])));
      return;
    }
  }

  CARBON_FATAL() << "Unsupported builtin call.";
}

auto HandleCall(FunctionContext& context, SemIR::InstId inst_id,
                SemIR::Call inst) -> void {
  llvm::ArrayRef<SemIR::InstId> arg_ids =
      context.sem_ir().inst_blocks().Get(inst.args_id);

  auto* callee_value = context.GetValue(inst.callee_id);

  // A null callee pointer value indicates this isn't a real function.
  if (!callee_value) {
    auto builtin_kind =
        SemIR::BuiltinFunctionKind::ForCallee(context.sem_ir(), inst.callee_id);
    HandleBuiltinCall(context, inst_id, builtin_kind, arg_ids);
    return;
  }

  auto* callee = llvm::cast<llvm::Function>(callee_value);

  std::vector<llvm::Value*> args;

  if (SemIR::GetInitRepr(context.sem_ir(), inst.type_id).has_return_slot()) {
    args.push_back(context.GetValue(arg_ids.back()));
    arg_ids = arg_ids.drop_back();
  }

  for (auto arg_id : arg_ids) {
    auto arg_type_id = context.sem_ir().insts().Get(arg_id).type_id();
    if (SemIR::GetValueRepr(context.sem_ir(), arg_type_id).kind !=
        SemIR::ValueRepr::None) {
      args.push_back(context.GetValue(arg_id));
    }
  }

  context.SetLocal(inst_id, context.builder().CreateCall(callee, args));
}

auto HandleConverted(FunctionContext& context, SemIR::InstId inst_id,
                     SemIR::Converted inst) -> void {
  context.SetLocal(inst_id, context.GetValue(inst.result_id));
}

auto HandleDeref(FunctionContext& context, SemIR::InstId inst_id,
                 SemIR::Deref inst) -> void {
  context.SetLocal(inst_id, context.GetValue(inst.pointer_id));
}

auto HandleFunctionDecl(FunctionContext& /*context*/, SemIR::InstId /*inst_id*/,
                        SemIR::FunctionDecl inst) -> void {
  FatalErrorIfEncountered(inst);
}

auto HandleImplDecl(FunctionContext& /*context*/, SemIR::InstId /*inst_id*/,
                    SemIR::ImplDecl inst) -> void {
  FatalErrorIfEncountered(inst);
}

auto HandleImportRefUnloaded(FunctionContext& /*context*/,
                             SemIR::InstId /*inst_id*/,
                             SemIR::ImportRefUnloaded inst) -> void {
  FatalErrorIfEncountered(inst);
}

auto HandleImportRefLoaded(FunctionContext& /*context*/,
                           SemIR::InstId /*inst_id*/,
                           SemIR::ImportRefLoaded inst) -> void {
  FatalErrorIfEncountered(inst);
}

auto HandleImportRefUsed(FunctionContext& /*context*/,
                         SemIR::InstId /*inst_id*/, SemIR::ImportRefUsed inst)
    -> void {
  FatalErrorIfEncountered(inst);
}

auto HandleInitializeFrom(FunctionContext& context, SemIR::InstId /*inst_id*/,
                          SemIR::InitializeFrom inst) -> void {
  auto storage_type_id = context.sem_ir().insts().Get(inst.dest_id).type_id();
  context.FinishInit(storage_type_id, inst.dest_id, inst.src_id);
}

auto HandleInterfaceDecl(FunctionContext& /*context*/,
                         SemIR::InstId /*inst_id*/, SemIR::InterfaceDecl inst)
    -> void {
  FatalErrorIfEncountered(inst);
}

auto HandleInterfaceWitness(FunctionContext& /*context*/,
                            SemIR::InstId /*inst_id*/,
                            SemIR::InterfaceWitness inst) -> void {
  FatalErrorIfEncountered(inst);
}

auto HandleInterfaceWitnessAccess(FunctionContext& context,
                                  SemIR::InstId inst_id,
                                  SemIR::InterfaceWitnessAccess inst) -> void {
  // TODO: Add general constant lowering.
  auto const_id = context.sem_ir().constant_values().Get(inst_id);
  CARBON_CHECK(const_id.is_constant())
      << "Lowering non-constant witness access " << inst;
  context.SetLocal(inst_id, context.GetValue(const_id.inst_id()));
}

auto HandleIntLiteral(FunctionContext& context, SemIR::InstId inst_id,
                      SemIR::IntLiteral inst) -> void {
  const llvm::APInt& i = context.sem_ir().ints().Get(inst.int_id);
  // TODO: This won't offer correct semantics, but seems close enough for now.
  llvm::Value* v =
      llvm::ConstantInt::get(context.builder().getInt32Ty(), i.getZExtValue());
  context.SetLocal(inst_id, v);
}

auto HandleNameRef(FunctionContext& context, SemIR::InstId inst_id,
                   SemIR::NameRef inst) -> void {
  auto type_inst_id = context.sem_ir().types().GetInstId(inst.type_id);
  if (type_inst_id == SemIR::InstId::BuiltinNamespaceType) {
    return;
  }

  context.SetLocal(inst_id, context.GetValue(inst.value_id));
}

auto HandleNamespace(FunctionContext& /*context*/, SemIR::InstId /*inst_id*/,
                     SemIR::Namespace inst) -> void {
  FatalErrorIfEncountered(inst);
}

auto HandleParam(FunctionContext& /*context*/, SemIR::InstId /*inst_id*/,
                 SemIR::Param /*inst*/) -> void {
  CARBON_FATAL() << "Parameters should be lowered by `BuildFunctionDefinition`";
}

auto HandleRealLiteral(FunctionContext& context, SemIR::InstId inst_id,
                       SemIR::RealLiteral inst) -> void {
  const Real& real = context.sem_ir().reals().Get(inst.real_id);
  // TODO: This will probably have overflow issues, and should be fixed.
  double val =
      real.mantissa.getZExtValue() *
      std::pow((real.is_decimal ? 10 : 2), real.exponent.getSExtValue());
  llvm::APFloat llvm_val(val);
  context.SetLocal(inst_id, llvm::ConstantFP::get(
                                context.builder().getDoubleTy(), llvm_val));
}

auto HandleReturn(FunctionContext& context, SemIR::InstId /*inst_id*/,
                  SemIR::Return /*inst*/) -> void {
  context.builder().CreateRetVoid();
}

auto HandleReturnExpr(FunctionContext& context, SemIR::InstId /*inst_id*/,
                      SemIR::ReturnExpr inst) -> void {
  switch (
      SemIR::GetInitRepr(context.sem_ir(),
                         context.sem_ir().insts().Get(inst.expr_id).type_id())
          .kind) {
    case SemIR::InitRepr::None:
    case SemIR::InitRepr::InPlace:
      // Nothing to return.
      context.builder().CreateRetVoid();
      return;
    case SemIR::InitRepr::ByCopy:
      // The expression produces the value representation for the type.
      context.builder().CreateRet(context.GetValue(inst.expr_id));
      return;
  }
}

auto HandleSpliceBlock(FunctionContext& context, SemIR::InstId inst_id,
                       SemIR::SpliceBlock inst) -> void {
  context.LowerBlock(inst.block_id);
  context.SetLocal(inst_id, context.GetValue(inst.result_id));
}

auto HandleStringLiteral(FunctionContext& /*context*/,
                         SemIR::InstId /*inst_id*/, SemIR::StringLiteral inst)
    -> void {
  CARBON_FATAL() << "TODO: Add support: " << inst;
}

auto HandleUnaryOperatorNot(FunctionContext& context, SemIR::InstId inst_id,
                            SemIR::UnaryOperatorNot inst) -> void {
  context.SetLocal(
      inst_id, context.builder().CreateNot(context.GetValue(inst.operand_id)));
}

auto HandleVarStorage(FunctionContext& context, SemIR::InstId inst_id,
                      SemIR::VarStorage inst) -> void {
  context.SetLocal(inst_id,
                   context.builder().CreateAlloca(context.GetType(inst.type_id),
                                                  /*ArraySize=*/nullptr));
}

}  // namespace Carbon::Lower<|MERGE_RESOLUTION|>--- conflicted
+++ resolved
@@ -242,10 +242,10 @@
     case SemIR::BuiltinFunctionKind::IntUNegate: {
       // Lower `-x` as `0 - x`.
       auto* operand = context.GetValue(arg_ids[0]);
-      context.SetLocal(inst_id,
-                       context.builder().CreateSub(
-                           llvm::ConstantInt::getNullValue(operand->getType()),
-                           operand, "neg"));
+      context.SetLocal(
+          inst_id,
+          context.builder().CreateSub(
+              llvm::ConstantInt::getNullValue(operand->getType()), operand));
       return;
     }
     case SemIR::BuiltinFunctionKind::IntComplement: {
@@ -257,8 +257,7 @@
               llvm::ConstantInt::getSigned(operand->getType(), -1), operand));
       return;
     }
-<<<<<<< HEAD
-    case SemIR::BuiltinFunctionKind::IntAdd: {
+    case SemIR::BuiltinFunctionKind::IntSAdd: {
       context.SetLocal(
           inst_id, context.builder().CreateAdd(context.GetValue(arg_ids[0]),
                                                context.GetValue(arg_ids[1]), "",
@@ -266,7 +265,7 @@
                                                /*HasNSW=*/SignedOverflowIsUB));
       return;
     }
-    case SemIR::BuiltinFunctionKind::IntSub: {
+    case SemIR::BuiltinFunctionKind::IntSSub: {
       context.SetLocal(
           inst_id, context.builder().CreateSub(context.GetValue(arg_ids[0]),
                                                context.GetValue(arg_ids[1]), "",
@@ -274,7 +273,7 @@
                                                /*HasNSW=*/SignedOverflowIsUB));
       return;
     }
-    case SemIR::BuiltinFunctionKind::IntMul: {
+    case SemIR::BuiltinFunctionKind::IntSMul: {
       context.SetLocal(
           inst_id, context.builder().CreateMul(context.GetValue(arg_ids[0]),
                                                context.GetValue(arg_ids[1]), "",
@@ -282,90 +281,46 @@
                                                /*HasNSW=*/SignedOverflowIsUB));
       return;
     }
-    case SemIR::BuiltinFunctionKind::IntDiv: {
-      context.SetLocal(
-          inst_id,
-          IsSignedInt(context, inst_id)
-              ? context.builder().CreateSDiv(context.GetValue(arg_ids[0]),
-                                             context.GetValue(arg_ids[1]))
-              : context.builder().CreateUDiv(context.GetValue(arg_ids[0]),
-                                             context.GetValue(arg_ids[1])));
-      return;
-    }
-    case SemIR::BuiltinFunctionKind::IntMod: {
-      context.SetLocal(
-          inst_id,
-          IsSignedInt(context, inst_id)
-              ? context.builder().CreateSRem(context.GetValue(arg_ids[0]),
-                                             context.GetValue(arg_ids[1]))
-              : context.builder().CreateURem(context.GetValue(arg_ids[0]),
-                                             context.GetValue(arg_ids[1])));
-=======
-    case SemIR::BuiltinFunctionKind::IntSAdd: {
-      context.SetLocal(inst_id, context.builder().CreateAdd(
-                                    context.GetValue(arg_ids[0]),
-                                    context.GetValue(arg_ids[1]), "add",
-                                    /*HasNUW=*/false,
-                                    /*HasNSW=*/SignedOverflowIsUB));
-      return;
-    }
-    case SemIR::BuiltinFunctionKind::IntSSub: {
-      context.SetLocal(inst_id, context.builder().CreateSub(
-                                    context.GetValue(arg_ids[0]),
-                                    context.GetValue(arg_ids[1]), "sub",
-                                    /*HasNUW=*/false,
-                                    /*HasNSW=*/SignedOverflowIsUB));
-      return;
-    }
-    case SemIR::BuiltinFunctionKind::IntSMul: {
-      context.SetLocal(inst_id, context.builder().CreateMul(
-                                    context.GetValue(arg_ids[0]),
-                                    context.GetValue(arg_ids[1]), "mul",
-                                    /*HasNUW=*/false,
-                                    /*HasNSW=*/SignedOverflowIsUB));
-      return;
-    }
     case SemIR::BuiltinFunctionKind::IntSDiv: {
       context.SetLocal(inst_id, context.builder().CreateSDiv(
                                     context.GetValue(arg_ids[0]),
-                                    context.GetValue(arg_ids[1]), "div"));
+                                    context.GetValue(arg_ids[1])));
       return;
     }
     case SemIR::BuiltinFunctionKind::IntSMod: {
       context.SetLocal(inst_id, context.builder().CreateSRem(
                                     context.GetValue(arg_ids[0]),
-                                    context.GetValue(arg_ids[1]), "rem"));
+                                    context.GetValue(arg_ids[1])));
       return;
     }
     case SemIR::BuiltinFunctionKind::IntUAdd: {
       context.SetLocal(inst_id, context.builder().CreateAdd(
                                     context.GetValue(arg_ids[0]),
-                                    context.GetValue(arg_ids[1]), "add"));
+                                    context.GetValue(arg_ids[1])));
       return;
     }
     case SemIR::BuiltinFunctionKind::IntUSub: {
       context.SetLocal(inst_id, context.builder().CreateSub(
                                     context.GetValue(arg_ids[0]),
-                                    context.GetValue(arg_ids[1]), "sub"));
+                                    context.GetValue(arg_ids[1])));
       return;
     }
     case SemIR::BuiltinFunctionKind::IntUMul: {
       context.SetLocal(inst_id, context.builder().CreateMul(
                                     context.GetValue(arg_ids[0]),
-                                    context.GetValue(arg_ids[1]), "mul"));
+                                    context.GetValue(arg_ids[1])));
       return;
     }
     case SemIR::BuiltinFunctionKind::IntUDiv: {
       context.SetLocal(inst_id, context.builder().CreateUDiv(
                                     context.GetValue(arg_ids[0]),
-                                    context.GetValue(arg_ids[1]), "div"));
+                                    context.GetValue(arg_ids[1])));
       return;
     }
     case SemIR::BuiltinFunctionKind::IntUMod: {
       context.SetLocal(inst_id, context.builder().CreateURem(
                                     context.GetValue(arg_ids[0]),
-                                    context.GetValue(arg_ids[1]), "rem"));
->>>>>>> 5964795f
+                                    context.GetValue(arg_ids[1])));
       return;
     }
     case SemIR::BuiltinFunctionKind::IntAnd: {
