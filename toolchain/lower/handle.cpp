// Part of the Carbon Language project, under the Apache License v2.0 with LLVM
// Exceptions. See /LICENSE for license information.
// SPDX-License-Identifier: Apache-2.0 WITH LLVM-exception

#include "llvm/ADT/APFloat.h"
#include "llvm/ADT/APInt.h"
#include "llvm/ADT/ArrayRef.h"
#include "llvm/IR/BasicBlock.h"
#include "llvm/IR/Constants.h"
#include "llvm/IR/Type.h"
#include "llvm/IR/Value.h"
#include "llvm/Support/Casting.h"
#include "toolchain/lower/function_context.h"
#include "toolchain/sem_ir/inst.h"
#include "toolchain/sem_ir/inst_kind.h"

namespace Carbon::Lower {

auto HandleCrossReference(FunctionContext& /*context*/,
                          SemIR::InstId /*inst_id*/, SemIR::CrossReference inst)
    -> void {
  CARBON_FATAL() << "TODO: Add support: " << inst;
}

auto HandleAddressOf(FunctionContext& context, SemIR::InstId inst_id,
                     SemIR::AddressOf inst) -> void {
  context.SetLocal(inst_id, context.GetValue(inst.lvalue_id));
}

auto HandleArrayIndex(FunctionContext& context, SemIR::InstId inst_id,
                      SemIR::ArrayIndex inst) -> void {
  auto* array_value = context.GetValue(inst.array_id);
  auto* llvm_type =
      context.GetType(context.sem_ir().insts().Get(inst.array_id).type_id());
  llvm::Value* indexes[2] = {
      llvm::ConstantInt::get(llvm::Type::getInt32Ty(context.llvm_context()), 0),
      context.GetValue(inst.index_id)};
  context.SetLocal(inst_id,
                   context.builder().CreateInBoundsGEP(llvm_type, array_value,
                                                       indexes, "array.index"));
}

auto HandleArrayInit(FunctionContext& context, SemIR::InstId inst_id,
                     SemIR::ArrayInit inst) -> void {
  // The result of initialization is the return slot of the initializer.
  context.SetLocal(inst_id, context.GetValue(inst.dest_id));
}

auto HandleAssign(FunctionContext& context, SemIR::InstId /*inst_id*/,
                  SemIR::Assign inst) -> void {
  auto storage_type_id = context.sem_ir().insts().Get(inst.lhs_id).type_id();
  context.FinishInitialization(storage_type_id, inst.lhs_id, inst.rhs_id);
}

auto HandleBinaryOperatorAdd(FunctionContext& /*context*/,
                             SemIR::InstId /*inst_id*/,
                             SemIR::BinaryOperatorAdd inst) -> void {
  CARBON_FATAL() << "TODO: Add support: " << inst;
}

auto HandleBindName(FunctionContext& context, SemIR::InstId inst_id,
                    SemIR::BindName inst) -> void {
  context.SetLocal(inst_id, context.GetValue(inst.value_id));
}

auto HandleBlockArg(FunctionContext& context, SemIR::InstId inst_id,
                    SemIR::BlockArg inst) -> void {
  context.SetLocal(inst_id, context.GetBlockArg(inst.block_id, inst.type_id));
}

auto HandleBoolLiteral(FunctionContext& context, SemIR::InstId inst_id,
                       SemIR::BoolLiteral inst) -> void {
  llvm::Value* v =
      llvm::ConstantInt::get(context.builder().getInt1Ty(), inst.value.index);
  context.SetLocal(inst_id, v);
}

auto HandleBoundMethod(FunctionContext& context, SemIR::InstId inst_id,
                       SemIR::BoundMethod inst) -> void {
  // Propagate just the function; the object is separately provided to the
  // enclosing call as an implicit argument.
  context.SetLocal(inst_id, context.GetValue(inst.function_id));
}

auto HandleBranch(FunctionContext& context, SemIR::InstId /*inst_id*/,
                  SemIR::Branch inst) -> void {
  // Opportunistically avoid creating a BasicBlock that contains just a branch.
  // TODO: Don't do this if it would remove a loop preheader block.
  llvm::BasicBlock* block = context.builder().GetInsertBlock();
  if (block->empty() && context.TryToReuseBlock(inst.target_id, block)) {
    // Reuse this block as the branch target.
  } else {
    context.builder().CreateBr(context.GetBlock(inst.target_id));
  }

  context.builder().ClearInsertionPoint();
}

auto HandleBranchIf(FunctionContext& context, SemIR::InstId /*inst_id*/,
                    SemIR::BranchIf inst) -> void {
  llvm::Value* cond = context.GetValue(inst.cond_id);
  llvm::BasicBlock* then_block = context.GetBlock(inst.target_id);
  llvm::BasicBlock* else_block = context.CreateSyntheticBlock();
  context.builder().CreateCondBr(cond, then_block, else_block);
  context.builder().SetInsertPoint(else_block);
}

auto HandleBranchWithArg(FunctionContext& context, SemIR::InstId /*inst_id*/,
                         SemIR::BranchWithArg inst) -> void {
  llvm::Value* arg = context.GetValue(inst.arg_id);
  SemIR::TypeId arg_type_id =
      context.sem_ir().insts().Get(inst.arg_id).type_id();

  // Opportunistically avoid creating a BasicBlock that contains just a branch.
  // We only do this for a block that we know will only have a single
  // predecessor, so that we can correctly populate the predecessors of the
  // PHINode.
  llvm::BasicBlock* block = context.builder().GetInsertBlock();
  llvm::BasicBlock* phi_predecessor = block;
  if (block->empty() && context.IsCurrentSyntheticBlock(block) &&
      context.TryToReuseBlock(inst.target_id, block)) {
    // Reuse this block as the branch target.
    phi_predecessor = block->getSinglePredecessor();
    CARBON_CHECK(phi_predecessor)
        << "Synthetic block did not have a single predecessor";
  } else {
    context.builder().CreateBr(context.GetBlock(inst.target_id));
  }

  context.GetBlockArg(inst.target_id, arg_type_id)
      ->addIncoming(arg, phi_predecessor);
  context.builder().ClearInsertionPoint();
}

auto HandleBuiltin(FunctionContext& /*context*/, SemIR::InstId /*inst_id*/,
                   SemIR::Builtin inst) -> void {
  CARBON_FATAL() << "TODO: Add support: " << inst;
}

auto HandleCall(FunctionContext& context, SemIR::InstId inst_id,
                SemIR::Call inst) -> void {
  auto* callee = llvm::cast<llvm::Function>(context.GetValue(inst.callee_id));

  std::vector<llvm::Value*> args;
  llvm::ArrayRef<SemIR::InstId> arg_ids =
      context.sem_ir().inst_blocks().Get(inst.args_id);

  if (SemIR::GetInitializingRepresentation(context.sem_ir(), inst.type_id)
          .has_return_slot()) {
    args.push_back(context.GetValue(arg_ids.back()));
    arg_ids = arg_ids.drop_back();
  }

  for (auto arg_id : arg_ids) {
    auto arg_type_id = context.sem_ir().insts().Get(arg_id).type_id();
    if (SemIR::GetValueRepresentation(context.sem_ir(), arg_type_id).kind !=
        SemIR::ValueRepresentation::None) {
      args.push_back(context.GetValue(arg_id));
    }
  }

  auto* call = context.builder().CreateCall(callee, args);
  context.SetLocal(inst_id, call);

  // Name the call's result the same as the callee.
  // TODO: Is this a helpful name?
  if (!call->getType()->isVoidTy()) {
    call->setName(callee->getName());
  }
}

<<<<<<< HEAD
auto HandleClassDeclaration(FunctionContext& /*context*/,
                            SemIR::InstId /*inst_id*/,
                            SemIR::ClassDeclaration /*inst*/) -> void {
  // No action to perform.
}

// Extracts an element of an aggregate, such as a struct, tuple, or class, by
// index. Depending on the expression category and value representation of the
// aggregate input, this will either produce a value or a reference.
static auto GetAggregateElement(FunctionContext& context,
                                SemIR::InstId aggr_inst_id,
                                SemIR::MemberIndex idx,
                                SemIR::TypeId result_type_id, llvm::Twine name)
    -> llvm::Value* {
  auto aggr_inst = context.sem_ir().insts().Get(aggr_inst_id);
  auto* aggr_value = context.GetValue(aggr_inst_id);

  switch (SemIR::GetExpressionCategory(context.sem_ir(), aggr_inst_id)) {
    case SemIR::ExpressionCategory::Error:
    case SemIR::ExpressionCategory::NotExpression:
    case SemIR::ExpressionCategory::Initializing:
    case SemIR::ExpressionCategory::Mixed:
      CARBON_FATAL() << "Unexpected expression category for aggregate access";

    case SemIR::ExpressionCategory::Value: {
      auto value_rep =
          SemIR::GetValueRepresentation(context.sem_ir(), aggr_inst.type_id());
      CARBON_CHECK(value_rep.aggregate_kind !=
                   SemIR::ValueRepresentation::NotAggregate)
          << "aggregate type should have aggregate value representation";
      switch (value_rep.kind) {
        case SemIR::ValueRepresentation::Unknown:
          CARBON_FATAL() << "Lowering access to incomplete aggregate type";
        case SemIR::ValueRepresentation::None:
          return aggr_value;
        case SemIR::ValueRepresentation::Copy:
          // We are holding the values of the aggregate directly, elementwise.
          return context.builder().CreateExtractValue(aggr_value, idx.index,
                                                      name);
        case SemIR::ValueRepresentation::Pointer: {
          // The value representation is a pointer to an aggregate that we want
          // to index into.
          auto pointee_type_id =
              context.sem_ir().GetPointeeType(value_rep.type_id);
          auto* value_type = context.GetType(pointee_type_id);
          auto* elem_ptr = context.builder().CreateStructGEP(
              value_type, aggr_value, idx.index, name);

          if (!value_rep.elements_are_values()) {
            // `elem_ptr` points to an object representation, which is our
            // result.
            return elem_ptr;
          }

          // `elem_ptr` points to a value representation. Load it.
          auto result_value_type_id =
              SemIR::GetValueRepresentation(context.sem_ir(), result_type_id)
                  .type_id;
          return context.builder().CreateLoad(
              context.GetType(result_value_type_id), elem_ptr, name + ".load");
        }
        case SemIR::ValueRepresentation::Custom:
          CARBON_FATAL()
              << "Aggregate should never have custom value representation";
      }
    }

    case SemIR::ExpressionCategory::DurableReference:
    case SemIR::ExpressionCategory::EphemeralReference: {
      // Just locate the aggregate element.
      auto* aggr_type = context.GetType(aggr_inst.type_id());
      return context.builder().CreateStructGEP(aggr_type, aggr_value, idx.index,
                                               name);
    }
  }
}

static auto GetStructFieldName(FunctionContext& context,
                               SemIR::TypeId struct_type_id,
                               SemIR::MemberIndex index) -> llvm::StringRef {
  auto fields = context.sem_ir().inst_blocks().Get(
      context.sem_ir()
          .insts()
          .GetAs<SemIR::StructType>(
              context.sem_ir().types().Get(struct_type_id).inst_id)
          .fields_id);
  auto field = context.sem_ir().insts().GetAs<SemIR::StructTypeField>(
      fields[index.index]);
  return context.sem_ir().identifiers().Get(field.name_id);
}

auto HandleClassFieldAccess(FunctionContext& context, SemIR::InstId inst_id,
                            SemIR::ClassFieldAccess inst) -> void {
  // Find the class that we're performing access into.
  auto class_type_id = context.sem_ir().insts().Get(inst.base_id).type_id();
  auto class_id =
      context.sem_ir()
          .insts()
          .GetAs<SemIR::ClassType>(
              context.sem_ir().GetTypeAllowBuiltinTypes(class_type_id))
          .class_id;
  auto& class_info = context.sem_ir().classes().Get(class_id);

  // Translate the class field access into a struct access on the object
  // representation.
  context.SetLocal(
      inst_id,
      GetAggregateElement(
          context, inst.base_id, inst.index, inst.type_id,
          GetStructFieldName(context, class_info.object_representation_id,
                             inst.index)));
}

static auto EmitAggregateInitializer(FunctionContext& context,
                                     SemIR::TypeId type_id,
                                     SemIR::InstBlockId refs_id,
                                     llvm::Twine name) -> llvm::Value* {
  auto* llvm_type = context.GetType(type_id);

  switch (
      SemIR::GetInitializingRepresentation(context.sem_ir(), type_id).kind) {
    case SemIR::InitializingRepresentation::None:
    case SemIR::InitializingRepresentation::InPlace:
      // TODO: Add a helper to poison a value slot.
      return llvm::PoisonValue::get(llvm_type);

    case SemIR::InitializingRepresentation::ByCopy: {
      auto refs = context.sem_ir().inst_blocks().Get(refs_id);
      CARBON_CHECK(refs.size() == 1)
          << "Unexpected size for aggregate with by-copy value representation";
      // TODO: Remove the LLVM StructType wrapper in this case, so we don't
      // need this `insert_value` wrapping.
      return context.builder().CreateInsertValue(
          llvm::PoisonValue::get(llvm_type), context.GetValue(refs[0]), {0},
          name);
    }
  }
}

auto HandleClassInit(FunctionContext& context, SemIR::InstId inst_id,
                     SemIR::ClassInit inst) -> void {
  context.SetLocal(
      inst_id, EmitAggregateInitializer(context, inst.type_id, inst.elements_id,
                                        "class.init"));
}

auto HandleConversion(FunctionContext& context, SemIR::InstId inst_id,
                      SemIR::Conversion inst) -> void {
  context.SetLocal(inst_id, context.GetValue(inst.converted_id));
}

=======
>>>>>>> f9fb27bd
auto HandleDereference(FunctionContext& context, SemIR::InstId inst_id,
                       SemIR::Dereference inst) -> void {
  context.SetLocal(inst_id, context.GetValue(inst.pointer_id));
}

auto HandleFunctionDeclaration(FunctionContext& /*context*/,
                               SemIR::InstId /*inst_id*/,
                               SemIR::FunctionDeclaration inst) -> void {
  CARBON_FATAL()
      << "Should not be encountered. If that changes, we may want to change "
         "higher-level logic to skip them rather than calling this. "
      << inst;
}

auto HandleInitializeFrom(FunctionContext& context, SemIR::InstId /*inst_id*/,
                          SemIR::InitializeFrom inst) -> void {
  auto storage_type_id = context.sem_ir().insts().Get(inst.dest_id).type_id();
  context.FinishInitialization(storage_type_id, inst.dest_id, inst.src_id);
}

auto HandleIntegerLiteral(FunctionContext& context, SemIR::InstId inst_id,
                          SemIR::IntegerLiteral inst) -> void {
  const llvm::APInt& i = context.sem_ir().integers().Get(inst.integer_id);
  // TODO: This won't offer correct semantics, but seems close enough for now.
  llvm::Value* v =
      llvm::ConstantInt::get(context.builder().getInt32Ty(), i.getZExtValue());
  context.SetLocal(inst_id, v);
}

auto HandleNameReference(FunctionContext& context, SemIR::InstId inst_id,
                         SemIR::NameReference inst) -> void {
  auto type_inst_id = context.sem_ir().GetTypeAllowBuiltinTypes(inst.type_id);
  if (type_inst_id == SemIR::InstId::BuiltinNamespaceType) {
    return;
  }

  context.SetLocal(inst_id, context.GetValue(inst.value_id));
}

auto HandleNamespace(FunctionContext& /*context*/, SemIR::InstId /*inst_id*/,
                     SemIR::Namespace inst) -> void {
  CARBON_FATAL()
      << "Should not be encountered. If that changes, we may want to change "
         "higher-level logic to skip them rather than calling this. "
      << inst;
}

auto HandleNoOp(FunctionContext& /*context*/, SemIR::InstId /*inst_id*/,
                SemIR::NoOp /*inst*/) -> void {
  // No action to take.
}

auto HandleParameter(FunctionContext& /*context*/, SemIR::InstId /*inst_id*/,
                     SemIR::Parameter /*inst*/) -> void {
  CARBON_FATAL() << "Parameters should be lowered by `BuildFunctionDefinition`";
}

auto HandleRealLiteral(FunctionContext& context, SemIR::InstId inst_id,
                       SemIR::RealLiteral inst) -> void {
  const Real& real = context.sem_ir().reals().Get(inst.real_id);
  // TODO: This will probably have overflow issues, and should be fixed.
  double val =
      real.mantissa.getZExtValue() *
      std::pow((real.is_decimal ? 10 : 2), real.exponent.getSExtValue());
  llvm::APFloat llvm_val(val);
  context.SetLocal(inst_id, llvm::ConstantFP::get(
                                context.builder().getDoubleTy(), llvm_val));
}

auto HandleReturn(FunctionContext& context, SemIR::InstId /*inst_id*/,
                  SemIR::Return /*inst*/) -> void {
  context.builder().CreateRetVoid();
}

auto HandleReturnExpression(FunctionContext& context, SemIR::InstId /*inst_id*/,
                            SemIR::ReturnExpression inst) -> void {
  switch (SemIR::GetInitializingRepresentation(
              context.sem_ir(),
              context.sem_ir().insts().Get(inst.expr_id).type_id())
              .kind) {
    case SemIR::InitializingRepresentation::None:
    case SemIR::InitializingRepresentation::InPlace:
      // Nothing to return.
      context.builder().CreateRetVoid();
      return;
    case SemIR::InitializingRepresentation::ByCopy:
      // The expression produces the value representation for the type.
      context.builder().CreateRet(context.GetValue(inst.expr_id));
      return;
  }
}

auto HandleSelfParameter(FunctionContext& /*context*/,
                         SemIR::InstId /*inst_id*/,
                         SemIR::SelfParameter /*inst*/) -> void {
  CARBON_FATAL() << "Parameters should be lowered by `BuildFunctionDefinition`";
}

auto HandleSpliceBlock(FunctionContext& context, SemIR::InstId inst_id,
                       SemIR::SpliceBlock inst) -> void {
  context.LowerBlock(inst.block_id);
  context.SetLocal(inst_id, context.GetValue(inst.result_id));
}

auto HandleStringLiteral(FunctionContext& /*context*/,
                         SemIR::InstId /*inst_id*/, SemIR::StringLiteral inst)
    -> void {
  CARBON_FATAL() << "TODO: Add support: " << inst;
}

<<<<<<< HEAD
auto HandleStructAccess(FunctionContext& context, SemIR::InstId inst_id,
                        SemIR::StructAccess inst) -> void {
  auto struct_type_id = context.sem_ir().insts().Get(inst.struct_id).type_id();
  context.SetLocal(
      inst_id, GetAggregateElement(
                   context, inst.struct_id, inst.index, inst.type_id,
                   GetStructFieldName(context, struct_type_id, inst.index)));
}

auto HandleStructLiteral(FunctionContext& /*context*/,
                         SemIR::InstId /*inst_id*/,
                         SemIR::StructLiteral /*inst*/) -> void {
  // A StructLiteral should always be converted to a StructInit or StructValue
  // if its value is needed.
}

// Emits the value representation for a struct or tuple whose elements are the
// contents of `refs_id`.
auto EmitAggregateValueRepresentation(FunctionContext& context,
                                      SemIR::TypeId type_id,
                                      SemIR::InstBlockId refs_id,
                                      llvm::Twine name) -> llvm::Value* {
  auto value_rep = SemIR::GetValueRepresentation(context.sem_ir(), type_id);
  switch (value_rep.kind) {
    case SemIR::ValueRepresentation::Unknown:
      CARBON_FATAL() << "Incomplete aggregate type in lowering";

    case SemIR::ValueRepresentation::None:
      // TODO: Add a helper to get a "no value representation" value.
      return llvm::PoisonValue::get(context.GetType(value_rep.type_id));

    case SemIR::ValueRepresentation::Copy: {
      auto refs = context.sem_ir().inst_blocks().Get(refs_id);
      CARBON_CHECK(refs.size() == 1)
          << "Unexpected size for aggregate with by-copy value representation";
      // TODO: Remove the LLVM StructType wrapper in this case, so we don't
      // need this `insert_value` wrapping.
      return context.builder().CreateInsertValue(
          llvm::PoisonValue::get(context.GetType(value_rep.type_id)),
          context.GetValue(refs[0]), {0});
    }

    case SemIR::ValueRepresentation::Pointer: {
      auto pointee_type_id = context.sem_ir().GetPointeeType(value_rep.type_id);
      auto* llvm_value_rep_type = context.GetType(pointee_type_id);

      // Write the value representation to a local alloca so we can produce a
      // pointer to it as the value representation of the struct or tuple.
      auto* alloca =
          context.builder().CreateAlloca(llvm_value_rep_type,
                                         /*ArraySize=*/nullptr, name);
      for (auto [i, ref] :
           llvm::enumerate(context.sem_ir().inst_blocks().Get(refs_id))) {
        context.builder().CreateStore(
            context.GetValue(ref),
            context.builder().CreateStructGEP(llvm_value_rep_type, alloca, i));
      }
      return alloca;
    }

    case SemIR::ValueRepresentation::Custom:
      CARBON_FATAL()
          << "Aggregate should never have custom value representation";
  }
}

auto HandleStructInit(FunctionContext& context, SemIR::InstId inst_id,
                      SemIR::StructInit inst) -> void {
  context.SetLocal(
      inst_id, EmitAggregateInitializer(context, inst.type_id, inst.elements_id,
                                        "struct.init"));
}

auto HandleStructValue(FunctionContext& context, SemIR::InstId inst_id,
                       SemIR::StructValue inst) -> void {
  context.SetLocal(
      inst_id, EmitAggregateValueRepresentation(context, inst.type_id,
                                                inst.elements_id, "struct"));
}

auto HandleStructTypeField(FunctionContext& /*context*/,
                           SemIR::InstId /*inst_id*/,
                           SemIR::StructTypeField /*inst*/) -> void {
  // No action to take.
}

auto HandleTupleAccess(FunctionContext& context, SemIR::InstId inst_id,
                       SemIR::TupleAccess inst) -> void {
  context.SetLocal(inst_id,
                   GetAggregateElement(context, inst.tuple_id, inst.index,
                                       inst.type_id, "tuple.elem"));
}

auto HandleTupleIndex(FunctionContext& context, SemIR::InstId inst_id,
                      SemIR::TupleIndex inst) -> void {
  auto index_inst =
      context.sem_ir().insts().GetAs<SemIR::IntegerLiteral>(inst.index_id);
  auto index =
      context.sem_ir().integers().Get(index_inst.integer_id).getZExtValue();
  context.SetLocal(inst_id, GetAggregateElement(context, inst.tuple_id,
                                                SemIR::MemberIndex(index),
                                                inst.type_id, "tuple.index"));
}

auto HandleTupleLiteral(FunctionContext& /*context*/, SemIR::InstId /*inst_id*/,
                        SemIR::TupleLiteral /*inst*/) -> void {
  // A TupleLiteral should always be converted to a TupleInit or TupleValue if
  // its value is needed.
}

auto HandleTupleInit(FunctionContext& context, SemIR::InstId inst_id,
                     SemIR::TupleInit inst) -> void {
  context.SetLocal(
      inst_id, EmitAggregateInitializer(context, inst.type_id, inst.elements_id,
                                        "tuple.init"));
}

auto HandleTupleValue(FunctionContext& context, SemIR::InstId inst_id,
                      SemIR::TupleValue inst) -> void {
  context.SetLocal(inst_id,
                   EmitAggregateValueRepresentation(context, inst.type_id,
                                                    inst.elements_id, "tuple"));
}

=======
>>>>>>> f9fb27bd
auto HandleUnaryOperatorNot(FunctionContext& context, SemIR::InstId inst_id,
                            SemIR::UnaryOperatorNot inst) -> void {
  context.SetLocal(
      inst_id, context.builder().CreateNot(context.GetValue(inst.operand_id)));
}

auto HandleVarStorage(FunctionContext& context, SemIR::InstId inst_id,
                      SemIR::VarStorage inst) -> void {
  // TODO: Eventually this name will be optional, and we'll want to provide
  // something like `var` as a default. However, that's not possible right now
  // so cannot be tested.
  auto name = context.sem_ir().identifiers().Get(inst.name_id);
  auto* alloca = context.builder().CreateAlloca(context.GetType(inst.type_id),
                                                /*ArraySize=*/nullptr, name);
  context.SetLocal(inst_id, alloca);
}

}  // namespace Carbon::Lower<|MERGE_RESOLUTION|>--- conflicted
+++ resolved
@@ -169,160 +169,11 @@
   }
 }
 
-<<<<<<< HEAD
-auto HandleClassDeclaration(FunctionContext& /*context*/,
-                            SemIR::InstId /*inst_id*/,
-                            SemIR::ClassDeclaration /*inst*/) -> void {
-  // No action to perform.
-}
-
-// Extracts an element of an aggregate, such as a struct, tuple, or class, by
-// index. Depending on the expression category and value representation of the
-// aggregate input, this will either produce a value or a reference.
-static auto GetAggregateElement(FunctionContext& context,
-                                SemIR::InstId aggr_inst_id,
-                                SemIR::MemberIndex idx,
-                                SemIR::TypeId result_type_id, llvm::Twine name)
-    -> llvm::Value* {
-  auto aggr_inst = context.sem_ir().insts().Get(aggr_inst_id);
-  auto* aggr_value = context.GetValue(aggr_inst_id);
-
-  switch (SemIR::GetExpressionCategory(context.sem_ir(), aggr_inst_id)) {
-    case SemIR::ExpressionCategory::Error:
-    case SemIR::ExpressionCategory::NotExpression:
-    case SemIR::ExpressionCategory::Initializing:
-    case SemIR::ExpressionCategory::Mixed:
-      CARBON_FATAL() << "Unexpected expression category for aggregate access";
-
-    case SemIR::ExpressionCategory::Value: {
-      auto value_rep =
-          SemIR::GetValueRepresentation(context.sem_ir(), aggr_inst.type_id());
-      CARBON_CHECK(value_rep.aggregate_kind !=
-                   SemIR::ValueRepresentation::NotAggregate)
-          << "aggregate type should have aggregate value representation";
-      switch (value_rep.kind) {
-        case SemIR::ValueRepresentation::Unknown:
-          CARBON_FATAL() << "Lowering access to incomplete aggregate type";
-        case SemIR::ValueRepresentation::None:
-          return aggr_value;
-        case SemIR::ValueRepresentation::Copy:
-          // We are holding the values of the aggregate directly, elementwise.
-          return context.builder().CreateExtractValue(aggr_value, idx.index,
-                                                      name);
-        case SemIR::ValueRepresentation::Pointer: {
-          // The value representation is a pointer to an aggregate that we want
-          // to index into.
-          auto pointee_type_id =
-              context.sem_ir().GetPointeeType(value_rep.type_id);
-          auto* value_type = context.GetType(pointee_type_id);
-          auto* elem_ptr = context.builder().CreateStructGEP(
-              value_type, aggr_value, idx.index, name);
-
-          if (!value_rep.elements_are_values()) {
-            // `elem_ptr` points to an object representation, which is our
-            // result.
-            return elem_ptr;
-          }
-
-          // `elem_ptr` points to a value representation. Load it.
-          auto result_value_type_id =
-              SemIR::GetValueRepresentation(context.sem_ir(), result_type_id)
-                  .type_id;
-          return context.builder().CreateLoad(
-              context.GetType(result_value_type_id), elem_ptr, name + ".load");
-        }
-        case SemIR::ValueRepresentation::Custom:
-          CARBON_FATAL()
-              << "Aggregate should never have custom value representation";
-      }
-    }
-
-    case SemIR::ExpressionCategory::DurableReference:
-    case SemIR::ExpressionCategory::EphemeralReference: {
-      // Just locate the aggregate element.
-      auto* aggr_type = context.GetType(aggr_inst.type_id());
-      return context.builder().CreateStructGEP(aggr_type, aggr_value, idx.index,
-                                               name);
-    }
-  }
-}
-
-static auto GetStructFieldName(FunctionContext& context,
-                               SemIR::TypeId struct_type_id,
-                               SemIR::MemberIndex index) -> llvm::StringRef {
-  auto fields = context.sem_ir().inst_blocks().Get(
-      context.sem_ir()
-          .insts()
-          .GetAs<SemIR::StructType>(
-              context.sem_ir().types().Get(struct_type_id).inst_id)
-          .fields_id);
-  auto field = context.sem_ir().insts().GetAs<SemIR::StructTypeField>(
-      fields[index.index]);
-  return context.sem_ir().identifiers().Get(field.name_id);
-}
-
-auto HandleClassFieldAccess(FunctionContext& context, SemIR::InstId inst_id,
-                            SemIR::ClassFieldAccess inst) -> void {
-  // Find the class that we're performing access into.
-  auto class_type_id = context.sem_ir().insts().Get(inst.base_id).type_id();
-  auto class_id =
-      context.sem_ir()
-          .insts()
-          .GetAs<SemIR::ClassType>(
-              context.sem_ir().GetTypeAllowBuiltinTypes(class_type_id))
-          .class_id;
-  auto& class_info = context.sem_ir().classes().Get(class_id);
-
-  // Translate the class field access into a struct access on the object
-  // representation.
-  context.SetLocal(
-      inst_id,
-      GetAggregateElement(
-          context, inst.base_id, inst.index, inst.type_id,
-          GetStructFieldName(context, class_info.object_representation_id,
-                             inst.index)));
-}
-
-static auto EmitAggregateInitializer(FunctionContext& context,
-                                     SemIR::TypeId type_id,
-                                     SemIR::InstBlockId refs_id,
-                                     llvm::Twine name) -> llvm::Value* {
-  auto* llvm_type = context.GetType(type_id);
-
-  switch (
-      SemIR::GetInitializingRepresentation(context.sem_ir(), type_id).kind) {
-    case SemIR::InitializingRepresentation::None:
-    case SemIR::InitializingRepresentation::InPlace:
-      // TODO: Add a helper to poison a value slot.
-      return llvm::PoisonValue::get(llvm_type);
-
-    case SemIR::InitializingRepresentation::ByCopy: {
-      auto refs = context.sem_ir().inst_blocks().Get(refs_id);
-      CARBON_CHECK(refs.size() == 1)
-          << "Unexpected size for aggregate with by-copy value representation";
-      // TODO: Remove the LLVM StructType wrapper in this case, so we don't
-      // need this `insert_value` wrapping.
-      return context.builder().CreateInsertValue(
-          llvm::PoisonValue::get(llvm_type), context.GetValue(refs[0]), {0},
-          name);
-    }
-  }
-}
-
-auto HandleClassInit(FunctionContext& context, SemIR::InstId inst_id,
-                     SemIR::ClassInit inst) -> void {
-  context.SetLocal(
-      inst_id, EmitAggregateInitializer(context, inst.type_id, inst.elements_id,
-                                        "class.init"));
-}
-
 auto HandleConversion(FunctionContext& context, SemIR::InstId inst_id,
                       SemIR::Conversion inst) -> void {
   context.SetLocal(inst_id, context.GetValue(inst.converted_id));
 }
 
-=======
->>>>>>> f9fb27bd
 auto HandleDereference(FunctionContext& context, SemIR::InstId inst_id,
                        SemIR::Dereference inst) -> void {
   context.SetLocal(inst_id, context.GetValue(inst.pointer_id));
@@ -433,133 +284,6 @@
   CARBON_FATAL() << "TODO: Add support: " << inst;
 }
 
-<<<<<<< HEAD
-auto HandleStructAccess(FunctionContext& context, SemIR::InstId inst_id,
-                        SemIR::StructAccess inst) -> void {
-  auto struct_type_id = context.sem_ir().insts().Get(inst.struct_id).type_id();
-  context.SetLocal(
-      inst_id, GetAggregateElement(
-                   context, inst.struct_id, inst.index, inst.type_id,
-                   GetStructFieldName(context, struct_type_id, inst.index)));
-}
-
-auto HandleStructLiteral(FunctionContext& /*context*/,
-                         SemIR::InstId /*inst_id*/,
-                         SemIR::StructLiteral /*inst*/) -> void {
-  // A StructLiteral should always be converted to a StructInit or StructValue
-  // if its value is needed.
-}
-
-// Emits the value representation for a struct or tuple whose elements are the
-// contents of `refs_id`.
-auto EmitAggregateValueRepresentation(FunctionContext& context,
-                                      SemIR::TypeId type_id,
-                                      SemIR::InstBlockId refs_id,
-                                      llvm::Twine name) -> llvm::Value* {
-  auto value_rep = SemIR::GetValueRepresentation(context.sem_ir(), type_id);
-  switch (value_rep.kind) {
-    case SemIR::ValueRepresentation::Unknown:
-      CARBON_FATAL() << "Incomplete aggregate type in lowering";
-
-    case SemIR::ValueRepresentation::None:
-      // TODO: Add a helper to get a "no value representation" value.
-      return llvm::PoisonValue::get(context.GetType(value_rep.type_id));
-
-    case SemIR::ValueRepresentation::Copy: {
-      auto refs = context.sem_ir().inst_blocks().Get(refs_id);
-      CARBON_CHECK(refs.size() == 1)
-          << "Unexpected size for aggregate with by-copy value representation";
-      // TODO: Remove the LLVM StructType wrapper in this case, so we don't
-      // need this `insert_value` wrapping.
-      return context.builder().CreateInsertValue(
-          llvm::PoisonValue::get(context.GetType(value_rep.type_id)),
-          context.GetValue(refs[0]), {0});
-    }
-
-    case SemIR::ValueRepresentation::Pointer: {
-      auto pointee_type_id = context.sem_ir().GetPointeeType(value_rep.type_id);
-      auto* llvm_value_rep_type = context.GetType(pointee_type_id);
-
-      // Write the value representation to a local alloca so we can produce a
-      // pointer to it as the value representation of the struct or tuple.
-      auto* alloca =
-          context.builder().CreateAlloca(llvm_value_rep_type,
-                                         /*ArraySize=*/nullptr, name);
-      for (auto [i, ref] :
-           llvm::enumerate(context.sem_ir().inst_blocks().Get(refs_id))) {
-        context.builder().CreateStore(
-            context.GetValue(ref),
-            context.builder().CreateStructGEP(llvm_value_rep_type, alloca, i));
-      }
-      return alloca;
-    }
-
-    case SemIR::ValueRepresentation::Custom:
-      CARBON_FATAL()
-          << "Aggregate should never have custom value representation";
-  }
-}
-
-auto HandleStructInit(FunctionContext& context, SemIR::InstId inst_id,
-                      SemIR::StructInit inst) -> void {
-  context.SetLocal(
-      inst_id, EmitAggregateInitializer(context, inst.type_id, inst.elements_id,
-                                        "struct.init"));
-}
-
-auto HandleStructValue(FunctionContext& context, SemIR::InstId inst_id,
-                       SemIR::StructValue inst) -> void {
-  context.SetLocal(
-      inst_id, EmitAggregateValueRepresentation(context, inst.type_id,
-                                                inst.elements_id, "struct"));
-}
-
-auto HandleStructTypeField(FunctionContext& /*context*/,
-                           SemIR::InstId /*inst_id*/,
-                           SemIR::StructTypeField /*inst*/) -> void {
-  // No action to take.
-}
-
-auto HandleTupleAccess(FunctionContext& context, SemIR::InstId inst_id,
-                       SemIR::TupleAccess inst) -> void {
-  context.SetLocal(inst_id,
-                   GetAggregateElement(context, inst.tuple_id, inst.index,
-                                       inst.type_id, "tuple.elem"));
-}
-
-auto HandleTupleIndex(FunctionContext& context, SemIR::InstId inst_id,
-                      SemIR::TupleIndex inst) -> void {
-  auto index_inst =
-      context.sem_ir().insts().GetAs<SemIR::IntegerLiteral>(inst.index_id);
-  auto index =
-      context.sem_ir().integers().Get(index_inst.integer_id).getZExtValue();
-  context.SetLocal(inst_id, GetAggregateElement(context, inst.tuple_id,
-                                                SemIR::MemberIndex(index),
-                                                inst.type_id, "tuple.index"));
-}
-
-auto HandleTupleLiteral(FunctionContext& /*context*/, SemIR::InstId /*inst_id*/,
-                        SemIR::TupleLiteral /*inst*/) -> void {
-  // A TupleLiteral should always be converted to a TupleInit or TupleValue if
-  // its value is needed.
-}
-
-auto HandleTupleInit(FunctionContext& context, SemIR::InstId inst_id,
-                     SemIR::TupleInit inst) -> void {
-  context.SetLocal(
-      inst_id, EmitAggregateInitializer(context, inst.type_id, inst.elements_id,
-                                        "tuple.init"));
-}
-
-auto HandleTupleValue(FunctionContext& context, SemIR::InstId inst_id,
-                      SemIR::TupleValue inst) -> void {
-  context.SetLocal(inst_id,
-                   EmitAggregateValueRepresentation(context, inst.type_id,
-                                                    inst.elements_id, "tuple"));
-}
-
-=======
->>>>>>> f9fb27bd
 auto HandleUnaryOperatorNot(FunctionContext& context, SemIR::InstId inst_id,
                             SemIR::UnaryOperatorNot inst) -> void {
   context.SetLocal(
