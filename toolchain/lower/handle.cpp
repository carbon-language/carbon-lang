// Part of the Carbon Language project, under the Apache License v2.0 with LLVM
// Exceptions. See /LICENSE for license information.
// SPDX-License-Identifier: Apache-2.0 WITH LLVM-exception

#include "llvm/ADT/APFloat.h"
#include "llvm/ADT/APInt.h"
#include "llvm/ADT/ArrayRef.h"
#include "llvm/IR/BasicBlock.h"
#include "llvm/IR/Constants.h"
#include "llvm/IR/Type.h"
#include "llvm/IR/Value.h"
#include "llvm/Support/Casting.h"
#include "toolchain/lower/function_context.h"
#include "toolchain/sem_ir/inst.h"
#include "toolchain/sem_ir/inst_kind.h"

namespace Carbon::Lower {

auto HandleCrossReference(FunctionContext& /*context*/,
                          SemIR::InstId /*inst_id*/, SemIR::CrossReference inst)
    -> void {
  CARBON_FATAL() << "TODO: Add support: " << inst;
}

auto HandleAddressOf(FunctionContext& context, SemIR::InstId inst_id,
                     SemIR::AddressOf inst) -> void {
  context.SetLocal(inst_id, context.GetLocal(inst.lvalue_id));
}

auto HandleArrayIndex(FunctionContext& context, SemIR::InstId inst_id,
                      SemIR::ArrayIndex inst) -> void {
  auto* array_value = context.GetLocal(inst.array_id);
  auto* llvm_type =
      context.GetType(context.sem_ir().insts().Get(inst.array_id).type_id());
  llvm::Value* indexes[2] = {
      llvm::ConstantInt::get(llvm::Type::getInt32Ty(context.llvm_context()), 0),
      context.GetLocal(inst.index_id)};
  context.SetLocal(inst_id,
                   context.builder().CreateInBoundsGEP(llvm_type, array_value,
                                                       indexes, "array.index"));
}

auto HandleArrayInit(FunctionContext& context, SemIR::InstId inst_id,
                     SemIR::ArrayInit inst) -> void {
  // The result of initialization is the return slot of the initializer.
  context.SetLocal(inst_id,
                   context.GetLocal(context.sem_ir()
                                        .inst_blocks()
                                        .Get(inst.inits_and_return_slot_id)
                                        .back()));
}

auto HandleAssign(FunctionContext& context, SemIR::InstId /*inst_id*/,
                  SemIR::Assign inst) -> void {
  auto storage_type_id = context.sem_ir().insts().Get(inst.lhs_id).type_id();
  context.FinishInitialization(storage_type_id, inst.lhs_id, inst.rhs_id);
}

auto HandleBinaryOperatorAdd(FunctionContext& /*context*/,
                             SemIR::InstId /*inst_id*/,
                             SemIR::BinaryOperatorAdd inst) -> void {
  CARBON_FATAL() << "TODO: Add support: " << inst;
}

auto HandleBindName(FunctionContext& context, SemIR::InstId inst_id,
                    SemIR::BindName inst) -> void {
  context.SetLocal(inst_id, context.GetLocal(inst.value_id));
}

auto HandleBlockArg(FunctionContext& context, SemIR::InstId inst_id,
                    SemIR::BlockArg inst) -> void {
  context.SetLocal(inst_id, context.GetBlockArg(inst.block_id, inst.type_id));
}

auto HandleBoolLiteral(FunctionContext& context, SemIR::InstId inst_id,
                       SemIR::BoolLiteral inst) -> void {
  llvm::Value* v =
      llvm::ConstantInt::get(context.builder().getInt1Ty(), inst.value.index);
  context.SetLocal(inst_id, v);
}

auto HandleBoundMethod(FunctionContext& context, SemIR::InstId inst_id,
                       SemIR::BoundMethod inst) -> void {
  // Propagate just the function; the object is separately provided to the
  // enclosing call as an implicit argument.
  context.SetLocal(inst_id, context.GetLocalOrGlobal(inst.function_id));
}

auto HandleBranch(FunctionContext& context, SemIR::InstId /*inst_id*/,
                  SemIR::Branch inst) -> void {
  // Opportunistically avoid creating a BasicBlock that contains just a branch.
  // TODO: Don't do this if it would remove a loop preheader block.
  llvm::BasicBlock* block = context.builder().GetInsertBlock();
  if (block->empty() && context.TryToReuseBlock(inst.target_id, block)) {
    // Reuse this block as the branch target.
  } else {
    context.builder().CreateBr(context.GetBlock(inst.target_id));
  }

  context.builder().ClearInsertionPoint();
}

auto HandleBranchIf(FunctionContext& context, SemIR::InstId /*inst_id*/,
                    SemIR::BranchIf inst) -> void {
  llvm::Value* cond = context.GetLocal(inst.cond_id);
  llvm::BasicBlock* then_block = context.GetBlock(inst.target_id);
  llvm::BasicBlock* else_block = context.CreateSyntheticBlock();
  context.builder().CreateCondBr(cond, then_block, else_block);
  context.builder().SetInsertPoint(else_block);
}

auto HandleBranchWithArg(FunctionContext& context, SemIR::InstId /*inst_id*/,
                         SemIR::BranchWithArg inst) -> void {
  llvm::Value* arg = context.GetLocal(inst.arg_id);
  SemIR::TypeId arg_type_id =
      context.sem_ir().insts().Get(inst.arg_id).type_id();

  // Opportunistically avoid creating a BasicBlock that contains just a branch.
  // We only do this for a block that we know will only have a single
  // predecessor, so that we can correctly populate the predecessors of the
  // PHINode.
  llvm::BasicBlock* block = context.builder().GetInsertBlock();
  llvm::BasicBlock* phi_predecessor = block;
  if (block->empty() && context.IsCurrentSyntheticBlock(block) &&
      context.TryToReuseBlock(inst.target_id, block)) {
    // Reuse this block as the branch target.
    phi_predecessor = block->getSinglePredecessor();
    CARBON_CHECK(phi_predecessor)
        << "Synthetic block did not have a single predecessor";
  } else {
    context.builder().CreateBr(context.GetBlock(inst.target_id));
  }

  context.GetBlockArg(inst.target_id, arg_type_id)
      ->addIncoming(arg, phi_predecessor);
  context.builder().ClearInsertionPoint();
}

auto HandleBuiltin(FunctionContext& /*context*/, SemIR::InstId /*inst_id*/,
                   SemIR::Builtin inst) -> void {
  CARBON_FATAL() << "TODO: Add support: " << inst;
}

auto HandleCall(FunctionContext& context, SemIR::InstId inst_id,
                SemIR::Call inst) -> void {
  auto* callee = llvm::cast<llvm::Function>(context.GetLocal(inst.callee_id));

  std::vector<llvm::Value*> args;
  llvm::ArrayRef<SemIR::InstId> arg_ids =
      context.sem_ir().inst_blocks().Get(inst.args_id);

  if (SemIR::GetInitializingRepresentation(context.sem_ir(), inst.type_id)
          .has_return_slot()) {
    args.push_back(context.GetLocal(arg_ids.back()));
    arg_ids = arg_ids.drop_back();
  }

  for (auto arg_id : arg_ids) {
    auto arg_type_id = context.sem_ir().insts().Get(arg_id).type_id();
    if (SemIR::GetValueRepresentation(context.sem_ir(), arg_type_id).kind !=
        SemIR::ValueRepresentation::None) {
      args.push_back(context.GetLocal(arg_id));
    }
  }

  auto* call = context.builder().CreateCall(callee, args);
  context.SetLocal(inst_id, call);

  // Name the call's result the same as the callee.
  // TODO: Is this a helpful name?
  if (!call->getType()->isVoidTy()) {
    call->setName(callee->getName());
  }
}

<<<<<<< HEAD
auto HandleClassDeclaration(FunctionContext& /*context*/,
                            SemIR::NodeId /*node_id*/,
                            SemIR::ClassDeclaration /*node*/) -> void {
  // No action to perform.
}

// Extracts an element of an aggregate, such as a struct, tuple, or class, by
// index. Depending on the expression category and value representation of the
// aggregate input, this will either produce a value or a reference.
static auto GetAggregateElement(FunctionContext& context,
                                SemIR::NodeId aggr_node_id,
                                SemIR::MemberIndex idx,
                                SemIR::TypeId result_type_id, llvm::Twine name)
    -> llvm::Value* {
  auto aggr_node = context.sem_ir().nodes().Get(aggr_node_id);
  auto* aggr_value = context.GetLocal(aggr_node_id);

  switch (SemIR::GetExpressionCategory(context.sem_ir(), aggr_node_id)) {
    case SemIR::ExpressionCategory::Error:
    case SemIR::ExpressionCategory::NotExpression:
    case SemIR::ExpressionCategory::Initializing:
    case SemIR::ExpressionCategory::Mixed:
      CARBON_FATAL() << "Unexpected expression category for aggregate access";

    case SemIR::ExpressionCategory::Value: {
      auto value_rep =
          SemIR::GetValueRepresentation(context.sem_ir(), aggr_node.type_id());
      CARBON_CHECK(value_rep.aggregate_kind !=
                   SemIR::ValueRepresentation::NotAggregate)
          << "aggregate type should have aggregate value representation";
      switch (value_rep.kind) {
        case SemIR::ValueRepresentation::Unknown:
          CARBON_FATAL() << "Lowering access to incomplete aggregate type";
        case SemIR::ValueRepresentation::None:
          return aggr_value;
        case SemIR::ValueRepresentation::Copy:
          // We are holding the values of the aggregate directly, elementwise.
          return context.builder().CreateExtractValue(aggr_value, idx.index,
                                                      name);
        case SemIR::ValueRepresentation::Pointer: {
          // The value representation is a pointer to an aggregate that we want
          // to index into.
          auto pointee_type_id =
              context.sem_ir().GetPointeeType(value_rep.type_id);
          auto* value_type = context.GetType(pointee_type_id);
          auto* elem_ptr = context.builder().CreateStructGEP(
              value_type, aggr_value, idx.index, name);

          if (!value_rep.elements_are_values()) {
            // `elem_ptr` points to an object representation, which is our
            // result.
            return elem_ptr;
          }

          // `elem_ptr` points to a value representation. Load it.
          auto result_value_type_id =
              SemIR::GetValueRepresentation(context.sem_ir(), result_type_id)
                  .type_id;
          return context.builder().CreateLoad(
              context.GetType(result_value_type_id), elem_ptr, name + ".load");
        }
        case SemIR::ValueRepresentation::Custom:
          CARBON_FATAL()
              << "Aggregate should never have custom value representation";
      }
    }

    case SemIR::ExpressionCategory::DurableReference:
    case SemIR::ExpressionCategory::EphemeralReference: {
      // Just locate the aggregate element.
      auto* aggr_type = context.GetType(aggr_node.type_id());
      return context.builder().CreateStructGEP(aggr_type, aggr_value, idx.index,
                                               name);
    }
  }
}

static auto GetStructFieldName(FunctionContext& context,
                               SemIR::TypeId struct_type_id,
                               SemIR::MemberIndex index) -> llvm::StringRef {
  auto fields = context.sem_ir().node_blocks().Get(
      context.sem_ir()
          .nodes()
          .GetAs<SemIR::StructType>(
              context.sem_ir().types().Get(struct_type_id).node_id)
          .fields_id);
  auto field = context.sem_ir().nodes().GetAs<SemIR::StructTypeField>(
      fields[index.index]);
  return context.sem_ir().names().GetIRBaseName(field.name_id);
}

auto HandleClassFieldAccess(FunctionContext& context, SemIR::NodeId node_id,
                            SemIR::ClassFieldAccess node) -> void {
  // Find the class that we're performing access into.
  auto class_type_id = context.sem_ir().nodes().Get(node.base_id).type_id();
  auto class_id =
      context.sem_ir()
          .nodes()
          .GetAs<SemIR::ClassType>(
              context.sem_ir().GetTypeAllowBuiltinTypes(class_type_id))
          .class_id;
  auto& class_info = context.sem_ir().classes().Get(class_id);

  // Translate the class field access into a struct access on the object
  // representation.
  context.SetLocal(
      node_id,
      GetAggregateElement(
          context, node.base_id, node.index, node.type_id,
          GetStructFieldName(context, class_info.object_representation_id,
                             node.index)));
}

auto HandleDereference(FunctionContext& context, SemIR::NodeId node_id,
                       SemIR::Dereference node) -> void {
  context.SetLocal(node_id, context.GetLocal(node.pointer_id));
}

auto HandleField(FunctionContext& /*context*/, SemIR::NodeId /*node_id*/,
                 SemIR::Field /*node*/) -> void {
  // No action to perform.
=======
auto HandleDereference(FunctionContext& context, SemIR::InstId inst_id,
                       SemIR::Dereference inst) -> void {
  context.SetLocal(inst_id, context.GetLocal(inst.pointer_id));
>>>>>>> 84bc8cc4
}

auto HandleFunctionDeclaration(FunctionContext& /*context*/,
                               SemIR::InstId /*inst_id*/,
                               SemIR::FunctionDeclaration inst) -> void {
  CARBON_FATAL()
      << "Should not be encountered. If that changes, we may want to change "
         "higher-level logic to skip them rather than calling this. "
      << inst;
}

auto HandleInitializeFrom(FunctionContext& context, SemIR::InstId /*inst_id*/,
                          SemIR::InitializeFrom inst) -> void {
  auto storage_type_id = context.sem_ir().insts().Get(inst.dest_id).type_id();
  context.FinishInitialization(storage_type_id, inst.dest_id, inst.src_id);
}

auto HandleIntegerLiteral(FunctionContext& context, SemIR::InstId inst_id,
                          SemIR::IntegerLiteral inst) -> void {
  const llvm::APInt& i = context.sem_ir().integers().Get(inst.integer_id);
  // TODO: This won't offer correct semantics, but seems close enough for now.
  llvm::Value* v =
      llvm::ConstantInt::get(context.builder().getInt32Ty(), i.getZExtValue());
  context.SetLocal(inst_id, v);
}

auto HandleNameReference(FunctionContext& context, SemIR::InstId inst_id,
                         SemIR::NameReference inst) -> void {
  auto type_inst_id = context.sem_ir().GetTypeAllowBuiltinTypes(inst.type_id);
  if (type_inst_id == SemIR::InstId::BuiltinNamespaceType) {
    return;
  }

  context.SetLocal(inst_id, context.GetLocalOrGlobal(inst.value_id));
}

auto HandleNamespace(FunctionContext& /*context*/, SemIR::InstId /*inst_id*/,
                     SemIR::Namespace inst) -> void {
  CARBON_FATAL()
      << "Should not be encountered. If that changes, we may want to change "
         "higher-level logic to skip them rather than calling this. "
      << inst;
}

auto HandleNoOp(FunctionContext& /*context*/, SemIR::InstId /*inst_id*/,
                SemIR::NoOp /*inst*/) -> void {
  // No action to take.
}

auto HandleParameter(FunctionContext& /*context*/, SemIR::InstId /*inst_id*/,
                     SemIR::Parameter /*inst*/) -> void {
  CARBON_FATAL() << "Parameters should be lowered by `BuildFunctionDefinition`";
}

auto HandleRealLiteral(FunctionContext& context, SemIR::InstId inst_id,
                       SemIR::RealLiteral inst) -> void {
  const Real& real = context.sem_ir().reals().Get(inst.real_id);
  // TODO: This will probably have overflow issues, and should be fixed.
  double val =
      real.mantissa.getZExtValue() *
      std::pow((real.is_decimal ? 10 : 2), real.exponent.getSExtValue());
  llvm::APFloat llvm_val(val);
  context.SetLocal(inst_id, llvm::ConstantFP::get(
                                context.builder().getDoubleTy(), llvm_val));
}

auto HandleReturn(FunctionContext& context, SemIR::InstId /*inst_id*/,
                  SemIR::Return /*inst*/) -> void {
  context.builder().CreateRetVoid();
}

auto HandleReturnExpression(FunctionContext& context, SemIR::InstId /*inst_id*/,
                            SemIR::ReturnExpression inst) -> void {
  switch (SemIR::GetInitializingRepresentation(
              context.sem_ir(),
              context.sem_ir().insts().Get(inst.expr_id).type_id())
              .kind) {
    case SemIR::InitializingRepresentation::None:
    case SemIR::InitializingRepresentation::InPlace:
      // Nothing to return.
      context.builder().CreateRetVoid();
      return;
    case SemIR::InitializingRepresentation::ByCopy:
      // The expression produces the value representation for the type.
      context.builder().CreateRet(context.GetLocal(inst.expr_id));
      return;
  }
}

auto HandleSelfParameter(FunctionContext& /*context*/,
                         SemIR::InstId /*inst_id*/,
                         SemIR::SelfParameter /*inst*/) -> void {
  CARBON_FATAL() << "Parameters should be lowered by `BuildFunctionDefinition`";
}

auto HandleSpliceBlock(FunctionContext& context, SemIR::InstId inst_id,
                       SemIR::SpliceBlock inst) -> void {
  context.LowerBlock(inst.block_id);
  context.SetLocal(inst_id, context.GetLocal(inst.result_id));
}

auto HandleStringLiteral(FunctionContext& /*context*/,
                         SemIR::InstId /*inst_id*/, SemIR::StringLiteral inst)
    -> void {
  CARBON_FATAL() << "TODO: Add support: " << inst;
}

auto HandleUnaryOperatorNot(FunctionContext& context, SemIR::InstId inst_id,
                            SemIR::UnaryOperatorNot inst) -> void {
  context.SetLocal(
      inst_id, context.builder().CreateNot(context.GetLocal(inst.operand_id)));
}

auto HandleVarStorage(FunctionContext& context, SemIR::InstId inst_id,
                      SemIR::VarStorage inst) -> void {
  // TODO: Eventually this name will be optional, and we'll want to provide
  // something like `var` as a default. However, that's not possible right now
  // so cannot be tested.
<<<<<<< HEAD
  auto name = context.sem_ir().names().GetIRBaseName(node.name_id);
  auto* alloca = context.builder().CreateAlloca(context.GetType(node.type_id),
=======
  auto name = context.sem_ir().identifiers().Get(inst.name_id);
  auto* alloca = context.builder().CreateAlloca(context.GetType(inst.type_id),
>>>>>>> 84bc8cc4
                                                /*ArraySize=*/nullptr, name);
  context.SetLocal(inst_id, alloca);
}

}  // namespace Carbon::Lower<|MERGE_RESOLUTION|>--- conflicted
+++ resolved
@@ -173,133 +173,9 @@
   }
 }
 
-<<<<<<< HEAD
-auto HandleClassDeclaration(FunctionContext& /*context*/,
-                            SemIR::NodeId /*node_id*/,
-                            SemIR::ClassDeclaration /*node*/) -> void {
-  // No action to perform.
-}
-
-// Extracts an element of an aggregate, such as a struct, tuple, or class, by
-// index. Depending on the expression category and value representation of the
-// aggregate input, this will either produce a value or a reference.
-static auto GetAggregateElement(FunctionContext& context,
-                                SemIR::NodeId aggr_node_id,
-                                SemIR::MemberIndex idx,
-                                SemIR::TypeId result_type_id, llvm::Twine name)
-    -> llvm::Value* {
-  auto aggr_node = context.sem_ir().nodes().Get(aggr_node_id);
-  auto* aggr_value = context.GetLocal(aggr_node_id);
-
-  switch (SemIR::GetExpressionCategory(context.sem_ir(), aggr_node_id)) {
-    case SemIR::ExpressionCategory::Error:
-    case SemIR::ExpressionCategory::NotExpression:
-    case SemIR::ExpressionCategory::Initializing:
-    case SemIR::ExpressionCategory::Mixed:
-      CARBON_FATAL() << "Unexpected expression category for aggregate access";
-
-    case SemIR::ExpressionCategory::Value: {
-      auto value_rep =
-          SemIR::GetValueRepresentation(context.sem_ir(), aggr_node.type_id());
-      CARBON_CHECK(value_rep.aggregate_kind !=
-                   SemIR::ValueRepresentation::NotAggregate)
-          << "aggregate type should have aggregate value representation";
-      switch (value_rep.kind) {
-        case SemIR::ValueRepresentation::Unknown:
-          CARBON_FATAL() << "Lowering access to incomplete aggregate type";
-        case SemIR::ValueRepresentation::None:
-          return aggr_value;
-        case SemIR::ValueRepresentation::Copy:
-          // We are holding the values of the aggregate directly, elementwise.
-          return context.builder().CreateExtractValue(aggr_value, idx.index,
-                                                      name);
-        case SemIR::ValueRepresentation::Pointer: {
-          // The value representation is a pointer to an aggregate that we want
-          // to index into.
-          auto pointee_type_id =
-              context.sem_ir().GetPointeeType(value_rep.type_id);
-          auto* value_type = context.GetType(pointee_type_id);
-          auto* elem_ptr = context.builder().CreateStructGEP(
-              value_type, aggr_value, idx.index, name);
-
-          if (!value_rep.elements_are_values()) {
-            // `elem_ptr` points to an object representation, which is our
-            // result.
-            return elem_ptr;
-          }
-
-          // `elem_ptr` points to a value representation. Load it.
-          auto result_value_type_id =
-              SemIR::GetValueRepresentation(context.sem_ir(), result_type_id)
-                  .type_id;
-          return context.builder().CreateLoad(
-              context.GetType(result_value_type_id), elem_ptr, name + ".load");
-        }
-        case SemIR::ValueRepresentation::Custom:
-          CARBON_FATAL()
-              << "Aggregate should never have custom value representation";
-      }
-    }
-
-    case SemIR::ExpressionCategory::DurableReference:
-    case SemIR::ExpressionCategory::EphemeralReference: {
-      // Just locate the aggregate element.
-      auto* aggr_type = context.GetType(aggr_node.type_id());
-      return context.builder().CreateStructGEP(aggr_type, aggr_value, idx.index,
-                                               name);
-    }
-  }
-}
-
-static auto GetStructFieldName(FunctionContext& context,
-                               SemIR::TypeId struct_type_id,
-                               SemIR::MemberIndex index) -> llvm::StringRef {
-  auto fields = context.sem_ir().node_blocks().Get(
-      context.sem_ir()
-          .nodes()
-          .GetAs<SemIR::StructType>(
-              context.sem_ir().types().Get(struct_type_id).node_id)
-          .fields_id);
-  auto field = context.sem_ir().nodes().GetAs<SemIR::StructTypeField>(
-      fields[index.index]);
-  return context.sem_ir().names().GetIRBaseName(field.name_id);
-}
-
-auto HandleClassFieldAccess(FunctionContext& context, SemIR::NodeId node_id,
-                            SemIR::ClassFieldAccess node) -> void {
-  // Find the class that we're performing access into.
-  auto class_type_id = context.sem_ir().nodes().Get(node.base_id).type_id();
-  auto class_id =
-      context.sem_ir()
-          .nodes()
-          .GetAs<SemIR::ClassType>(
-              context.sem_ir().GetTypeAllowBuiltinTypes(class_type_id))
-          .class_id;
-  auto& class_info = context.sem_ir().classes().Get(class_id);
-
-  // Translate the class field access into a struct access on the object
-  // representation.
-  context.SetLocal(
-      node_id,
-      GetAggregateElement(
-          context, node.base_id, node.index, node.type_id,
-          GetStructFieldName(context, class_info.object_representation_id,
-                             node.index)));
-}
-
-auto HandleDereference(FunctionContext& context, SemIR::NodeId node_id,
-                       SemIR::Dereference node) -> void {
-  context.SetLocal(node_id, context.GetLocal(node.pointer_id));
-}
-
-auto HandleField(FunctionContext& /*context*/, SemIR::NodeId /*node_id*/,
-                 SemIR::Field /*node*/) -> void {
-  // No action to perform.
-=======
 auto HandleDereference(FunctionContext& context, SemIR::InstId inst_id,
                        SemIR::Dereference inst) -> void {
   context.SetLocal(inst_id, context.GetLocal(inst.pointer_id));
->>>>>>> 84bc8cc4
 }
 
 auto HandleFunctionDeclaration(FunctionContext& /*context*/,
@@ -418,13 +294,8 @@
   // TODO: Eventually this name will be optional, and we'll want to provide
   // something like `var` as a default. However, that's not possible right now
   // so cannot be tested.
-<<<<<<< HEAD
-  auto name = context.sem_ir().names().GetIRBaseName(node.name_id);
-  auto* alloca = context.builder().CreateAlloca(context.GetType(node.type_id),
-=======
-  auto name = context.sem_ir().identifiers().Get(inst.name_id);
+  auto name = context.sem_ir().names().GetIRBaseName(inst.name_id);
   auto* alloca = context.builder().CreateAlloca(context.GetType(inst.type_id),
->>>>>>> 84bc8cc4
                                                 /*ArraySize=*/nullptr, name);
   context.SetLocal(inst_id, alloca);
 }
