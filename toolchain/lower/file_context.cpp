--- conflicted
+++ resolved
@@ -119,14 +119,10 @@
     mangled_name = "main";
   } else if (auto name = sem_ir().names().GetAsString(function.name_id)) {
     // TODO: Decide on a name mangling scheme.
-<<<<<<< HEAD
     mangled_name = *name;
   } else {
     CARBON_FATAL() << "Unexpected special name for function: "
                    << function.name_id;
-=======
-    mangled_name = sem_ir().identifiers().Get(function.name_id);
->>>>>>> 84bc8cc4
   }
 
   llvm::FunctionType* function_type =
@@ -136,10 +132,9 @@
                              mangled_name, llvm_module());
 
   // Set up parameters and the return slot.
-<<<<<<< HEAD
-  for (auto [node_id, arg] :
-       llvm::zip_equal(param_node_ids, llvm_function->args())) {
-    auto node = sem_ir().nodes().Get(node_id);
+  for (auto [inst_id, arg] :
+       llvm::zip_equal(param_inst_ids, llvm_function->args())) {
+    auto inst = sem_ir().insts().Get(inst_id);
     auto name_id = SemIR::NameId::Invalid;
     if (node_id == function.return_slot_id) {
       name_id = SemIR::NameId::ReturnSlot;
@@ -149,20 +144,6 @@
       name_id = SemIR::NameId::SelfValue;
     } else {
       name_id = node.As<SemIR::Parameter>().name_id;
-=======
-  for (auto [inst_id, arg] :
-       llvm::zip_equal(param_inst_ids, llvm_function->args())) {
-    auto inst = sem_ir().insts().Get(inst_id);
-    if (inst_id == function.return_slot_id) {
-      arg.setName("return");
-      arg.addAttr(llvm::Attribute::getWithStructRetType(
-          llvm_context(), GetType(function.return_type_id)));
-    } else if (inst.Is<SemIR::SelfParameter>()) {
-      arg.setName("self");
-    } else {
-      arg.setName(
-          sem_ir().identifiers().Get(inst.As<SemIR::Parameter>().name_id));
->>>>>>> 84bc8cc4
     }
     arg.setName(sem_ir().names().GetIRBaseName(name_id));
   }
