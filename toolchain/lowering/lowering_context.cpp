// Part of the Carbon Language project, under the Apache License v2.0 with LLVM
// Exceptions. See /LICENSE for license information.
// SPDX-License-Identifier: Apache-2.0 WITH LLVM-exception

#include "toolchain/lowering/lowering_context.h"

#include "common/vlog.h"
#include "toolchain/lowering/lowering_function_context.h"
#include "toolchain/semantics/semantics_ir.h"
#include "toolchain/semantics/semantics_node.h"
#include "toolchain/semantics/semantics_node_kind.h"

namespace Carbon {

LoweringContext::LoweringContext(llvm::LLVMContext& llvm_context,
                                 llvm::StringRef module_name,
                                 const SemanticsIR& semantics_ir,
                                 llvm::raw_ostream* vlog_stream)
    : llvm_context_(&llvm_context),
      llvm_module_(std::make_unique<llvm::Module>(module_name, llvm_context)),
      semantics_ir_(&semantics_ir),
      vlog_stream_(vlog_stream) {
  CARBON_CHECK(!semantics_ir.has_errors())
      << "Generating LLVM IR from invalid SemanticsIR is unsupported.";
}

// TODO: Move this to lower_to_llvm.cpp.
auto LoweringContext::Run() -> std::unique_ptr<llvm::Module> {
  CARBON_CHECK(llvm_module_) << "Run can only be called once.";

  // Lower types.
  auto types = semantics_ir_->types();
  types_.resize_for_overwrite(types.size());
  for (int i = 0; i < static_cast<int>(types.size()); ++i) {
    types_[i] = BuildType(types[i]);
  }

  // Lower function declarations.
  functions_.resize_for_overwrite(semantics_ir_->functions_size());
  for (int i = 0; i < semantics_ir_->functions_size(); ++i) {
    functions_[i] = BuildFunctionDeclaration(SemanticsFunctionId(i));
  }

  // TODO: Lower global variable declarations.

  // Lower function definitions.
  for (int i = 0; i < semantics_ir_->functions_size(); ++i) {
    BuildFunctionDefinition(SemanticsFunctionId(i));
  }

  // TODO: Lower global variable initializers.

  return std::move(llvm_module_);
}

auto LoweringContext::BuildFunctionDeclaration(SemanticsFunctionId function_id)
    -> llvm::Function* {
  const auto& function = semantics_ir().GetFunction(function_id);
  const bool has_return_slot = function.return_slot_id.is_valid();
  const int first_param = has_return_slot ? 1 : 0;

  SemanticsInitializingRepresentation return_rep =
      function.return_type_id.is_valid()
          ? GetSemanticsInitializingRepresentation(semantics_ir(),
                                                   function.return_type_id)
          : SemanticsInitializingRepresentation{
                .kind = SemanticsInitializingRepresentation::None};
  CARBON_CHECK(return_rep.has_return_slot() == has_return_slot);

  // TODO: Lower type information for the arguments prior to building args.
  auto param_refs = semantics_ir().GetNodeBlock(function.param_refs_id);
  llvm::SmallVector<llvm::Type*> args;
  args.resize_for_overwrite(first_param + param_refs.size());
  if (has_return_slot) {
    args[0] = GetType(function.return_type_id)->getPointerTo();
  }
  for (int i = 0; i < static_cast<int>(param_refs.size()); ++i) {
    args[first_param + i] =
        GetType(semantics_ir().GetNode(param_refs[i]).type_id());
  }

  // If the initializing representation doesn't produce a value, set the return
  // type to void.
  llvm::Type* return_type =
      return_rep.kind == SemanticsInitializingRepresentation::ByCopy
          ? GetType(function.return_type_id)
          : llvm::Type::getVoidTy(llvm_context());

  llvm::FunctionType* function_type =
      llvm::FunctionType::get(return_type, args, /*isVarArg=*/false);
  auto* llvm_function = llvm::Function::Create(
      function_type, llvm::Function::ExternalLinkage,
      semantics_ir().GetString(function.name_id), llvm_module());

  if (has_return_slot) {
    auto* return_slot = llvm_function->getArg(0);
    return_slot->addAttr(llvm::Attribute::getWithStructRetType(
        llvm_context(), GetType(function.return_type_id)));
    return_slot->setName("return");
  }

  // Set parameter names.
  for (int i = 0; i < static_cast<int>(param_refs.size()); ++i) {
<<<<<<< HEAD
    auto [param_name_id, _] =
        semantics_ir().GetNode(param_refs[i]).GetAsBindName();
    llvm_function->getArg(first_param + i)
        ->setName(semantics_ir().GetString(param_name_id));
=======
    auto name_id = semantics_ir().GetNode(param_refs[i]).GetAsVarStorage();
    llvm_function->getArg(i)->setName(semantics_ir().GetString(name_id));
>>>>>>> 7f4cf794
  }

  return llvm_function;
}

auto LoweringContext::BuildFunctionDefinition(SemanticsFunctionId function_id)
    -> void {
  const auto& function = semantics_ir().GetFunction(function_id);
  const auto& body_block_ids = function.body_block_ids;
  if (body_block_ids.empty()) {
    // Function is probably defined in another file; not an error.
    return;
  }

  llvm::Function* llvm_function = GetFunction(function_id);
  LoweringFunctionContext function_lowering(*this, llvm_function);

  const bool has_return_slot = function.return_slot_id.is_valid();
  const int first_param = has_return_slot ? 1 : 0;

  // Add parameters to locals.
  auto param_refs = semantics_ir().GetNodeBlock(function.param_refs_id);
  if (has_return_slot) {
    function_lowering.SetLocal(function.return_slot_id,
                               llvm_function->getArg(0));
  }
  for (int i = 0; i < static_cast<int>(param_refs.size()); ++i) {
<<<<<<< HEAD
    auto param_storage =
        semantics_ir().GetNode(param_refs[i]).GetAsBindName().second;
    function_lowering.SetLocal(param_storage,
                               llvm_function->getArg(first_param + i));
=======
    function_lowering.SetLocal(param_refs[i], llvm_function->getArg(i));
>>>>>>> 7f4cf794
  }

  // Lower all blocks.
  for (auto block_id : body_block_ids) {
    CARBON_VLOG() << "Lowering " << block_id << "\n";
    auto* llvm_block = function_lowering.GetBlock(block_id);
    // Keep the LLVM blocks in lexical order.
    llvm_block->moveBefore(llvm_function->end());
    function_lowering.builder().SetInsertPoint(llvm_block);
    for (const auto& node_id : semantics_ir().GetNodeBlock(block_id)) {
      auto node = semantics_ir().GetNode(node_id);
      CARBON_VLOG() << "Lowering " << node_id << ": " << node << "\n";
      switch (node.kind()) {
#define CARBON_SEMANTICS_NODE_KIND(Name)                    \
  case SemanticsNodeKind::Name:                             \
    LoweringHandle##Name(function_lowering, node_id, node); \
    break;
#include "toolchain/semantics/semantics_node_kind.def"
      }
    }
  }
}

auto LoweringContext::BuildType(SemanticsNodeId node_id) -> llvm::Type* {
  switch (node_id.index) {
    case SemanticsBuiltinKind::FloatingPointType.AsInt():
      // TODO: Handle different sizes.
      return llvm::Type::getDoubleTy(*llvm_context_);
    case SemanticsBuiltinKind::IntegerType.AsInt():
      // TODO: Handle different sizes.
      return llvm::Type::getInt32Ty(*llvm_context_);
    case SemanticsBuiltinKind::BoolType.AsInt():
      // TODO: We may want to have different representations for `bool` storage
      // (`i8`) versus for `bool` values (`i1`).
      return llvm::Type::getInt1Ty(*llvm_context_);
  }

  auto node = semantics_ir_->GetNode(node_id);
  switch (node.kind()) {
    case SemanticsNodeKind::ArrayType: {
      auto [bound_node_id, type_id] = node.GetAsArrayType();
      return llvm::ArrayType::get(
          GetType(type_id), semantics_ir_->GetArrayBoundValue(bound_node_id));
    }
    case SemanticsNodeKind::ConstType:
      return GetType(node.GetAsConstType());
    case SemanticsNodeKind::PointerType:
      return llvm::PointerType::get(*llvm_context_, /*AddressSpace=*/0);
    case SemanticsNodeKind::StructType: {
      auto refs = semantics_ir_->GetNodeBlock(node.GetAsStructType());
      llvm::SmallVector<llvm::Type*> subtypes;
      subtypes.reserve(refs.size());
      for (auto ref_id : refs) {
        auto [field_name_id, field_type_id] =
            semantics_ir_->GetNode(ref_id).GetAsStructTypeField();
        // TODO: Handle recursive types. The restriction for builtins prevents
        // recursion while still letting them cache.
        CARBON_CHECK(field_type_id.index < SemanticsBuiltinKind::ValidCount)
            << field_type_id;
        subtypes.push_back(GetType(field_type_id));
      }
      return llvm::StructType::get(*llvm_context_, subtypes);
    }
    case SemanticsNodeKind::TupleType: {
      // TODO: Investigate special-casing handling of empty tuples so that they
      // can be collectively replaced with LLVM's void, particularly around
      // function returns. LLVM doesn't allow declaring variables with a void
      // type, so that may require significant special casing.
      auto refs = semantics_ir_->GetTypeBlock(node.GetAsTupleType());
      llvm::SmallVector<llvm::Type*> subtypes;
      subtypes.reserve(refs.size());
      for (auto ref_id : refs) {
        subtypes.push_back(GetType(ref_id));
      }
      return llvm::StructType::get(*llvm_context_, subtypes);
    }
    default: {
      CARBON_FATAL() << "Cannot use node as type: " << node_id;
    }
  }
}

}  // namespace Carbon<|MERGE_RESOLUTION|>--- conflicted
+++ resolved
@@ -101,15 +101,9 @@
 
   // Set parameter names.
   for (int i = 0; i < static_cast<int>(param_refs.size()); ++i) {
-<<<<<<< HEAD
-    auto [param_name_id, _] =
-        semantics_ir().GetNode(param_refs[i]).GetAsBindName();
+    auto name_id = semantics_ir().GetNode(param_refs[i]).GetAsVarStorage();
     llvm_function->getArg(first_param + i)
-        ->setName(semantics_ir().GetString(param_name_id));
-=======
-    auto name_id = semantics_ir().GetNode(param_refs[i]).GetAsVarStorage();
-    llvm_function->getArg(i)->setName(semantics_ir().GetString(name_id));
->>>>>>> 7f4cf794
+        ->setName(semantics_ir().GetString(name_id));
   }
 
   return llvm_function;
@@ -137,14 +131,8 @@
                                llvm_function->getArg(0));
   }
   for (int i = 0; i < static_cast<int>(param_refs.size()); ++i) {
-<<<<<<< HEAD
-    auto param_storage =
-        semantics_ir().GetNode(param_refs[i]).GetAsBindName().second;
-    function_lowering.SetLocal(param_storage,
+    function_lowering.SetLocal(param_refs[i],
                                llvm_function->getArg(first_param + i));
-=======
-    function_lowering.SetLocal(param_refs[i], llvm_function->getArg(i));
->>>>>>> 7f4cf794
   }
 
   // Lower all blocks.
