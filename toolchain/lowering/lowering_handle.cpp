// Part of the Carbon Language project, under the Apache License v2.0 with LLVM
// Exceptions. See /LICENSE for license information.
// SPDX-License-Identifier: Apache-2.0 WITH LLVM-exception

#include "llvm/ADT/STLExtras.h"
#include "llvm/ADT/Sequence.h"
#include "toolchain/lowering/lowering_function_context.h"
#include "toolchain/semantics/semantics_node_kind.h"

namespace Carbon {

auto LoweringHandleInvalid(LoweringFunctionContext& /*context*/,
                           SemanticsNodeId /*node_id*/, SemanticsNode /*node*/)
    -> void {
  llvm_unreachable("never in actual IR");
}

auto LoweringHandleCrossReference(LoweringFunctionContext& /*context*/,
                                  SemanticsNodeId /*node_id*/,
                                  SemanticsNode node) -> void {
  CARBON_FATAL() << "TODO: Add support: " << node;
}

auto LoweringHandleAddressOf(LoweringFunctionContext& context,
                             SemanticsNodeId node_id, SemanticsNode node)
    -> void {
  context.SetLocal(node_id, context.GetLocal(node.GetAsAddressOf()));
}

auto LoweringHandleArrayIndex(LoweringFunctionContext& context,
                              SemanticsNodeId node_id, SemanticsNode node)
    -> void {
  auto [array_node_id, index_node_id] = node.GetAsArrayIndex();
  auto* array_value = context.GetLocal(array_node_id);
  auto* llvm_type =
      context.GetType(context.semantics_ir().GetNode(array_node_id).type_id());
  auto index_node = context.semantics_ir().GetNode(index_node_id);
  llvm::Value* array_element_value;

  if (index_node.kind() == SemanticsNodeKind::IntegerLiteral) {
    const auto index = context.semantics_ir()
                           .GetIntegerLiteral(index_node.GetAsIntegerLiteral())
                           .getZExtValue();
    array_element_value = context.GetIndexFromStructOrArray(
        llvm_type, array_value, index, "array.index");
  } else {
    auto* index = context.builder().CreateLoad(llvm_type->getArrayElementType(),
                                               context.GetLocal(index_node_id));
    // TODO: Handle return value or call such as `F()[a]`.
    array_element_value = context.builder().CreateInBoundsGEP(
        llvm_type, array_value, index, "array.index");
  }
  context.SetLocal(node_id, array_element_value);
}

auto LoweringHandleArrayValue(LoweringFunctionContext& context,
                              SemanticsNodeId node_id, SemanticsNode node)
    -> void {
  auto* llvm_type = context.GetType(node.type_id());
  auto* alloca =
      context.builder().CreateAlloca(llvm_type, /*ArraySize=*/nullptr, "array");
  context.SetLocal(node_id, alloca);
  auto tuple_node_id = node.GetAsArrayValue();
  auto* tuple_value = context.GetLocal(tuple_node_id);
  auto* tuple_type =
      context.GetType(context.semantics_ir().GetNode(tuple_node_id).type_id());

  for (auto i : llvm::seq(llvm_type->getArrayNumElements())) {
    llvm::Value* array_element_value = context.GetIndexFromStructOrArray(
        tuple_type, tuple_value, i, "array.element");
    if (tuple_value->getType()->isPointerTy()) {
      array_element_value = context.builder().CreateLoad(
          llvm_type->getArrayElementType(), array_element_value);
    }
    // Initializing the array with values.
    context.builder().CreateStore(
        array_element_value,
        context.builder().CreateStructGEP(llvm_type, alloca, i));
  }
}

auto LoweringHandleAssign(LoweringFunctionContext& context,
                          SemanticsNodeId /*node_id*/, SemanticsNode node)
    -> void {
  auto [storage_id, value_id] = node.GetAsAssign();
  context.builder().CreateStore(context.GetLocalLoaded(value_id),
                                context.GetLocal(storage_id));
}

auto LoweringHandleBinaryOperatorAdd(LoweringFunctionContext& /*context*/,
                                     SemanticsNodeId /*node_id*/,
                                     SemanticsNode node) -> void {
  CARBON_FATAL() << "TODO: Add support: " << node;
}

auto LoweringHandleBindName(LoweringFunctionContext& /*context*/,
                            SemanticsNodeId /*node_id*/, SemanticsNode /*node*/)
    -> void {
  // Probably need to do something here, but not necessary for now.
}

auto LoweringHandleBlockArg(LoweringFunctionContext& context,
                            SemanticsNodeId node_id, SemanticsNode node)
    -> void {
  SemanticsNodeBlockId block_id = node.GetAsBlockArg();
  context.SetLocal(node_id, context.GetBlockArg(block_id, node.type_id()));
}

auto LoweringHandleBoolLiteral(LoweringFunctionContext& context,
                               SemanticsNodeId node_id, SemanticsNode node)
    -> void {
  llvm::Value* v = llvm::ConstantInt::get(context.builder().getInt1Ty(),
                                          node.GetAsBoolLiteral().index);
  context.SetLocal(node_id, v);
}

auto LoweringHandleBranch(LoweringFunctionContext& context,
                          SemanticsNodeId /*node_id*/, SemanticsNode node)
    -> void {
  SemanticsNodeBlockId target_block_id = node.GetAsBranch();

  // Opportunistically avoid creating a BasicBlock that contains just a branch.
  llvm::BasicBlock* block = context.builder().GetInsertBlock();
  if (block->empty() && context.TryToReuseBlock(target_block_id, block)) {
    // Reuse this block as the branch target.
  } else {
    context.builder().CreateBr(context.GetBlock(target_block_id));
  }

  context.builder().ClearInsertionPoint();
}

auto LoweringHandleBranchIf(LoweringFunctionContext& context,
                            SemanticsNodeId /*node_id*/, SemanticsNode node)
    -> void {
  auto [target_block_id, cond_id] = node.GetAsBranchIf();
  llvm::Value* cond = context.GetLocalLoaded(cond_id);
  llvm::BasicBlock* then_block = context.GetBlock(target_block_id);
  llvm::BasicBlock* else_block = context.CreateSyntheticBlock();
  context.builder().CreateCondBr(cond, then_block, else_block);
  context.builder().SetInsertPoint(else_block);
}

auto LoweringHandleBranchWithArg(LoweringFunctionContext& context,
                                 SemanticsNodeId /*node_id*/,
                                 SemanticsNode node) -> void {
  auto [target_block_id, arg_id] = node.GetAsBranchWithArg();
  llvm::Value* arg = context.GetLocalLoaded(arg_id);
  SemanticsTypeId arg_type_id =
      context.semantics_ir().GetNode(arg_id).type_id();

  // Opportunistically avoid creating a BasicBlock that contains just a branch.
  // We only do this for a block that we know will only have a single
  // predecessor, so that we can correctly populate the predecessors of the
  // PHINode.
  llvm::BasicBlock* block = context.builder().GetInsertBlock();
  llvm::BasicBlock* phi_predecessor = block;
  if (block->empty() && context.IsCurrentSyntheticBlock(block) &&
      context.TryToReuseBlock(target_block_id, block)) {
    // Reuse this block as the branch target.
    phi_predecessor = block->getSinglePredecessor();
    CARBON_CHECK(phi_predecessor)
        << "Synthetic block did not have a single predecessor";
  } else {
    context.builder().CreateBr(context.GetBlock(target_block_id));
  }

  context.GetBlockArg(target_block_id, arg_type_id)
      ->addIncoming(arg, phi_predecessor);
  context.builder().ClearInsertionPoint();
}

auto LoweringHandleBuiltin(LoweringFunctionContext& /*context*/,
                           SemanticsNodeId /*node_id*/, SemanticsNode node)
    -> void {
  CARBON_FATAL() << "TODO: Add support: " << node;
}

auto LoweringHandleCall(LoweringFunctionContext& context,
                        SemanticsNodeId node_id, SemanticsNode node) -> void {
  auto [refs_id, function_id] = node.GetAsCall();
  auto* llvm_function = context.GetFunction(function_id);
  const auto& function = context.semantics_ir().GetFunction(function_id);

  std::vector<llvm::Value*> args;
  llvm::ArrayRef<SemanticsNodeId> arg_ids =
      context.semantics_ir().GetNodeBlock(refs_id);

  if (function.return_slot_id.is_valid()) {
    args.push_back(context.GetLocal(arg_ids.back()));
    arg_ids = arg_ids.drop_back();
  }

  for (auto ref_id : arg_ids) {
    args.push_back(context.GetLocalLoaded(ref_id));
  }

  if (llvm_function->getReturnType()->isVoidTy()) {
    context.builder().CreateCall(llvm_function, args);
    // TODO: A function with a void return type shouldn't be referred to by
    // other nodes.
    context.SetLocal(node_id,
                     llvm::UndefValue::get(context.GetType(node.type_id())));
  } else {
    context.SetLocal(node_id,
                     context.builder().CreateCall(llvm_function, args,
                                                  llvm_function->getName()));
  }
}

auto LoweringHandleDereference(LoweringFunctionContext& context,
                               SemanticsNodeId node_id, SemanticsNode node)
    -> void {
  context.SetLocal(node_id, context.GetLocal(node.GetAsDereference()));
}

auto LoweringHandleFunctionDeclaration(LoweringFunctionContext& /*context*/,
                                       SemanticsNodeId /*node_id*/,
                                       SemanticsNode node) -> void {
  CARBON_FATAL()
      << "Should not be encountered. If that changes, we may want to change "
         "higher-level logic to skip them rather than calling this. "
      << node;
}

auto LoweringHandleIntegerLiteral(LoweringFunctionContext& context,
                                  SemanticsNodeId node_id, SemanticsNode node)
    -> void {
  llvm::APInt i =
      context.semantics_ir().GetIntegerLiteral(node.GetAsIntegerLiteral());
  // TODO: This won't offer correct semantics, but seems close enough for now.
  llvm::Value* v =
      llvm::ConstantInt::get(context.builder().getInt32Ty(), i.getSExtValue());
  context.SetLocal(node_id, v);
}

auto LoweringHandleNamespace(LoweringFunctionContext& /*context*/,
                             SemanticsNodeId /*node_id*/,
                             SemanticsNode /*node*/) -> void {
  // No action to take.
}

<<<<<<< HEAD
auto LoweringHandleNoOp(LoweringFunctionContext& /*context*/,
                        SemanticsNodeId /*node_id*/, SemanticsNode /*node*/)
    -> void {
  // No action to take.
=======
auto LoweringHandleParameter(LoweringFunctionContext& /*context*/,
                             SemanticsNodeId /*node_id*/,
                             SemanticsNode /*node*/) -> void {
  CARBON_FATAL() << "Parameters should be lowered by `BuildFunctionDefinition`";
>>>>>>> a64ffea6
}

auto LoweringHandleRealLiteral(LoweringFunctionContext& context,
                               SemanticsNodeId node_id, SemanticsNode node)
    -> void {
  SemanticsRealLiteral real =
      context.semantics_ir().GetRealLiteral(node.GetAsRealLiteral());
  // TODO: This will probably have overflow issues, and should be fixed.
  double val =
      real.mantissa.getSExtValue() *
      std::pow((real.is_decimal ? 10 : 2), real.exponent.getSExtValue());
  llvm::APFloat llvm_val(val);
  context.SetLocal(node_id, llvm::ConstantFP::get(
                                context.builder().getDoubleTy(), llvm_val));
}

auto LoweringHandleReturn(LoweringFunctionContext& context,
                          SemanticsNodeId /*node_id*/, SemanticsNode /*node*/)
    -> void {
  context.builder().CreateRetVoid();
}

auto LoweringHandleReturnExpression(LoweringFunctionContext& context,
                                    SemanticsNodeId /*node_id*/,
                                    SemanticsNode node) -> void {
  SemanticsNodeId expr_id = node.GetAsReturnExpression();
  context.builder().CreateRet(context.GetLocalLoaded(expr_id));
}

auto LoweringHandleStringLiteral(LoweringFunctionContext& /*context*/,
                                 SemanticsNodeId /*node_id*/,
                                 SemanticsNode node) -> void {
  CARBON_FATAL() << "TODO: Add support: " << node;
}

auto LoweringHandleStructAccess(LoweringFunctionContext& context,
                                SemanticsNodeId node_id, SemanticsNode node)
    -> void {
  auto [struct_id, member_index] = node.GetAsStructAccess();
  auto struct_type_id = context.semantics_ir().GetNode(struct_id).type_id();
  auto* llvm_type = context.GetType(struct_type_id);

  // Get type information for member names.
  auto type_refs = context.semantics_ir().GetNodeBlock(
      context.semantics_ir()
          .GetNode(context.semantics_ir().GetType(struct_type_id))
          .GetAsStructType());
  auto [field_name_id, field_type_id] =
      context.semantics_ir()
          .GetNode(type_refs[member_index.index])
          .GetAsStructTypeField();
  auto member_name = context.semantics_ir().GetString(field_name_id);

  auto* gep = context.builder().CreateStructGEP(
      llvm_type, context.GetLocal(struct_id), member_index.index, member_name);
  context.SetLocal(node_id, gep);
}

auto LoweringHandleTupleIndex(LoweringFunctionContext& context,
                              SemanticsNodeId node_id, SemanticsNode node)
    -> void {
  auto [tuple_node_id, index_node_id] = node.GetAsTupleIndex();
  auto* tuple_value = context.GetLocal(tuple_node_id);
  auto index_node = context.semantics_ir().GetNode(index_node_id);
  const auto index = context.semantics_ir()
                         .GetIntegerLiteral(index_node.GetAsIntegerLiteral())
                         .getZExtValue();
  auto* llvm_type =
      context.GetType(context.semantics_ir().GetNode(tuple_node_id).type_id());
  context.SetLocal(node_id, context.GetIndexFromStructOrArray(
                                llvm_type, tuple_value, index, "tuple.index"));
}

auto LoweringHandleTupleValue(LoweringFunctionContext& context,
                              SemanticsNodeId node_id, SemanticsNode node)
    -> void {
  auto* llvm_type = context.GetType(node.type_id());
  auto* alloca =
      context.builder().CreateAlloca(llvm_type, /*ArraySize=*/nullptr, "tuple");
  context.SetLocal(node_id, alloca);
  auto refs = context.semantics_ir().GetNodeBlock(node.GetAsTupleValue());
  for (auto [i, ref] : llvm::enumerate(refs)) {
    auto* gep = context.builder().CreateStructGEP(llvm_type, alloca, i);
    context.builder().CreateStore(context.GetLocal(ref), gep);
  }
}

auto LoweringHandleStructTypeField(LoweringFunctionContext& /*context*/,
                                   SemanticsNodeId /*node_id*/,
                                   SemanticsNode /*node*/) -> void {
  // No action to take.
}

auto LoweringHandleStructValue(LoweringFunctionContext& context,
                               SemanticsNodeId node_id, SemanticsNode node)
    -> void {
  auto* llvm_type = context.GetType(node.type_id());
  auto* alloca = context.builder().CreateAlloca(
      llvm_type, /*ArraySize=*/nullptr, "struct");
  context.SetLocal(node_id, alloca);

  auto refs = context.semantics_ir().GetNodeBlock(node.GetAsStructValue());
  // Get type information for member names.
  auto type_refs = context.semantics_ir().GetNodeBlock(
      context.semantics_ir()
          .GetNode(context.semantics_ir().GetType(node.type_id()))
          .GetAsStructType());
  for (auto [i, ref, type_ref] : llvm::enumerate(refs, type_refs)) {
    auto [field_name_id, field_type_id] =
        context.semantics_ir().GetNode(type_ref).GetAsStructTypeField();
    auto member_name = context.semantics_ir().GetString(field_name_id);
    auto* gep =
        context.builder().CreateStructGEP(llvm_type, alloca, i, member_name);
    context.builder().CreateStore(context.GetLocal(ref), gep);
  }
}

auto LoweringHandleStubReference(LoweringFunctionContext& context,
                                 SemanticsNodeId node_id, SemanticsNode node)
    -> void {
  context.SetLocal(node_id, context.GetLocal(node.GetAsStubReference()));
}

auto LoweringHandleUnaryOperatorNot(LoweringFunctionContext& context,
                                    SemanticsNodeId node_id, SemanticsNode node)
    -> void {
  context.SetLocal(node_id, context.builder().CreateNot(context.GetLocal(
                                node.GetAsUnaryOperatorNot())));
}

auto LoweringHandleVarStorage(LoweringFunctionContext& context,
                              SemanticsNodeId node_id, SemanticsNode node)
    -> void {
  // TODO: Eventually this name will be optional, and we'll want to provide
  // something like `var` as a default. However, that's not possible right now
  // so cannot be tested.
  auto name = context.semantics_ir().GetString(node.GetAsVarStorage());
  auto* alloca = context.builder().CreateAlloca(context.GetType(node.type_id()),
                                                /*ArraySize=*/nullptr, name);
  context.SetLocal(node_id, alloca);
}

}  // namespace Carbon<|MERGE_RESOLUTION|>--- conflicted
+++ resolved
@@ -240,17 +240,16 @@
   // No action to take.
 }
 
-<<<<<<< HEAD
 auto LoweringHandleNoOp(LoweringFunctionContext& /*context*/,
                         SemanticsNodeId /*node_id*/, SemanticsNode /*node*/)
     -> void {
   // No action to take.
-=======
+}
+
 auto LoweringHandleParameter(LoweringFunctionContext& /*context*/,
                              SemanticsNodeId /*node_id*/,
                              SemanticsNode /*node*/) -> void {
   CARBON_FATAL() << "Parameters should be lowered by `BuildFunctionDefinition`";
->>>>>>> a64ffea6
 }
 
 auto LoweringHandleRealLiteral(LoweringFunctionContext& context,
