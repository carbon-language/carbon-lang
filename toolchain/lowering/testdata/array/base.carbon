--- conflicted
+++ resolved
@@ -101,36 +101,20 @@
 // CHECK:STDOUT:   store i32 3, ptr %30, align 4
 // CHECK:STDOUT:   call void @llvm.memcpy.p0.p0.i64(ptr align 4 %d, ptr align 4 %tuple19, i64 12, i1 false)
 // CHECK:STDOUT:   %e = alloca [3 x i32], align 4
-<<<<<<< HEAD
 // CHECK:STDOUT:   %array20 = alloca [3 x i32], align 4
 // CHECK:STDOUT:   %array.element21 = getelementptr inbounds { i32, i32, i32 }, ptr %d, i32 0, i32 0
-// CHECK:STDOUT:   %35 = load i32, ptr %array.element21, align 4
-// CHECK:STDOUT:   %36 = getelementptr inbounds [3 x i32], ptr %array20, i32 0, i32 0
+// CHECK:STDOUT:   %31 = load i32, ptr %array.element21, align 4
+// CHECK:STDOUT:   %32 = getelementptr inbounds [3 x i32], ptr %array20, i32 0, i32 0
+// CHECK:STDOUT:   store i32 %31, ptr %32, align 4
+// CHECK:STDOUT:   %array.element22 = getelementptr inbounds { i32, i32, i32 }, ptr %d, i32 0, i32 1
+// CHECK:STDOUT:   %33 = load i32, ptr %array.element22, align 4
+// CHECK:STDOUT:   %34 = getelementptr inbounds [3 x i32], ptr %array20, i32 0, i32 1
+// CHECK:STDOUT:   store i32 %33, ptr %34, align 4
+// CHECK:STDOUT:   %array.element23 = getelementptr inbounds { i32, i32, i32 }, ptr %d, i32 0, i32 2
+// CHECK:STDOUT:   %35 = load i32, ptr %array.element23, align 4
+// CHECK:STDOUT:   %36 = getelementptr inbounds [3 x i32], ptr %array20, i32 0, i32 2
 // CHECK:STDOUT:   store i32 %35, ptr %36, align 4
-// CHECK:STDOUT:   %array.element22 = getelementptr inbounds { i32, i32, i32 }, ptr %d, i32 0, i32 1
-// CHECK:STDOUT:   %37 = load i32, ptr %array.element22, align 4
-// CHECK:STDOUT:   %38 = getelementptr inbounds [3 x i32], ptr %array20, i32 0, i32 1
-// CHECK:STDOUT:   store i32 %37, ptr %38, align 4
-// CHECK:STDOUT:   %array.element23 = getelementptr inbounds { i32, i32, i32 }, ptr %d, i32 0, i32 2
-// CHECK:STDOUT:   %39 = load i32, ptr %array.element23, align 4
-// CHECK:STDOUT:   %40 = getelementptr inbounds [3 x i32], ptr %array20, i32 0, i32 2
-// CHECK:STDOUT:   store i32 %39, ptr %40, align 4
-// CHECK:STDOUT:   %41 = load [3 x i32], ptr %array20, align 4
-// CHECK:STDOUT:   store [3 x i32] %41, ptr %e, align 4
-=======
-// CHECK:STDOUT:   %31 = load { i32, i32, i32 }, ptr %d, align 4
-// CHECK:STDOUT:   %array20 = alloca [3 x i32], align 4
-// CHECK:STDOUT:   %array.element21 = extractvalue { i32, i32, i32 } %31, 0
-// CHECK:STDOUT:   %32 = getelementptr inbounds [3 x i32], ptr %array20, i32 0, i32 0
-// CHECK:STDOUT:   store i32 %array.element21, ptr %32, align 4
-// CHECK:STDOUT:   %array.element22 = extractvalue { i32, i32, i32 } %31, 1
-// CHECK:STDOUT:   %33 = getelementptr inbounds [3 x i32], ptr %array20, i32 0, i32 1
-// CHECK:STDOUT:   store i32 %array.element22, ptr %33, align 4
-// CHECK:STDOUT:   %array.element23 = extractvalue { i32, i32, i32 } %31, 2
-// CHECK:STDOUT:   %34 = getelementptr inbounds [3 x i32], ptr %array20, i32 0, i32 2
-// CHECK:STDOUT:   store i32 %array.element23, ptr %34, align 4
 // CHECK:STDOUT:   call void @llvm.memcpy.p0.p0.i64(ptr align 4 %e, ptr align 4 %array20, i64 12, i1 false)
->>>>>>> abed195c
 // CHECK:STDOUT:   ret void
 // CHECK:STDOUT: }
 // CHECK:STDOUT:
