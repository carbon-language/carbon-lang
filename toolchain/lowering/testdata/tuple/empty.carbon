// Part of the Carbon Language project, under the Apache License v2.0 with LLVM
// Exceptions. See /LICENSE for license information.
// SPDX-License-Identifier: Apache-2.0 WITH LLVM-exception
//
// AUTOUPDATE

fn Run() -> i32 {
  var x: () = ();
  var y: () = x;
  return 0;
}

// CHECK:STDOUT: ; ModuleID = 'empty.carbon'
// CHECK:STDOUT: source_filename = "empty.carbon"
// CHECK:STDOUT:
// CHECK:STDOUT: define i32 @Run() {
// CHECK:STDOUT:   %tuple = alloca {}, align 8
// CHECK:STDOUT:   %x = alloca {}, align 8
// CHECK:STDOUT:   %tuple1 = alloca {}, align 8
// CHECK:STDOUT:   %tuple2 = alloca {}, align 8
// CHECK:STDOUT:   %y = alloca {}, align 8
<<<<<<< HEAD
// CHECK:STDOUT:   store {} poison, ptr %y, align 1
=======
// CHECK:STDOUT:   %1 = load {}, ptr %x, align 1
>>>>>>> abed195c
// CHECK:STDOUT:   ret i32 0
// CHECK:STDOUT: }<|MERGE_RESOLUTION|>--- conflicted
+++ resolved
@@ -19,10 +19,5 @@
 // CHECK:STDOUT:   %tuple1 = alloca {}, align 8
 // CHECK:STDOUT:   %tuple2 = alloca {}, align 8
 // CHECK:STDOUT:   %y = alloca {}, align 8
-<<<<<<< HEAD
-// CHECK:STDOUT:   store {} poison, ptr %y, align 1
-=======
-// CHECK:STDOUT:   %1 = load {}, ptr %x, align 1
->>>>>>> abed195c
 // CHECK:STDOUT:   ret i32 0
 // CHECK:STDOUT: }