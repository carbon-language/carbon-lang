--- conflicted
+++ resolved
@@ -15,9 +15,10 @@
 // CHECK:STDOUT: ; ModuleID = 'empty_struct.carbon'
 // CHECK:STDOUT: source_filename = "empty_struct.carbon"
 // CHECK:STDOUT:
-// CHECK:STDOUT: define void @Echo({} %a) {
+// CHECK:STDOUT: define {} @Echo({} %a) {
 // CHECK:STDOUT:   %struct = alloca {}, align 8
-// CHECK:STDOUT:   ret void
+// CHECK:STDOUT:   %1 = load {}, ptr %struct, align 1
+// CHECK:STDOUT:   ret {} %1
 // CHECK:STDOUT: }
 // CHECK:STDOUT:
 // CHECK:STDOUT: define void @Main() {
@@ -25,11 +26,7 @@
 // CHECK:STDOUT:   %b = alloca {}, align 8
 // CHECK:STDOUT:   %struct1 = alloca {}, align 8
 // CHECK:STDOUT:   %1 = load {}, ptr %struct1, align 1
-<<<<<<< HEAD
-// CHECK:STDOUT:   call void @Echo({} %1)
-=======
 // CHECK:STDOUT:   %Echo = call {} @Echo({} %1)
 // CHECK:STDOUT:   store {} %Echo, ptr %b, align 1
->>>>>>> 7f4cf794
 // CHECK:STDOUT:   ret void
 // CHECK:STDOUT: }