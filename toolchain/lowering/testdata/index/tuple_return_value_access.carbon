// Part of the Carbon Language project, under the Apache License v2.0 with LLVM
// Exceptions. See /LICENSE for license information.
// SPDX-License-Identifier: Apache-2.0 WITH LLVM-exception
//
// AUTOUPDATE

fn F() -> (i32, i32) { return (12, 24); }

fn Run() {
  var t: i32 = F()[1];
}

// CHECK:STDOUT: ; ModuleID = 'tuple_return_value_access.carbon'
// CHECK:STDOUT: source_filename = "tuple_return_value_access.carbon"
// CHECK:STDOUT:
// CHECK:STDOUT: define void @F(ptr sret({ i32, i32 }) %return) {
// CHECK:STDOUT:   %tuple = alloca { i32, i32 }, align 8
// CHECK:STDOUT:   %1 = getelementptr inbounds { i32, i32 }, ptr %tuple, i32 0, i32 0
// CHECK:STDOUT:   store i32 12, ptr %1, align 4
// CHECK:STDOUT:   %2 = getelementptr inbounds { i32, i32 }, ptr %tuple, i32 0, i32 1
// CHECK:STDOUT:   store i32 24, ptr %2, align 4
// CHECK:STDOUT:   %3 = load { i32, i32 }, ptr %tuple, align 4
// CHECK:STDOUT:   store { i32, i32 } %3, ptr %return, align 4
// CHECK:STDOUT:   ret void
// CHECK:STDOUT: }
// CHECK:STDOUT:
// CHECK:STDOUT: define void @Run() {
<<<<<<< HEAD
// CHECK:STDOUT:   %var = alloca i32, align 4
// CHECK:STDOUT:   %temp = alloca { i32, i32 }, align 8
// CHECK:STDOUT:   call void @F(ptr %temp)
// CHECK:STDOUT:   %tuple.index = getelementptr inbounds { i32, i32 }, ptr %temp, i32 0, i32 1
// CHECK:STDOUT:   %1 = load i32, ptr %tuple.index, align 4
// CHECK:STDOUT:   store i32 %1, ptr %var, align 4
=======
// CHECK:STDOUT:   %t = alloca i32, align 4
// CHECK:STDOUT:   %F = call { i32, i32 } @F()
// CHECK:STDOUT:   %tuple.index = extractvalue { i32, i32 } %F, 1
// CHECK:STDOUT:   store i32 %tuple.index, ptr %t, align 4
>>>>>>> 7f4cf794
// CHECK:STDOUT:   ret void
// CHECK:STDOUT: }<|MERGE_RESOLUTION|>--- conflicted
+++ resolved
@@ -13,30 +13,20 @@
 // CHECK:STDOUT: ; ModuleID = 'tuple_return_value_access.carbon'
 // CHECK:STDOUT: source_filename = "tuple_return_value_access.carbon"
 // CHECK:STDOUT:
-// CHECK:STDOUT: define void @F(ptr sret({ i32, i32 }) %return) {
+// CHECK:STDOUT: define { i32, i32 } @F() {
 // CHECK:STDOUT:   %tuple = alloca { i32, i32 }, align 8
 // CHECK:STDOUT:   %1 = getelementptr inbounds { i32, i32 }, ptr %tuple, i32 0, i32 0
 // CHECK:STDOUT:   store i32 12, ptr %1, align 4
 // CHECK:STDOUT:   %2 = getelementptr inbounds { i32, i32 }, ptr %tuple, i32 0, i32 1
 // CHECK:STDOUT:   store i32 24, ptr %2, align 4
 // CHECK:STDOUT:   %3 = load { i32, i32 }, ptr %tuple, align 4
-// CHECK:STDOUT:   store { i32, i32 } %3, ptr %return, align 4
-// CHECK:STDOUT:   ret void
+// CHECK:STDOUT:   ret { i32, i32 } %3
 // CHECK:STDOUT: }
 // CHECK:STDOUT:
 // CHECK:STDOUT: define void @Run() {
-<<<<<<< HEAD
-// CHECK:STDOUT:   %var = alloca i32, align 4
-// CHECK:STDOUT:   %temp = alloca { i32, i32 }, align 8
-// CHECK:STDOUT:   call void @F(ptr %temp)
-// CHECK:STDOUT:   %tuple.index = getelementptr inbounds { i32, i32 }, ptr %temp, i32 0, i32 1
-// CHECK:STDOUT:   %1 = load i32, ptr %tuple.index, align 4
-// CHECK:STDOUT:   store i32 %1, ptr %var, align 4
-=======
 // CHECK:STDOUT:   %t = alloca i32, align 4
 // CHECK:STDOUT:   %F = call { i32, i32 } @F()
 // CHECK:STDOUT:   %tuple.index = extractvalue { i32, i32 } %F, 1
 // CHECK:STDOUT:   store i32 %tuple.index, ptr %t, align 4
->>>>>>> 7f4cf794
 // CHECK:STDOUT:   ret void
 // CHECK:STDOUT: }