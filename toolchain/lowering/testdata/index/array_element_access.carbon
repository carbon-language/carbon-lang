// Part of the Carbon Language project, under the Apache License v2.0 with LLVM
// Exceptions. See /LICENSE for license information.
// SPDX-License-Identifier: Apache-2.0 WITH LLVM-exception
//
// AUTOUPDATE
fn A() -> (i32, i32) { return (1, 2); }

fn B() -> [i32; 2] { return (1, 2); }

fn Run() {
  var a: [i32; 2] = A();
  var b: i32 = A()[0];
  var c: i32 = a[b];
  var d: i32 = B()[1];
}

// CHECK:STDOUT: ; ModuleID = 'array_element_access.carbon'
// CHECK:STDOUT: source_filename = "array_element_access.carbon"
// CHECK:STDOUT:
// CHECK:STDOUT: define void @A(ptr sret({ i32, i32 }) %return) {
// CHECK:STDOUT:   %tuple = alloca { i32, i32 }, align 8
// CHECK:STDOUT:   %1 = getelementptr inbounds { i32, i32 }, ptr %tuple, i32 0, i32 0
// CHECK:STDOUT:   store i32 1, ptr %1, align 4
// CHECK:STDOUT:   %2 = getelementptr inbounds { i32, i32 }, ptr %tuple, i32 0, i32 1
// CHECK:STDOUT:   store i32 2, ptr %2, align 4
// CHECK:STDOUT:   call void @llvm.memcpy.p0.p0.i64(ptr align 4 %return, ptr align 4 %tuple, i64 8, i1 false)
// CHECK:STDOUT:   ret void
// CHECK:STDOUT: }
// CHECK:STDOUT:
// CHECK:STDOUT: define void @B(ptr sret([2 x i32]) %return) {
// CHECK:STDOUT:   %tuple = alloca { i32, i32 }, align 8
// CHECK:STDOUT:   %1 = getelementptr inbounds { i32, i32 }, ptr %tuple, i32 0, i32 0
// CHECK:STDOUT:   store i32 1, ptr %1, align 4
// CHECK:STDOUT:   %2 = getelementptr inbounds { i32, i32 }, ptr %tuple, i32 0, i32 1
// CHECK:STDOUT:   store i32 2, ptr %2, align 4
// CHECK:STDOUT:   %array = alloca [2 x i32], align 4
// CHECK:STDOUT:   %array.element = getelementptr inbounds { i32, i32 }, ptr %tuple, i32 0, i32 0
// CHECK:STDOUT:   %3 = load i32, ptr %array.element, align 4
// CHECK:STDOUT:   %4 = getelementptr inbounds [2 x i32], ptr %array, i32 0, i32 0
// CHECK:STDOUT:   store i32 %3, ptr %4, align 4
// CHECK:STDOUT:   %array.element1 = getelementptr inbounds { i32, i32 }, ptr %tuple, i32 0, i32 1
// CHECK:STDOUT:   %5 = load i32, ptr %array.element1, align 4
// CHECK:STDOUT:   %6 = getelementptr inbounds [2 x i32], ptr %array, i32 0, i32 1
// CHECK:STDOUT:   store i32 %5, ptr %6, align 4
// CHECK:STDOUT:   call void @llvm.memcpy.p0.p0.i64(ptr align 4 %return, ptr align 4 %array, i64 8, i1 false)
// CHECK:STDOUT:   ret void
// CHECK:STDOUT: }
// CHECK:STDOUT:
// CHECK:STDOUT: define void @Run() {
// CHECK:STDOUT:   %a = alloca [2 x i32], align 4
// CHECK:STDOUT:   %temp = alloca { i32, i32 }, align 8
// CHECK:STDOUT:   call void @A(ptr %temp)
// CHECK:STDOUT:   %array = alloca [2 x i32], align 4
// CHECK:STDOUT:   %array.element = getelementptr inbounds { i32, i32 }, ptr %temp, i32 0, i32 0
// CHECK:STDOUT:   %1 = load i32, ptr %array.element, align 4
// CHECK:STDOUT:   %2 = getelementptr inbounds [2 x i32], ptr %array, i32 0, i32 0
<<<<<<< HEAD
// CHECK:STDOUT:   store i32 %1, ptr %2, align 4
// CHECK:STDOUT:   %array.element1 = getelementptr inbounds { i32, i32 }, ptr %temp, i32 0, i32 1
// CHECK:STDOUT:   %3 = load i32, ptr %array.element1, align 4
// CHECK:STDOUT:   %4 = getelementptr inbounds [2 x i32], ptr %array, i32 0, i32 1
// CHECK:STDOUT:   store i32 %3, ptr %4, align 4
// CHECK:STDOUT:   %5 = load [2 x i32], ptr %array, align 4
// CHECK:STDOUT:   store [2 x i32] %5, ptr %a, align 4
=======
// CHECK:STDOUT:   store i32 %array.element, ptr %2, align 4
// CHECK:STDOUT:   %array.element1 = extractvalue { i32, i32 } %1, 1
// CHECK:STDOUT:   %3 = getelementptr inbounds [2 x i32], ptr %array, i32 0, i32 1
// CHECK:STDOUT:   store i32 %array.element1, ptr %3, align 4
// CHECK:STDOUT:   call void @llvm.memcpy.p0.p0.i64(ptr align 4 %a, ptr align 4 %array, i64 8, i1 false)
>>>>>>> abed195c
// CHECK:STDOUT:   %b = alloca i32, align 4
// CHECK:STDOUT:   %temp2 = alloca { i32, i32 }, align 8
// CHECK:STDOUT:   call void @A(ptr %temp2)
// CHECK:STDOUT:   %tuple.index = getelementptr inbounds { i32, i32 }, ptr %temp2, i32 0, i32 0
<<<<<<< HEAD
// CHECK:STDOUT:   %6 = load i32, ptr %tuple.index, align 4
// CHECK:STDOUT:   store i32 %6, ptr %b, align 4
// CHECK:STDOUT:   %c = alloca i32, align 4
// CHECK:STDOUT:   %7 = load i32, ptr %b, align 4
// CHECK:STDOUT:   %array.index = getelementptr inbounds [2 x i32], ptr %a, i32 %7
// CHECK:STDOUT:   %8 = load i32, ptr %array.index, align 4
// CHECK:STDOUT:   store i32 %8, ptr %c, align 4
=======
// CHECK:STDOUT:   %4 = load i32, ptr %tuple.index, align 4
// CHECK:STDOUT:   store i32 %4, ptr %b, align 4
// CHECK:STDOUT:   %c = alloca i32, align 4
// CHECK:STDOUT:   %5 = load i32, ptr %b, align 4
// CHECK:STDOUT:   %array.index = getelementptr inbounds [2 x i32], ptr %a, i32 %5
// CHECK:STDOUT:   %6 = load i32, ptr %array.index, align 4
// CHECK:STDOUT:   store i32 %6, ptr %c, align 4
>>>>>>> abed195c
// CHECK:STDOUT:   %d = alloca i32, align 4
// CHECK:STDOUT:   %temp3 = alloca [2 x i32], align 4
// CHECK:STDOUT:   call void @B(ptr %temp3)
// CHECK:STDOUT:   %array.index4 = getelementptr inbounds [2 x i32], ptr %temp3, i32 0, i32 1
<<<<<<< HEAD
// CHECK:STDOUT:   %9 = load i32, ptr %array.index4, align 4
// CHECK:STDOUT:   store i32 %9, ptr %d, align 4
=======
// CHECK:STDOUT:   %7 = load i32, ptr %array.index4, align 4
// CHECK:STDOUT:   store i32 %7, ptr %d, align 4
>>>>>>> abed195c
// CHECK:STDOUT:   ret void
// CHECK:STDOUT: }
// CHECK:STDOUT:
// CHECK:STDOUT: ; Function Attrs: nocallback nofree nounwind willreturn memory(argmem: readwrite)
// CHECK:STDOUT: declare void @llvm.memcpy.p0.p0.i64(ptr noalias nocapture writeonly, ptr noalias nocapture readonly, i64, i1 immarg) #0
// CHECK:STDOUT:
// CHECK:STDOUT: ; uselistorder directives
// CHECK:STDOUT: uselistorder ptr @llvm.memcpy.p0.p0.i64, { 2, 1, 0 }
// CHECK:STDOUT:
// CHECK:STDOUT: attributes #0 = { nocallback nofree nounwind willreturn memory(argmem: readwrite) }<|MERGE_RESOLUTION|>--- conflicted
+++ resolved
@@ -54,53 +54,29 @@
 // CHECK:STDOUT:   %array.element = getelementptr inbounds { i32, i32 }, ptr %temp, i32 0, i32 0
 // CHECK:STDOUT:   %1 = load i32, ptr %array.element, align 4
 // CHECK:STDOUT:   %2 = getelementptr inbounds [2 x i32], ptr %array, i32 0, i32 0
-<<<<<<< HEAD
 // CHECK:STDOUT:   store i32 %1, ptr %2, align 4
 // CHECK:STDOUT:   %array.element1 = getelementptr inbounds { i32, i32 }, ptr %temp, i32 0, i32 1
 // CHECK:STDOUT:   %3 = load i32, ptr %array.element1, align 4
 // CHECK:STDOUT:   %4 = getelementptr inbounds [2 x i32], ptr %array, i32 0, i32 1
 // CHECK:STDOUT:   store i32 %3, ptr %4, align 4
-// CHECK:STDOUT:   %5 = load [2 x i32], ptr %array, align 4
-// CHECK:STDOUT:   store [2 x i32] %5, ptr %a, align 4
-=======
-// CHECK:STDOUT:   store i32 %array.element, ptr %2, align 4
-// CHECK:STDOUT:   %array.element1 = extractvalue { i32, i32 } %1, 1
-// CHECK:STDOUT:   %3 = getelementptr inbounds [2 x i32], ptr %array, i32 0, i32 1
-// CHECK:STDOUT:   store i32 %array.element1, ptr %3, align 4
 // CHECK:STDOUT:   call void @llvm.memcpy.p0.p0.i64(ptr align 4 %a, ptr align 4 %array, i64 8, i1 false)
->>>>>>> abed195c
 // CHECK:STDOUT:   %b = alloca i32, align 4
 // CHECK:STDOUT:   %temp2 = alloca { i32, i32 }, align 8
 // CHECK:STDOUT:   call void @A(ptr %temp2)
 // CHECK:STDOUT:   %tuple.index = getelementptr inbounds { i32, i32 }, ptr %temp2, i32 0, i32 0
-<<<<<<< HEAD
-// CHECK:STDOUT:   %6 = load i32, ptr %tuple.index, align 4
-// CHECK:STDOUT:   store i32 %6, ptr %b, align 4
+// CHECK:STDOUT:   %5 = load i32, ptr %tuple.index, align 4
+// CHECK:STDOUT:   store i32 %5, ptr %b, align 4
 // CHECK:STDOUT:   %c = alloca i32, align 4
-// CHECK:STDOUT:   %7 = load i32, ptr %b, align 4
-// CHECK:STDOUT:   %array.index = getelementptr inbounds [2 x i32], ptr %a, i32 %7
-// CHECK:STDOUT:   %8 = load i32, ptr %array.index, align 4
-// CHECK:STDOUT:   store i32 %8, ptr %c, align 4
-=======
-// CHECK:STDOUT:   %4 = load i32, ptr %tuple.index, align 4
-// CHECK:STDOUT:   store i32 %4, ptr %b, align 4
-// CHECK:STDOUT:   %c = alloca i32, align 4
-// CHECK:STDOUT:   %5 = load i32, ptr %b, align 4
-// CHECK:STDOUT:   %array.index = getelementptr inbounds [2 x i32], ptr %a, i32 %5
-// CHECK:STDOUT:   %6 = load i32, ptr %array.index, align 4
-// CHECK:STDOUT:   store i32 %6, ptr %c, align 4
->>>>>>> abed195c
+// CHECK:STDOUT:   %6 = load i32, ptr %b, align 4
+// CHECK:STDOUT:   %array.index = getelementptr inbounds [2 x i32], ptr %a, i32 %6
+// CHECK:STDOUT:   %7 = load i32, ptr %array.index, align 4
+// CHECK:STDOUT:   store i32 %7, ptr %c, align 4
 // CHECK:STDOUT:   %d = alloca i32, align 4
 // CHECK:STDOUT:   %temp3 = alloca [2 x i32], align 4
 // CHECK:STDOUT:   call void @B(ptr %temp3)
 // CHECK:STDOUT:   %array.index4 = getelementptr inbounds [2 x i32], ptr %temp3, i32 0, i32 1
-<<<<<<< HEAD
-// CHECK:STDOUT:   %9 = load i32, ptr %array.index4, align 4
-// CHECK:STDOUT:   store i32 %9, ptr %d, align 4
-=======
-// CHECK:STDOUT:   %7 = load i32, ptr %array.index4, align 4
-// CHECK:STDOUT:   store i32 %7, ptr %d, align 4
->>>>>>> abed195c
+// CHECK:STDOUT:   %8 = load i32, ptr %array.index4, align 4
+// CHECK:STDOUT:   store i32 %8, ptr %d, align 4
 // CHECK:STDOUT:   ret void
 // CHECK:STDOUT: }
 // CHECK:STDOUT:
