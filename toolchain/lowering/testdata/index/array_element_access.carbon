// Part of the Carbon Language project, under the Apache License v2.0 with LLVM
// Exceptions. See /LICENSE for license information.
// SPDX-License-Identifier: Apache-2.0 WITH LLVM-exception
//
// AUTOUPDATE
fn A() -> (i32, i32) { return (1, 2); }

fn B() -> [i32; 2] { return (1, 2); }

fn Run() {
  var a: [i32; 2] = A();
  var b: i32 = A()[0];
  var c: i32 = a[b];
  var d: i32 = B()[1];
}

// CHECK:STDOUT: ; ModuleID = 'array_element_access.carbon'
// CHECK:STDOUT: source_filename = "array_element_access.carbon"
// CHECK:STDOUT:
// CHECK:STDOUT: define void @A(ptr sret({ i32, i32 }) %return) {
// CHECK:STDOUT:   %tuple = alloca { i32, i32 }, align 8
// CHECK:STDOUT:   %1 = getelementptr inbounds { i32, i32 }, ptr %tuple, i32 0, i32 0
// CHECK:STDOUT:   store i32 1, ptr %1, align 4
// CHECK:STDOUT:   %2 = getelementptr inbounds { i32, i32 }, ptr %tuple, i32 0, i32 1
// CHECK:STDOUT:   store i32 2, ptr %2, align 4
// CHECK:STDOUT:   %3 = load { i32, i32 }, ptr %tuple, align 4
// CHECK:STDOUT:   store { i32, i32 } %3, ptr %return, align 4
// CHECK:STDOUT:   ret void
// CHECK:STDOUT: }
// CHECK:STDOUT:
// CHECK:STDOUT: define void @B(ptr sret([2 x i32]) %return) {
// CHECK:STDOUT:   %tuple = alloca { i32, i32 }, align 8
// CHECK:STDOUT:   %1 = getelementptr inbounds { i32, i32 }, ptr %tuple, i32 0, i32 0
// CHECK:STDOUT:   store i32 1, ptr %1, align 4
// CHECK:STDOUT:   %2 = getelementptr inbounds { i32, i32 }, ptr %tuple, i32 0, i32 1
// CHECK:STDOUT:   store i32 2, ptr %2, align 4
// CHECK:STDOUT:   %array = alloca [2 x i32], align 4
// CHECK:STDOUT:   %array.element = getelementptr inbounds { i32, i32 }, ptr %tuple, i32 0, i32 0
// CHECK:STDOUT:   %3 = load i32, ptr %array.element, align 4
// CHECK:STDOUT:   %4 = getelementptr inbounds [2 x i32], ptr %array, i32 0, i32 0
// CHECK:STDOUT:   store i32 %3, ptr %4, align 4
// CHECK:STDOUT:   %array.element1 = getelementptr inbounds { i32, i32 }, ptr %tuple, i32 0, i32 1
// CHECK:STDOUT:   %5 = load i32, ptr %array.element1, align 4
// CHECK:STDOUT:   %6 = getelementptr inbounds [2 x i32], ptr %array, i32 0, i32 1
// CHECK:STDOUT:   store i32 %5, ptr %6, align 4
// CHECK:STDOUT:   %7 = load [2 x i32], ptr %array, align 4
// CHECK:STDOUT:   store [2 x i32] %7, ptr %return, align 4
// CHECK:STDOUT:   ret void
// CHECK:STDOUT: }
// CHECK:STDOUT:
// CHECK:STDOUT: define void @Run() {
<<<<<<< HEAD
// CHECK:STDOUT:   %var = alloca [2 x i32], align 4
// CHECK:STDOUT:   %temp = alloca { i32, i32 }, align 8
// CHECK:STDOUT:   call void @A(ptr %temp)
// CHECK:STDOUT:   %1 = load { i32, i32 }, ptr %temp, align 4
// CHECK:STDOUT:   %array = alloca [2 x i32], align 4
// CHECK:STDOUT:   %array.element = extractvalue { i32, i32 } %1, 0
// CHECK:STDOUT:   %2 = getelementptr inbounds [2 x i32], ptr %array, i32 0, i32 0
// CHECK:STDOUT:   store i32 %array.element, ptr %2, align 4
// CHECK:STDOUT:   %array.element1 = extractvalue { i32, i32 } %1, 1
// CHECK:STDOUT:   %3 = getelementptr inbounds [2 x i32], ptr %array, i32 0, i32 1
// CHECK:STDOUT:   store i32 %array.element1, ptr %3, align 4
// CHECK:STDOUT:   %4 = load [2 x i32], ptr %array, align 4
// CHECK:STDOUT:   store [2 x i32] %4, ptr %var, align 4
// CHECK:STDOUT:   %var2 = alloca i32, align 4
// CHECK:STDOUT:   %temp3 = alloca { i32, i32 }, align 8
// CHECK:STDOUT:   call void @A(ptr %temp3)
// CHECK:STDOUT:   %tuple.index = getelementptr inbounds { i32, i32 }, ptr %temp3, i32 0, i32 0
// CHECK:STDOUT:   %5 = load i32, ptr %tuple.index, align 4
// CHECK:STDOUT:   store i32 %5, ptr %var2, align 4
// CHECK:STDOUT:   %var4 = alloca i32, align 4
// CHECK:STDOUT:   %6 = load i32, ptr %var2, align 4
// CHECK:STDOUT:   %array.index = getelementptr inbounds [2 x i32], ptr %var, i32 %6
// CHECK:STDOUT:   %7 = load i32, ptr %array.index, align 4
// CHECK:STDOUT:   store i32 %7, ptr %var4, align 4
// CHECK:STDOUT:   %var5 = alloca i32, align 4
// CHECK:STDOUT:   %temp6 = alloca [2 x i32], align 4
// CHECK:STDOUT:   call void @B(ptr %temp6)
// CHECK:STDOUT:   %array.index7 = getelementptr inbounds [2 x i32], ptr %temp6, i32 0, i32 1
// CHECK:STDOUT:   %8 = load i32, ptr %array.index7, align 4
// CHECK:STDOUT:   store i32 %8, ptr %var5, align 4
=======
// CHECK:STDOUT:   %a = alloca [2 x i32], align 4
// CHECK:STDOUT:   %A = call { i32, i32 } @A()
// CHECK:STDOUT:   %array = alloca [2 x i32], align 4
// CHECK:STDOUT:   %array.element = extractvalue { i32, i32 } %A, 0
// CHECK:STDOUT:   %1 = getelementptr inbounds [2 x i32], ptr %array, i32 0, i32 0
// CHECK:STDOUT:   store i32 %array.element, ptr %1, align 4
// CHECK:STDOUT:   %array.element1 = extractvalue { i32, i32 } %A, 1
// CHECK:STDOUT:   %2 = getelementptr inbounds [2 x i32], ptr %array, i32 0, i32 1
// CHECK:STDOUT:   store i32 %array.element1, ptr %2, align 4
// CHECK:STDOUT:   %3 = load [2 x i32], ptr %array, align 4
// CHECK:STDOUT:   store [2 x i32] %3, ptr %a, align 4
// CHECK:STDOUT:   %b = alloca i32, align 4
// CHECK:STDOUT:   %A2 = call { i32, i32 } @A()
// CHECK:STDOUT:   %tuple.index = extractvalue { i32, i32 } %A2, 0
// CHECK:STDOUT:   store i32 %tuple.index, ptr %b, align 4
// CHECK:STDOUT:   %c = alloca i32, align 4
// CHECK:STDOUT:   %4 = load i32, ptr %b, align 4
// CHECK:STDOUT:   %array.index = getelementptr inbounds [2 x i32], ptr %a, i32 %4
// CHECK:STDOUT:   %5 = load i32, ptr %array.index, align 4
// CHECK:STDOUT:   store i32 %5, ptr %c, align 4
// CHECK:STDOUT:   %d = alloca i32, align 4
// CHECK:STDOUT:   %B = call [2 x i32] @B()
// CHECK:STDOUT:   %array.index3 = extractvalue [2 x i32] %B, 1
// CHECK:STDOUT:   store i32 %array.index3, ptr %d, align 4
>>>>>>> 7f4cf794
// CHECK:STDOUT:   ret void
// CHECK:STDOUT: }<|MERGE_RESOLUTION|>--- conflicted
+++ resolved
@@ -17,18 +17,17 @@
 // CHECK:STDOUT: ; ModuleID = 'array_element_access.carbon'
 // CHECK:STDOUT: source_filename = "array_element_access.carbon"
 // CHECK:STDOUT:
-// CHECK:STDOUT: define void @A(ptr sret({ i32, i32 }) %return) {
+// CHECK:STDOUT: define { i32, i32 } @A() {
 // CHECK:STDOUT:   %tuple = alloca { i32, i32 }, align 8
 // CHECK:STDOUT:   %1 = getelementptr inbounds { i32, i32 }, ptr %tuple, i32 0, i32 0
 // CHECK:STDOUT:   store i32 1, ptr %1, align 4
 // CHECK:STDOUT:   %2 = getelementptr inbounds { i32, i32 }, ptr %tuple, i32 0, i32 1
 // CHECK:STDOUT:   store i32 2, ptr %2, align 4
 // CHECK:STDOUT:   %3 = load { i32, i32 }, ptr %tuple, align 4
-// CHECK:STDOUT:   store { i32, i32 } %3, ptr %return, align 4
-// CHECK:STDOUT:   ret void
+// CHECK:STDOUT:   ret { i32, i32 } %3
 // CHECK:STDOUT: }
 // CHECK:STDOUT:
-// CHECK:STDOUT: define void @B(ptr sret([2 x i32]) %return) {
+// CHECK:STDOUT: define [2 x i32] @B() {
 // CHECK:STDOUT:   %tuple = alloca { i32, i32 }, align 8
 // CHECK:STDOUT:   %1 = getelementptr inbounds { i32, i32 }, ptr %tuple, i32 0, i32 0
 // CHECK:STDOUT:   store i32 1, ptr %1, align 4
@@ -44,43 +43,10 @@
 // CHECK:STDOUT:   %6 = getelementptr inbounds [2 x i32], ptr %array, i32 0, i32 1
 // CHECK:STDOUT:   store i32 %5, ptr %6, align 4
 // CHECK:STDOUT:   %7 = load [2 x i32], ptr %array, align 4
-// CHECK:STDOUT:   store [2 x i32] %7, ptr %return, align 4
-// CHECK:STDOUT:   ret void
+// CHECK:STDOUT:   ret [2 x i32] %7
 // CHECK:STDOUT: }
 // CHECK:STDOUT:
 // CHECK:STDOUT: define void @Run() {
-<<<<<<< HEAD
-// CHECK:STDOUT:   %var = alloca [2 x i32], align 4
-// CHECK:STDOUT:   %temp = alloca { i32, i32 }, align 8
-// CHECK:STDOUT:   call void @A(ptr %temp)
-// CHECK:STDOUT:   %1 = load { i32, i32 }, ptr %temp, align 4
-// CHECK:STDOUT:   %array = alloca [2 x i32], align 4
-// CHECK:STDOUT:   %array.element = extractvalue { i32, i32 } %1, 0
-// CHECK:STDOUT:   %2 = getelementptr inbounds [2 x i32], ptr %array, i32 0, i32 0
-// CHECK:STDOUT:   store i32 %array.element, ptr %2, align 4
-// CHECK:STDOUT:   %array.element1 = extractvalue { i32, i32 } %1, 1
-// CHECK:STDOUT:   %3 = getelementptr inbounds [2 x i32], ptr %array, i32 0, i32 1
-// CHECK:STDOUT:   store i32 %array.element1, ptr %3, align 4
-// CHECK:STDOUT:   %4 = load [2 x i32], ptr %array, align 4
-// CHECK:STDOUT:   store [2 x i32] %4, ptr %var, align 4
-// CHECK:STDOUT:   %var2 = alloca i32, align 4
-// CHECK:STDOUT:   %temp3 = alloca { i32, i32 }, align 8
-// CHECK:STDOUT:   call void @A(ptr %temp3)
-// CHECK:STDOUT:   %tuple.index = getelementptr inbounds { i32, i32 }, ptr %temp3, i32 0, i32 0
-// CHECK:STDOUT:   %5 = load i32, ptr %tuple.index, align 4
-// CHECK:STDOUT:   store i32 %5, ptr %var2, align 4
-// CHECK:STDOUT:   %var4 = alloca i32, align 4
-// CHECK:STDOUT:   %6 = load i32, ptr %var2, align 4
-// CHECK:STDOUT:   %array.index = getelementptr inbounds [2 x i32], ptr %var, i32 %6
-// CHECK:STDOUT:   %7 = load i32, ptr %array.index, align 4
-// CHECK:STDOUT:   store i32 %7, ptr %var4, align 4
-// CHECK:STDOUT:   %var5 = alloca i32, align 4
-// CHECK:STDOUT:   %temp6 = alloca [2 x i32], align 4
-// CHECK:STDOUT:   call void @B(ptr %temp6)
-// CHECK:STDOUT:   %array.index7 = getelementptr inbounds [2 x i32], ptr %temp6, i32 0, i32 1
-// CHECK:STDOUT:   %8 = load i32, ptr %array.index7, align 4
-// CHECK:STDOUT:   store i32 %8, ptr %var5, align 4
-=======
 // CHECK:STDOUT:   %a = alloca [2 x i32], align 4
 // CHECK:STDOUT:   %A = call { i32, i32 } @A()
 // CHECK:STDOUT:   %array = alloca [2 x i32], align 4
@@ -105,6 +71,5 @@
 // CHECK:STDOUT:   %B = call [2 x i32] @B()
 // CHECK:STDOUT:   %array.index3 = extractvalue [2 x i32] %B, 1
 // CHECK:STDOUT:   store i32 %array.index3, ptr %d, align 4
->>>>>>> 7f4cf794
 // CHECK:STDOUT:   ret void
 // CHECK:STDOUT: }