// Part of the Carbon Language project, under the Apache License v2.0 with LLVM
// Exceptions. See /LICENSE for license information.
// SPDX-License-Identifier: Apache-2.0 WITH LLVM-exception
//
// AUTOUPDATE
// TIP: To test this file alone, run:
// TIP:   bazel test //toolchain/testing:file_test --test_arg=--file_tests=toolchain/lex/testdata/fail_multifile.carbon
// TIP: To dump output, run:
// TIP:   bazel run //toolchain/testing:file_test -- --dump_output --file_tests=toolchain/lex/testdata/fail_multifile.carbon

// --- fail_a.carbon
// CHECK:STDOUT: - filename: fail_a.carbon
<<<<<<< HEAD
// CHECK:STDOUT:   tokens:
// CHECK:STDERR: fail_a.carbon:[[@LINE+4]]:3: error(EmptyDigitSequence): empty digit sequence in numeric literal
=======
// CHECK:STDOUT:   tokens: [
// CHECK:STDOUT:     { index: 0, kind: 'FileStart', line: {{ *\d+}}, column:  1, indent: 1, spelling: '' },
// CHECK:STDERR: fail_a.carbon:[[@LINE+4]]:3: error: empty digit sequence in numeric literal [EmptyDigitSequence]
>>>>>>> 2e63da1a
// CHECK:STDERR: 1.a
// CHECK:STDERR:   ^
// CHECK:STDERR:
1.a
// CHECK:STDOUT:   - { index: 1, kind:     'Error', line: {{ *}}[[@LINE-1]], column: 1, indent: 1, spelling: '1.a', has_leading_space: true }

// --- fail_b.carbon
// CHECK:STDOUT: - filename: fail_b.carbon
<<<<<<< HEAD
// CHECK:STDOUT:   tokens:
// CHECK:STDERR: fail_b.carbon:[[@LINE+3]]:3: error(EmptyDigitSequence): empty digit sequence in numeric literal
=======
// CHECK:STDOUT:   tokens: [
// CHECK:STDOUT:     { index: 0, kind: 'FileStart', line: {{ *\d+}}, column:  1, indent: 1, spelling: '' },
// CHECK:STDERR: fail_b.carbon:[[@LINE+3]]:3: error: empty digit sequence in numeric literal [EmptyDigitSequence]
>>>>>>> 2e63da1a
// CHECK:STDERR: 2.b
// CHECK:STDERR:   ^
2.b
// CHECK:STDOUT:   - { index: 1, kind:     'Error', line: {{ *}}[[@LINE-1]], column:   1, indent: 1, spelling: '2.b', has_leading_space: true }<|MERGE_RESOLUTION|>--- conflicted
+++ resolved
@@ -10,14 +10,8 @@
 
 // --- fail_a.carbon
 // CHECK:STDOUT: - filename: fail_a.carbon
-<<<<<<< HEAD
 // CHECK:STDOUT:   tokens:
-// CHECK:STDERR: fail_a.carbon:[[@LINE+4]]:3: error(EmptyDigitSequence): empty digit sequence in numeric literal
-=======
-// CHECK:STDOUT:   tokens: [
-// CHECK:STDOUT:     { index: 0, kind: 'FileStart', line: {{ *\d+}}, column:  1, indent: 1, spelling: '' },
 // CHECK:STDERR: fail_a.carbon:[[@LINE+4]]:3: error: empty digit sequence in numeric literal [EmptyDigitSequence]
->>>>>>> 2e63da1a
 // CHECK:STDERR: 1.a
 // CHECK:STDERR:   ^
 // CHECK:STDERR:
@@ -26,14 +20,8 @@
 
 // --- fail_b.carbon
 // CHECK:STDOUT: - filename: fail_b.carbon
-<<<<<<< HEAD
 // CHECK:STDOUT:   tokens:
-// CHECK:STDERR: fail_b.carbon:[[@LINE+3]]:3: error(EmptyDigitSequence): empty digit sequence in numeric literal
-=======
-// CHECK:STDOUT:   tokens: [
-// CHECK:STDOUT:     { index: 0, kind: 'FileStart', line: {{ *\d+}}, column:  1, indent: 1, spelling: '' },
 // CHECK:STDERR: fail_b.carbon:[[@LINE+3]]:3: error: empty digit sequence in numeric literal [EmptyDigitSequence]
->>>>>>> 2e63da1a
 // CHECK:STDERR: 2.b
 // CHECK:STDERR:   ^
 2.b
