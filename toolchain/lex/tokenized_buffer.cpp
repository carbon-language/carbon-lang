// Part of the Carbon Language project, under the Apache License v2.0 with LLVM
// Exceptions. See /LICENSE for license information.
// SPDX-License-Identifier: Apache-2.0 WITH LLVM-exception

#include "toolchain/lex/tokenized_buffer.h"

#include <algorithm>
#include <array>
#include <cmath>

#include "common/check.h"
#include "common/string_helpers.h"
#include "llvm/ADT/StringRef.h"
#include "llvm/ADT/StringSwitch.h"
#include "llvm/Support/ErrorHandling.h"
#include "llvm/Support/Format.h"
#include "llvm/Support/FormatVariadic.h"
#include "llvm/Support/raw_ostream.h"
#include "toolchain/lex/character_set.h"
#include "toolchain/lex/helpers.h"
#include "toolchain/lex/numeric_literal.h"
#include "toolchain/lex/string_literal.h"

#if __ARM_NEON
#include <arm_neon.h>
#define CARBON_USE_SIMD 1
#elif __x86_64__
#include <x86intrin.h>
#define CARBON_USE_SIMD 1
#else
#define CARBON_USE_SIMD 0
#endif

namespace Carbon::Lex {

// TODO: Move Overload and VariantMatch somewhere more central.

// Form an overload set from a list of functions. For example:
//
// ```
// auto overloaded = Overload{[] (int) {}, [] (float) {}};
// ```
template <typename... Fs>
struct Overload : Fs... {
  using Fs::operator()...;
};
template <typename... Fs>
Overload(Fs...) -> Overload<Fs...>;

// Pattern-match against the type of the value stored in the variant `V`. Each
// element of `fs` should be a function that takes one or more of the variant
// values in `V`.
template <typename V, typename... Fs>
auto VariantMatch(V&& v, Fs&&... fs) -> decltype(auto) {
  return std::visit(Overload{std::forward<Fs&&>(fs)...}, std::forward<V&&>(v));
}

#if CARBON_USE_SIMD
// A table of masks to include 0-16 bytes of an SSE register.
<<<<<<< HEAD
static const
#if __ARM_NEON
    std::array<uint8x16_t, sizeof(uint8x16_t) + 1>
#elif __x86_64__
    std::array<__m128i, sizeof(__m128i) + 1>
=======
// TODO: Make this constexpr to avoid dynamic initialization.
static const std::array<__m128i, sizeof(__m128i) + 1> prefix_masks = [] {
  std::array<__m128i, sizeof(__m128i) + 1> masks = {};
  for (auto [i, mask] : llvm::enumerate(masks)) {
    memset(&mask, 0xFF, i);
  }
  return masks;
}();
>>>>>>> 31176fee
#else
#error "Unsupported SIMD architecture!"
#endif
        prefix_masks = [] {
          using MaskArrayT = std::remove_const_t<decltype(prefix_masks)>;
          using MaskT = MaskArrayT::value_type;
          MaskArrayT masks = {};
          for (auto [i, mask] : llvm::enumerate(masks)) {
            std::array<uint8_t, sizeof(MaskT)> mask_bytes = {};
            memset(&mask_bytes, 0xFF, i);
#if __ARM_NEON
            mask = vld1q_u8(mask_bytes.data());
#elif __x86_64__
            mask = _mm_loadu_si128(
                reinterpret_cast<const __m128i*>(mask_bytes.data()));
#else
#error "Unsupported SIMD architecture!"
#endif
          }
          return masks;
        }();
#endif  // CARBON_USE_SIMD

// Scans the provided text and returns the prefix `StringRef` of contiguous
// identifier characters.
//
// This is a performance sensitive function and so uses vectorized code
// sequences to optimize its scanning. When modifying, the identifier lexing
// benchmarks should be checked for regressions.
//
// Identifier characters here are currently the ASCII characters `[0-9A-Za-z_]`.
//
// TODO: Currently, this code does not implement Carbon's design for Unicode
// characters in identifiers. It does work on UTF-8 code unit sequences, but
// currently considers non-ASCII characters to be non-identifier characters.
// Some work has been done to ensure the hot loop, while optimized, retains
// enough information to add Unicode handling without completely destroying the
// relevant optimizations.
static auto ScanForIdentifierPrefix(llvm::StringRef text) -> llvm::StringRef {
  // A table of booleans that we can use to classify bytes as being valid
  // identifier (or keyword) characters. This is used in the generic,
  // non-vectorized fallback code to scan for length of an identifier.
  static constexpr std::array<bool, 256> IsIdByteTable = ([]() constexpr {
    std::array<bool, 256> table = {};
    for (char c = '0'; c <= '9'; ++c) {
      table[c] = true;
    }
    for (char c = 'A'; c <= 'Z'; ++c) {
      table[c] = true;
    }
    for (char c = 'a'; c <= 'z'; ++c) {
      table[c] = true;
    }
    table['_'] = true;
    return table;
  })();

#if CARBON_USE_SIMD && __x86_64__
  // This code uses a scheme derived from the techniques in Geoff Langdale and
  // Daniel Lemire's work on parsing JSON[1]. Specifically, that paper outlines
  // a technique of using two 4-bit indexed in-register look-up tables (LUTs) to
  // classify bytes in a branchless SIMD code sequence.
  //
  // [1]: https://arxiv.org/pdf/1902.08318.pdf
  //
  // The goal is to get a bit mask classifying different sets of bytes. For each
  // input byte, we first test for a high bit indicating a UTF-8 encoded Unicode
  // character. Otherwise, we want the mask bits to be set with the following
  // logic derived by inspecting the high nibble and low nibble of the input:
  // bit0 = 1 for `_`: high `0x5` and low `0xF`
  // bit1 = 1 for `0-9`: high `0x3` and low `0x0` - `0x9`
  // bit2 = 1 for `A-O` and `a-o`: high `0x4` or `0x6` and low `0x1` - `0xF`
  // bit3 = 1 for `P-Z` and 'p-z': high `0x5` or `0x7` and low `0x0` - `0xA`
  // bit4 = unused
  // bit5 = unused
  // bit6 = unused
  // bit7 = unused
  //
  // No bits set means definitively non-ID ASCII character.
  //
  // bits 4-7 remain unused if we need to classify more characters.
  const auto high_lut = _mm_setr_epi8(
      /* __b0=*/0b0000'0000,
      /* __b1=*/0b0000'0000,
      /* __b2=*/0b0000'0000,
      /* __b3=*/0b0000'0010,
      /* __b4=*/0b0000'0100,
      /* __b5=*/0b0000'1001,
      /* __b6=*/0b0000'0100,
      /* __b7=*/0b0000'1000,
      /* __b8=*/0b0000'0000,
      /* __b9=*/0b0000'0000,
      /*__b10=*/0b0000'0000,
      /*__b11=*/0b0000'0000,
      /*__b12=*/0b0000'0000,
      /*__b13=*/0b0000'0000,
      /*__b14=*/0b0000'0000,
      /*__b15=*/0b0000'0000);
  const auto low_lut = _mm_setr_epi8(
      /* __b0=*/0b0000'1010,
      /* __b1=*/0b0000'1110,
      /* __b2=*/0b0000'1110,
      /* __b3=*/0b0000'1110,
      /* __b4=*/0b0000'1110,
      /* __b5=*/0b0000'1110,
      /* __b6=*/0b0000'1110,
      /* __b7=*/0b0000'1110,
      /* __b8=*/0b0000'1110,
      /* __b9=*/0b0000'1110,
      /*__b10=*/0b0000'1100,
      /*__b11=*/0b0000'0100,
      /*__b12=*/0b0000'0100,
      /*__b13=*/0b0000'0100,
      /*__b14=*/0b0000'0100,
      /*__b15=*/0b0000'0101);

  // Use `ssize_t` for performance here as we index memory in a tight loop.
  ssize_t i = 0;
  const ssize_t size = text.size();
  while ((i + 16) <= size) {
    __m128i input =
        _mm_loadu_si128(reinterpret_cast<const __m128i*>(text.data() + i));

    // The high bits of each byte indicate a non-ASCII character encoded using
    // UTF-8. Test those and fall back to the scalar code if present. These
    // bytes will also cause spurious zeros in the LUT results, but we can
    // ignore that because we track them independently here.
#if __SSE4_1__
    if (!_mm_test_all_zeros(_mm_set1_epi8(0x80), input)) {
      break;
    }
#else
    if (_mm_movemask_epi8(input) != 0) {
      break;
    }
#endif

    // Do two LUT lookups and mask the results together to get the results for
    // both low and high nibbles. Note that we don't need to mask out the high
    // bit of input here because we track that above for UTF-8 handling.
    __m128i low_mask = _mm_shuffle_epi8(low_lut, input);
    // Note that the input needs to be masked to only include the high nibble or
    // we could end up with bit7 set forcing the result to a zero byte.
    __m128i input_high =
        _mm_and_si128(_mm_srli_epi32(input, 4), _mm_set1_epi8(0x0f));
    __m128i high_mask = _mm_shuffle_epi8(high_lut, input_high);
    __m128i mask = _mm_and_si128(low_mask, high_mask);

    // Now compare to find the completely zero bytes.
    __m128i id_byte_mask_vec = _mm_cmpeq_epi8(mask, _mm_setzero_si128());
    int tail_ascii_mask = _mm_movemask_epi8(id_byte_mask_vec);

    // Check if there are bits in the tail mask, which means zero bytes and the
    // end of the identifier. We could do this without materializing the scalar
    // mask on more recent CPUs, but we generally expect the median length we
    // encounter to be <16 characters and so we avoid the extra instruction in
    // that case and predict this branch to succeed so it is laid out in a
    // reasonable way.
    if (LLVM_LIKELY(tail_ascii_mask != 0)) {
      // Move past the definitively classified bytes that are part of the
      // identifier, and return the complete identifier text.
      i += __builtin_ctz(tail_ascii_mask);
      return text.substr(0, i);
    }
    i += 16;
  }

  // Fallback to scalar loop. We only end up here when we don't have >=16
  // bytes to scan or we find a UTF-8 unicode character.
  // TODO: This assumes all Unicode characters are non-identifiers.
  while (i < size && IsIdByteTable[static_cast<unsigned char>(text[i])]) {
    ++i;
  }

  return text.substr(0, i);
#else
  // TODO: Optimize this with SIMD for other architectures.
  return text.take_while(
      [](char c) { return IsIdByteTable[static_cast<unsigned char>(c)]; });
#endif
}

// Implementation of the lexer logic itself.
//
// The design is that lexing can loop over the source buffer, consuming it into
// tokens by calling into this API. This class handles the state and breaks down
// the different lexing steps that may be used. It directly updates the provided
// tokenized buffer with the lexed tokens.
class [[clang::internal_linkage]] TokenizedBuffer::Lexer {
 public:
  // Symbolic result of a lexing action. This indicates whether we successfully
  // lexed a token, or whether other lexing actions should be attempted.
  //
  // While it wraps a simple boolean state, its API both helps make the failures
  // more self documenting, and by consuming the actual token constructively
  // when one is produced, it helps ensure the correct result is returned.
  class LexResult {
   public:
    // Consumes (and discard) a valid token to construct a result
    // indicating a token has been produced. Relies on implicit conversions.
    // NOLINTNEXTLINE(google-explicit-constructor)
    LexResult(Token /*discarded_token*/) : LexResult(true) {}

    // Returns a result indicating no token was produced.
    static auto NoMatch() -> LexResult { return LexResult(false); }

    // Tests whether a token was produced by the lexing routine, and
    // the lexer can continue forming tokens.
    explicit operator bool() const { return formed_token_; }

   private:
    explicit LexResult(bool formed_token) : formed_token_(formed_token) {}

    bool formed_token_;
  };

  Lexer(SourceBuffer& source, DiagnosticConsumer& consumer)
      : buffer_(source),
        consumer_(consumer),
        translator_(&buffer_),
        emitter_(translator_, consumer_),
        token_translator_(&buffer_),
        token_emitter_(token_translator_, consumer_) {}

  // Find all line endings and create the line data structures. Explicitly kept
  // out-of-line because this is a significant loop that is useful to have in
  // the profile and it doesn't simplify by inlining at all. But because it can,
  // the compiler will flatten this otherwise.
  [[gnu::noinline]] auto CreateLines(llvm::StringRef source_text) -> void {
    // We currently use `memchr` here which typically is well optimized to use
    // SIMD or other significantly faster than byte-wise scanning. We also use
    // carefully selected variables and the `ssize_t` type for performance and
    // code size of this hot loop.
    //
    // TODO: Eventually, we'll likely need to roll our own SIMD-optimized
    // routine here in order to handle CR+LF line endings, as we'll want those
    // to stay on the fast path. We'll also need to detect and diagnose Unicode
    // vertical whitespace. Starting with `memchr` should give us a strong
    // baseline performance target when adding those features.
    const char* const text = source_text.data();
    const ssize_t size = source_text.size();
    ssize_t start = 0;
    while (const char* nl = reinterpret_cast<const char*>(
               memchr(&text[start], '\n', size - start))) {
      ssize_t nl_index = nl - text;
      buffer_.AddLine(LineInfo(start, nl_index - start));
      start = nl_index + 1;
    }
    // The last line ends at the end of the file.
    buffer_.AddLine(LineInfo(start, size - start));

    // If the last line wasn't empty, the file ends with an unterminated line.
    // Add an extra blank line so that we never need to handle the special case
    // of being on the last line inside the lexer and needing to not increment
    // to the next line.
    if (start != size) {
      buffer_.AddLine(LineInfo(size, 0));
    }

    // Now that all the infos are allocated, get a fresh pointer to the first
    // info for use while lexing.
    line_index_ = 0;
  }

  auto current_line() -> Line { return Line(line_index_); }

  auto current_line_info() -> LineInfo* {
    return &buffer_.line_infos_[line_index_];
  }

  auto ComputeColumn(ssize_t position) -> int {
    CARBON_DCHECK(position >= current_line_info()->start);
    return position - current_line_info()->start;
  }

  auto NoteWhitespace() -> void {
    buffer_.token_infos_.back().has_trailing_space = true;
  }

  auto SkipHorizontalWhitespace(llvm::StringRef source_text, ssize_t& position)
      -> void {
    // Handle adjacent whitespace quickly. This comes up frequently for example
    // due to indentation. We don't expect *huge* runs, so just use a scalar
    // loop. While still scalar, this avoids repeated table dispatch and marking
    // whitespace.
    while (position < static_cast<ssize_t>(source_text.size()) &&
           (source_text[position] == ' ' || source_text[position] == '\t')) {
      ++position;
    }
  }

  auto LexHorizontalWhitespace(llvm::StringRef source_text, ssize_t& position)
      -> void {
    CARBON_DCHECK(source_text[position] == ' ' ||
                  source_text[position] == '\t');
    NoteWhitespace();
    // Skip runs using an optimized code path.
    SkipHorizontalWhitespace(source_text, position);
  }

  auto LexVerticalWhitespace(llvm::StringRef source_text, ssize_t& position)
      -> void {
    NoteWhitespace();
    ++line_index_;
    auto* line_info = current_line_info();
    ssize_t line_start = line_info->start;
    position = line_start;
    SkipHorizontalWhitespace(source_text, position);
    line_info->indent = position - line_start;
  }

  auto LexCommentOrSlash(llvm::StringRef source_text, ssize_t& position)
      -> void {
    CARBON_DCHECK(source_text[position] == '/');

    // Both comments and slash symbols start with a `/`. We disambiguate with a
    // max-munch rule -- if the next character is another `/` then we lex it as
    // a comment start. If it isn't, then we lex as a slash. We also optimize
    // for the comment case as we expect that to be much more important for
    // overall lexer performance.
    if (LLVM_LIKELY(position + 1 < static_cast<ssize_t>(source_text.size()) &&
                    source_text[position + 1] == '/')) {
      LexComment(source_text, position);
      return;
    }

    // This code path should produce a token, make sure that happens.
    LexResult result = LexSymbolToken(source_text, position);
    CARBON_CHECK(result) << "Failed to form a token!";
  }

  auto LexComment(llvm::StringRef source_text, ssize_t& position) -> void {
    CARBON_DCHECK(source_text.substr(position).startswith("//"));

    // Any comment must be the only non-whitespace on the line.
    const auto* line_info = current_line_info();
    if (LLVM_UNLIKELY(position != line_info->start + line_info->indent)) {
      CARBON_DIAGNOSTIC(TrailingComment, Error,
                        "Trailing comments are not permitted.");

      emitter_.Emit(source_text.begin() + position, TrailingComment);

      // Note that we cannot fall-through here as the logic below doesn't handle
      // trailing comments. For simplicity, we just consume the trailing comment
      // itself and let the normal lexer handle the newline as if there weren't
      // a comment at all.
      position = line_info->start + line_info->length;
      return;
    }

    // The introducer '//' must be followed by whitespace or EOF.
    bool is_valid_after_slashes = true;
    if (position + 2 < static_cast<ssize_t>(source_text.size()) &&
        LLVM_UNLIKELY(!IsSpace(source_text[position + 2]))) {
      CARBON_DIAGNOSTIC(NoWhitespaceAfterCommentIntroducer, Error,
                        "Whitespace is required after '//'.");
      emitter_.Emit(source_text.begin() + position + 2,
                    NoWhitespaceAfterCommentIntroducer);

      // We use this to tweak the lexing of blocks below.
      is_valid_after_slashes = false;
    }

    // Skip over this line.
    ssize_t line_index = line_index_;
    ++line_index;
    position = buffer_.line_infos_[line_index].start;

    // A very common pattern is a long block of comment lines all with the same
    // indent and comment start. We skip these comment blocks in bulk both for
    // speed and to reduce redundant diagnostics if each line has the same
    // erroneous comment start like `//!`.
    //
    // When we have SIMD support this is even more important for speed, as short
    // indents can be scanned extremely quickly with SIMD and we expect these to
    // be the dominant cases.
    //
    // TODO: We should extend this to 32-byte SIMD on platforms with support.
    constexpr int MaxIndent = 13;
    const int indent = line_info->indent;
    const ssize_t first_line_start = line_info->start;
    ssize_t prefix_size = indent + (is_valid_after_slashes ? 3 : 2);
    auto skip_to_next_line = [this, indent, &line_index, &position] {
      // We're guaranteed to have a line here even on a comment on the last line
      // as we ensure there is an empty line structure at the end of every file.
      ++line_index;
      auto* next_line_info = &buffer_.line_infos_[line_index];
      next_line_info->indent = indent;
      position = next_line_info->start;
    };
    if (CARBON_USE_SIMD &&
        position + 16 < static_cast<ssize_t>(source_text.size()) &&
        indent <= MaxIndent) {
#if __ARM_NEON
      // Load and mask the prefix if the current line.
      auto mask = prefix_masks[indent + 3];
      auto prefix = vld1q_u8(reinterpret_cast<const uint8_t*>(
          source_text.data() + first_line_start));
      prefix = vandq_u8(mask, prefix);
      do {
        // Load and mask the next line to consider's prefix.
        auto next_prefix = vld1q_u8(
            reinterpret_cast<const uint8_t*>(source_text.data() + position));
        next_prefix = vandq_u8(mask, next_prefix);
        // Compare the two prefixes and if any lanes differ, break.
        auto compare = vceqq_u8(prefix, next_prefix);
        if (vminvq_u8(compare) == 0) {
          break;
        }

        skip_to_next_line();
      } while (position + 16 < static_cast<ssize_t>(source_text.size()));
#elif __x86_64__
      // Load a mask based on the amount of text we want to compare.
      auto mask = prefix_masks[prefix_size];
      // And use the current line's prefix as the exemplar to compare against.
      // We don't mask here as we will mask when doing the comparison.
      auto prefix = _mm_loadu_si128(reinterpret_cast<const __m128i*>(
          source_text.data() + first_line_start));
      do {
        // Load the next line to consider's prefix.
        auto next_prefix = _mm_loadu_si128(
            reinterpret_cast<const __m128i*>(source_text.data() + position));
        // Compute the difference between the next line and our exemplar. Again,
        // we don't mask the difference because the comparison below will be
        // masked.
        auto prefix_diff = _mm_xor_si128(prefix, next_prefix);
        // If we have any differences (non-zero bits) within the mask, we can't
        // skip the next line too.
        if (!_mm_test_all_zeros(mask, prefix_diff)) {
          break;
        }

        skip_to_next_line();
      } while (position + 16 < static_cast<ssize_t>(source_text.size()));
<<<<<<< HEAD
#else
#error "Unsupported SIMD architecture!"
=======
      // TODO: If we finish the loop due to the position approaching the end of
      // the buffer we may fail to skip the last line in a comment block that
      // has an invalid initial sequence and thus emit extra diagnostics. We
      // should really fall through to the generic skipping logic, but the code
      // organization will need to change significantly to allow that.
#elif CARBON_USE_SIMD
#error Unknown target for SIMD comment skipping.
>>>>>>> 31176fee
#endif
    } else {
      while (position + prefix_size <
                 static_cast<ssize_t>(source_text.size()) &&
             memcmp(source_text.data() + first_line_start,
                    source_text.data() + position, prefix_size) == 0) {
        skip_to_next_line();
      }
    }

    // Now compute the indent of this next line before we finish.
    ssize_t line_start = position;
    SkipHorizontalWhitespace(source_text, position);

    // Now that we're done scanning, update to the latest line index and indent.
    line_index_ = line_index;
    current_line_info()->indent = position - line_start;
  }

  auto LexNumericLiteral(llvm::StringRef source_text, ssize_t& position)
      -> LexResult {
    std::optional<NumericLiteral> literal =
        NumericLiteral::Lex(source_text.substr(position));
    if (!literal) {
      return LexError(source_text, position);
    }

    int int_column = ComputeColumn(position);
    int token_size = literal->text().size();
    position += token_size;

    return VariantMatch(
        literal->ComputeValue(emitter_),
        [&](NumericLiteral::IntegerValue&& value) {
          auto token = buffer_.AddToken({.kind = TokenKind::IntegerLiteral,
                                         .token_line = current_line(),
                                         .column = int_column});
          buffer_.GetTokenInfo(token).literal_index =
              buffer_.literal_int_storage_.size();
          buffer_.literal_int_storage_.push_back(std::move(value.value));
          return token;
        },
        [&](NumericLiteral::RealValue&& value) {
          auto token = buffer_.AddToken({.kind = TokenKind::RealLiteral,
                                         .token_line = current_line(),
                                         .column = int_column});
          buffer_.GetTokenInfo(token).literal_index =
              buffer_.literal_int_storage_.size();
          buffer_.literal_int_storage_.push_back(std::move(value.mantissa));
          buffer_.literal_int_storage_.push_back(std::move(value.exponent));
          CARBON_CHECK(buffer_.GetRealLiteral(token).is_decimal ==
                       (value.radix == NumericLiteral::Radix::Decimal));
          return token;
        },
        [&](NumericLiteral::UnrecoverableError) {
          auto token = buffer_.AddToken({
              .kind = TokenKind::Error,
              .token_line = current_line(),
              .column = int_column,
              .error_length = token_size,
          });
          return token;
        });
  }

  auto LexStringLiteral(llvm::StringRef source_text, ssize_t& position)
      -> LexResult {
    std::optional<StringLiteral> literal =
        StringLiteral::Lex(source_text.substr(position));
    if (!literal) {
      return LexError(source_text, position);
    }

    Line string_line = current_line();
    int string_column = ComputeColumn(position);
    ssize_t literal_size = literal->text().size();
    position += literal_size;

    // Update line and column information.
    if (literal->is_multi_line()) {
      while (current_line_info()->start + current_line_info()->length <
             position) {
        ++line_index_;
        current_line_info()->indent = string_column;
      }
      // Note that we've updated the current line at this point, but
      // `set_indent_` is already true from above. That remains correct as the
      // last line of the multi-line literal *also* has its indent set.
    }

    if (literal->is_terminated()) {
      auto token =
          buffer_.AddToken({.kind = TokenKind::StringLiteral,
                            .token_line = string_line,
                            .column = string_column,
                            .literal_index = static_cast<int32_t>(
                                buffer_.literal_string_storage_.size())});
      buffer_.literal_string_storage_.push_back(
          literal->ComputeValue(emitter_));
      return token;
    } else {
      CARBON_DIAGNOSTIC(UnterminatedString, Error,
                        "String is missing a terminator.");
      emitter_.Emit(literal->text().begin(), UnterminatedString);
      return buffer_.AddToken(
          {.kind = TokenKind::Error,
           .token_line = string_line,
           .column = string_column,
           .error_length = static_cast<int32_t>(literal_size)});
    }
  }

  auto LexOneCharSymbolToken(llvm::StringRef source_text, TokenKind kind,
                             ssize_t& position) -> Token {
    // Verify in a debug build that the incoming token kind is correct.
    CARBON_DCHECK(kind != TokenKind::Error);
    CARBON_DCHECK(kind.fixed_spelling().size() == 1);
    CARBON_DCHECK(source_text[position] == kind.fixed_spelling().front())
        << "Source text starts with '" << source_text[position]
        << "' instead of the spelling '" << kind.fixed_spelling()
        << "' of the incoming token kind '" << kind << "'";

    Token token = buffer_.AddToken({.kind = kind,
                                    .token_line = current_line(),
                                    .column = ComputeColumn(position)});
    ++position;
    return token;
  }

  auto LexOpeningSymbolToken(llvm::StringRef source_text, TokenKind kind,
                             ssize_t& position) -> LexResult {
    Token token = LexOneCharSymbolToken(source_text, kind, position);
    open_groups_.push_back(token);
    return token;
  }

  auto LexClosingSymbolToken(llvm::StringRef source_text, TokenKind kind,
                             ssize_t& position) -> LexResult {
    auto unmatched_error = [&] {
      CARBON_DIAGNOSTIC(
          UnmatchedClosing, Error,
          "Closing symbol without a corresponding opening symbol.");
      emitter_.Emit(source_text.begin() + position, UnmatchedClosing);
      Token token = buffer_.AddToken({.kind = TokenKind::Error,
                                      .token_line = current_line(),
                                      .column = ComputeColumn(position),
                                      .error_length = 1});
      ++position;
      return token;
    };

    // If we have no open groups, this is an error.
    if (LLVM_UNLIKELY(open_groups_.empty())) {
      return unmatched_error();
    }

    Token opening_token = open_groups_.back();
    // Close any invalid open groups first.
    if (LLVM_UNLIKELY(buffer_.GetTokenInfo(opening_token).kind !=
                      kind.opening_symbol())) {
      CloseInvalidOpenGroups(kind, position);
      // This may exhaust the open groups so re-check and re-error if needed.
      if (open_groups_.empty()) {
        return unmatched_error();
      }
      opening_token = open_groups_.back();
      CARBON_DCHECK(buffer_.GetTokenInfo(opening_token).kind ==
                    kind.opening_symbol());
    }
    open_groups_.pop_back();

    // Now that the groups are all matched up, lex the actual token.
    Token token = LexOneCharSymbolToken(source_text, kind, position);

    // Note that it is important to get fresh token infos here as lexing the
    // open token would invalidate any pointers.
    buffer_.GetTokenInfo(opening_token).closing_token = token;
    buffer_.GetTokenInfo(token).opening_token = opening_token;

    return token;
  }

  auto LexSymbolToken(llvm::StringRef source_text, ssize_t& position)
      -> LexResult {
    // One character symbols and grouping symbols are handled with dedicated
    // dispatch. We only lex the multi-character tokens here.
    TokenKind kind = llvm::StringSwitch<TokenKind>(source_text.substr(position))
#define CARBON_SYMBOL_TOKEN(Name, Spelling) \
  .StartsWith(Spelling, TokenKind::Name)
#define CARBON_ONE_CHAR_SYMBOL_TOKEN(TokenName, Spelling)
#define CARBON_OPENING_GROUP_SYMBOL_TOKEN(TokenName, Spelling, ClosingName)
#define CARBON_CLOSING_GROUP_SYMBOL_TOKEN(TokenName, Spelling, OpeningName)
#include "toolchain/lex/token_kind.def"
                         .Default(TokenKind::Error);
    if (kind == TokenKind::Error) {
      return LexError(source_text, position);
    }

    Token token = buffer_.AddToken({.kind = kind,
                                    .token_line = current_line(),
                                    .column = ComputeColumn(position)});
    position += kind.fixed_spelling().size();
    return token;
  }

  // Given a word that has already been lexed, determine whether it is a type
  // literal and if so form the corresponding token.
  auto LexWordAsTypeLiteralToken(llvm::StringRef word, int column)
      -> LexResult {
    if (word.size() < 2) {
      // Too short to form one of these tokens.
      return LexResult::NoMatch();
    }
    if (word[1] < '1' || word[1] > '9') {
      // Doesn't start with a valid initial digit.
      return LexResult::NoMatch();
    }

    std::optional<TokenKind> kind;
    switch (word.front()) {
      case 'i':
        kind = TokenKind::IntegerTypeLiteral;
        break;
      case 'u':
        kind = TokenKind::UnsignedIntegerTypeLiteral;
        break;
      case 'f':
        kind = TokenKind::FloatingPointTypeLiteral;
        break;
      default:
        return LexResult::NoMatch();
    };

    llvm::StringRef suffix = word.substr(1);
    if (!CanLexInteger(emitter_, suffix)) {
      return buffer_.AddToken(
          {.kind = TokenKind::Error,
           .token_line = current_line(),
           .column = column,
           .error_length = static_cast<int32_t>(word.size())});
    }
    llvm::APInt suffix_value;
    if (suffix.getAsInteger(10, suffix_value)) {
      return LexResult::NoMatch();
    }

    auto token = buffer_.AddToken(
        {.kind = *kind, .token_line = current_line(), .column = column});
    buffer_.GetTokenInfo(token).literal_index =
        buffer_.literal_int_storage_.size();
    buffer_.literal_int_storage_.push_back(std::move(suffix_value));
    return token;
  }

  // Closes all open groups that cannot remain open across a closing symbol.
  // Users may pass `Error` to close all open groups.
  [[gnu::noinline]] auto CloseInvalidOpenGroups(TokenKind kind,
                                                ssize_t position) -> void {
    CARBON_CHECK(kind.is_closing_symbol() || kind == TokenKind::Error);
    CARBON_CHECK(!open_groups_.empty());

    int column = ComputeColumn(position);

    do {
      Token opening_token = open_groups_.back();
      TokenKind opening_kind = buffer_.GetTokenInfo(opening_token).kind;
      if (kind == opening_kind.closing_symbol()) {
        return;
      }

      open_groups_.pop_back();
      CARBON_DIAGNOSTIC(
          MismatchedClosing, Error,
          "Closing symbol does not match most recent opening symbol.");
      token_emitter_.Emit(opening_token, MismatchedClosing);

      CARBON_CHECK(!buffer_.tokens().empty())
          << "Must have a prior opening token!";
      Token prev_token = buffer_.tokens().end()[-1];

      // TODO: do a smarter backwards scan for where to put the closing
      // token.
      Token closing_token = buffer_.AddToken(
          {.kind = opening_kind.closing_symbol(),
           .has_trailing_space = buffer_.HasTrailingWhitespace(prev_token),
           .is_recovery = true,
           .token_line = current_line(),
           .column = column});
      TokenInfo& opening_token_info = buffer_.GetTokenInfo(opening_token);
      TokenInfo& closing_token_info = buffer_.GetTokenInfo(closing_token);
      opening_token_info.closing_token = closing_token;
      closing_token_info.opening_token = opening_token;
    } while (!open_groups_.empty());
  }

  auto GetOrCreateIdentifier(llvm::StringRef text) -> Identifier {
    auto insert_result = buffer_.identifier_map_.insert(
        {text, Identifier(buffer_.identifier_infos_.size())});
    if (insert_result.second) {
      buffer_.identifier_infos_.push_back({text});
    }
    return insert_result.first->second;
  }

  auto LexKeywordOrIdentifier(llvm::StringRef source_text, ssize_t& position)
      -> LexResult {
    if (static_cast<unsigned char>(source_text[position]) > 0x7F) {
      // TODO: Need to add support for Unicode lexing.
      return LexError(source_text, position);
    }
    CARBON_CHECK(IsAlpha(source_text[position]) ||
                 source_text[position] == '_');

    int column = ComputeColumn(position);

    // Take the valid characters off the front of the source buffer.
    llvm::StringRef identifier_text =
        ScanForIdentifierPrefix(source_text.substr(position));
    CARBON_CHECK(!identifier_text.empty())
        << "Must have at least one character!";
    position += identifier_text.size();

    // Check if the text is a type literal, and if so form such a literal.
    if (LexResult result = LexWordAsTypeLiteralToken(identifier_text, column)) {
      return result;
    }

    // Check if the text matches a keyword token, and if so use that.
    TokenKind kind = llvm::StringSwitch<TokenKind>(identifier_text)
#define CARBON_KEYWORD_TOKEN(Name, Spelling) .Case(Spelling, TokenKind::Name)
#include "toolchain/lex/token_kind.def"
                         .Default(TokenKind::Error);
    if (kind != TokenKind::Error) {
      return buffer_.AddToken(
          {.kind = kind, .token_line = current_line(), .column = column});
    }

    // Otherwise we have a generic identifier.
    return buffer_.AddToken({.kind = TokenKind::Identifier,
                             .token_line = current_line(),
                             .column = column,
                             .id = GetOrCreateIdentifier(identifier_text)});
  }

  auto LexError(llvm::StringRef source_text, ssize_t& position) -> LexResult {
    llvm::StringRef error_text =
        source_text.substr(position).take_while([](char c) {
          if (IsAlnum(c)) {
            return false;
          }
          switch (c) {
            case '_':
            case '\t':
            case '\n':
              return false;
            default:
              break;
          }
          return llvm::StringSwitch<bool>(llvm::StringRef(&c, 1))
#define CARBON_SYMBOL_TOKEN(Name, Spelling) .StartsWith(Spelling, false)
#include "toolchain/lex/token_kind.def"
              .Default(true);
        });
    if (error_text.empty()) {
      // TODO: Reimplement this to use the lexer properly. In the meantime,
      // guarantee that we eat at least one byte.
      error_text = source_text.substr(position, 1);
    }

    auto token = buffer_.AddToken(
        {.kind = TokenKind::Error,
         .token_line = current_line(),
         .column = ComputeColumn(position),
         .error_length = static_cast<int32_t>(error_text.size())});
    CARBON_DIAGNOSTIC(UnrecognizedCharacters, Error,
                      "Encountered unrecognized characters while parsing.");
    emitter_.Emit(error_text.begin(), UnrecognizedCharacters);

    position += error_text.size();
    return token;
  }

  auto LexStartOfFile(llvm::StringRef source_text, ssize_t& position) -> void {
    // Before lexing any source text, add the start-of-file token so that code
    // can assume a non-empty token buffer for the rest of lexing. Note that the
    // start-of-file always has trailing space because it *is* whitespace.
    buffer_.AddToken({.kind = TokenKind::StartOfFile,
                      .has_trailing_space = true,
                      .token_line = current_line(),
                      .column = 0});

    // Also skip any horizontal whitespace and record the indentation of the
    // first line.
    SkipHorizontalWhitespace(source_text, position);
    auto* line_info = current_line_info();
    CARBON_CHECK(line_info->start == 0);
    line_info->indent = position;
  }

  auto LexEndOfFile(llvm::StringRef source_text, ssize_t position) -> void {
    CARBON_CHECK(position == static_cast<ssize_t>(source_text.size()));
    // Check if the last line is empty and not the first line (and only). If so,
    // re-pin the last line to be the prior one so that diagnostics and editors
    // can treat newlines as terminators even though we internally handle them
    // as separators in case of a missing newline on the last line. We do this
    // here instead of detecting this when we see the newline to avoid more
    // conditions along that fast path.
    if (position == current_line_info()->start && line_index_ != 0) {
      --line_index_;
      --position;
    } else {
      // Update the line length as this is also the end of a line.
      current_line_info()->length = ComputeColumn(position);
    }

    // The end-of-file token is always considered to be whitespace.
    NoteWhitespace();

    // Close any open groups. We do this after marking whitespace, it will
    // preserve that.
    if (!open_groups_.empty()) {
      CloseInvalidOpenGroups(TokenKind::Error, position);
    }

    buffer_.AddToken({.kind = TokenKind::EndOfFile,
                      .token_line = current_line(),
                      .column = ComputeColumn(position)});
  }

  // We use a collection of static member functions for table-based dispatch to
  // lexer methods. These are named static member functions so that they show up
  // helpfully in profiles and backtraces, but they tend to not contain the
  // interesting logic and simply delegate to the relevant methods. All of their
  // signatures need to be exactly the same however in order to ensure we can
  // build efficient dispatch tables out of them. All of them end by doing a
  // must-tail return call to this routine. It handles continuing the dispatch
  // chain.
  static auto DispatchNext(Lexer& lexer, llvm::StringRef source_text,
                           ssize_t position) -> void {
    if (LLVM_LIKELY(position < static_cast<ssize_t>(source_text.size()))) {
      // The common case is to tail recurse based on the next character. Note
      // that because this is a must-tail return, this cannot fail to tail-call
      // and will not grow the stack. This is in essence a loop with dynamic
      // tail dispatch to the next stage of the loop.
      [[clang::musttail]] return DispatchTable[static_cast<unsigned char>(
          source_text[position])](lexer, source_text, position);
    }

    // When we finish the source text, stop recursing. We also hint this so that
    // the tail-dispatch is optimized as that's essentially the loop back-edge
    // and this is the loop exit.
    lexer.LexEndOfFile(source_text, position);
  }

  // Define a set of dispatch functions that simply forward to a method that
  // lexes a token. This includes validating that an actual token was produced,
  // and continuing the dispatch.
#define CARBON_DISPATCH_LEX_TOKEN(LexMethod)                                 \
  static auto Dispatch##LexMethod(Lexer& lexer, llvm::StringRef source_text, \
                                  ssize_t position)                          \
      ->void {                                                               \
    LexResult result = lexer.LexMethod(source_text, position);               \
    CARBON_CHECK(result) << "Failed to form a token!";                       \
    [[clang::musttail]] return DispatchNext(lexer, source_text, position);   \
  }
  CARBON_DISPATCH_LEX_TOKEN(LexError)
  CARBON_DISPATCH_LEX_TOKEN(LexSymbolToken)
  CARBON_DISPATCH_LEX_TOKEN(LexKeywordOrIdentifier)
  CARBON_DISPATCH_LEX_TOKEN(LexNumericLiteral)
  CARBON_DISPATCH_LEX_TOKEN(LexStringLiteral)

  // A custom dispatch functions that pre-select the symbol token to lex.
#define CARBON_DISPATCH_LEX_SYMBOL_TOKEN(LexMethod)                           \
  static auto Dispatch##LexMethod##SymbolToken(                               \
      Lexer& lexer, llvm::StringRef source_text, ssize_t position)            \
      ->void {                                                                \
    LexResult result = lexer.LexMethod##SymbolToken(                          \
        source_text, OneCharTokenKindTable[source_text[position]], position); \
    CARBON_CHECK(result) << "Failed to form a token!";                        \
    [[clang::musttail]] return DispatchNext(lexer, source_text, position);    \
  }
  CARBON_DISPATCH_LEX_SYMBOL_TOKEN(LexOneChar)
  CARBON_DISPATCH_LEX_SYMBOL_TOKEN(LexOpening)
  CARBON_DISPATCH_LEX_SYMBOL_TOKEN(LexClosing)

  // Define a set of non-token dispatch functions that handle things like
  // whitespace and comments.
#define CARBON_DISPATCH_LEX_NON_TOKEN(LexMethod)                             \
  static auto Dispatch##LexMethod(Lexer& lexer, llvm::StringRef source_text, \
                                  ssize_t position)                          \
      ->void {                                                               \
    lexer.LexMethod(source_text, position);                                  \
    [[clang::musttail]] return DispatchNext(lexer, source_text, position);   \
  }
  CARBON_DISPATCH_LEX_NON_TOKEN(LexHorizontalWhitespace)
  CARBON_DISPATCH_LEX_NON_TOKEN(LexVerticalWhitespace)
  CARBON_DISPATCH_LEX_NON_TOKEN(LexCommentOrSlash)

  // The main entry point for dispatching through the lexer's table. This method
  // should always fully consume the source text.
  auto Lex() && -> TokenizedBuffer {
    llvm::StringRef source_text = buffer_.source_->text();

    // First build up our line data structures.
    CreateLines(source_text);

    ssize_t position = 0;
    LexStartOfFile(source_text, position);

    // Manually enter the dispatch loop. This call will tail-recurse through the
    // dispatch table until everything from source_text is consumed.
    DispatchNext(*this, source_text, position);

    if (consumer_.seen_error()) {
      buffer_.has_errors_ = true;
    }

    return std::move(buffer_);
  }

 private:
  using DispatchFunctionT = auto(Lexer& lexer, llvm::StringRef source_text,
                                 ssize_t position) -> void;
  using DispatchTableT = std::array<DispatchFunctionT*, 256>;

  // Build a table of function pointers that we can use to dispatch to the
  // correct lexer routine based on the first byte of source text.
  //
  // While it is tempting to simply use a `switch` on the first byte and
  // dispatch with cases into this, in practice that doesn't produce great code.
  // There seem to be two issues that are the root cause.
  //
  // First, there are lots of different values of bytes that dispatch to a
  // fairly small set of routines, and then some byte values that dispatch
  // differently for each byte. This pattern isn't one that the compiler-based
  // lowering of switches works well with -- it tries to balance all the cases,
  // and in doing so emits several compares and other control flow rather than a
  // simple jump table.
  //
  // Second, with a `case`, it isn't as obvious how to create a single, uniform
  // interface that is effective for *every* byte value, and thus makes for a
  // single consistent table-based dispatch. By forcing these to be function
  // pointers, we also coerce the code to use a strictly homogeneous structure
  // that can form a single dispatch table.
  //
  // These two actually interact -- the second issue is part of what makes the
  // non-table lowering in the first one desirable for many switches and cases.
  //
  // Ultimately, when table-based dispatch is such an important technique, we
  // get better results by taking full control and manually creating the
  // dispatch structures.
  //
  // The functions in this table also use tail-recursion to implement the loop
  // of the lexer. This is based on the technique described more fully for any
  // kind of byte-stream loop structure here:
  // https://blog.reverberate.org/2021/04/21/musttail-efficient-interpreters.html
  constexpr static auto MakeDispatchTable() -> DispatchTableT {
    DispatchTableT table = {};
    // First set the table entries to dispatch to our error token handler as the
    // base case. Everything valid comes from an override below.
    for (int i = 0; i < 256; ++i) {
      table[i] = &DispatchLexError;
    }

    // Symbols have some special dispatching. First, set the first character of
    // each symbol token spelling to dispatch to the symbol lexer. We don't
    // provide a pre-computed token here, so the symbol lexer will compute the
    // exact symbol token kind. We'll override this with more specific dispatch
    // below.
#define CARBON_SYMBOL_TOKEN(TokenName, Spelling) \
  table[(Spelling)[0]] = &DispatchLexSymbolToken;
#include "toolchain/lex/token_kind.def"

    // Now special cased single-character symbols that are guaranteed to not
    // join with another symbol. These are grouping symbols, terminators,
    // or separators in the grammar and have a good reason to be
    // orthogonal to any other punctuation. We do this separately because this
    // needs to override some of the generic handling above, and provide a
    // custom token.
#define CARBON_ONE_CHAR_SYMBOL_TOKEN(TokenName, Spelling) \
  table[(Spelling)[0]] = &DispatchLexOneCharSymbolToken;
#define CARBON_OPENING_GROUP_SYMBOL_TOKEN(TokenName, Spelling, ClosingName) \
  table[(Spelling)[0]] = &DispatchLexOpeningSymbolToken;
#define CARBON_CLOSING_GROUP_SYMBOL_TOKEN(TokenName, Spelling, OpeningName) \
  table[(Spelling)[0]] = &DispatchLexClosingSymbolToken;
#include "toolchain/lex/token_kind.def"

    // Override the handling for `/` to consider comments as well as a `/`
    // symbol.
    table['/'] = &DispatchLexCommentOrSlash;

    table['_'] = &DispatchLexKeywordOrIdentifier;
    // Note that we don't use `llvm::seq` because this needs to be `constexpr`
    // evaluated.
    for (unsigned char c = 'a'; c <= 'z'; ++c) {
      table[c] = &DispatchLexKeywordOrIdentifier;
    }
    for (unsigned char c = 'A'; c <= 'Z'; ++c) {
      table[c] = &DispatchLexKeywordOrIdentifier;
    }
    // We dispatch all non-ASCII UTF-8 characters to the identifier lexing
    // as whitespace characters should already have been skipped and the
    // only remaining valid Unicode characters would be part of an
    // identifier. That code can either accept or reject.
    for (int i = 0x80; i < 0x100; ++i) {
      table[i] = &DispatchLexKeywordOrIdentifier;
    }

    for (unsigned char c = '0'; c <= '9'; ++c) {
      table[c] = &DispatchLexNumericLiteral;
    }

    table['\''] = &DispatchLexStringLiteral;
    table['"'] = &DispatchLexStringLiteral;
    table['#'] = &DispatchLexStringLiteral;

    table[' '] = &DispatchLexHorizontalWhitespace;
    table['\t'] = &DispatchLexHorizontalWhitespace;
    table['\n'] = &DispatchLexVerticalWhitespace;

    return table;
  };

  static const DispatchTableT DispatchTable;

  static const std::array<TokenKind, 256> OneCharTokenKindTable;

  TokenizedBuffer buffer_;

  ssize_t line_index_;

  llvm::SmallVector<Token> open_groups_;

  ErrorTrackingDiagnosticConsumer consumer_;

  SourceBufferLocationTranslator translator_;
  LexerDiagnosticEmitter emitter_;

  TokenLocationTranslator token_translator_;
  TokenDiagnosticEmitter token_emitter_;
};

constexpr TokenizedBuffer::Lexer::DispatchTableT
    TokenizedBuffer::Lexer::DispatchTable = MakeDispatchTable();

constexpr std::array<TokenKind, 256>
    TokenizedBuffer::Lexer::OneCharTokenKindTable = [] {
      std::array<TokenKind, 256> table = {};
#define CARBON_ONE_CHAR_SYMBOL_TOKEN(TokenName, Spelling) \
  table[(Spelling)[0]] = TokenKind::TokenName;
#define CARBON_OPENING_GROUP_SYMBOL_TOKEN(TokenName, Spelling, ClosingName) \
  table[(Spelling)[0]] = TokenKind::TokenName;
#define CARBON_CLOSING_GROUP_SYMBOL_TOKEN(TokenName, Spelling, OpeningName) \
  table[(Spelling)[0]] = TokenKind::TokenName;
#include "toolchain/lex/token_kind.def"
      return table;
    }();

auto TokenizedBuffer::Lex(SourceBuffer& source, DiagnosticConsumer& consumer)
    -> TokenizedBuffer {
  Lexer lexer(source, consumer);
  return std::move(lexer).Lex();
}

auto TokenizedBuffer::GetKind(Token token) const -> TokenKind {
  return GetTokenInfo(token).kind;
}

auto TokenizedBuffer::GetLine(Token token) const -> Line {
  return GetTokenInfo(token).token_line;
}

auto TokenizedBuffer::GetLineNumber(Token token) const -> int {
  return GetLineNumber(GetLine(token));
}

auto TokenizedBuffer::GetColumnNumber(Token token) const -> int {
  return GetTokenInfo(token).column + 1;
}

auto TokenizedBuffer::GetTokenText(Token token) const -> llvm::StringRef {
  const auto& token_info = GetTokenInfo(token);
  llvm::StringRef fixed_spelling = token_info.kind.fixed_spelling();
  if (!fixed_spelling.empty()) {
    return fixed_spelling;
  }

  if (token_info.kind == TokenKind::Error) {
    const auto& line_info = GetLineInfo(token_info.token_line);
    int64_t token_start = line_info.start + token_info.column;
    return source_->text().substr(token_start, token_info.error_length);
  }

  // Refer back to the source text to preserve oddities like radix or digit
  // separators the author included.
  if (token_info.kind == TokenKind::IntegerLiteral ||
      token_info.kind == TokenKind::RealLiteral) {
    const auto& line_info = GetLineInfo(token_info.token_line);
    int64_t token_start = line_info.start + token_info.column;
    std::optional<NumericLiteral> relexed_token =
        NumericLiteral::Lex(source_->text().substr(token_start));
    CARBON_CHECK(relexed_token) << "Could not reform numeric literal token.";
    return relexed_token->text();
  }

  // Refer back to the source text to find the original spelling, including
  // escape sequences etc.
  if (token_info.kind == TokenKind::StringLiteral) {
    const auto& line_info = GetLineInfo(token_info.token_line);
    int64_t token_start = line_info.start + token_info.column;
    std::optional<StringLiteral> relexed_token =
        StringLiteral::Lex(source_->text().substr(token_start));
    CARBON_CHECK(relexed_token) << "Could not reform string literal token.";
    return relexed_token->text();
  }

  // Refer back to the source text to avoid needing to reconstruct the
  // spelling from the size.
  if (token_info.kind.is_sized_type_literal()) {
    const auto& line_info = GetLineInfo(token_info.token_line);
    int64_t token_start = line_info.start + token_info.column;
    llvm::StringRef suffix =
        source_->text().substr(token_start + 1).take_while(IsDecimalDigit);
    return llvm::StringRef(suffix.data() - 1, suffix.size() + 1);
  }

  if (token_info.kind == TokenKind::StartOfFile ||
      token_info.kind == TokenKind::EndOfFile) {
    return llvm::StringRef();
  }

  CARBON_CHECK(token_info.kind == TokenKind::Identifier) << token_info.kind;
  return GetIdentifierText(token_info.id);
}

auto TokenizedBuffer::GetIdentifier(Token token) const -> Identifier {
  const auto& token_info = GetTokenInfo(token);
  CARBON_CHECK(token_info.kind == TokenKind::Identifier) << token_info.kind;
  return token_info.id;
}

auto TokenizedBuffer::GetIntegerLiteral(Token token) const
    -> const llvm::APInt& {
  const auto& token_info = GetTokenInfo(token);
  CARBON_CHECK(token_info.kind == TokenKind::IntegerLiteral) << token_info.kind;
  return literal_int_storage_[token_info.literal_index];
}

auto TokenizedBuffer::GetRealLiteral(Token token) const -> RealLiteralValue {
  const auto& token_info = GetTokenInfo(token);
  CARBON_CHECK(token_info.kind == TokenKind::RealLiteral) << token_info.kind;

  // Note that every real literal is at least three characters long, so we can
  // safely look at the second character to determine whether we have a
  // decimal or hexadecimal literal.
  const auto& line_info = GetLineInfo(token_info.token_line);
  int64_t token_start = line_info.start + token_info.column;
  char second_char = source_->text()[token_start + 1];
  bool is_decimal = second_char != 'x' && second_char != 'b';

  return {.mantissa = literal_int_storage_[token_info.literal_index],
          .exponent = literal_int_storage_[token_info.literal_index + 1],
          .is_decimal = is_decimal};
}

auto TokenizedBuffer::GetStringLiteral(Token token) const -> llvm::StringRef {
  const auto& token_info = GetTokenInfo(token);
  CARBON_CHECK(token_info.kind == TokenKind::StringLiteral) << token_info.kind;
  return literal_string_storage_[token_info.literal_index];
}

auto TokenizedBuffer::GetTypeLiteralSize(Token token) const
    -> const llvm::APInt& {
  const auto& token_info = GetTokenInfo(token);
  CARBON_CHECK(token_info.kind.is_sized_type_literal()) << token_info.kind;
  return literal_int_storage_[token_info.literal_index];
}

auto TokenizedBuffer::GetMatchedClosingToken(Token opening_token) const
    -> Token {
  const auto& opening_token_info = GetTokenInfo(opening_token);
  CARBON_CHECK(opening_token_info.kind.is_opening_symbol())
      << opening_token_info.kind;
  return opening_token_info.closing_token;
}

auto TokenizedBuffer::GetMatchedOpeningToken(Token closing_token) const
    -> Token {
  const auto& closing_token_info = GetTokenInfo(closing_token);
  CARBON_CHECK(closing_token_info.kind.is_closing_symbol())
      << closing_token_info.kind;
  return closing_token_info.opening_token;
}

auto TokenizedBuffer::HasLeadingWhitespace(Token token) const -> bool {
  auto it = TokenIterator(token);
  return it == tokens().begin() || GetTokenInfo(*(it - 1)).has_trailing_space;
}

auto TokenizedBuffer::HasTrailingWhitespace(Token token) const -> bool {
  return GetTokenInfo(token).has_trailing_space;
}

auto TokenizedBuffer::IsRecoveryToken(Token token) const -> bool {
  return GetTokenInfo(token).is_recovery;
}

auto TokenizedBuffer::GetLineNumber(Line line) const -> int {
  return line.index + 1;
}

auto TokenizedBuffer::GetNextLine(Line line) const -> Line {
  Line next(line.index + 1);
  CARBON_DCHECK(static_cast<size_t>(next.index) < line_infos_.size());
  return next;
}

auto TokenizedBuffer::GetPrevLine(Line line) const -> Line {
  CARBON_CHECK(line.index > 0);
  return Line(line.index - 1);
}

auto TokenizedBuffer::GetIndentColumnNumber(Line line) const -> int {
  return GetLineInfo(line).indent + 1;
}

auto TokenizedBuffer::GetIdentifierText(Identifier identifier) const
    -> llvm::StringRef {
  return identifier_infos_[identifier.index].text;
}

auto TokenizedBuffer::PrintWidths::Widen(const PrintWidths& widths) -> void {
  index = std::max(widths.index, index);
  kind = std::max(widths.kind, kind);
  column = std::max(widths.column, column);
  line = std::max(widths.line, line);
  indent = std::max(widths.indent, indent);
}

// Compute the printed width of a number. When numbers are printed in decimal,
// the number of digits needed is is one more than the log-base-10 of the
// value. We handle a value of `zero` explicitly.
//
// This routine requires its argument to be *non-negative*.
static auto ComputeDecimalPrintedWidth(int number) -> int {
  CARBON_CHECK(number >= 0) << "Negative numbers are not supported.";
  if (number == 0) {
    return 1;
  }

  return static_cast<int>(std::log10(number)) + 1;
}

auto TokenizedBuffer::GetTokenPrintWidths(Token token) const -> PrintWidths {
  PrintWidths widths = {};
  widths.index = ComputeDecimalPrintedWidth(token_infos_.size());
  widths.kind = GetKind(token).name().size();
  widths.line = ComputeDecimalPrintedWidth(GetLineNumber(token));
  widths.column = ComputeDecimalPrintedWidth(GetColumnNumber(token));
  widths.indent =
      ComputeDecimalPrintedWidth(GetIndentColumnNumber(GetLine(token)));
  return widths;
}

auto TokenizedBuffer::Print(llvm::raw_ostream& output_stream) const -> void {
  if (tokens().begin() == tokens().end()) {
    return;
  }

  output_stream << "- filename: " << source_->filename() << "\n"
                << "  tokens: [\n";

  PrintWidths widths = {};
  widths.index = ComputeDecimalPrintedWidth((token_infos_.size()));
  for (Token token : tokens()) {
    widths.Widen(GetTokenPrintWidths(token));
  }

  for (Token token : tokens()) {
    PrintToken(output_stream, token, widths);
    output_stream << "\n";
  }
  output_stream << "  ]\n";
}

auto TokenizedBuffer::PrintToken(llvm::raw_ostream& output_stream,
                                 Token token) const -> void {
  PrintToken(output_stream, token, {});
}

auto TokenizedBuffer::PrintToken(llvm::raw_ostream& output_stream, Token token,
                                 PrintWidths widths) const -> void {
  widths.Widen(GetTokenPrintWidths(token));
  int token_index = token.index;
  const auto& token_info = GetTokenInfo(token);
  llvm::StringRef token_text = GetTokenText(token);

  // Output the main chunk using one format string. We have to do the
  // justification manually in order to use the dynamically computed widths
  // and get the quotes included.
  output_stream << llvm::formatv(
      "    { index: {0}, kind: {1}, line: {2}, column: {3}, indent: {4}, "
      "spelling: '{5}'",
      llvm::format_decimal(token_index, widths.index),
      llvm::right_justify(llvm::formatv("'{0}'", token_info.kind.name()).str(),
                          widths.kind + 2),
      llvm::format_decimal(GetLineNumber(token_info.token_line), widths.line),
      llvm::format_decimal(GetColumnNumber(token), widths.column),
      llvm::format_decimal(GetIndentColumnNumber(token_info.token_line),
                           widths.indent),
      token_text);

  switch (token_info.kind) {
    case TokenKind::Identifier:
      output_stream << ", identifier: " << GetIdentifier(token).index;
      break;
    case TokenKind::IntegerLiteral:
      output_stream << ", value: `";
      GetIntegerLiteral(token).print(output_stream, /*isSigned=*/false);
      output_stream << "`";
      break;
    case TokenKind::RealLiteral:
      output_stream << ", value: `" << GetRealLiteral(token) << "`";
      break;
    case TokenKind::StringLiteral:
      output_stream << ", value: `" << GetStringLiteral(token) << "`";
      break;
    default:
      if (token_info.kind.is_opening_symbol()) {
        output_stream << ", closing_token: "
                      << GetMatchedClosingToken(token).index;
      } else if (token_info.kind.is_closing_symbol()) {
        output_stream << ", opening_token: "
                      << GetMatchedOpeningToken(token).index;
      }
      break;
  }

  if (token_info.has_trailing_space) {
    output_stream << ", has_trailing_space: true";
  }
  if (token_info.is_recovery) {
    output_stream << ", recovery: true";
  }

  output_stream << " },";
}

auto TokenizedBuffer::GetLineInfo(Line line) -> LineInfo& {
  return line_infos_[line.index];
}

auto TokenizedBuffer::GetLineInfo(Line line) const -> const LineInfo& {
  return line_infos_[line.index];
}

auto TokenizedBuffer::AddLine(LineInfo info) -> Line {
  line_infos_.push_back(info);
  return Line(static_cast<int>(line_infos_.size()) - 1);
}

auto TokenizedBuffer::GetTokenInfo(Token token) -> TokenInfo& {
  return token_infos_[token.index];
}

auto TokenizedBuffer::GetTokenInfo(Token token) const -> const TokenInfo& {
  return token_infos_[token.index];
}

auto TokenizedBuffer::AddToken(TokenInfo info) -> Token {
  token_infos_.push_back(info);
  expected_parse_tree_size_ += info.kind.expected_parse_tree_size();
  return Token(static_cast<int>(token_infos_.size()) - 1);
}

auto TokenIterator::Print(llvm::raw_ostream& output) const -> void {
  output << token_.index;
}

auto TokenizedBuffer::SourceBufferLocationTranslator::GetLocation(
    const char* loc) -> DiagnosticLocation {
  CARBON_CHECK(StringRefContainsPointer(buffer_->source_->text(), loc))
      << "location not within buffer";
  int64_t offset = loc - buffer_->source_->text().begin();

  // Find the first line starting after the given location. Note that we can't
  // inspect `line.length` here because it is not necessarily correct for the
  // final line during lexing (but will be correct later for the parse tree).
  const auto* line_it = std::partition_point(
      buffer_->line_infos_.begin(), buffer_->line_infos_.end(),
      [offset](const LineInfo& line) { return line.start <= offset; });

  // Step back one line to find the line containing the given position.
  CARBON_CHECK(line_it != buffer_->line_infos_.begin())
      << "location precedes the start of the first line";
  --line_it;
  int line_number = line_it - buffer_->line_infos_.begin();
  int column_number = offset - line_it->start;

  // Start by grabbing the line from the buffer. If the line isn't fully lexed,
  // the length will be npos and the line will be grabbed from the known start
  // to the end of the buffer; we'll then adjust the length.
  llvm::StringRef line =
      buffer_->source_->text().substr(line_it->start, line_it->length);
  if (line_it->length == static_cast<int32_t>(llvm::StringRef::npos)) {
    CARBON_CHECK(line.take_front(column_number).count('\n') == 0)
        << "Currently we assume no unlexed newlines prior to the error column, "
           "but there was one when erroring at "
        << buffer_->source_->filename() << ":" << line_number << ":"
        << column_number;
    // Look for the next newline since we don't know the length. We can start at
    // the column because prior newlines will have been lexed.
    auto end_newline_pos = line.find('\n', column_number);
    if (end_newline_pos != llvm::StringRef::npos) {
      line = line.take_front(end_newline_pos);
    }
  }

  return {.file_name = buffer_->source_->filename(),
          .line = line,
          .line_number = line_number + 1,
          .column_number = column_number + 1};
}

auto TokenLocationTranslator::GetLocation(Token token) -> DiagnosticLocation {
  // Map the token location into a position within the source buffer.
  const auto& token_info = buffer_->GetTokenInfo(token);
  const auto& line_info = buffer_->GetLineInfo(token_info.token_line);
  const char* token_start =
      buffer_->source_->text().begin() + line_info.start + token_info.column;

  // Find the corresponding file location.
  // TODO: Should we somehow indicate in the diagnostic location if this token
  // is a recovery token that doesn't correspond to the original source?
  return TokenizedBuffer::SourceBufferLocationTranslator(buffer_).GetLocation(
      token_start);
}

}  // namespace Carbon::Lex<|MERGE_RESOLUTION|>--- conflicted
+++ resolved
@@ -57,22 +57,12 @@
 
 #if CARBON_USE_SIMD
 // A table of masks to include 0-16 bytes of an SSE register.
-<<<<<<< HEAD
+// TODO: Make this constexpr to avoid dynamic initialization.
 static const
 #if __ARM_NEON
     std::array<uint8x16_t, sizeof(uint8x16_t) + 1>
 #elif __x86_64__
     std::array<__m128i, sizeof(__m128i) + 1>
-=======
-// TODO: Make this constexpr to avoid dynamic initialization.
-static const std::array<__m128i, sizeof(__m128i) + 1> prefix_masks = [] {
-  std::array<__m128i, sizeof(__m128i) + 1> masks = {};
-  for (auto [i, mask] : llvm::enumerate(masks)) {
-    memset(&mask, 0xFF, i);
-  }
-  return masks;
-}();
->>>>>>> 31176fee
 #else
 #error "Unsupported SIMD architecture!"
 #endif
@@ -508,19 +498,14 @@
 
         skip_to_next_line();
       } while (position + 16 < static_cast<ssize_t>(source_text.size()));
-<<<<<<< HEAD
 #else
 #error "Unsupported SIMD architecture!"
-=======
+#endif
       // TODO: If we finish the loop due to the position approaching the end of
       // the buffer we may fail to skip the last line in a comment block that
       // has an invalid initial sequence and thus emit extra diagnostics. We
       // should really fall through to the generic skipping logic, but the code
       // organization will need to change significantly to allow that.
-#elif CARBON_USE_SIMD
-#error Unknown target for SIMD comment skipping.
->>>>>>> 31176fee
-#endif
     } else {
       while (position + prefix_size <
                  static_cast<ssize_t>(source_text.size()) &&
