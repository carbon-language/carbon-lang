--- conflicted
+++ resolved
@@ -707,7 +707,15 @@
                        .column = current_column_});
   }
 
-<<<<<<< HEAD
+  auto AddStartOfFileToken() -> void {
+    // Note that the start-of-file always has trailing space because it *is*
+    // whitespace.
+    buffer_->AddToken({.kind = TokenKind::StartOfFile,
+                       .has_trailing_space = true,
+                       .token_line = current_line_,
+                       .column = current_column_});
+  }
+
   // We use a collection of static member functions for table-based dispatch to
   // lexer methods. These are named static member functions so that they show up
   // helpfully in profiles and backtraces, but they tend to not contain the
@@ -741,15 +749,6 @@
                                        llvm::StringRef& source_text)
       -> LexResult {
     return lexer.LexStringLiteral(source_text);
-=======
-  auto AddStartOfFileToken() -> void {
-    // Note that the start-of-file always has trailing space because it *is*
-    // whitespace.
-    buffer_->AddToken({.kind = TokenKind::StartOfFile,
-                       .has_trailing_space = true,
-                       .token_line = current_line_,
-                       .column = current_column_});
->>>>>>> a46ca6bf
   }
 
   constexpr static auto MakeDispatchTable() -> DispatchTableT {
