// Part of the Carbon Language project, under the Apache License v2.0 with LLVM
// Exceptions. See /LICENSE for license information.
// SPDX-License-Identifier: Apache-2.0 WITH LLVM-exception

#include "toolchain/lex/tokenized_buffer.h"

#include <cmath>

#include "common/check.h"
#include "common/string_helpers.h"
#include "llvm/ADT/StringRef.h"
#include "llvm/Support/Format.h"
#include "llvm/Support/FormatVariadic.h"
#include "toolchain/base/value_store.h"
#include "toolchain/lex/character_set.h"
#include "toolchain/lex/numeric_literal.h"
#include "toolchain/lex/string_literal.h"

namespace Carbon::Lex {

<<<<<<< HEAD
// TODO: Move Overload and VariantMatch somewhere more central.

// Form an overload set from a list of functions. For example:
//
// ```
// auto overloaded = Overload{[] (int) {}, [] (float) {}};
// ```
template <typename... Fs>
struct Overload : Fs... {
  using Fs::operator()...;
};
template <typename... Fs>
Overload(Fs...) -> Overload<Fs...>;

// Pattern-match against the type of the value stored in the variant `V`. Each
// element of `fs` should be a function that takes one or more of the variant
// values in `V`.
template <typename V, typename... Fs>
auto VariantMatch(V&& v, Fs&&... fs) -> decltype(auto) {
  return std::visit(Overload{std::forward<Fs&&>(fs)...}, std::forward<V&&>(v));
}

#if CARBON_USE_SIMD
namespace {
#if __ARM_NEON
using SIMDMaskT = uint8x16_t;
#elif __x86_64__
using SIMDMaskT = __m128i;
#else
#error "Unsupported SIMD architecture!"
#endif
using SIMDMaskArrayT = std::array<SIMDMaskT, sizeof(SIMDMaskT) + 1>;
}  // namespace
// A table of masks to include 0-16 bytes of an SSE register.
static constexpr SIMDMaskArrayT PrefixMasks = []() constexpr {
  SIMDMaskArrayT masks = {};
  for (int i = 1; i < static_cast<int>(masks.size()); ++i) {
    // The SIMD types and constexpr require a C-style cast.
    // NOLINTNEXTLINE(google-readability-casting)
    masks[i] = (SIMDMaskT)(std::numeric_limits<unsigned __int128>::max() >>
                           ((sizeof(SIMDMaskT) - i) * 8));
  }
  return masks;
}();
#endif  // CARBON_USE_SIMD

// A table of booleans that we can use to classify bytes as being valid
// identifier start. This is used by raw identifier detection.
constexpr std::array<bool, 256> IsIdStartByteTable = [] {
  std::array<bool, 256> table = {};
  for (char c = 'A'; c <= 'Z'; ++c) {
    table[c] = true;
  }
  for (char c = 'a'; c <= 'z'; ++c) {
    table[c] = true;
  }
  table['_'] = true;
  return table;
}();

// A table of booleans that we can use to classify bytes as being valid
// identifier (or keyword) characters. This is used in the generic,
// non-vectorized fallback code to scan for length of an identifier.
constexpr std::array<bool, 256> IsIdByteTable = [] {
  std::array<bool, 256> table = IsIdStartByteTable;
  for (char c = '0'; c <= '9'; ++c) {
    table[c] = true;
  }
  return table;
}();

// Baseline scalar version, also available for scalar-fallback in SIMD code.
// Uses `ssize_t` for performance when indexing in the loop.
//
// TODO: This assumes all Unicode characters are non-identifiers.
static auto ScanForIdentifierPrefixScalar(llvm::StringRef text, ssize_t i)
    -> llvm::StringRef {
  const ssize_t size = text.size();
  while (i < size && IsIdByteTable[static_cast<unsigned char>(text[i])]) {
    ++i;
  }

  return text.substr(0, i);
}

#if CARBON_USE_SIMD && __x86_64__
// The SIMD code paths uses a scheme derived from the techniques in Geoff
// Langdale and Daniel Lemire's work on parsing JSON[1]. Specifically, that
// paper outlines a technique of using two 4-bit indexed in-register look-up
// tables (LUTs) to classify bytes in a branchless SIMD code sequence.
//
// [1]: https://arxiv.org/pdf/1902.08318.pdf
//
// The goal is to get a bit mask classifying different sets of bytes. For each
// input byte, we first test for a high bit indicating a UTF-8 encoded Unicode
// character. Otherwise, we want the mask bits to be set with the following
// logic derived by inspecting the high nibble and low nibble of the input:
// bit0 = 1 for `_`: high `0x5` and low `0xF`
// bit1 = 1 for `0-9`: high `0x3` and low `0x0` - `0x9`
// bit2 = 1 for `A-O` and `a-o`: high `0x4` or `0x6` and low `0x1` - `0xF`
// bit3 = 1 for `P-Z` and 'p-z': high `0x5` or `0x7` and low `0x0` - `0xA`
// bit4 = unused
// bit5 = unused
// bit6 = unused
// bit7 = unused
//
// No bits set means definitively non-ID ASCII character.
//
// Bits 4-7 remain unused if we need to classify more characters.
namespace {
// Struct used to implement the nibble LUT for SIMD implementations.
//
// Forced to 16-byte alignment to ensure we can load it easily in SIMD code.
struct alignas(16) NibbleLUT {
  auto Load() const -> __m128i {
    return _mm_load_si128(reinterpret_cast<const __m128i*>(this));
  }

  uint8_t nibble_0;
  uint8_t nibble_1;
  uint8_t nibble_2;
  uint8_t nibble_3;
  uint8_t nibble_4;
  uint8_t nibble_5;
  uint8_t nibble_6;
  uint8_t nibble_7;
  uint8_t nibble_8;
  uint8_t nibble_9;
  uint8_t nibble_a;
  uint8_t nibble_b;
  uint8_t nibble_c;
  uint8_t nibble_d;
  uint8_t nibble_e;
  uint8_t nibble_f;
};
}  // namespace

constexpr NibbleLUT HighLUT = {
    .nibble_0 = 0b0000'0000,
    .nibble_1 = 0b0000'0000,
    .nibble_2 = 0b0000'0000,
    .nibble_3 = 0b0000'0010,
    .nibble_4 = 0b0000'0100,
    .nibble_5 = 0b0000'1001,
    .nibble_6 = 0b0000'0100,
    .nibble_7 = 0b0000'1000,
    .nibble_8 = 0b1000'0000,
    .nibble_9 = 0b1000'0000,
    .nibble_a = 0b1000'0000,
    .nibble_b = 0b1000'0000,
    .nibble_c = 0b1000'0000,
    .nibble_d = 0b1000'0000,
    .nibble_e = 0b1000'0000,
    .nibble_f = 0b1000'0000,
};
constexpr NibbleLUT LowLUT = {
    .nibble_0 = 0b1000'1010,
    .nibble_1 = 0b1000'1110,
    .nibble_2 = 0b1000'1110,
    .nibble_3 = 0b1000'1110,
    .nibble_4 = 0b1000'1110,
    .nibble_5 = 0b1000'1110,
    .nibble_6 = 0b1000'1110,
    .nibble_7 = 0b1000'1110,
    .nibble_8 = 0b1000'1110,
    .nibble_9 = 0b1000'1110,
    .nibble_a = 0b1000'1100,
    .nibble_b = 0b1000'0100,
    .nibble_c = 0b1000'0100,
    .nibble_d = 0b1000'0100,
    .nibble_e = 0b1000'0100,
    .nibble_f = 0b1000'0101,
};

static auto ScanForIdentifierPrefixX86(llvm::StringRef text)
    -> llvm::StringRef {
  const auto high_lut = HighLUT.Load();
  const auto low_lut = LowLUT.Load();

  // Use `ssize_t` for performance here as we index memory in a tight loop.
  ssize_t i = 0;
  const ssize_t size = text.size();
  while ((i + 16) <= size) {
    __m128i input =
        _mm_loadu_si128(reinterpret_cast<const __m128i*>(text.data() + i));

    // The high bits of each byte indicate a non-ASCII character encoded using
    // UTF-8. Test those and fall back to the scalar code if present. These
    // bytes will also cause spurious zeros in the LUT results, but we can
    // ignore that because we track them independently here.
#if __SSE4_1__
    if (!_mm_test_all_zeros(_mm_set1_epi8(0x80), input)) {
      break;
    }
#else
    if (_mm_movemask_epi8(input) != 0) {
      break;
    }
#endif

    // Do two LUT lookups and mask the results together to get the results for
    // both low and high nibbles. Note that we don't need to mask out the high
    // bit of input here because we track that above for UTF-8 handling.
    __m128i low_mask = _mm_shuffle_epi8(low_lut, input);
    // Note that the input needs to be masked to only include the high nibble or
    // we could end up with bit7 set forcing the result to a zero byte.
    __m128i input_high =
        _mm_and_si128(_mm_srli_epi32(input, 4), _mm_set1_epi8(0x0f));
    __m128i high_mask = _mm_shuffle_epi8(high_lut, input_high);
    __m128i mask = _mm_and_si128(low_mask, high_mask);

    // Now compare to find the completely zero bytes.
    __m128i id_byte_mask_vec = _mm_cmpeq_epi8(mask, _mm_setzero_si128());
    int tail_ascii_mask = _mm_movemask_epi8(id_byte_mask_vec);

    // Check if there are bits in the tail mask, which means zero bytes and the
    // end of the identifier. We could do this without materializing the scalar
    // mask on more recent CPUs, but we generally expect the median length we
    // encounter to be <16 characters and so we avoid the extra instruction in
    // that case and predict this branch to succeed so it is laid out in a
    // reasonable way.
    if (LLVM_LIKELY(tail_ascii_mask != 0)) {
      // Move past the definitively classified bytes that are part of the
      // identifier, and return the complete identifier text.
      i += __builtin_ctz(tail_ascii_mask);
      return text.substr(0, i);
    }
    i += 16;
  }

  return ScanForIdentifierPrefixScalar(text, i);
}

#endif  // CARBON_USE_SIMD && __x86_64__

// Scans the provided text and returns the prefix `StringRef` of contiguous
// identifier characters.
//
// This is a performance sensitive function and where profitable uses vectorized
// code sequences to optimize its scanning. When modifying, the identifier
// lexing benchmarks should be checked for regressions.
//
// Identifier characters here are currently the ASCII characters `[0-9A-Za-z_]`.
//
// TODO: Currently, this code does not implement Carbon's design for Unicode
// characters in identifiers. It does work on UTF-8 code unit sequences, but
// currently considers non-ASCII characters to be non-identifier characters.
// Some work has been done to ensure the hot loop, while optimized, retains
// enough information to add Unicode handling without completely destroying the
// relevant optimizations.
static auto ScanForIdentifierPrefix(llvm::StringRef text) -> llvm::StringRef {
  // Dispatch to an optimized architecture optimized routine.
#if CARBON_USE_SIMD && __x86_64__
  return ScanForIdentifierPrefixX86(text);
#elif CARBON_USE_SIMD && __ARM_NEON
  // Somewhat surprisingly, there is basically nothing worth doing in SIMD on
  // Arm to optimize this scan. The Neon SIMD operations end up requiring you to
  // move from the SIMD unit to the scalar unit in the critical path of finding
  // the offset of the end of an identifier. Current ARM cores make the code
  // sequences here (quite) unpleasant. For example, on Apple M1 and similar
  // cores, the latency is as much as 10 cycles just to extract from the vector.
  // SIMD might be more interesting on Neoverse cores, but it'd be nice to avoid
  // core-specific tunings at this point.
  //
  // If this proves problematic and critical to optimize, the current leading
  // theory is to have the newline searching code also create a bitmask for the
  // entire source file of identifier and non-identifier bytes, and then use the
  // bit-counting instructions here to do a fast scan of that bitmask. However,
  // crossing that bridge will add substantial complexity to the newline
  // scanner, and so currently we just use a boring scalar loop that pipelines
  // well.
#endif
  return ScanForIdentifierPrefixScalar(text, 0);
}

// Implementation of the lexer logic itself.
//
// The design is that lexing can loop over the source buffer, consuming it into
// tokens by calling into this API. This class handles the state and breaks down
// the different lexing steps that may be used. It directly updates the provided
// tokenized buffer with the lexed tokens.
class [[clang::internal_linkage]] TokenizedBuffer::Lexer {
 public:
  // Symbolic result of a lexing action. This indicates whether we successfully
  // lexed a token, or whether other lexing actions should be attempted.
  //
  // While it wraps a simple boolean state, its API both helps make the failures
  // more self documenting, and by consuming the actual token constructively
  // when one is produced, it helps ensure the correct result is returned.
  class LexResult {
   public:
    // Consumes (and discard) a valid token to construct a result
    // indicating a token has been produced. Relies on implicit conversions.
    // NOLINTNEXTLINE(google-explicit-constructor)
    LexResult(Token /*discarded_token*/) : LexResult(true) {}

    // Returns a result indicating no token was produced.
    static auto NoMatch() -> LexResult { return LexResult(false); }

    // Tests whether a token was produced by the lexing routine, and
    // the lexer can continue forming tokens.
    explicit operator bool() const { return formed_token_; }

   private:
    explicit LexResult(bool formed_token) : formed_token_(formed_token) {}

    bool formed_token_;
  };

  Lexer(SharedValueStores& value_stores, SourceBuffer& source,
        DiagnosticConsumer& consumer)
      : buffer_(value_stores, source),
        consumer_(consumer),
        translator_(&buffer_),
        emitter_(translator_, consumer_),
        token_translator_(&buffer_),
        token_emitter_(token_translator_, consumer_) {}

  // Find all line endings and create the line data structures. Explicitly kept
  // out-of-line because this is a significant loop that is useful to have in
  // the profile and it doesn't simplify by inlining at all. But because it can,
  // the compiler will flatten this otherwise.
  [[gnu::noinline]] auto CreateLines(llvm::StringRef source_text) -> void {
    // We currently use `memchr` here which typically is well optimized to use
    // SIMD or other significantly faster than byte-wise scanning. We also use
    // carefully selected variables and the `ssize_t` type for performance and
    // code size of this hot loop.
    //
    // TODO: Eventually, we'll likely need to roll our own SIMD-optimized
    // routine here in order to handle CR+LF line endings, as we'll want those
    // to stay on the fast path. We'll also need to detect and diagnose Unicode
    // vertical whitespace. Starting with `memchr` should give us a strong
    // baseline performance target when adding those features.
    const char* const text = source_text.data();
    const ssize_t size = source_text.size();
    ssize_t start = 0;
    while (const char* nl = reinterpret_cast<const char*>(
               memchr(&text[start], '\n', size - start))) {
      ssize_t nl_index = nl - text;
      buffer_.AddLine(LineInfo(start, nl_index - start));
      start = nl_index + 1;
    }
    // The last line ends at the end of the file.
    buffer_.AddLine(LineInfo(start, size - start));

    // If the last line wasn't empty, the file ends with an unterminated line.
    // Add an extra blank line so that we never need to handle the special case
    // of being on the last line inside the lexer and needing to not increment
    // to the next line.
    if (start != size) {
      buffer_.AddLine(LineInfo(size, 0));
    }

    // Now that all the infos are allocated, get a fresh pointer to the first
    // info for use while lexing.
    line_index_ = 0;
  }

  auto current_line() -> Line { return Line(line_index_); }

  auto current_line_info() -> LineInfo* {
    return &buffer_.line_infos_[line_index_];
  }

  auto ComputeColumn(ssize_t position) -> int {
    CARBON_DCHECK(position >= current_line_info()->start);
    return position - current_line_info()->start;
  }

  auto NoteWhitespace() -> void {
    buffer_.token_infos_.back().has_trailing_space = true;
  }

  auto SkipHorizontalWhitespace(llvm::StringRef source_text, ssize_t& position)
      -> void {
    // Handle adjacent whitespace quickly. This comes up frequently for example
    // due to indentation. We don't expect *huge* runs, so just use a scalar
    // loop. While still scalar, this avoids repeated table dispatch and marking
    // whitespace.
    while (position < static_cast<ssize_t>(source_text.size()) &&
           (source_text[position] == ' ' || source_text[position] == '\t')) {
      ++position;
    }
  }

  auto LexHorizontalWhitespace(llvm::StringRef source_text, ssize_t& position)
      -> void {
    CARBON_DCHECK(source_text[position] == ' ' ||
                  source_text[position] == '\t');
    NoteWhitespace();
    // Skip runs using an optimized code path.
    SkipHorizontalWhitespace(source_text, position);
  }

  auto LexVerticalWhitespace(llvm::StringRef source_text, ssize_t& position)
      -> void {
    NoteWhitespace();
    ++line_index_;
    auto* line_info = current_line_info();
    ssize_t line_start = line_info->start;
    position = line_start;
    SkipHorizontalWhitespace(source_text, position);
    line_info->indent = position - line_start;
  }

  auto LexCommentOrSlash(llvm::StringRef source_text, ssize_t& position)
      -> void {
    CARBON_DCHECK(source_text[position] == '/');

    // Both comments and slash symbols start with a `/`. We disambiguate with a
    // max-munch rule -- if the next character is another `/` then we lex it as
    // a comment start. If it isn't, then we lex as a slash. We also optimize
    // for the comment case as we expect that to be much more important for
    // overall lexer performance.
    if (LLVM_LIKELY(position + 1 < static_cast<ssize_t>(source_text.size()) &&
                    source_text[position + 1] == '/')) {
      LexComment(source_text, position);
      return;
    }

    // This code path should produce a token, make sure that happens.
    LexResult result = LexSymbolToken(source_text, position);
    CARBON_CHECK(result) << "Failed to form a token!";
  }

  auto LexComment(llvm::StringRef source_text, ssize_t& position) -> void {
    CARBON_DCHECK(source_text.substr(position).startswith("//"));

    // Any comment must be the only non-whitespace on the line.
    const auto* line_info = current_line_info();
    if (LLVM_UNLIKELY(position != line_info->start + line_info->indent)) {
      CARBON_DIAGNOSTIC(TrailingComment, Error,
                        "Trailing comments are not permitted.");

      emitter_.Emit(source_text.begin() + position, TrailingComment);

      // Note that we cannot fall-through here as the logic below doesn't handle
      // trailing comments. For simplicity, we just consume the trailing comment
      // itself and let the normal lexer handle the newline as if there weren't
      // a comment at all.
      position = line_info->start + line_info->length;
      return;
    }

    // The introducer '//' must be followed by whitespace or EOF.
    bool is_valid_after_slashes = true;
    if (position + 2 < static_cast<ssize_t>(source_text.size()) &&
        LLVM_UNLIKELY(!IsSpace(source_text[position + 2]))) {
      CARBON_DIAGNOSTIC(NoWhitespaceAfterCommentIntroducer, Error,
                        "Whitespace is required after '//'.");
      emitter_.Emit(source_text.begin() + position + 2,
                    NoWhitespaceAfterCommentIntroducer);

      // We use this to tweak the lexing of blocks below.
      is_valid_after_slashes = false;
    }

    // Skip over this line.
    ssize_t line_index = line_index_;
    ++line_index;
    position = buffer_.line_infos_[line_index].start;

    // A very common pattern is a long block of comment lines all with the same
    // indent and comment start. We skip these comment blocks in bulk both for
    // speed and to reduce redundant diagnostics if each line has the same
    // erroneous comment start like `//!`.
    //
    // When we have SIMD support this is even more important for speed, as short
    // indents can be scanned extremely quickly with SIMD and we expect these to
    // be the dominant cases.
    //
    // TODO: We should extend this to 32-byte SIMD on platforms with support.
    constexpr int MaxIndent = 13;
    const int indent = line_info->indent;
    const ssize_t first_line_start = line_info->start;
    ssize_t prefix_size = indent + (is_valid_after_slashes ? 3 : 2);
    auto skip_to_next_line = [this, indent, &line_index, &position] {
      // We're guaranteed to have a line here even on a comment on the last line
      // as we ensure there is an empty line structure at the end of every file.
      ++line_index;
      auto* next_line_info = &buffer_.line_infos_[line_index];
      next_line_info->indent = indent;
      position = next_line_info->start;
    };
    if (CARBON_USE_SIMD &&
        position + 16 < static_cast<ssize_t>(source_text.size()) &&
        indent <= MaxIndent) {
      // Load a mask based on the amount of text we want to compare.
      auto mask = PrefixMasks[prefix_size];
#if __ARM_NEON
      // Load and mask the prefix of the current line.
      auto prefix = vld1q_u8(reinterpret_cast<const uint8_t*>(
          source_text.data() + first_line_start));
      prefix = vandq_u8(mask, prefix);
      do {
        // Load and mask the next line to consider's prefix.
        auto next_prefix = vld1q_u8(
            reinterpret_cast<const uint8_t*>(source_text.data() + position));
        next_prefix = vandq_u8(mask, next_prefix);
        // Compare the two prefixes and if any lanes differ, break.
        auto compare = vceqq_u8(prefix, next_prefix);
        if (vminvq_u8(compare) == 0) {
          break;
        }

        skip_to_next_line();
      } while (position + 16 < static_cast<ssize_t>(source_text.size()));
#elif __x86_64__
      // Use the current line's prefix as the exemplar to compare against.
      // We don't mask here as we will mask when doing the comparison.
      auto prefix = _mm_loadu_si128(reinterpret_cast<const __m128i*>(
          source_text.data() + first_line_start));
      do {
        // Load the next line to consider's prefix.
        auto next_prefix = _mm_loadu_si128(
            reinterpret_cast<const __m128i*>(source_text.data() + position));
        // Compute the difference between the next line and our exemplar. Again,
        // we don't mask the difference because the comparison below will be
        // masked.
        auto prefix_diff = _mm_xor_si128(prefix, next_prefix);
        // If we have any differences (non-zero bits) within the mask, we can't
        // skip the next line too.
        if (!_mm_test_all_zeros(mask, prefix_diff)) {
          break;
        }

        skip_to_next_line();
      } while (position + 16 < static_cast<ssize_t>(source_text.size()));
#else
#error "Unsupported SIMD architecture!"
#endif
      // TODO: If we finish the loop due to the position approaching the end of
      // the buffer we may fail to skip the last line in a comment block that
      // has an invalid initial sequence and thus emit extra diagnostics. We
      // should really fall through to the generic skipping logic, but the code
      // organization will need to change significantly to allow that.
    } else {
      while (position + prefix_size <
                 static_cast<ssize_t>(source_text.size()) &&
             memcmp(source_text.data() + first_line_start,
                    source_text.data() + position, prefix_size) == 0) {
        skip_to_next_line();
      }
    }

    // Now compute the indent of this next line before we finish.
    ssize_t line_start = position;
    SkipHorizontalWhitespace(source_text, position);

    // Now that we're done scanning, update to the latest line index and indent.
    line_index_ = line_index;
    current_line_info()->indent = position - line_start;
  }

  auto LexNumericLiteral(llvm::StringRef source_text, ssize_t& position)
      -> LexResult {
    std::optional<NumericLiteral> literal =
        NumericLiteral::Lex(source_text.substr(position));
    if (!literal) {
      return LexError(source_text, position);
    }

    int int_column = ComputeColumn(position);
    int token_size = literal->text().size();
    position += token_size;

    return VariantMatch(
        literal->ComputeValue(emitter_),
        [&](NumericLiteral::IntegerValue&& value) {
          auto token = buffer_.AddToken({.kind = TokenKind::IntegerLiteral,
                                         .token_line = current_line(),
                                         .column = int_column});
          buffer_.GetTokenInfo(token).integer_id =
              buffer_.value_stores_->integers().Add(std::move(value.value));
          return token;
        },
        [&](NumericLiteral::RealValue&& value) {
          auto token = buffer_.AddToken({.kind = TokenKind::RealLiteral,
                                         .token_line = current_line(),
                                         .column = int_column});
          buffer_.GetTokenInfo(token).real_id =
              buffer_.value_stores_->reals().Add(
                  Real{.mantissa = value.mantissa,
                       .exponent = value.exponent,
                       .is_decimal =
                           (value.radix == NumericLiteral::Radix::Decimal)});
          return token;
        },
        [&](NumericLiteral::UnrecoverableError) {
          auto token = buffer_.AddToken({
              .kind = TokenKind::Error,
              .token_line = current_line(),
              .column = int_column,
              .error_length = token_size,
          });
          return token;
        });
  }

  auto LexStringLiteral(llvm::StringRef source_text, ssize_t& position)
      -> LexResult {
    std::optional<StringLiteral> literal =
        StringLiteral::Lex(source_text.substr(position));
    if (!literal) {
      return LexError(source_text, position);
    }

    Line string_line = current_line();
    int string_column = ComputeColumn(position);
    ssize_t literal_size = literal->text().size();
    position += literal_size;

    // Update line and column information.
    if (literal->is_multi_line()) {
      while (current_line_info()->start + current_line_info()->length <
             position) {
        ++line_index_;
        current_line_info()->indent = string_column;
      }
      // Note that we've updated the current line at this point, but
      // `set_indent_` is already true from above. That remains correct as the
      // last line of the multi-line literal *also* has its indent set.
    }

    if (literal->is_terminated()) {
      auto string_id = buffer_.value_stores_->string_literals().Add(
          literal->ComputeValue(buffer_.allocator_, emitter_));
      auto token = buffer_.AddToken({.kind = TokenKind::StringLiteral,
                                     .token_line = string_line,
                                     .column = string_column,
                                     .string_literal_id = string_id});
      return token;
    } else {
      CARBON_DIAGNOSTIC(UnterminatedString, Error,
                        "String is missing a terminator.");
      emitter_.Emit(literal->text().begin(), UnterminatedString);
      return buffer_.AddToken(
          {.kind = TokenKind::Error,
           .token_line = string_line,
           .column = string_column,
           .error_length = static_cast<int32_t>(literal_size)});
    }
  }

  auto LexOneCharSymbolToken(llvm::StringRef source_text, TokenKind kind,
                             ssize_t& position) -> Token {
    // Verify in a debug build that the incoming token kind is correct.
    CARBON_DCHECK(kind != TokenKind::Error);
    CARBON_DCHECK(kind.fixed_spelling().size() == 1);
    CARBON_DCHECK(source_text[position] == kind.fixed_spelling().front())
        << "Source text starts with '" << source_text[position]
        << "' instead of the spelling '" << kind.fixed_spelling()
        << "' of the incoming token kind '" << kind << "'";

    Token token = buffer_.AddToken({.kind = kind,
                                    .token_line = current_line(),
                                    .column = ComputeColumn(position)});
    ++position;
    return token;
  }

  auto LexOpeningSymbolToken(llvm::StringRef source_text, TokenKind kind,
                             ssize_t& position) -> LexResult {
    Token token = LexOneCharSymbolToken(source_text, kind, position);
    open_groups_.push_back(token);
    return token;
  }

  auto LexClosingSymbolToken(llvm::StringRef source_text, TokenKind kind,
                             ssize_t& position) -> LexResult {
    auto unmatched_error = [&] {
      CARBON_DIAGNOSTIC(
          UnmatchedClosing, Error,
          "Closing symbol without a corresponding opening symbol.");
      emitter_.Emit(source_text.begin() + position, UnmatchedClosing);
      Token token = buffer_.AddToken({.kind = TokenKind::Error,
                                      .token_line = current_line(),
                                      .column = ComputeColumn(position),
                                      .error_length = 1});
      ++position;
      return token;
    };

    // If we have no open groups, this is an error.
    if (LLVM_UNLIKELY(open_groups_.empty())) {
      return unmatched_error();
    }

    Token opening_token = open_groups_.back();
    // Close any invalid open groups first.
    if (LLVM_UNLIKELY(buffer_.GetTokenInfo(opening_token).kind !=
                      kind.opening_symbol())) {
      CloseInvalidOpenGroups(kind, position);
      // This may exhaust the open groups so re-check and re-error if needed.
      if (open_groups_.empty()) {
        return unmatched_error();
      }
      opening_token = open_groups_.back();
      CARBON_DCHECK(buffer_.GetTokenInfo(opening_token).kind ==
                    kind.opening_symbol());
    }
    open_groups_.pop_back();

    // Now that the groups are all matched up, lex the actual token.
    Token token = LexOneCharSymbolToken(source_text, kind, position);

    // Note that it is important to get fresh token infos here as lexing the
    // open token would invalidate any pointers.
    buffer_.GetTokenInfo(opening_token).closing_token = token;
    buffer_.GetTokenInfo(token).opening_token = opening_token;

    return token;
  }

  auto LexSymbolToken(llvm::StringRef source_text, ssize_t& position)
      -> LexResult {
    // One character symbols and grouping symbols are handled with dedicated
    // dispatch. We only lex the multi-character tokens here.
    TokenKind kind = llvm::StringSwitch<TokenKind>(source_text.substr(position))
#define CARBON_SYMBOL_TOKEN(Name, Spelling) \
  .StartsWith(Spelling, TokenKind::Name)
#define CARBON_ONE_CHAR_SYMBOL_TOKEN(TokenName, Spelling)
#define CARBON_OPENING_GROUP_SYMBOL_TOKEN(TokenName, Spelling, ClosingName)
#define CARBON_CLOSING_GROUP_SYMBOL_TOKEN(TokenName, Spelling, OpeningName)
#include "toolchain/lex/token_kind.def"
                         .Default(TokenKind::Error);
    if (kind == TokenKind::Error) {
      return LexError(source_text, position);
    }

    Token token = buffer_.AddToken({.kind = kind,
                                    .token_line = current_line(),
                                    .column = ComputeColumn(position)});
    position += kind.fixed_spelling().size();
    return token;
  }

  // Given a word that has already been lexed, determine whether it is a type
  // literal and if so form the corresponding token.
  auto LexWordAsTypeLiteralToken(llvm::StringRef word, int column)
      -> LexResult {
    if (word.size() < 2) {
      // Too short to form one of these tokens.
      return LexResult::NoMatch();
    }
    if (word[1] < '1' || word[1] > '9') {
      // Doesn't start with a valid initial digit.
      return LexResult::NoMatch();
    }

    std::optional<TokenKind> kind;
    switch (word.front()) {
      case 'i':
        kind = TokenKind::IntegerTypeLiteral;
        break;
      case 'u':
        kind = TokenKind::UnsignedIntegerTypeLiteral;
        break;
      case 'f':
        kind = TokenKind::FloatingPointTypeLiteral;
        break;
      default:
        return LexResult::NoMatch();
    };

    llvm::StringRef suffix = word.substr(1);
    if (!CanLexInteger(emitter_, suffix)) {
      return buffer_.AddToken(
          {.kind = TokenKind::Error,
           .token_line = current_line(),
           .column = column,
           .error_length = static_cast<int32_t>(word.size())});
    }
    llvm::APInt suffix_value;
    if (suffix.getAsInteger(10, suffix_value)) {
      return LexResult::NoMatch();
    }

    auto token = buffer_.AddToken(
        {.kind = *kind, .token_line = current_line(), .column = column});
    buffer_.GetTokenInfo(token).integer_id =
        buffer_.value_stores_->integers().Add(std::move(suffix_value));
    return token;
  }

  // Closes all open groups that cannot remain open across a closing symbol.
  // Users may pass `Error` to close all open groups.
  [[gnu::noinline]] auto CloseInvalidOpenGroups(TokenKind kind,
                                                ssize_t position) -> void {
    CARBON_CHECK(kind.is_closing_symbol() || kind == TokenKind::Error);
    CARBON_CHECK(!open_groups_.empty());

    int column = ComputeColumn(position);

    do {
      Token opening_token = open_groups_.back();
      TokenKind opening_kind = buffer_.GetTokenInfo(opening_token).kind;
      if (kind == opening_kind.closing_symbol()) {
        return;
      }

      open_groups_.pop_back();
      CARBON_DIAGNOSTIC(
          MismatchedClosing, Error,
          "Closing symbol does not match most recent opening symbol.");
      token_emitter_.Emit(opening_token, MismatchedClosing);

      CARBON_CHECK(!buffer_.tokens().empty())
          << "Must have a prior opening token!";
      Token prev_token = buffer_.tokens().end()[-1];

      // TODO: do a smarter backwards scan for where to put the closing
      // token.
      Token closing_token = buffer_.AddToken(
          {.kind = opening_kind.closing_symbol(),
           .has_trailing_space = buffer_.HasTrailingWhitespace(prev_token),
           .is_recovery = true,
           .token_line = current_line(),
           .column = column});
      TokenInfo& opening_token_info = buffer_.GetTokenInfo(opening_token);
      TokenInfo& closing_token_info = buffer_.GetTokenInfo(closing_token);
      opening_token_info.closing_token = closing_token;
      closing_token_info.opening_token = opening_token;
    } while (!open_groups_.empty());
  }

  auto LexKeywordOrIdentifier(llvm::StringRef source_text, ssize_t& position)
      -> LexResult {
    if (static_cast<unsigned char>(source_text[position]) > 0x7F) {
      // TODO: Need to add support for Unicode lexing.
      return LexError(source_text, position);
    }
    CARBON_CHECK(
        IsIdStartByteTable[static_cast<unsigned char>(source_text[position])]);

    int column = ComputeColumn(position);

    // Take the valid characters off the front of the source buffer.
    llvm::StringRef identifier_text =
        ScanForIdentifierPrefix(source_text.substr(position));
    CARBON_CHECK(!identifier_text.empty())
        << "Must have at least one character!";
    position += identifier_text.size();

    // Check if the text is a type literal, and if so form such a literal.
    if (LexResult result = LexWordAsTypeLiteralToken(identifier_text, column)) {
      return result;
    }

    // Check if the text matches a keyword token, and if so use that.
    TokenKind kind = llvm::StringSwitch<TokenKind>(identifier_text)
#define CARBON_KEYWORD_TOKEN(Name, Spelling) .Case(Spelling, TokenKind::Name)
#include "toolchain/lex/token_kind.def"
                         .Default(TokenKind::Error);
    if (kind != TokenKind::Error) {
      return buffer_.AddToken(
          {.kind = kind, .token_line = current_line(), .column = column});
    }

    // Otherwise we have a generic identifier.
    return buffer_.AddToken(
        {.kind = TokenKind::Identifier,
         .token_line = current_line(),
         .column = column,
         .ident_id =
             buffer_.value_stores_->identifiers().Add(identifier_text)});
  }

  auto LexKeywordOrIdentifierMaybeRaw(llvm::StringRef source_text,
                                      ssize_t& position) -> LexResult {
    CARBON_CHECK(source_text[position] == 'r');
    // Raw identifiers must look like `r#<valid identifier>`, otherwise it's an
    // identifier starting with the 'r'.
    // TODO: Need to add support for Unicode lexing.
    if (LLVM_LIKELY(position + 2 >= static_cast<ssize_t>(source_text.size()) ||
                    source_text[position + 1] != '#' ||
                    !IsIdStartByteTable[static_cast<unsigned char>(
                        source_text[position + 2])])) {
      // TODO: Should this print a different error when there is `r#`, but it
      // isn't followed by identifier text? Or is it right to put it back so
      // that the `#` could be parsed as part of a raw string literal?
      return LexKeywordOrIdentifier(source_text, position);
    }

    int column = ComputeColumn(position);

    // Take the valid characters off the front of the source buffer.
    llvm::StringRef identifier_text =
        ScanForIdentifierPrefix(source_text.substr(position + 2));
    CARBON_CHECK(!identifier_text.empty())
        << "Must have at least one character!";
    position += identifier_text.size() + 2;

    // Versus LexKeywordOrIdentifier, raw identifiers do not do keyword checks.

    // Otherwise we have a raw identifier.
    // TODO: This token doesn't carry any indicator that it's raw, so
    // diagnostics are unclear.
    return buffer_.AddToken(
        {.kind = TokenKind::Identifier,
         .token_line = current_line(),
         .column = column,
         .ident_id =
             buffer_.value_stores_->identifiers().Add(identifier_text)});
  }

  auto LexError(llvm::StringRef source_text, ssize_t& position) -> LexResult {
    llvm::StringRef error_text =
        source_text.substr(position).take_while([](char c) {
          if (IsAlnum(c)) {
            return false;
          }
          switch (c) {
            case '_':
            case '\t':
            case '\n':
              return false;
            default:
              break;
          }
          return llvm::StringSwitch<bool>(llvm::StringRef(&c, 1))
#define CARBON_SYMBOL_TOKEN(Name, Spelling) .StartsWith(Spelling, false)
#include "toolchain/lex/token_kind.def"
              .Default(true);
        });
    if (error_text.empty()) {
      // TODO: Reimplement this to use the lexer properly. In the meantime,
      // guarantee that we eat at least one byte.
      error_text = source_text.substr(position, 1);
    }

    auto token = buffer_.AddToken(
        {.kind = TokenKind::Error,
         .token_line = current_line(),
         .column = ComputeColumn(position),
         .error_length = static_cast<int32_t>(error_text.size())});
    CARBON_DIAGNOSTIC(UnrecognizedCharacters, Error,
                      "Encountered unrecognized characters while parsing.");
    emitter_.Emit(error_text.begin(), UnrecognizedCharacters);

    position += error_text.size();
    return token;
  }

  auto LexStartOfFile(llvm::StringRef source_text, ssize_t& position) -> void {
    // Before lexing any source text, add the start-of-file token so that code
    // can assume a non-empty token buffer for the rest of lexing. Note that the
    // start-of-file always has trailing space because it *is* whitespace.
    buffer_.AddToken({.kind = TokenKind::StartOfFile,
                      .has_trailing_space = true,
                      .token_line = current_line(),
                      .column = 0});

    // Also skip any horizontal whitespace and record the indentation of the
    // first line.
    SkipHorizontalWhitespace(source_text, position);
    auto* line_info = current_line_info();
    CARBON_CHECK(line_info->start == 0);
    line_info->indent = position;
  }

  auto LexEndOfFile(llvm::StringRef source_text, ssize_t position) -> void {
    CARBON_CHECK(position == static_cast<ssize_t>(source_text.size()));
    // Check if the last line is empty and not the first line (and only). If so,
    // re-pin the last line to be the prior one so that diagnostics and editors
    // can treat newlines as terminators even though we internally handle them
    // as separators in case of a missing newline on the last line. We do this
    // here instead of detecting this when we see the newline to avoid more
    // conditions along that fast path.
    if (position == current_line_info()->start && line_index_ != 0) {
      --line_index_;
      --position;
    } else {
      // Update the line length as this is also the end of a line.
      current_line_info()->length = ComputeColumn(position);
    }

    // The end-of-file token is always considered to be whitespace.
    NoteWhitespace();

    // Close any open groups. We do this after marking whitespace, it will
    // preserve that.
    if (!open_groups_.empty()) {
      CloseInvalidOpenGroups(TokenKind::Error, position);
    }

    buffer_.AddToken({.kind = TokenKind::EndOfFile,
                      .token_line = current_line(),
                      .column = ComputeColumn(position)});
  }

  // We use a collection of static member functions for table-based dispatch to
  // lexer methods. These are named static member functions so that they show up
  // helpfully in profiles and backtraces, but they tend to not contain the
  // interesting logic and simply delegate to the relevant methods. All of their
  // signatures need to be exactly the same however in order to ensure we can
  // build efficient dispatch tables out of them. All of them end by doing a
  // must-tail return call to this routine. It handles continuing the dispatch
  // chain.
  static auto DispatchNext(Lexer& lexer, llvm::StringRef source_text,
                           ssize_t position) -> void {
    if (LLVM_LIKELY(position < static_cast<ssize_t>(source_text.size()))) {
      // The common case is to tail recurse based on the next character. Note
      // that because this is a must-tail return, this cannot fail to tail-call
      // and will not grow the stack. This is in essence a loop with dynamic
      // tail dispatch to the next stage of the loop.
      [[clang::musttail]] return DispatchTable[static_cast<unsigned char>(
          source_text[position])](lexer, source_text, position);
    }

    // When we finish the source text, stop recursing. We also hint this so that
    // the tail-dispatch is optimized as that's essentially the loop back-edge
    // and this is the loop exit.
    lexer.LexEndOfFile(source_text, position);
  }

  // Define a set of dispatch functions that simply forward to a method that
  // lexes a token. This includes validating that an actual token was produced,
  // and continuing the dispatch.
#define CARBON_DISPATCH_LEX_TOKEN(LexMethod)                                 \
  static auto Dispatch##LexMethod(Lexer& lexer, llvm::StringRef source_text, \
                                  ssize_t position)                          \
      ->void {                                                               \
    LexResult result = lexer.LexMethod(source_text, position);               \
    CARBON_CHECK(result) << "Failed to form a token!";                       \
    [[clang::musttail]] return DispatchNext(lexer, source_text, position);   \
  }
  CARBON_DISPATCH_LEX_TOKEN(LexError)
  CARBON_DISPATCH_LEX_TOKEN(LexSymbolToken)
  CARBON_DISPATCH_LEX_TOKEN(LexKeywordOrIdentifier)
  CARBON_DISPATCH_LEX_TOKEN(LexKeywordOrIdentifierMaybeRaw)
  CARBON_DISPATCH_LEX_TOKEN(LexNumericLiteral)
  CARBON_DISPATCH_LEX_TOKEN(LexStringLiteral)

  // A custom dispatch functions that pre-select the symbol token to lex.
#define CARBON_DISPATCH_LEX_SYMBOL_TOKEN(LexMethod)                        \
  static auto Dispatch##LexMethod##SymbolToken(                            \
      Lexer& lexer, llvm::StringRef source_text, ssize_t position)         \
      ->void {                                                             \
    LexResult result = lexer.LexMethod##SymbolToken(                       \
        source_text,                                                       \
        OneCharTokenKindTable[static_cast<unsigned char>(                  \
            source_text[position])],                                       \
        position);                                                         \
    CARBON_CHECK(result) << "Failed to form a token!";                     \
    [[clang::musttail]] return DispatchNext(lexer, source_text, position); \
  }
  CARBON_DISPATCH_LEX_SYMBOL_TOKEN(LexOneChar)
  CARBON_DISPATCH_LEX_SYMBOL_TOKEN(LexOpening)
  CARBON_DISPATCH_LEX_SYMBOL_TOKEN(LexClosing)

  // Define a set of non-token dispatch functions that handle things like
  // whitespace and comments.
#define CARBON_DISPATCH_LEX_NON_TOKEN(LexMethod)                             \
  static auto Dispatch##LexMethod(Lexer& lexer, llvm::StringRef source_text, \
                                  ssize_t position)                          \
      ->void {                                                               \
    lexer.LexMethod(source_text, position);                                  \
    [[clang::musttail]] return DispatchNext(lexer, source_text, position);   \
  }
  CARBON_DISPATCH_LEX_NON_TOKEN(LexHorizontalWhitespace)
  CARBON_DISPATCH_LEX_NON_TOKEN(LexVerticalWhitespace)
  CARBON_DISPATCH_LEX_NON_TOKEN(LexCommentOrSlash)

  // The main entry point for dispatching through the lexer's table. This method
  // should always fully consume the source text.
  auto Lex() && -> TokenizedBuffer {
    llvm::StringRef source_text = buffer_.source_->text();

    // First build up our line data structures.
    CreateLines(source_text);

    ssize_t position = 0;
    LexStartOfFile(source_text, position);

    // Manually enter the dispatch loop. This call will tail-recurse through the
    // dispatch table until everything from source_text is consumed.
    DispatchNext(*this, source_text, position);

    if (consumer_.seen_error()) {
      buffer_.has_errors_ = true;
    }

    return std::move(buffer_);
  }

 private:
  using DispatchFunctionT = auto(Lexer& lexer, llvm::StringRef source_text,
                                 ssize_t position) -> void;
  using DispatchTableT = std::array<DispatchFunctionT*, 256>;

  // Build a table of function pointers that we can use to dispatch to the
  // correct lexer routine based on the first byte of source text.
  //
  // While it is tempting to simply use a `switch` on the first byte and
  // dispatch with cases into this, in practice that doesn't produce great code.
  // There seem to be two issues that are the root cause.
  //
  // First, there are lots of different values of bytes that dispatch to a
  // fairly small set of routines, and then some byte values that dispatch
  // differently for each byte. This pattern isn't one that the compiler-based
  // lowering of switches works well with -- it tries to balance all the cases,
  // and in doing so emits several compares and other control flow rather than a
  // simple jump table.
  //
  // Second, with a `case`, it isn't as obvious how to create a single, uniform
  // interface that is effective for *every* byte value, and thus makes for a
  // single consistent table-based dispatch. By forcing these to be function
  // pointers, we also coerce the code to use a strictly homogeneous structure
  // that can form a single dispatch table.
  //
  // These two actually interact -- the second issue is part of what makes the
  // non-table lowering in the first one desirable for many switches and cases.
  //
  // Ultimately, when table-based dispatch is such an important technique, we
  // get better results by taking full control and manually creating the
  // dispatch structures.
  //
  // The functions in this table also use tail-recursion to implement the loop
  // of the lexer. This is based on the technique described more fully for any
  // kind of byte-stream loop structure here:
  // https://blog.reverberate.org/2021/04/21/musttail-efficient-interpreters.html
  constexpr static auto MakeDispatchTable() -> DispatchTableT {
    DispatchTableT table = {};
    // First set the table entries to dispatch to our error token handler as the
    // base case. Everything valid comes from an override below.
    for (int i = 0; i < 256; ++i) {
      table[i] = &DispatchLexError;
    }

    // Symbols have some special dispatching. First, set the first character of
    // each symbol token spelling to dispatch to the symbol lexer. We don't
    // provide a pre-computed token here, so the symbol lexer will compute the
    // exact symbol token kind. We'll override this with more specific dispatch
    // below.
#define CARBON_SYMBOL_TOKEN(TokenName, Spelling) \
  table[(Spelling)[0]] = &DispatchLexSymbolToken;
#include "toolchain/lex/token_kind.def"

    // Now special cased single-character symbols that are guaranteed to not
    // join with another symbol. These are grouping symbols, terminators,
    // or separators in the grammar and have a good reason to be
    // orthogonal to any other punctuation. We do this separately because this
    // needs to override some of the generic handling above, and provide a
    // custom token.
#define CARBON_ONE_CHAR_SYMBOL_TOKEN(TokenName, Spelling) \
  table[(Spelling)[0]] = &DispatchLexOneCharSymbolToken;
#define CARBON_OPENING_GROUP_SYMBOL_TOKEN(TokenName, Spelling, ClosingName) \
  table[(Spelling)[0]] = &DispatchLexOpeningSymbolToken;
#define CARBON_CLOSING_GROUP_SYMBOL_TOKEN(TokenName, Spelling, OpeningName) \
  table[(Spelling)[0]] = &DispatchLexClosingSymbolToken;
#include "toolchain/lex/token_kind.def"

    // Override the handling for `/` to consider comments as well as a `/`
    // symbol.
    table['/'] = &DispatchLexCommentOrSlash;

    table['_'] = &DispatchLexKeywordOrIdentifier;
    // Note that we don't use `llvm::seq` because this needs to be `constexpr`
    // evaluated.
    for (unsigned char c = 'a'; c <= 'z'; ++c) {
      table[c] = &DispatchLexKeywordOrIdentifier;
    }
    table['r'] = &DispatchLexKeywordOrIdentifierMaybeRaw;
    for (unsigned char c = 'A'; c <= 'Z'; ++c) {
      table[c] = &DispatchLexKeywordOrIdentifier;
    }
    // We dispatch all non-ASCII UTF-8 characters to the identifier lexing
    // as whitespace characters should already have been skipped and the
    // only remaining valid Unicode characters would be part of an
    // identifier. That code can either accept or reject.
    for (int i = 0x80; i < 0x100; ++i) {
      table[i] = &DispatchLexKeywordOrIdentifier;
    }

    for (unsigned char c = '0'; c <= '9'; ++c) {
      table[c] = &DispatchLexNumericLiteral;
    }

    table['\''] = &DispatchLexStringLiteral;
    table['"'] = &DispatchLexStringLiteral;
    table['#'] = &DispatchLexStringLiteral;

    table[' '] = &DispatchLexHorizontalWhitespace;
    table['\t'] = &DispatchLexHorizontalWhitespace;
    table['\n'] = &DispatchLexVerticalWhitespace;

    return table;
  };

  static const DispatchTableT DispatchTable;

  static const std::array<TokenKind, 256> OneCharTokenKindTable;

  TokenizedBuffer buffer_;

  ssize_t line_index_;

  llvm::SmallVector<Token> open_groups_;

  ErrorTrackingDiagnosticConsumer consumer_;

  SourceBufferLocationTranslator translator_;
  LexerDiagnosticEmitter emitter_;

  TokenLocationTranslator token_translator_;
  TokenDiagnosticEmitter token_emitter_;
};

constexpr TokenizedBuffer::Lexer::DispatchTableT
    TokenizedBuffer::Lexer::DispatchTable = MakeDispatchTable();

constexpr std::array<TokenKind, 256>
    TokenizedBuffer::Lexer::OneCharTokenKindTable = [] {
      std::array<TokenKind, 256> table = {};
#define CARBON_ONE_CHAR_SYMBOL_TOKEN(TokenName, Spelling) \
  table[(Spelling)[0]] = TokenKind::TokenName;
#define CARBON_OPENING_GROUP_SYMBOL_TOKEN(TokenName, Spelling, ClosingName) \
  table[(Spelling)[0]] = TokenKind::TokenName;
#define CARBON_CLOSING_GROUP_SYMBOL_TOKEN(TokenName, Spelling, OpeningName) \
  table[(Spelling)[0]] = TokenKind::TokenName;
#include "toolchain/lex/token_kind.def"
      return table;
    }();

auto TokenizedBuffer::Lex(SharedValueStores& value_stores, SourceBuffer& source,
                          DiagnosticConsumer& consumer) -> TokenizedBuffer {
  Lexer lexer(value_stores, source, consumer);
  return std::move(lexer).Lex();
}

=======
>>>>>>> abedf088
auto TokenizedBuffer::GetKind(Token token) const -> TokenKind {
  return GetTokenInfo(token).kind;
}

auto TokenizedBuffer::GetLine(Token token) const -> Line {
  return GetTokenInfo(token).token_line;
}

auto TokenizedBuffer::GetLineNumber(Token token) const -> int {
  return GetLineNumber(GetLine(token));
}

auto TokenizedBuffer::GetColumnNumber(Token token) const -> int {
  return GetTokenInfo(token).column + 1;
}

auto TokenizedBuffer::GetTokenText(Token token) const -> llvm::StringRef {
  const auto& token_info = GetTokenInfo(token);
  llvm::StringRef fixed_spelling = token_info.kind.fixed_spelling();
  if (!fixed_spelling.empty()) {
    return fixed_spelling;
  }

  if (token_info.kind == TokenKind::Error) {
    const auto& line_info = GetLineInfo(token_info.token_line);
    int64_t token_start = line_info.start + token_info.column;
    return source_->text().substr(token_start, token_info.error_length);
  }

  // Refer back to the source text to preserve oddities like radix or digit
  // separators the author included.
  if (token_info.kind == TokenKind::IntegerLiteral ||
      token_info.kind == TokenKind::RealLiteral) {
    const auto& line_info = GetLineInfo(token_info.token_line);
    int64_t token_start = line_info.start + token_info.column;
    std::optional<NumericLiteral> relexed_token =
        NumericLiteral::Lex(source_->text().substr(token_start));
    CARBON_CHECK(relexed_token) << "Could not reform numeric literal token.";
    return relexed_token->text();
  }

  // Refer back to the source text to find the original spelling, including
  // escape sequences etc.
  if (token_info.kind == TokenKind::StringLiteral) {
    const auto& line_info = GetLineInfo(token_info.token_line);
    int64_t token_start = line_info.start + token_info.column;
    std::optional<StringLiteral> relexed_token =
        StringLiteral::Lex(source_->text().substr(token_start));
    CARBON_CHECK(relexed_token) << "Could not reform string literal token.";
    return relexed_token->text();
  }

  // Refer back to the source text to avoid needing to reconstruct the
  // spelling from the size.
  if (token_info.kind.is_sized_type_literal()) {
    const auto& line_info = GetLineInfo(token_info.token_line);
    int64_t token_start = line_info.start + token_info.column;
    llvm::StringRef suffix =
        source_->text().substr(token_start + 1).take_while(IsDecimalDigit);
    return llvm::StringRef(suffix.data() - 1, suffix.size() + 1);
  }

  if (token_info.kind == TokenKind::StartOfFile ||
      token_info.kind == TokenKind::EndOfFile) {
    return llvm::StringRef();
  }

  CARBON_CHECK(token_info.kind == TokenKind::Identifier) << token_info.kind;
  return value_stores_->identifiers().Get(token_info.ident_id);
}

auto TokenizedBuffer::GetIdentifier(Token token) const -> IdentifierId {
  const auto& token_info = GetTokenInfo(token);
  CARBON_CHECK(token_info.kind == TokenKind::Identifier) << token_info.kind;
  return token_info.ident_id;
}

auto TokenizedBuffer::GetIntegerLiteral(Token token) const -> IntegerId {
  const auto& token_info = GetTokenInfo(token);
  CARBON_CHECK(token_info.kind == TokenKind::IntegerLiteral) << token_info.kind;
  return token_info.integer_id;
}

auto TokenizedBuffer::GetRealLiteral(Token token) const -> RealId {
  const auto& token_info = GetTokenInfo(token);
  CARBON_CHECK(token_info.kind == TokenKind::RealLiteral) << token_info.kind;
  return token_info.real_id;
}

auto TokenizedBuffer::GetStringLiteral(Token token) const -> StringLiteralId {
  const auto& token_info = GetTokenInfo(token);
  CARBON_CHECK(token_info.kind == TokenKind::StringLiteral) << token_info.kind;
  return token_info.string_literal_id;
}

auto TokenizedBuffer::GetTypeLiteralSize(Token token) const
    -> const llvm::APInt& {
  const auto& token_info = GetTokenInfo(token);
  CARBON_CHECK(token_info.kind.is_sized_type_literal()) << token_info.kind;
  return value_stores_->integers().Get(token_info.integer_id);
}

auto TokenizedBuffer::GetMatchedClosingToken(Token opening_token) const
    -> Token {
  const auto& opening_token_info = GetTokenInfo(opening_token);
  CARBON_CHECK(opening_token_info.kind.is_opening_symbol())
      << opening_token_info.kind;
  return opening_token_info.closing_token;
}

auto TokenizedBuffer::GetMatchedOpeningToken(Token closing_token) const
    -> Token {
  const auto& closing_token_info = GetTokenInfo(closing_token);
  CARBON_CHECK(closing_token_info.kind.is_closing_symbol())
      << closing_token_info.kind;
  return closing_token_info.opening_token;
}

auto TokenizedBuffer::HasLeadingWhitespace(Token token) const -> bool {
  auto it = TokenIterator(token);
  return it == tokens().begin() || GetTokenInfo(*(it - 1)).has_trailing_space;
}

auto TokenizedBuffer::HasTrailingWhitespace(Token token) const -> bool {
  return GetTokenInfo(token).has_trailing_space;
}

auto TokenizedBuffer::IsRecoveryToken(Token token) const -> bool {
  return GetTokenInfo(token).is_recovery;
}

auto TokenizedBuffer::GetLineNumber(Line line) const -> int {
  return line.index + 1;
}

auto TokenizedBuffer::GetNextLine(Line line) const -> Line {
  Line next(line.index + 1);
  CARBON_DCHECK(static_cast<size_t>(next.index) < line_infos_.size());
  return next;
}

auto TokenizedBuffer::GetPrevLine(Line line) const -> Line {
  CARBON_CHECK(line.index > 0);
  return Line(line.index - 1);
}

auto TokenizedBuffer::GetIndentColumnNumber(Line line) const -> int {
  return GetLineInfo(line).indent + 1;
}

auto TokenizedBuffer::PrintWidths::Widen(const PrintWidths& widths) -> void {
  index = std::max(widths.index, index);
  kind = std::max(widths.kind, kind);
  column = std::max(widths.column, column);
  line = std::max(widths.line, line);
  indent = std::max(widths.indent, indent);
}

// Compute the printed width of a number. When numbers are printed in decimal,
// the number of digits needed is is one more than the log-base-10 of the
// value. We handle a value of `zero` explicitly.
//
// This routine requires its argument to be *non-negative*.
static auto ComputeDecimalPrintedWidth(int number) -> int {
  CARBON_CHECK(number >= 0) << "Negative numbers are not supported.";
  if (number == 0) {
    return 1;
  }

  return static_cast<int>(std::log10(number)) + 1;
}

auto TokenizedBuffer::GetTokenPrintWidths(Token token) const -> PrintWidths {
  PrintWidths widths = {};
  widths.index = ComputeDecimalPrintedWidth(token_infos_.size());
  widths.kind = GetKind(token).name().size();
  widths.line = ComputeDecimalPrintedWidth(GetLineNumber(token));
  widths.column = ComputeDecimalPrintedWidth(GetColumnNumber(token));
  widths.indent =
      ComputeDecimalPrintedWidth(GetIndentColumnNumber(GetLine(token)));
  return widths;
}

auto TokenizedBuffer::Print(llvm::raw_ostream& output_stream) const -> void {
  if (tokens().begin() == tokens().end()) {
    return;
  }

  output_stream << "- filename: " << source_->filename() << "\n"
                << "  tokens: [\n";

  PrintWidths widths = {};
  widths.index = ComputeDecimalPrintedWidth((token_infos_.size()));
  for (Token token : tokens()) {
    widths.Widen(GetTokenPrintWidths(token));
  }

  for (Token token : tokens()) {
    PrintToken(output_stream, token, widths);
    output_stream << "\n";
  }
  output_stream << "  ]\n";
}

auto TokenizedBuffer::PrintToken(llvm::raw_ostream& output_stream,
                                 Token token) const -> void {
  PrintToken(output_stream, token, {});
}

auto TokenizedBuffer::PrintToken(llvm::raw_ostream& output_stream, Token token,
                                 PrintWidths widths) const -> void {
  widths.Widen(GetTokenPrintWidths(token));
  int token_index = token.index;
  const auto& token_info = GetTokenInfo(token);
  llvm::StringRef token_text = GetTokenText(token);

  // Output the main chunk using one format string. We have to do the
  // justification manually in order to use the dynamically computed widths
  // and get the quotes included.
  output_stream << llvm::formatv(
      "    { index: {0}, kind: {1}, line: {2}, column: {3}, indent: {4}, "
      "spelling: '{5}'",
      llvm::format_decimal(token_index, widths.index),
      llvm::right_justify(llvm::formatv("'{0}'", token_info.kind.name()).str(),
                          widths.kind + 2),
      llvm::format_decimal(GetLineNumber(token_info.token_line), widths.line),
      llvm::format_decimal(GetColumnNumber(token), widths.column),
      llvm::format_decimal(GetIndentColumnNumber(token_info.token_line),
                           widths.indent),
      token_text);

  switch (token_info.kind) {
    case TokenKind::Identifier:
      output_stream << ", identifier: " << GetIdentifier(token).index;
      break;
    case TokenKind::IntegerLiteral:
      output_stream << ", value: `";
      value_stores_->integers()
          .Get(GetIntegerLiteral(token))
          .print(output_stream, /*isSigned=*/false);
      output_stream << "`";
      break;
    case TokenKind::RealLiteral:
      output_stream << ", value: `"
                    << value_stores_->reals().Get(GetRealLiteral(token)) << "`";
      break;
    case TokenKind::StringLiteral:
      output_stream << ", value: `"
                    << value_stores_->string_literals().Get(
                           GetStringLiteral(token))
                    << "`";
      break;
    default:
      if (token_info.kind.is_opening_symbol()) {
        output_stream << ", closing_token: "
                      << GetMatchedClosingToken(token).index;
      } else if (token_info.kind.is_closing_symbol()) {
        output_stream << ", opening_token: "
                      << GetMatchedOpeningToken(token).index;
      }
      break;
  }

  if (token_info.has_trailing_space) {
    output_stream << ", has_trailing_space: true";
  }
  if (token_info.is_recovery) {
    output_stream << ", recovery: true";
  }

  output_stream << " },";
}

auto TokenizedBuffer::GetLineInfo(Line line) -> LineInfo& {
  return line_infos_[line.index];
}

auto TokenizedBuffer::GetLineInfo(Line line) const -> const LineInfo& {
  return line_infos_[line.index];
}

auto TokenizedBuffer::AddLine(LineInfo info) -> Line {
  line_infos_.push_back(info);
  return Line(static_cast<int>(line_infos_.size()) - 1);
}

auto TokenizedBuffer::GetTokenInfo(Token token) -> TokenInfo& {
  return token_infos_[token.index];
}

auto TokenizedBuffer::GetTokenInfo(Token token) const -> const TokenInfo& {
  return token_infos_[token.index];
}

auto TokenizedBuffer::AddToken(TokenInfo info) -> Token {
  token_infos_.push_back(info);
  expected_parse_tree_size_ += info.kind.expected_parse_tree_size();
  return Token(static_cast<int>(token_infos_.size()) - 1);
}

auto TokenIterator::Print(llvm::raw_ostream& output) const -> void {
  output << token_.index;
}

auto TokenizedBuffer::SourceBufferLocationTranslator::GetLocation(
    const char* loc) -> DiagnosticLocation {
  CARBON_CHECK(StringRefContainsPointer(buffer_->source_->text(), loc))
      << "location not within buffer";
  int64_t offset = loc - buffer_->source_->text().begin();

  // Find the first line starting after the given location. Note that we can't
  // inspect `line.length` here because it is not necessarily correct for the
  // final line during lexing (but will be correct later for the parse tree).
  const auto* line_it = std::partition_point(
      buffer_->line_infos_.begin(), buffer_->line_infos_.end(),
      [offset](const LineInfo& line) { return line.start <= offset; });

  // Step back one line to find the line containing the given position.
  CARBON_CHECK(line_it != buffer_->line_infos_.begin())
      << "location precedes the start of the first line";
  --line_it;
  int line_number = line_it - buffer_->line_infos_.begin();
  int column_number = offset - line_it->start;

  // Start by grabbing the line from the buffer. If the line isn't fully lexed,
  // the length will be npos and the line will be grabbed from the known start
  // to the end of the buffer; we'll then adjust the length.
  llvm::StringRef line =
      buffer_->source_->text().substr(line_it->start, line_it->length);
  if (line_it->length == static_cast<int32_t>(llvm::StringRef::npos)) {
    CARBON_CHECK(line.take_front(column_number).count('\n') == 0)
        << "Currently we assume no unlexed newlines prior to the error column, "
           "but there was one when erroring at "
        << buffer_->source_->filename() << ":" << line_number << ":"
        << column_number;
    // Look for the next newline since we don't know the length. We can start at
    // the column because prior newlines will have been lexed.
    auto end_newline_pos = line.find('\n', column_number);
    if (end_newline_pos != llvm::StringRef::npos) {
      line = line.take_front(end_newline_pos);
    }
  }

  return {.file_name = buffer_->source_->filename(),
          .line = line,
          .line_number = line_number + 1,
          .column_number = column_number + 1};
}

auto TokenLocationTranslator::GetLocation(Token token) -> DiagnosticLocation {
  // Map the token location into a position within the source buffer.
  const auto& token_info = buffer_->GetTokenInfo(token);
  const auto& line_info = buffer_->GetLineInfo(token_info.token_line);
  const char* token_start =
      buffer_->source_->text().begin() + line_info.start + token_info.column;

  // Find the corresponding file location.
  // TODO: Should we somehow indicate in the diagnostic location if this token
  // is a recovery token that doesn't correspond to the original source?
  return TokenizedBuffer::SourceBufferLocationTranslator(buffer_).GetLocation(
      token_start);
}

}  // namespace Carbon::Lex<|MERGE_RESOLUTION|>--- conflicted
+++ resolved
@@ -18,1240 +18,6 @@
 
 namespace Carbon::Lex {
 
-<<<<<<< HEAD
-// TODO: Move Overload and VariantMatch somewhere more central.
-
-// Form an overload set from a list of functions. For example:
-//
-// ```
-// auto overloaded = Overload{[] (int) {}, [] (float) {}};
-// ```
-template <typename... Fs>
-struct Overload : Fs... {
-  using Fs::operator()...;
-};
-template <typename... Fs>
-Overload(Fs...) -> Overload<Fs...>;
-
-// Pattern-match against the type of the value stored in the variant `V`. Each
-// element of `fs` should be a function that takes one or more of the variant
-// values in `V`.
-template <typename V, typename... Fs>
-auto VariantMatch(V&& v, Fs&&... fs) -> decltype(auto) {
-  return std::visit(Overload{std::forward<Fs&&>(fs)...}, std::forward<V&&>(v));
-}
-
-#if CARBON_USE_SIMD
-namespace {
-#if __ARM_NEON
-using SIMDMaskT = uint8x16_t;
-#elif __x86_64__
-using SIMDMaskT = __m128i;
-#else
-#error "Unsupported SIMD architecture!"
-#endif
-using SIMDMaskArrayT = std::array<SIMDMaskT, sizeof(SIMDMaskT) + 1>;
-}  // namespace
-// A table of masks to include 0-16 bytes of an SSE register.
-static constexpr SIMDMaskArrayT PrefixMasks = []() constexpr {
-  SIMDMaskArrayT masks = {};
-  for (int i = 1; i < static_cast<int>(masks.size()); ++i) {
-    // The SIMD types and constexpr require a C-style cast.
-    // NOLINTNEXTLINE(google-readability-casting)
-    masks[i] = (SIMDMaskT)(std::numeric_limits<unsigned __int128>::max() >>
-                           ((sizeof(SIMDMaskT) - i) * 8));
-  }
-  return masks;
-}();
-#endif  // CARBON_USE_SIMD
-
-// A table of booleans that we can use to classify bytes as being valid
-// identifier start. This is used by raw identifier detection.
-constexpr std::array<bool, 256> IsIdStartByteTable = [] {
-  std::array<bool, 256> table = {};
-  for (char c = 'A'; c <= 'Z'; ++c) {
-    table[c] = true;
-  }
-  for (char c = 'a'; c <= 'z'; ++c) {
-    table[c] = true;
-  }
-  table['_'] = true;
-  return table;
-}();
-
-// A table of booleans that we can use to classify bytes as being valid
-// identifier (or keyword) characters. This is used in the generic,
-// non-vectorized fallback code to scan for length of an identifier.
-constexpr std::array<bool, 256> IsIdByteTable = [] {
-  std::array<bool, 256> table = IsIdStartByteTable;
-  for (char c = '0'; c <= '9'; ++c) {
-    table[c] = true;
-  }
-  return table;
-}();
-
-// Baseline scalar version, also available for scalar-fallback in SIMD code.
-// Uses `ssize_t` for performance when indexing in the loop.
-//
-// TODO: This assumes all Unicode characters are non-identifiers.
-static auto ScanForIdentifierPrefixScalar(llvm::StringRef text, ssize_t i)
-    -> llvm::StringRef {
-  const ssize_t size = text.size();
-  while (i < size && IsIdByteTable[static_cast<unsigned char>(text[i])]) {
-    ++i;
-  }
-
-  return text.substr(0, i);
-}
-
-#if CARBON_USE_SIMD && __x86_64__
-// The SIMD code paths uses a scheme derived from the techniques in Geoff
-// Langdale and Daniel Lemire's work on parsing JSON[1]. Specifically, that
-// paper outlines a technique of using two 4-bit indexed in-register look-up
-// tables (LUTs) to classify bytes in a branchless SIMD code sequence.
-//
-// [1]: https://arxiv.org/pdf/1902.08318.pdf
-//
-// The goal is to get a bit mask classifying different sets of bytes. For each
-// input byte, we first test for a high bit indicating a UTF-8 encoded Unicode
-// character. Otherwise, we want the mask bits to be set with the following
-// logic derived by inspecting the high nibble and low nibble of the input:
-// bit0 = 1 for `_`: high `0x5` and low `0xF`
-// bit1 = 1 for `0-9`: high `0x3` and low `0x0` - `0x9`
-// bit2 = 1 for `A-O` and `a-o`: high `0x4` or `0x6` and low `0x1` - `0xF`
-// bit3 = 1 for `P-Z` and 'p-z': high `0x5` or `0x7` and low `0x0` - `0xA`
-// bit4 = unused
-// bit5 = unused
-// bit6 = unused
-// bit7 = unused
-//
-// No bits set means definitively non-ID ASCII character.
-//
-// Bits 4-7 remain unused if we need to classify more characters.
-namespace {
-// Struct used to implement the nibble LUT for SIMD implementations.
-//
-// Forced to 16-byte alignment to ensure we can load it easily in SIMD code.
-struct alignas(16) NibbleLUT {
-  auto Load() const -> __m128i {
-    return _mm_load_si128(reinterpret_cast<const __m128i*>(this));
-  }
-
-  uint8_t nibble_0;
-  uint8_t nibble_1;
-  uint8_t nibble_2;
-  uint8_t nibble_3;
-  uint8_t nibble_4;
-  uint8_t nibble_5;
-  uint8_t nibble_6;
-  uint8_t nibble_7;
-  uint8_t nibble_8;
-  uint8_t nibble_9;
-  uint8_t nibble_a;
-  uint8_t nibble_b;
-  uint8_t nibble_c;
-  uint8_t nibble_d;
-  uint8_t nibble_e;
-  uint8_t nibble_f;
-};
-}  // namespace
-
-constexpr NibbleLUT HighLUT = {
-    .nibble_0 = 0b0000'0000,
-    .nibble_1 = 0b0000'0000,
-    .nibble_2 = 0b0000'0000,
-    .nibble_3 = 0b0000'0010,
-    .nibble_4 = 0b0000'0100,
-    .nibble_5 = 0b0000'1001,
-    .nibble_6 = 0b0000'0100,
-    .nibble_7 = 0b0000'1000,
-    .nibble_8 = 0b1000'0000,
-    .nibble_9 = 0b1000'0000,
-    .nibble_a = 0b1000'0000,
-    .nibble_b = 0b1000'0000,
-    .nibble_c = 0b1000'0000,
-    .nibble_d = 0b1000'0000,
-    .nibble_e = 0b1000'0000,
-    .nibble_f = 0b1000'0000,
-};
-constexpr NibbleLUT LowLUT = {
-    .nibble_0 = 0b1000'1010,
-    .nibble_1 = 0b1000'1110,
-    .nibble_2 = 0b1000'1110,
-    .nibble_3 = 0b1000'1110,
-    .nibble_4 = 0b1000'1110,
-    .nibble_5 = 0b1000'1110,
-    .nibble_6 = 0b1000'1110,
-    .nibble_7 = 0b1000'1110,
-    .nibble_8 = 0b1000'1110,
-    .nibble_9 = 0b1000'1110,
-    .nibble_a = 0b1000'1100,
-    .nibble_b = 0b1000'0100,
-    .nibble_c = 0b1000'0100,
-    .nibble_d = 0b1000'0100,
-    .nibble_e = 0b1000'0100,
-    .nibble_f = 0b1000'0101,
-};
-
-static auto ScanForIdentifierPrefixX86(llvm::StringRef text)
-    -> llvm::StringRef {
-  const auto high_lut = HighLUT.Load();
-  const auto low_lut = LowLUT.Load();
-
-  // Use `ssize_t` for performance here as we index memory in a tight loop.
-  ssize_t i = 0;
-  const ssize_t size = text.size();
-  while ((i + 16) <= size) {
-    __m128i input =
-        _mm_loadu_si128(reinterpret_cast<const __m128i*>(text.data() + i));
-
-    // The high bits of each byte indicate a non-ASCII character encoded using
-    // UTF-8. Test those and fall back to the scalar code if present. These
-    // bytes will also cause spurious zeros in the LUT results, but we can
-    // ignore that because we track them independently here.
-#if __SSE4_1__
-    if (!_mm_test_all_zeros(_mm_set1_epi8(0x80), input)) {
-      break;
-    }
-#else
-    if (_mm_movemask_epi8(input) != 0) {
-      break;
-    }
-#endif
-
-    // Do two LUT lookups and mask the results together to get the results for
-    // both low and high nibbles. Note that we don't need to mask out the high
-    // bit of input here because we track that above for UTF-8 handling.
-    __m128i low_mask = _mm_shuffle_epi8(low_lut, input);
-    // Note that the input needs to be masked to only include the high nibble or
-    // we could end up with bit7 set forcing the result to a zero byte.
-    __m128i input_high =
-        _mm_and_si128(_mm_srli_epi32(input, 4), _mm_set1_epi8(0x0f));
-    __m128i high_mask = _mm_shuffle_epi8(high_lut, input_high);
-    __m128i mask = _mm_and_si128(low_mask, high_mask);
-
-    // Now compare to find the completely zero bytes.
-    __m128i id_byte_mask_vec = _mm_cmpeq_epi8(mask, _mm_setzero_si128());
-    int tail_ascii_mask = _mm_movemask_epi8(id_byte_mask_vec);
-
-    // Check if there are bits in the tail mask, which means zero bytes and the
-    // end of the identifier. We could do this without materializing the scalar
-    // mask on more recent CPUs, but we generally expect the median length we
-    // encounter to be <16 characters and so we avoid the extra instruction in
-    // that case and predict this branch to succeed so it is laid out in a
-    // reasonable way.
-    if (LLVM_LIKELY(tail_ascii_mask != 0)) {
-      // Move past the definitively classified bytes that are part of the
-      // identifier, and return the complete identifier text.
-      i += __builtin_ctz(tail_ascii_mask);
-      return text.substr(0, i);
-    }
-    i += 16;
-  }
-
-  return ScanForIdentifierPrefixScalar(text, i);
-}
-
-#endif  // CARBON_USE_SIMD && __x86_64__
-
-// Scans the provided text and returns the prefix `StringRef` of contiguous
-// identifier characters.
-//
-// This is a performance sensitive function and where profitable uses vectorized
-// code sequences to optimize its scanning. When modifying, the identifier
-// lexing benchmarks should be checked for regressions.
-//
-// Identifier characters here are currently the ASCII characters `[0-9A-Za-z_]`.
-//
-// TODO: Currently, this code does not implement Carbon's design for Unicode
-// characters in identifiers. It does work on UTF-8 code unit sequences, but
-// currently considers non-ASCII characters to be non-identifier characters.
-// Some work has been done to ensure the hot loop, while optimized, retains
-// enough information to add Unicode handling without completely destroying the
-// relevant optimizations.
-static auto ScanForIdentifierPrefix(llvm::StringRef text) -> llvm::StringRef {
-  // Dispatch to an optimized architecture optimized routine.
-#if CARBON_USE_SIMD && __x86_64__
-  return ScanForIdentifierPrefixX86(text);
-#elif CARBON_USE_SIMD && __ARM_NEON
-  // Somewhat surprisingly, there is basically nothing worth doing in SIMD on
-  // Arm to optimize this scan. The Neon SIMD operations end up requiring you to
-  // move from the SIMD unit to the scalar unit in the critical path of finding
-  // the offset of the end of an identifier. Current ARM cores make the code
-  // sequences here (quite) unpleasant. For example, on Apple M1 and similar
-  // cores, the latency is as much as 10 cycles just to extract from the vector.
-  // SIMD might be more interesting on Neoverse cores, but it'd be nice to avoid
-  // core-specific tunings at this point.
-  //
-  // If this proves problematic and critical to optimize, the current leading
-  // theory is to have the newline searching code also create a bitmask for the
-  // entire source file of identifier and non-identifier bytes, and then use the
-  // bit-counting instructions here to do a fast scan of that bitmask. However,
-  // crossing that bridge will add substantial complexity to the newline
-  // scanner, and so currently we just use a boring scalar loop that pipelines
-  // well.
-#endif
-  return ScanForIdentifierPrefixScalar(text, 0);
-}
-
-// Implementation of the lexer logic itself.
-//
-// The design is that lexing can loop over the source buffer, consuming it into
-// tokens by calling into this API. This class handles the state and breaks down
-// the different lexing steps that may be used. It directly updates the provided
-// tokenized buffer with the lexed tokens.
-class [[clang::internal_linkage]] TokenizedBuffer::Lexer {
- public:
-  // Symbolic result of a lexing action. This indicates whether we successfully
-  // lexed a token, or whether other lexing actions should be attempted.
-  //
-  // While it wraps a simple boolean state, its API both helps make the failures
-  // more self documenting, and by consuming the actual token constructively
-  // when one is produced, it helps ensure the correct result is returned.
-  class LexResult {
-   public:
-    // Consumes (and discard) a valid token to construct a result
-    // indicating a token has been produced. Relies on implicit conversions.
-    // NOLINTNEXTLINE(google-explicit-constructor)
-    LexResult(Token /*discarded_token*/) : LexResult(true) {}
-
-    // Returns a result indicating no token was produced.
-    static auto NoMatch() -> LexResult { return LexResult(false); }
-
-    // Tests whether a token was produced by the lexing routine, and
-    // the lexer can continue forming tokens.
-    explicit operator bool() const { return formed_token_; }
-
-   private:
-    explicit LexResult(bool formed_token) : formed_token_(formed_token) {}
-
-    bool formed_token_;
-  };
-
-  Lexer(SharedValueStores& value_stores, SourceBuffer& source,
-        DiagnosticConsumer& consumer)
-      : buffer_(value_stores, source),
-        consumer_(consumer),
-        translator_(&buffer_),
-        emitter_(translator_, consumer_),
-        token_translator_(&buffer_),
-        token_emitter_(token_translator_, consumer_) {}
-
-  // Find all line endings and create the line data structures. Explicitly kept
-  // out-of-line because this is a significant loop that is useful to have in
-  // the profile and it doesn't simplify by inlining at all. But because it can,
-  // the compiler will flatten this otherwise.
-  [[gnu::noinline]] auto CreateLines(llvm::StringRef source_text) -> void {
-    // We currently use `memchr` here which typically is well optimized to use
-    // SIMD or other significantly faster than byte-wise scanning. We also use
-    // carefully selected variables and the `ssize_t` type for performance and
-    // code size of this hot loop.
-    //
-    // TODO: Eventually, we'll likely need to roll our own SIMD-optimized
-    // routine here in order to handle CR+LF line endings, as we'll want those
-    // to stay on the fast path. We'll also need to detect and diagnose Unicode
-    // vertical whitespace. Starting with `memchr` should give us a strong
-    // baseline performance target when adding those features.
-    const char* const text = source_text.data();
-    const ssize_t size = source_text.size();
-    ssize_t start = 0;
-    while (const char* nl = reinterpret_cast<const char*>(
-               memchr(&text[start], '\n', size - start))) {
-      ssize_t nl_index = nl - text;
-      buffer_.AddLine(LineInfo(start, nl_index - start));
-      start = nl_index + 1;
-    }
-    // The last line ends at the end of the file.
-    buffer_.AddLine(LineInfo(start, size - start));
-
-    // If the last line wasn't empty, the file ends with an unterminated line.
-    // Add an extra blank line so that we never need to handle the special case
-    // of being on the last line inside the lexer and needing to not increment
-    // to the next line.
-    if (start != size) {
-      buffer_.AddLine(LineInfo(size, 0));
-    }
-
-    // Now that all the infos are allocated, get a fresh pointer to the first
-    // info for use while lexing.
-    line_index_ = 0;
-  }
-
-  auto current_line() -> Line { return Line(line_index_); }
-
-  auto current_line_info() -> LineInfo* {
-    return &buffer_.line_infos_[line_index_];
-  }
-
-  auto ComputeColumn(ssize_t position) -> int {
-    CARBON_DCHECK(position >= current_line_info()->start);
-    return position - current_line_info()->start;
-  }
-
-  auto NoteWhitespace() -> void {
-    buffer_.token_infos_.back().has_trailing_space = true;
-  }
-
-  auto SkipHorizontalWhitespace(llvm::StringRef source_text, ssize_t& position)
-      -> void {
-    // Handle adjacent whitespace quickly. This comes up frequently for example
-    // due to indentation. We don't expect *huge* runs, so just use a scalar
-    // loop. While still scalar, this avoids repeated table dispatch and marking
-    // whitespace.
-    while (position < static_cast<ssize_t>(source_text.size()) &&
-           (source_text[position] == ' ' || source_text[position] == '\t')) {
-      ++position;
-    }
-  }
-
-  auto LexHorizontalWhitespace(llvm::StringRef source_text, ssize_t& position)
-      -> void {
-    CARBON_DCHECK(source_text[position] == ' ' ||
-                  source_text[position] == '\t');
-    NoteWhitespace();
-    // Skip runs using an optimized code path.
-    SkipHorizontalWhitespace(source_text, position);
-  }
-
-  auto LexVerticalWhitespace(llvm::StringRef source_text, ssize_t& position)
-      -> void {
-    NoteWhitespace();
-    ++line_index_;
-    auto* line_info = current_line_info();
-    ssize_t line_start = line_info->start;
-    position = line_start;
-    SkipHorizontalWhitespace(source_text, position);
-    line_info->indent = position - line_start;
-  }
-
-  auto LexCommentOrSlash(llvm::StringRef source_text, ssize_t& position)
-      -> void {
-    CARBON_DCHECK(source_text[position] == '/');
-
-    // Both comments and slash symbols start with a `/`. We disambiguate with a
-    // max-munch rule -- if the next character is another `/` then we lex it as
-    // a comment start. If it isn't, then we lex as a slash. We also optimize
-    // for the comment case as we expect that to be much more important for
-    // overall lexer performance.
-    if (LLVM_LIKELY(position + 1 < static_cast<ssize_t>(source_text.size()) &&
-                    source_text[position + 1] == '/')) {
-      LexComment(source_text, position);
-      return;
-    }
-
-    // This code path should produce a token, make sure that happens.
-    LexResult result = LexSymbolToken(source_text, position);
-    CARBON_CHECK(result) << "Failed to form a token!";
-  }
-
-  auto LexComment(llvm::StringRef source_text, ssize_t& position) -> void {
-    CARBON_DCHECK(source_text.substr(position).startswith("//"));
-
-    // Any comment must be the only non-whitespace on the line.
-    const auto* line_info = current_line_info();
-    if (LLVM_UNLIKELY(position != line_info->start + line_info->indent)) {
-      CARBON_DIAGNOSTIC(TrailingComment, Error,
-                        "Trailing comments are not permitted.");
-
-      emitter_.Emit(source_text.begin() + position, TrailingComment);
-
-      // Note that we cannot fall-through here as the logic below doesn't handle
-      // trailing comments. For simplicity, we just consume the trailing comment
-      // itself and let the normal lexer handle the newline as if there weren't
-      // a comment at all.
-      position = line_info->start + line_info->length;
-      return;
-    }
-
-    // The introducer '//' must be followed by whitespace or EOF.
-    bool is_valid_after_slashes = true;
-    if (position + 2 < static_cast<ssize_t>(source_text.size()) &&
-        LLVM_UNLIKELY(!IsSpace(source_text[position + 2]))) {
-      CARBON_DIAGNOSTIC(NoWhitespaceAfterCommentIntroducer, Error,
-                        "Whitespace is required after '//'.");
-      emitter_.Emit(source_text.begin() + position + 2,
-                    NoWhitespaceAfterCommentIntroducer);
-
-      // We use this to tweak the lexing of blocks below.
-      is_valid_after_slashes = false;
-    }
-
-    // Skip over this line.
-    ssize_t line_index = line_index_;
-    ++line_index;
-    position = buffer_.line_infos_[line_index].start;
-
-    // A very common pattern is a long block of comment lines all with the same
-    // indent and comment start. We skip these comment blocks in bulk both for
-    // speed and to reduce redundant diagnostics if each line has the same
-    // erroneous comment start like `//!`.
-    //
-    // When we have SIMD support this is even more important for speed, as short
-    // indents can be scanned extremely quickly with SIMD and we expect these to
-    // be the dominant cases.
-    //
-    // TODO: We should extend this to 32-byte SIMD on platforms with support.
-    constexpr int MaxIndent = 13;
-    const int indent = line_info->indent;
-    const ssize_t first_line_start = line_info->start;
-    ssize_t prefix_size = indent + (is_valid_after_slashes ? 3 : 2);
-    auto skip_to_next_line = [this, indent, &line_index, &position] {
-      // We're guaranteed to have a line here even on a comment on the last line
-      // as we ensure there is an empty line structure at the end of every file.
-      ++line_index;
-      auto* next_line_info = &buffer_.line_infos_[line_index];
-      next_line_info->indent = indent;
-      position = next_line_info->start;
-    };
-    if (CARBON_USE_SIMD &&
-        position + 16 < static_cast<ssize_t>(source_text.size()) &&
-        indent <= MaxIndent) {
-      // Load a mask based on the amount of text we want to compare.
-      auto mask = PrefixMasks[prefix_size];
-#if __ARM_NEON
-      // Load and mask the prefix of the current line.
-      auto prefix = vld1q_u8(reinterpret_cast<const uint8_t*>(
-          source_text.data() + first_line_start));
-      prefix = vandq_u8(mask, prefix);
-      do {
-        // Load and mask the next line to consider's prefix.
-        auto next_prefix = vld1q_u8(
-            reinterpret_cast<const uint8_t*>(source_text.data() + position));
-        next_prefix = vandq_u8(mask, next_prefix);
-        // Compare the two prefixes and if any lanes differ, break.
-        auto compare = vceqq_u8(prefix, next_prefix);
-        if (vminvq_u8(compare) == 0) {
-          break;
-        }
-
-        skip_to_next_line();
-      } while (position + 16 < static_cast<ssize_t>(source_text.size()));
-#elif __x86_64__
-      // Use the current line's prefix as the exemplar to compare against.
-      // We don't mask here as we will mask when doing the comparison.
-      auto prefix = _mm_loadu_si128(reinterpret_cast<const __m128i*>(
-          source_text.data() + first_line_start));
-      do {
-        // Load the next line to consider's prefix.
-        auto next_prefix = _mm_loadu_si128(
-            reinterpret_cast<const __m128i*>(source_text.data() + position));
-        // Compute the difference between the next line and our exemplar. Again,
-        // we don't mask the difference because the comparison below will be
-        // masked.
-        auto prefix_diff = _mm_xor_si128(prefix, next_prefix);
-        // If we have any differences (non-zero bits) within the mask, we can't
-        // skip the next line too.
-        if (!_mm_test_all_zeros(mask, prefix_diff)) {
-          break;
-        }
-
-        skip_to_next_line();
-      } while (position + 16 < static_cast<ssize_t>(source_text.size()));
-#else
-#error "Unsupported SIMD architecture!"
-#endif
-      // TODO: If we finish the loop due to the position approaching the end of
-      // the buffer we may fail to skip the last line in a comment block that
-      // has an invalid initial sequence and thus emit extra diagnostics. We
-      // should really fall through to the generic skipping logic, but the code
-      // organization will need to change significantly to allow that.
-    } else {
-      while (position + prefix_size <
-                 static_cast<ssize_t>(source_text.size()) &&
-             memcmp(source_text.data() + first_line_start,
-                    source_text.data() + position, prefix_size) == 0) {
-        skip_to_next_line();
-      }
-    }
-
-    // Now compute the indent of this next line before we finish.
-    ssize_t line_start = position;
-    SkipHorizontalWhitespace(source_text, position);
-
-    // Now that we're done scanning, update to the latest line index and indent.
-    line_index_ = line_index;
-    current_line_info()->indent = position - line_start;
-  }
-
-  auto LexNumericLiteral(llvm::StringRef source_text, ssize_t& position)
-      -> LexResult {
-    std::optional<NumericLiteral> literal =
-        NumericLiteral::Lex(source_text.substr(position));
-    if (!literal) {
-      return LexError(source_text, position);
-    }
-
-    int int_column = ComputeColumn(position);
-    int token_size = literal->text().size();
-    position += token_size;
-
-    return VariantMatch(
-        literal->ComputeValue(emitter_),
-        [&](NumericLiteral::IntegerValue&& value) {
-          auto token = buffer_.AddToken({.kind = TokenKind::IntegerLiteral,
-                                         .token_line = current_line(),
-                                         .column = int_column});
-          buffer_.GetTokenInfo(token).integer_id =
-              buffer_.value_stores_->integers().Add(std::move(value.value));
-          return token;
-        },
-        [&](NumericLiteral::RealValue&& value) {
-          auto token = buffer_.AddToken({.kind = TokenKind::RealLiteral,
-                                         .token_line = current_line(),
-                                         .column = int_column});
-          buffer_.GetTokenInfo(token).real_id =
-              buffer_.value_stores_->reals().Add(
-                  Real{.mantissa = value.mantissa,
-                       .exponent = value.exponent,
-                       .is_decimal =
-                           (value.radix == NumericLiteral::Radix::Decimal)});
-          return token;
-        },
-        [&](NumericLiteral::UnrecoverableError) {
-          auto token = buffer_.AddToken({
-              .kind = TokenKind::Error,
-              .token_line = current_line(),
-              .column = int_column,
-              .error_length = token_size,
-          });
-          return token;
-        });
-  }
-
-  auto LexStringLiteral(llvm::StringRef source_text, ssize_t& position)
-      -> LexResult {
-    std::optional<StringLiteral> literal =
-        StringLiteral::Lex(source_text.substr(position));
-    if (!literal) {
-      return LexError(source_text, position);
-    }
-
-    Line string_line = current_line();
-    int string_column = ComputeColumn(position);
-    ssize_t literal_size = literal->text().size();
-    position += literal_size;
-
-    // Update line and column information.
-    if (literal->is_multi_line()) {
-      while (current_line_info()->start + current_line_info()->length <
-             position) {
-        ++line_index_;
-        current_line_info()->indent = string_column;
-      }
-      // Note that we've updated the current line at this point, but
-      // `set_indent_` is already true from above. That remains correct as the
-      // last line of the multi-line literal *also* has its indent set.
-    }
-
-    if (literal->is_terminated()) {
-      auto string_id = buffer_.value_stores_->string_literals().Add(
-          literal->ComputeValue(buffer_.allocator_, emitter_));
-      auto token = buffer_.AddToken({.kind = TokenKind::StringLiteral,
-                                     .token_line = string_line,
-                                     .column = string_column,
-                                     .string_literal_id = string_id});
-      return token;
-    } else {
-      CARBON_DIAGNOSTIC(UnterminatedString, Error,
-                        "String is missing a terminator.");
-      emitter_.Emit(literal->text().begin(), UnterminatedString);
-      return buffer_.AddToken(
-          {.kind = TokenKind::Error,
-           .token_line = string_line,
-           .column = string_column,
-           .error_length = static_cast<int32_t>(literal_size)});
-    }
-  }
-
-  auto LexOneCharSymbolToken(llvm::StringRef source_text, TokenKind kind,
-                             ssize_t& position) -> Token {
-    // Verify in a debug build that the incoming token kind is correct.
-    CARBON_DCHECK(kind != TokenKind::Error);
-    CARBON_DCHECK(kind.fixed_spelling().size() == 1);
-    CARBON_DCHECK(source_text[position] == kind.fixed_spelling().front())
-        << "Source text starts with '" << source_text[position]
-        << "' instead of the spelling '" << kind.fixed_spelling()
-        << "' of the incoming token kind '" << kind << "'";
-
-    Token token = buffer_.AddToken({.kind = kind,
-                                    .token_line = current_line(),
-                                    .column = ComputeColumn(position)});
-    ++position;
-    return token;
-  }
-
-  auto LexOpeningSymbolToken(llvm::StringRef source_text, TokenKind kind,
-                             ssize_t& position) -> LexResult {
-    Token token = LexOneCharSymbolToken(source_text, kind, position);
-    open_groups_.push_back(token);
-    return token;
-  }
-
-  auto LexClosingSymbolToken(llvm::StringRef source_text, TokenKind kind,
-                             ssize_t& position) -> LexResult {
-    auto unmatched_error = [&] {
-      CARBON_DIAGNOSTIC(
-          UnmatchedClosing, Error,
-          "Closing symbol without a corresponding opening symbol.");
-      emitter_.Emit(source_text.begin() + position, UnmatchedClosing);
-      Token token = buffer_.AddToken({.kind = TokenKind::Error,
-                                      .token_line = current_line(),
-                                      .column = ComputeColumn(position),
-                                      .error_length = 1});
-      ++position;
-      return token;
-    };
-
-    // If we have no open groups, this is an error.
-    if (LLVM_UNLIKELY(open_groups_.empty())) {
-      return unmatched_error();
-    }
-
-    Token opening_token = open_groups_.back();
-    // Close any invalid open groups first.
-    if (LLVM_UNLIKELY(buffer_.GetTokenInfo(opening_token).kind !=
-                      kind.opening_symbol())) {
-      CloseInvalidOpenGroups(kind, position);
-      // This may exhaust the open groups so re-check and re-error if needed.
-      if (open_groups_.empty()) {
-        return unmatched_error();
-      }
-      opening_token = open_groups_.back();
-      CARBON_DCHECK(buffer_.GetTokenInfo(opening_token).kind ==
-                    kind.opening_symbol());
-    }
-    open_groups_.pop_back();
-
-    // Now that the groups are all matched up, lex the actual token.
-    Token token = LexOneCharSymbolToken(source_text, kind, position);
-
-    // Note that it is important to get fresh token infos here as lexing the
-    // open token would invalidate any pointers.
-    buffer_.GetTokenInfo(opening_token).closing_token = token;
-    buffer_.GetTokenInfo(token).opening_token = opening_token;
-
-    return token;
-  }
-
-  auto LexSymbolToken(llvm::StringRef source_text, ssize_t& position)
-      -> LexResult {
-    // One character symbols and grouping symbols are handled with dedicated
-    // dispatch. We only lex the multi-character tokens here.
-    TokenKind kind = llvm::StringSwitch<TokenKind>(source_text.substr(position))
-#define CARBON_SYMBOL_TOKEN(Name, Spelling) \
-  .StartsWith(Spelling, TokenKind::Name)
-#define CARBON_ONE_CHAR_SYMBOL_TOKEN(TokenName, Spelling)
-#define CARBON_OPENING_GROUP_SYMBOL_TOKEN(TokenName, Spelling, ClosingName)
-#define CARBON_CLOSING_GROUP_SYMBOL_TOKEN(TokenName, Spelling, OpeningName)
-#include "toolchain/lex/token_kind.def"
-                         .Default(TokenKind::Error);
-    if (kind == TokenKind::Error) {
-      return LexError(source_text, position);
-    }
-
-    Token token = buffer_.AddToken({.kind = kind,
-                                    .token_line = current_line(),
-                                    .column = ComputeColumn(position)});
-    position += kind.fixed_spelling().size();
-    return token;
-  }
-
-  // Given a word that has already been lexed, determine whether it is a type
-  // literal and if so form the corresponding token.
-  auto LexWordAsTypeLiteralToken(llvm::StringRef word, int column)
-      -> LexResult {
-    if (word.size() < 2) {
-      // Too short to form one of these tokens.
-      return LexResult::NoMatch();
-    }
-    if (word[1] < '1' || word[1] > '9') {
-      // Doesn't start with a valid initial digit.
-      return LexResult::NoMatch();
-    }
-
-    std::optional<TokenKind> kind;
-    switch (word.front()) {
-      case 'i':
-        kind = TokenKind::IntegerTypeLiteral;
-        break;
-      case 'u':
-        kind = TokenKind::UnsignedIntegerTypeLiteral;
-        break;
-      case 'f':
-        kind = TokenKind::FloatingPointTypeLiteral;
-        break;
-      default:
-        return LexResult::NoMatch();
-    };
-
-    llvm::StringRef suffix = word.substr(1);
-    if (!CanLexInteger(emitter_, suffix)) {
-      return buffer_.AddToken(
-          {.kind = TokenKind::Error,
-           .token_line = current_line(),
-           .column = column,
-           .error_length = static_cast<int32_t>(word.size())});
-    }
-    llvm::APInt suffix_value;
-    if (suffix.getAsInteger(10, suffix_value)) {
-      return LexResult::NoMatch();
-    }
-
-    auto token = buffer_.AddToken(
-        {.kind = *kind, .token_line = current_line(), .column = column});
-    buffer_.GetTokenInfo(token).integer_id =
-        buffer_.value_stores_->integers().Add(std::move(suffix_value));
-    return token;
-  }
-
-  // Closes all open groups that cannot remain open across a closing symbol.
-  // Users may pass `Error` to close all open groups.
-  [[gnu::noinline]] auto CloseInvalidOpenGroups(TokenKind kind,
-                                                ssize_t position) -> void {
-    CARBON_CHECK(kind.is_closing_symbol() || kind == TokenKind::Error);
-    CARBON_CHECK(!open_groups_.empty());
-
-    int column = ComputeColumn(position);
-
-    do {
-      Token opening_token = open_groups_.back();
-      TokenKind opening_kind = buffer_.GetTokenInfo(opening_token).kind;
-      if (kind == opening_kind.closing_symbol()) {
-        return;
-      }
-
-      open_groups_.pop_back();
-      CARBON_DIAGNOSTIC(
-          MismatchedClosing, Error,
-          "Closing symbol does not match most recent opening symbol.");
-      token_emitter_.Emit(opening_token, MismatchedClosing);
-
-      CARBON_CHECK(!buffer_.tokens().empty())
-          << "Must have a prior opening token!";
-      Token prev_token = buffer_.tokens().end()[-1];
-
-      // TODO: do a smarter backwards scan for where to put the closing
-      // token.
-      Token closing_token = buffer_.AddToken(
-          {.kind = opening_kind.closing_symbol(),
-           .has_trailing_space = buffer_.HasTrailingWhitespace(prev_token),
-           .is_recovery = true,
-           .token_line = current_line(),
-           .column = column});
-      TokenInfo& opening_token_info = buffer_.GetTokenInfo(opening_token);
-      TokenInfo& closing_token_info = buffer_.GetTokenInfo(closing_token);
-      opening_token_info.closing_token = closing_token;
-      closing_token_info.opening_token = opening_token;
-    } while (!open_groups_.empty());
-  }
-
-  auto LexKeywordOrIdentifier(llvm::StringRef source_text, ssize_t& position)
-      -> LexResult {
-    if (static_cast<unsigned char>(source_text[position]) > 0x7F) {
-      // TODO: Need to add support for Unicode lexing.
-      return LexError(source_text, position);
-    }
-    CARBON_CHECK(
-        IsIdStartByteTable[static_cast<unsigned char>(source_text[position])]);
-
-    int column = ComputeColumn(position);
-
-    // Take the valid characters off the front of the source buffer.
-    llvm::StringRef identifier_text =
-        ScanForIdentifierPrefix(source_text.substr(position));
-    CARBON_CHECK(!identifier_text.empty())
-        << "Must have at least one character!";
-    position += identifier_text.size();
-
-    // Check if the text is a type literal, and if so form such a literal.
-    if (LexResult result = LexWordAsTypeLiteralToken(identifier_text, column)) {
-      return result;
-    }
-
-    // Check if the text matches a keyword token, and if so use that.
-    TokenKind kind = llvm::StringSwitch<TokenKind>(identifier_text)
-#define CARBON_KEYWORD_TOKEN(Name, Spelling) .Case(Spelling, TokenKind::Name)
-#include "toolchain/lex/token_kind.def"
-                         .Default(TokenKind::Error);
-    if (kind != TokenKind::Error) {
-      return buffer_.AddToken(
-          {.kind = kind, .token_line = current_line(), .column = column});
-    }
-
-    // Otherwise we have a generic identifier.
-    return buffer_.AddToken(
-        {.kind = TokenKind::Identifier,
-         .token_line = current_line(),
-         .column = column,
-         .ident_id =
-             buffer_.value_stores_->identifiers().Add(identifier_text)});
-  }
-
-  auto LexKeywordOrIdentifierMaybeRaw(llvm::StringRef source_text,
-                                      ssize_t& position) -> LexResult {
-    CARBON_CHECK(source_text[position] == 'r');
-    // Raw identifiers must look like `r#<valid identifier>`, otherwise it's an
-    // identifier starting with the 'r'.
-    // TODO: Need to add support for Unicode lexing.
-    if (LLVM_LIKELY(position + 2 >= static_cast<ssize_t>(source_text.size()) ||
-                    source_text[position + 1] != '#' ||
-                    !IsIdStartByteTable[static_cast<unsigned char>(
-                        source_text[position + 2])])) {
-      // TODO: Should this print a different error when there is `r#`, but it
-      // isn't followed by identifier text? Or is it right to put it back so
-      // that the `#` could be parsed as part of a raw string literal?
-      return LexKeywordOrIdentifier(source_text, position);
-    }
-
-    int column = ComputeColumn(position);
-
-    // Take the valid characters off the front of the source buffer.
-    llvm::StringRef identifier_text =
-        ScanForIdentifierPrefix(source_text.substr(position + 2));
-    CARBON_CHECK(!identifier_text.empty())
-        << "Must have at least one character!";
-    position += identifier_text.size() + 2;
-
-    // Versus LexKeywordOrIdentifier, raw identifiers do not do keyword checks.
-
-    // Otherwise we have a raw identifier.
-    // TODO: This token doesn't carry any indicator that it's raw, so
-    // diagnostics are unclear.
-    return buffer_.AddToken(
-        {.kind = TokenKind::Identifier,
-         .token_line = current_line(),
-         .column = column,
-         .ident_id =
-             buffer_.value_stores_->identifiers().Add(identifier_text)});
-  }
-
-  auto LexError(llvm::StringRef source_text, ssize_t& position) -> LexResult {
-    llvm::StringRef error_text =
-        source_text.substr(position).take_while([](char c) {
-          if (IsAlnum(c)) {
-            return false;
-          }
-          switch (c) {
-            case '_':
-            case '\t':
-            case '\n':
-              return false;
-            default:
-              break;
-          }
-          return llvm::StringSwitch<bool>(llvm::StringRef(&c, 1))
-#define CARBON_SYMBOL_TOKEN(Name, Spelling) .StartsWith(Spelling, false)
-#include "toolchain/lex/token_kind.def"
-              .Default(true);
-        });
-    if (error_text.empty()) {
-      // TODO: Reimplement this to use the lexer properly. In the meantime,
-      // guarantee that we eat at least one byte.
-      error_text = source_text.substr(position, 1);
-    }
-
-    auto token = buffer_.AddToken(
-        {.kind = TokenKind::Error,
-         .token_line = current_line(),
-         .column = ComputeColumn(position),
-         .error_length = static_cast<int32_t>(error_text.size())});
-    CARBON_DIAGNOSTIC(UnrecognizedCharacters, Error,
-                      "Encountered unrecognized characters while parsing.");
-    emitter_.Emit(error_text.begin(), UnrecognizedCharacters);
-
-    position += error_text.size();
-    return token;
-  }
-
-  auto LexStartOfFile(llvm::StringRef source_text, ssize_t& position) -> void {
-    // Before lexing any source text, add the start-of-file token so that code
-    // can assume a non-empty token buffer for the rest of lexing. Note that the
-    // start-of-file always has trailing space because it *is* whitespace.
-    buffer_.AddToken({.kind = TokenKind::StartOfFile,
-                      .has_trailing_space = true,
-                      .token_line = current_line(),
-                      .column = 0});
-
-    // Also skip any horizontal whitespace and record the indentation of the
-    // first line.
-    SkipHorizontalWhitespace(source_text, position);
-    auto* line_info = current_line_info();
-    CARBON_CHECK(line_info->start == 0);
-    line_info->indent = position;
-  }
-
-  auto LexEndOfFile(llvm::StringRef source_text, ssize_t position) -> void {
-    CARBON_CHECK(position == static_cast<ssize_t>(source_text.size()));
-    // Check if the last line is empty and not the first line (and only). If so,
-    // re-pin the last line to be the prior one so that diagnostics and editors
-    // can treat newlines as terminators even though we internally handle them
-    // as separators in case of a missing newline on the last line. We do this
-    // here instead of detecting this when we see the newline to avoid more
-    // conditions along that fast path.
-    if (position == current_line_info()->start && line_index_ != 0) {
-      --line_index_;
-      --position;
-    } else {
-      // Update the line length as this is also the end of a line.
-      current_line_info()->length = ComputeColumn(position);
-    }
-
-    // The end-of-file token is always considered to be whitespace.
-    NoteWhitespace();
-
-    // Close any open groups. We do this after marking whitespace, it will
-    // preserve that.
-    if (!open_groups_.empty()) {
-      CloseInvalidOpenGroups(TokenKind::Error, position);
-    }
-
-    buffer_.AddToken({.kind = TokenKind::EndOfFile,
-                      .token_line = current_line(),
-                      .column = ComputeColumn(position)});
-  }
-
-  // We use a collection of static member functions for table-based dispatch to
-  // lexer methods. These are named static member functions so that they show up
-  // helpfully in profiles and backtraces, but they tend to not contain the
-  // interesting logic and simply delegate to the relevant methods. All of their
-  // signatures need to be exactly the same however in order to ensure we can
-  // build efficient dispatch tables out of them. All of them end by doing a
-  // must-tail return call to this routine. It handles continuing the dispatch
-  // chain.
-  static auto DispatchNext(Lexer& lexer, llvm::StringRef source_text,
-                           ssize_t position) -> void {
-    if (LLVM_LIKELY(position < static_cast<ssize_t>(source_text.size()))) {
-      // The common case is to tail recurse based on the next character. Note
-      // that because this is a must-tail return, this cannot fail to tail-call
-      // and will not grow the stack. This is in essence a loop with dynamic
-      // tail dispatch to the next stage of the loop.
-      [[clang::musttail]] return DispatchTable[static_cast<unsigned char>(
-          source_text[position])](lexer, source_text, position);
-    }
-
-    // When we finish the source text, stop recursing. We also hint this so that
-    // the tail-dispatch is optimized as that's essentially the loop back-edge
-    // and this is the loop exit.
-    lexer.LexEndOfFile(source_text, position);
-  }
-
-  // Define a set of dispatch functions that simply forward to a method that
-  // lexes a token. This includes validating that an actual token was produced,
-  // and continuing the dispatch.
-#define CARBON_DISPATCH_LEX_TOKEN(LexMethod)                                 \
-  static auto Dispatch##LexMethod(Lexer& lexer, llvm::StringRef source_text, \
-                                  ssize_t position)                          \
-      ->void {                                                               \
-    LexResult result = lexer.LexMethod(source_text, position);               \
-    CARBON_CHECK(result) << "Failed to form a token!";                       \
-    [[clang::musttail]] return DispatchNext(lexer, source_text, position);   \
-  }
-  CARBON_DISPATCH_LEX_TOKEN(LexError)
-  CARBON_DISPATCH_LEX_TOKEN(LexSymbolToken)
-  CARBON_DISPATCH_LEX_TOKEN(LexKeywordOrIdentifier)
-  CARBON_DISPATCH_LEX_TOKEN(LexKeywordOrIdentifierMaybeRaw)
-  CARBON_DISPATCH_LEX_TOKEN(LexNumericLiteral)
-  CARBON_DISPATCH_LEX_TOKEN(LexStringLiteral)
-
-  // A custom dispatch functions that pre-select the symbol token to lex.
-#define CARBON_DISPATCH_LEX_SYMBOL_TOKEN(LexMethod)                        \
-  static auto Dispatch##LexMethod##SymbolToken(                            \
-      Lexer& lexer, llvm::StringRef source_text, ssize_t position)         \
-      ->void {                                                             \
-    LexResult result = lexer.LexMethod##SymbolToken(                       \
-        source_text,                                                       \
-        OneCharTokenKindTable[static_cast<unsigned char>(                  \
-            source_text[position])],                                       \
-        position);                                                         \
-    CARBON_CHECK(result) << "Failed to form a token!";                     \
-    [[clang::musttail]] return DispatchNext(lexer, source_text, position); \
-  }
-  CARBON_DISPATCH_LEX_SYMBOL_TOKEN(LexOneChar)
-  CARBON_DISPATCH_LEX_SYMBOL_TOKEN(LexOpening)
-  CARBON_DISPATCH_LEX_SYMBOL_TOKEN(LexClosing)
-
-  // Define a set of non-token dispatch functions that handle things like
-  // whitespace and comments.
-#define CARBON_DISPATCH_LEX_NON_TOKEN(LexMethod)                             \
-  static auto Dispatch##LexMethod(Lexer& lexer, llvm::StringRef source_text, \
-                                  ssize_t position)                          \
-      ->void {                                                               \
-    lexer.LexMethod(source_text, position);                                  \
-    [[clang::musttail]] return DispatchNext(lexer, source_text, position);   \
-  }
-  CARBON_DISPATCH_LEX_NON_TOKEN(LexHorizontalWhitespace)
-  CARBON_DISPATCH_LEX_NON_TOKEN(LexVerticalWhitespace)
-  CARBON_DISPATCH_LEX_NON_TOKEN(LexCommentOrSlash)
-
-  // The main entry point for dispatching through the lexer's table. This method
-  // should always fully consume the source text.
-  auto Lex() && -> TokenizedBuffer {
-    llvm::StringRef source_text = buffer_.source_->text();
-
-    // First build up our line data structures.
-    CreateLines(source_text);
-
-    ssize_t position = 0;
-    LexStartOfFile(source_text, position);
-
-    // Manually enter the dispatch loop. This call will tail-recurse through the
-    // dispatch table until everything from source_text is consumed.
-    DispatchNext(*this, source_text, position);
-
-    if (consumer_.seen_error()) {
-      buffer_.has_errors_ = true;
-    }
-
-    return std::move(buffer_);
-  }
-
- private:
-  using DispatchFunctionT = auto(Lexer& lexer, llvm::StringRef source_text,
-                                 ssize_t position) -> void;
-  using DispatchTableT = std::array<DispatchFunctionT*, 256>;
-
-  // Build a table of function pointers that we can use to dispatch to the
-  // correct lexer routine based on the first byte of source text.
-  //
-  // While it is tempting to simply use a `switch` on the first byte and
-  // dispatch with cases into this, in practice that doesn't produce great code.
-  // There seem to be two issues that are the root cause.
-  //
-  // First, there are lots of different values of bytes that dispatch to a
-  // fairly small set of routines, and then some byte values that dispatch
-  // differently for each byte. This pattern isn't one that the compiler-based
-  // lowering of switches works well with -- it tries to balance all the cases,
-  // and in doing so emits several compares and other control flow rather than a
-  // simple jump table.
-  //
-  // Second, with a `case`, it isn't as obvious how to create a single, uniform
-  // interface that is effective for *every* byte value, and thus makes for a
-  // single consistent table-based dispatch. By forcing these to be function
-  // pointers, we also coerce the code to use a strictly homogeneous structure
-  // that can form a single dispatch table.
-  //
-  // These two actually interact -- the second issue is part of what makes the
-  // non-table lowering in the first one desirable for many switches and cases.
-  //
-  // Ultimately, when table-based dispatch is such an important technique, we
-  // get better results by taking full control and manually creating the
-  // dispatch structures.
-  //
-  // The functions in this table also use tail-recursion to implement the loop
-  // of the lexer. This is based on the technique described more fully for any
-  // kind of byte-stream loop structure here:
-  // https://blog.reverberate.org/2021/04/21/musttail-efficient-interpreters.html
-  constexpr static auto MakeDispatchTable() -> DispatchTableT {
-    DispatchTableT table = {};
-    // First set the table entries to dispatch to our error token handler as the
-    // base case. Everything valid comes from an override below.
-    for (int i = 0; i < 256; ++i) {
-      table[i] = &DispatchLexError;
-    }
-
-    // Symbols have some special dispatching. First, set the first character of
-    // each symbol token spelling to dispatch to the symbol lexer. We don't
-    // provide a pre-computed token here, so the symbol lexer will compute the
-    // exact symbol token kind. We'll override this with more specific dispatch
-    // below.
-#define CARBON_SYMBOL_TOKEN(TokenName, Spelling) \
-  table[(Spelling)[0]] = &DispatchLexSymbolToken;
-#include "toolchain/lex/token_kind.def"
-
-    // Now special cased single-character symbols that are guaranteed to not
-    // join with another symbol. These are grouping symbols, terminators,
-    // or separators in the grammar and have a good reason to be
-    // orthogonal to any other punctuation. We do this separately because this
-    // needs to override some of the generic handling above, and provide a
-    // custom token.
-#define CARBON_ONE_CHAR_SYMBOL_TOKEN(TokenName, Spelling) \
-  table[(Spelling)[0]] = &DispatchLexOneCharSymbolToken;
-#define CARBON_OPENING_GROUP_SYMBOL_TOKEN(TokenName, Spelling, ClosingName) \
-  table[(Spelling)[0]] = &DispatchLexOpeningSymbolToken;
-#define CARBON_CLOSING_GROUP_SYMBOL_TOKEN(TokenName, Spelling, OpeningName) \
-  table[(Spelling)[0]] = &DispatchLexClosingSymbolToken;
-#include "toolchain/lex/token_kind.def"
-
-    // Override the handling for `/` to consider comments as well as a `/`
-    // symbol.
-    table['/'] = &DispatchLexCommentOrSlash;
-
-    table['_'] = &DispatchLexKeywordOrIdentifier;
-    // Note that we don't use `llvm::seq` because this needs to be `constexpr`
-    // evaluated.
-    for (unsigned char c = 'a'; c <= 'z'; ++c) {
-      table[c] = &DispatchLexKeywordOrIdentifier;
-    }
-    table['r'] = &DispatchLexKeywordOrIdentifierMaybeRaw;
-    for (unsigned char c = 'A'; c <= 'Z'; ++c) {
-      table[c] = &DispatchLexKeywordOrIdentifier;
-    }
-    // We dispatch all non-ASCII UTF-8 characters to the identifier lexing
-    // as whitespace characters should already have been skipped and the
-    // only remaining valid Unicode characters would be part of an
-    // identifier. That code can either accept or reject.
-    for (int i = 0x80; i < 0x100; ++i) {
-      table[i] = &DispatchLexKeywordOrIdentifier;
-    }
-
-    for (unsigned char c = '0'; c <= '9'; ++c) {
-      table[c] = &DispatchLexNumericLiteral;
-    }
-
-    table['\''] = &DispatchLexStringLiteral;
-    table['"'] = &DispatchLexStringLiteral;
-    table['#'] = &DispatchLexStringLiteral;
-
-    table[' '] = &DispatchLexHorizontalWhitespace;
-    table['\t'] = &DispatchLexHorizontalWhitespace;
-    table['\n'] = &DispatchLexVerticalWhitespace;
-
-    return table;
-  };
-
-  static const DispatchTableT DispatchTable;
-
-  static const std::array<TokenKind, 256> OneCharTokenKindTable;
-
-  TokenizedBuffer buffer_;
-
-  ssize_t line_index_;
-
-  llvm::SmallVector<Token> open_groups_;
-
-  ErrorTrackingDiagnosticConsumer consumer_;
-
-  SourceBufferLocationTranslator translator_;
-  LexerDiagnosticEmitter emitter_;
-
-  TokenLocationTranslator token_translator_;
-  TokenDiagnosticEmitter token_emitter_;
-};
-
-constexpr TokenizedBuffer::Lexer::DispatchTableT
-    TokenizedBuffer::Lexer::DispatchTable = MakeDispatchTable();
-
-constexpr std::array<TokenKind, 256>
-    TokenizedBuffer::Lexer::OneCharTokenKindTable = [] {
-      std::array<TokenKind, 256> table = {};
-#define CARBON_ONE_CHAR_SYMBOL_TOKEN(TokenName, Spelling) \
-  table[(Spelling)[0]] = TokenKind::TokenName;
-#define CARBON_OPENING_GROUP_SYMBOL_TOKEN(TokenName, Spelling, ClosingName) \
-  table[(Spelling)[0]] = TokenKind::TokenName;
-#define CARBON_CLOSING_GROUP_SYMBOL_TOKEN(TokenName, Spelling, OpeningName) \
-  table[(Spelling)[0]] = TokenKind::TokenName;
-#include "toolchain/lex/token_kind.def"
-      return table;
-    }();
-
-auto TokenizedBuffer::Lex(SharedValueStores& value_stores, SourceBuffer& source,
-                          DiagnosticConsumer& consumer) -> TokenizedBuffer {
-  Lexer lexer(value_stores, source, consumer);
-  return std::move(lexer).Lex();
-}
-
-=======
->>>>>>> abedf088
 auto TokenizedBuffer::GetKind(Token token) const -> TokenKind {
   return GetTokenInfo(token).kind;
 }
