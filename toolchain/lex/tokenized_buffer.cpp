// Part of the Carbon Language project, under the Apache License v2.0 with LLVM
// Exceptions. See /LICENSE for license information.
// SPDX-License-Identifier: Apache-2.0 WITH LLVM-exception

#include "toolchain/lex/tokenized_buffer.h"

#include <cmath>

#include "common/check.h"
#include "common/string_helpers.h"
#include "llvm/ADT/StringRef.h"
#include "llvm/Support/Format.h"
#include "llvm/Support/FormatVariadic.h"
#include "toolchain/base/value_store.h"
#include "toolchain/diagnostics/diagnostic_emitter.h"
#include "toolchain/lex/character_set.h"
#include "toolchain/lex/numeric_literal.h"
#include "toolchain/lex/string_literal.h"

namespace Carbon::Lex {

<<<<<<< HEAD
// TODO: Move Overload and VariantMatch somewhere more central.

// Form an overload set from a list of functions. For example:
//
// ```
// auto overloaded = Overload{[] (int) {}, [] (float) {}};
// ```
template <typename... Fs>
struct Overload : Fs... {
  using Fs::operator()...;
};
template <typename... Fs>
Overload(Fs...) -> Overload<Fs...>;

// Pattern-match against the type of the value stored in the variant `V`. Each
// element of `fs` should be a function that takes one or more of the variant
// values in `V`.
template <typename V, typename... Fs>
auto VariantMatch(V&& v, Fs&&... fs) -> decltype(auto) {
  return std::visit(Overload{std::forward<Fs&&>(fs)...}, std::forward<V&&>(v));
}

// Scans the provided text and returns the prefix `StringRef` of contiguous
// identifier characters.
//
// This is a performance sensitive function and so uses vectorized code
// sequences to optimize its scanning. When modifying, the identifier lexing
// benchmarks should be checked for regressions.
//
// Identifier characters here are currently the ASCII characters `[0-9A-Za-z_]`.
//
// TODO: Currently, this code does not implement Carbon's design for Unicode
// characters in identifiers. It does work on UTF-8 code unit sequences, but
// currently considers non-ASCII characters to be non-identifier characters.
// Some work has been done to ensure the hot loop, while optimized, retains
// enough information to add Unicode handling without completely destroying the
// relevant optimizations.
static auto ScanForIdentifierPrefix(llvm::StringRef text) -> llvm::StringRef {
  // A table of booleans that we can use to classify bytes as being valid
  // identifier (or keyword) characters. This is used in the generic,
  // non-vectorized fallback code to scan for length of an identifier.
  static constexpr std::array<bool, 256> IsIdByteTable = ([]() constexpr {
    std::array<bool, 256> table = {};
    for (char c = '0'; c <= '9'; ++c) {
      table[c] = true;
    }
    for (char c = 'A'; c <= 'Z'; ++c) {
      table[c] = true;
    }
    for (char c = 'a'; c <= 'z'; ++c) {
      table[c] = true;
    }
    table['_'] = true;
    return table;
  })();

#if __x86_64__
  // This code uses a scheme derived from the techniques in Geoff Langdale and
  // Daniel Lemire's work on parsing JSON[1]. Specifically, that paper outlines
  // a technique of using two 4-bit indexed in-register look-up tables (LUTs) to
  // classify bytes in a branchless SIMD code sequence.
  //
  // [1]: https://arxiv.org/pdf/1902.08318.pdf
  //
  // The goal is to get a bit mask classifying different sets of bytes. For each
  // input byte, we first test for a high bit indicating a UTF-8 encoded Unicode
  // character. Otherwise, we want the mask bits to be set with the following
  // logic derived by inspecting the high nibble and low nibble of the input:
  // bit0 = 1 for `_`: high `0x5` and low `0xF`
  // bit1 = 1 for `0-9`: high `0x3` and low `0x0` - `0x9`
  // bit2 = 1 for `A-O` and `a-o`: high `0x4` or `0x6` and low `0x1` - `0xF`
  // bit3 = 1 for `P-Z` and 'p-z': high `0x5` or `0x7` and low `0x0` - `0xA`
  // bit4 = unused
  // bit5 = unused
  // bit6 = unused
  // bit7 = unused
  //
  // No bits set means definitively non-ID ASCII character.
  //
  // bits 4-7 remain unused if we need to classify more characters.
  const auto high_lut = _mm_setr_epi8(
      /* __b0=*/0b0000'0000,
      /* __b1=*/0b0000'0000,
      /* __b2=*/0b0000'0000,
      /* __b3=*/0b0000'0010,
      /* __b4=*/0b0000'0100,
      /* __b5=*/0b0000'1001,
      /* __b6=*/0b0000'0100,
      /* __b7=*/0b0000'1000,
      /* __b8=*/0b0000'0000,
      /* __b9=*/0b0000'0000,
      /*__b10=*/0b0000'0000,
      /*__b11=*/0b0000'0000,
      /*__b12=*/0b0000'0000,
      /*__b13=*/0b0000'0000,
      /*__b14=*/0b0000'0000,
      /*__b15=*/0b0000'0000);
  const auto low_lut = _mm_setr_epi8(
      /* __b0=*/0b0000'1010,
      /* __b1=*/0b0000'1110,
      /* __b2=*/0b0000'1110,
      /* __b3=*/0b0000'1110,
      /* __b4=*/0b0000'1110,
      /* __b5=*/0b0000'1110,
      /* __b6=*/0b0000'1110,
      /* __b7=*/0b0000'1110,
      /* __b8=*/0b0000'1110,
      /* __b9=*/0b0000'1110,
      /*__b10=*/0b0000'1100,
      /*__b11=*/0b0000'0100,
      /*__b12=*/0b0000'0100,
      /*__b13=*/0b0000'0100,
      /*__b14=*/0b0000'0100,
      /*__b15=*/0b0000'0101);

  // Use `ssize_t` for performance here as we index memory in a tight loop.
  ssize_t i = 0;
  const ssize_t size = text.size();
  while ((i + 16) <= size) {
    __m128i input =
        _mm_loadu_si128(reinterpret_cast<const __m128i*>(text.data() + i));

    // The high bits of each byte indicate a non-ASCII character encoded using
    // UTF-8. Test those and fall back to the scalar code if present. These
    // bytes will also cause spurious zeros in the LUT results, but we can
    // ignore that because we track them independently here.
#if __SSE4_1__
    if (!_mm_test_all_zeros(_mm_set1_epi8(0x80), input)) {
      break;
    }
#else
    if (_mm_movemask_epi8(input) != 0) {
      break;
    }
#endif

    // Do two LUT lookups and mask the results together to get the results for
    // both low and high nibbles. Note that we don't need to mask out the high
    // bit of input here because we track that above for UTF-8 handling.
    __m128i low_mask = _mm_shuffle_epi8(low_lut, input);
    // Note that the input needs to be masked to only include the high nibble or
    // we could end up with bit7 set forcing the result to a zero byte.
    __m128i input_high =
        _mm_and_si128(_mm_srli_epi32(input, 4), _mm_set1_epi8(0x0f));
    __m128i high_mask = _mm_shuffle_epi8(high_lut, input_high);
    __m128i mask = _mm_and_si128(low_mask, high_mask);

    // Now compare to find the completely zero bytes.
    __m128i id_byte_mask_vec = _mm_cmpeq_epi8(mask, _mm_setzero_si128());
    int tail_ascii_mask = _mm_movemask_epi8(id_byte_mask_vec);

    // Check if there are bits in the tail mask, which means zero bytes and the
    // end of the identifier. We could do this without materializing the scalar
    // mask on more recent CPUs, but we generally expect the median length we
    // encounter to be <16 characters and so we avoid the extra instruction in
    // that case and predict this branch to succeed so it is laid out in a
    // reasonable way.
    if (LLVM_LIKELY(tail_ascii_mask != 0)) {
      // Move past the definitively classified bytes that are part of the
      // identifier, and return the complete identifier text.
      i += __builtin_ctz(tail_ascii_mask);
      return text.substr(0, i);
    }
    i += 16;
  }

  // Fallback to scalar loop. We only end up here when we don't have >=16
  // bytes to scan or we find a UTF-8 unicode character.
  // TODO: This assumes all Unicode characters are non-identifiers.
  while (i < size && IsIdByteTable[static_cast<unsigned char>(text[i])]) {
    ++i;
  }

  return text.substr(0, i);
#else
  // TODO: Optimize this with SIMD for other architectures.
  return text.take_while(
      [](char c) { return IsIdByteTable[static_cast<unsigned char>(c)]; });
#endif
}

// Implementation of the lexer logic itself.
//
// The design is that lexing can loop over the source buffer, consuming it into
// tokens by calling into this API. This class handles the state and breaks down
// the different lexing steps that may be used. It directly updates the provided
// tokenized buffer with the lexed tokens.
class TokenizedBuffer::Lexer {
 public:
  // Symbolic result of a lexing action. This indicates whether we successfully
  // lexed a token, or whether other lexing actions should be attempted.
  //
  // While it wraps a simple boolean state, its API both helps make the failures
  // more self documenting, and by consuming the actual token constructively
  // when one is produced, it helps ensure the correct result is returned.
  class LexResult {
   public:
    // Consumes (and discard) a valid token to construct a result
    // indicating a token has been produced. Relies on implicit conversions.
    // NOLINTNEXTLINE(google-explicit-constructor)
    LexResult(Token /*discarded_token*/) : LexResult(true) {}

    // Returns a result indicating no token was produced.
    static auto NoMatch() -> LexResult { return LexResult(false); }

    // Tests whether a token was produced by the lexing routine, and
    // the lexer can continue forming tokens.
    explicit operator bool() const { return formed_token_; }

   private:
    explicit LexResult(bool formed_token) : formed_token_(formed_token) {}

    bool formed_token_;
  };

  using DispatchFunctionT = auto(Lexer& lexer, llvm::StringRef& source_text)
      -> LexResult;
  using DispatchTableT = std::array<DispatchFunctionT*, 256>;

  Lexer(TokenizedBuffer& buffer, DiagnosticConsumer& consumer)
      : buffer_(&buffer),
        translator_(&buffer),
        emitter_(translator_, consumer),
        token_translator_(&buffer),
        token_emitter_(token_translator_, consumer),
        current_line_(buffer.AddLine(LineInfo(0))),
        current_line_info_(&buffer.GetLineInfo(current_line_)) {}

  // Perform the necessary bookkeeping to step past a newline at the current
  // line and column.
  auto HandleNewline() -> void {
    current_line_info_->length = current_column_;

    current_line_ = buffer_->AddLine(
        LineInfo(current_line_info_->start + current_column_ + 1));
    current_line_info_ = &buffer_->GetLineInfo(current_line_);
    current_column_ = 0;
    set_indent_ = false;
  }

  auto NoteWhitespace() -> void {
    buffer_->token_infos_.back().has_trailing_space = true;
  }

  auto SkipWhitespace(llvm::StringRef& source_text) -> bool {
    const char* const whitespace_start = source_text.begin();

    while (!source_text.empty()) {
      // We only support line-oriented commenting and lex comments as-if they
      // were whitespace.
      if (source_text.startswith("//")) {
        // Any comment must be the only non-whitespace on the line.
        if (set_indent_) {
          CARBON_DIAGNOSTIC(TrailingComment, Error,
                            "Trailing comments are not permitted.");

          emitter_.Emit(source_text.begin(), TrailingComment);
        }
        // The introducer '//' must be followed by whitespace or EOF.
        if (source_text.size() > 2 && !IsSpace(source_text[2])) {
          CARBON_DIAGNOSTIC(NoWhitespaceAfterCommentIntroducer, Error,
                            "Whitespace is required after '//'.");
          emitter_.Emit(source_text.begin() + 2,
                        NoWhitespaceAfterCommentIntroducer);
        }
        while (!source_text.empty() && source_text.front() != '\n') {
          ++current_column_;
          source_text = source_text.drop_front();
        }
        if (source_text.empty()) {
          break;
        }
      }

      switch (source_text.front()) {
        default:
          // If we find a non-whitespace character without exhausting the
          // buffer, return true to continue lexing.
          CARBON_CHECK(!IsSpace(source_text.front()));
          if (whitespace_start != source_text.begin()) {
            NoteWhitespace();
          }
          return true;

        case '\n':
          // If this is the last character in the source, directly return here
          // to avoid creating an empty line.
          source_text = source_text.drop_front();
          if (source_text.empty()) {
            current_line_info_->length = current_column_;
            return false;
          }

          // Otherwise, add a line and set up to continue lexing.
          HandleNewline();
          continue;

        case ' ':
        case '\t':
          // Skip other forms of whitespace while tracking column.
          // TODO: This obviously needs looooots more work to handle unicode
          // whitespace as well as special handling to allow better tokenization
          // of operators. This is just a stub to check that our column
          // management works.
          ++current_column_;
          source_text = source_text.drop_front();
          continue;
      }
    }

    CARBON_CHECK(source_text.empty())
        << "Cannot reach here w/o finishing the text!";
    // Update the line length as this is also the end of a line.
    current_line_info_->length = current_column_;
    return false;
  }

  auto LexNumericLiteral(llvm::StringRef& source_text) -> LexResult {
    std::optional<NumericLiteral> literal = NumericLiteral::Lex(source_text);
    if (!literal) {
      return LexError(source_text);
    }

    int int_column = current_column_;
    int token_size = literal->text().size();
    current_column_ += token_size;
    source_text = source_text.drop_front(token_size);

    if (!set_indent_) {
      current_line_info_->indent = int_column;
      set_indent_ = true;
    }

    return VariantMatch(
        literal->ComputeValue(emitter_),
        [&](NumericLiteral::IntegerValue&& value) {
          auto token = buffer_->AddToken({.kind = TokenKind::IntegerLiteral,
                                          .token_line = current_line_,
                                          .column = int_column});
          buffer_->GetTokenInfo(token).literal_index =
              buffer_->literal_int_storage_.size();
          buffer_->literal_int_storage_.push_back(std::move(value.value));
          return token;
        },
        [&](NumericLiteral::RealValue&& value) {
          auto token = buffer_->AddToken({.kind = TokenKind::RealLiteral,
                                          .token_line = current_line_,
                                          .column = int_column});
          buffer_->GetTokenInfo(token).literal_index =
              buffer_->literal_int_storage_.size();
          buffer_->literal_int_storage_.push_back(std::move(value.mantissa));
          buffer_->literal_int_storage_.push_back(std::move(value.exponent));
          CARBON_CHECK(buffer_->GetRealLiteral(token).is_decimal ==
                       (value.radix == NumericLiteral::Radix::Decimal));
          return token;
        },
        [&](NumericLiteral::UnrecoverableError) {
          auto token = buffer_->AddToken({
              .kind = TokenKind::Error,
              .token_line = current_line_,
              .column = int_column,
              .error_length = token_size,
          });
          return token;
        });
  }

  auto LexStringLiteral(llvm::StringRef& source_text) -> LexResult {
    std::optional<StringLiteral> literal = StringLiteral::Lex(source_text);
    if (!literal) {
      return LexError(source_text);
    }

    Line string_line = current_line_;
    int string_column = current_column_;
    int literal_size = literal->text().size();
    source_text = source_text.drop_front(literal_size);

    if (!set_indent_) {
      current_line_info_->indent = string_column;
      set_indent_ = true;
    }

    // Update line and column information.
    if (!literal->is_multi_line()) {
      current_column_ += literal_size;
    } else {
      for (char c : literal->text()) {
        if (c == '\n') {
          HandleNewline();
          // The indentation of all lines in a multi-line string literal is
          // that of the first line.
          current_line_info_->indent = string_column;
          set_indent_ = true;
        } else {
          ++current_column_;
        }
      }
    }

    if (literal->is_terminated()) {
      auto token =
          buffer_->AddToken({.kind = TokenKind::StringLiteral,
                             .token_line = string_line,
                             .column = string_column,
                             .literal_index = static_cast<int32_t>(
                                 buffer_->literal_string_storage_.size())});
      buffer_->literal_string_storage_.push_back(
          literal->ComputeValue(emitter_));
      return token;
    } else {
      CARBON_DIAGNOSTIC(UnterminatedString, Error,
                        "String is missing a terminator.");
      emitter_.Emit(literal->text().begin(), UnterminatedString);
      return buffer_->AddToken({.kind = TokenKind::Error,
                                .token_line = string_line,
                                .column = string_column,
                                .error_length = literal_size});
    }
  }

  auto LexSymbolToken(llvm::StringRef& source_text,
                      TokenKind kind = TokenKind::Error) -> LexResult {
    auto compute_symbol_kind = [](llvm::StringRef source_text) {
      return llvm::StringSwitch<TokenKind>(source_text)
#define CARBON_SYMBOL_TOKEN(Name, Spelling) \
  .StartsWith(Spelling, TokenKind::Name)
#include "toolchain/lex/token_kind.def"
          .Default(TokenKind::Error);
    };

    // We use the `error` token as a place-holder for cases where one character
    // isn't enough to pick a definitive symbol token. Recompute the kind using
    // the full symbol set.
    if (LLVM_UNLIKELY(kind == TokenKind::Error)) {
      kind = compute_symbol_kind(source_text);
      if (kind == TokenKind::Error) {
        return LexError(source_text);
      }
    } else {
      // Verify in a debug build that the incoming token kind is correct.
      CARBON_DCHECK(kind == compute_symbol_kind(source_text))
          << "Incoming token kind '" << kind
          << "' does not match computed kind '"
          << compute_symbol_kind(source_text) << "'!";
    }

    if (!set_indent_) {
      current_line_info_->indent = current_column_;
      set_indent_ = true;
    }

    Token token = buffer_->AddToken(
        {.kind = kind, .token_line = current_line_, .column = current_column_});
    current_column_ += kind.fixed_spelling().size();
    source_text = source_text.drop_front(kind.fixed_spelling().size());

    // Opening symbols just need to be pushed onto our queue of opening groups.
    if (kind.is_opening_symbol()) {
      open_groups_.push_back(token);
      return token;
    }

    // Only closing symbols need further special handling.
    if (!kind.is_closing_symbol()) {
      return token;
    }

    TokenInfo& closing_token_info = buffer_->GetTokenInfo(token);

    // Check that there is a matching opening symbol before we consume this as
    // a closing symbol.
    if (open_groups_.empty() ||
        buffer_->GetTokenInfo(open_groups_.back()).kind.closing_symbol() !=
            kind) {
      has_mismatched_brackets_ = true;
      return token;
    }

    // Handle this matching closing symbol.
    Token opening_token = open_groups_.pop_back_val();
    TokenInfo& opening_token_info = buffer_->GetTokenInfo(opening_token);
    opening_token_info.closing_token = token;
    closing_token_info.opening_token = opening_token;
    return token;
  }

  // Given a word that has already been lexed, determine whether it is a type
  // literal and if so form the corresponding token.
  auto LexWordAsTypeLiteralToken(llvm::StringRef word, int column)
      -> LexResult {
    if (word.size() < 2) {
      // Too short to form one of these tokens.
      return LexResult::NoMatch();
    }
    if (word[1] < '1' || word[1] > '9') {
      // Doesn't start with a valid initial digit.
      return LexResult::NoMatch();
    }

    std::optional<TokenKind> kind;
    switch (word.front()) {
      case 'i':
        kind = TokenKind::IntegerTypeLiteral;
        break;
      case 'u':
        kind = TokenKind::UnsignedIntegerTypeLiteral;
        break;
      case 'f':
        kind = TokenKind::FloatingPointTypeLiteral;
        break;
      default:
        return LexResult::NoMatch();
    };

    llvm::StringRef suffix = word.substr(1);
    if (!CanLexInteger(emitter_, suffix)) {
      return buffer_->AddToken(
          {.kind = TokenKind::Error,
           .token_line = current_line_,
           .column = column,
           .error_length = static_cast<int32_t>(word.size())});
    }
    llvm::APInt suffix_value;
    if (suffix.getAsInteger(10, suffix_value)) {
      return LexResult::NoMatch();
    }

    auto token = buffer_->AddToken(
        {.kind = *kind, .token_line = current_line_, .column = column});
    buffer_->GetTokenInfo(token).literal_index =
        buffer_->literal_int_storage_.size();
    buffer_->literal_int_storage_.push_back(std::move(suffix_value));
    return token;
  }

  auto GetOrCreateIdentifier(llvm::StringRef text) -> Identifier {
    auto insert_result = buffer_->identifier_map_.insert(
        {text, Identifier(buffer_->identifier_infos_.size())});
    if (insert_result.second) {
      buffer_->identifier_infos_.push_back({text});
    }
    return insert_result.first->second;
  }

  auto LexKeywordOrIdentifier(llvm::StringRef& source_text) -> LexResult {
    if (static_cast<unsigned char>(source_text.front()) > 0x7F) {
      // TODO: Need to add support for Unicode lexing.
      return LexError(source_text);
    }
    CARBON_CHECK(IsAlpha(source_text.front()) || source_text.front() == '_');

    if (!set_indent_) {
      current_line_info_->indent = current_column_;
      set_indent_ = true;
    }

    // Take the valid characters off the front of the source buffer.
    llvm::StringRef identifier_text = ScanForIdentifierPrefix(source_text);
    CARBON_CHECK(!identifier_text.empty())
        << "Must have at least one character!";
    int identifier_column = current_column_;
    current_column_ += identifier_text.size();
    source_text = source_text.drop_front(identifier_text.size());

    // Check if the text is a type literal, and if so form such a literal.
    if (LexResult result =
            LexWordAsTypeLiteralToken(identifier_text, identifier_column)) {
      return result;
    }

    // Check if the text matches a keyword token, and if so use that.
    TokenKind kind = llvm::StringSwitch<TokenKind>(identifier_text)
#define CARBON_KEYWORD_TOKEN(Name, Spelling) .Case(Spelling, TokenKind::Name)
#include "toolchain/lex/token_kind.def"
                         .Default(TokenKind::Error);
    if (kind != TokenKind::Error) {
      return buffer_->AddToken({.kind = kind,
                                .token_line = current_line_,
                                .column = identifier_column});
    }

    // Otherwise we have a generic identifier.
    return buffer_->AddToken({.kind = TokenKind::Identifier,
                              .token_line = current_line_,
                              .column = identifier_column,
                              .id = GetOrCreateIdentifier(identifier_text)});
  }

  auto LexError(llvm::StringRef& source_text) -> LexResult {
    llvm::StringRef error_text = source_text.take_while([](char c) {
      if (IsAlnum(c)) {
        return false;
      }
      switch (c) {
        case '_':
        case '\t':
        case '\n':
          return false;
        default:
          break;
      }
      return llvm::StringSwitch<bool>(llvm::StringRef(&c, 1))
#define CARBON_SYMBOL_TOKEN(Name, Spelling) .StartsWith(Spelling, false)
#include "toolchain/lex/token_kind.def"
          .Default(true);
    });
    if (error_text.empty()) {
      // TODO: Reimplement this to use the lexer properly. In the meantime,
      // guarantee that we eat at least one byte.
      error_text = source_text.take_front(1);
    }

    auto token = buffer_->AddToken(
        {.kind = TokenKind::Error,
         .token_line = current_line_,
         .column = current_column_,
         .error_length = static_cast<int32_t>(error_text.size())});
    CARBON_DIAGNOSTIC(UnrecognizedCharacters, Error,
                      "Encountered unrecognized characters while parsing.");
    emitter_.Emit(error_text.begin(), UnrecognizedCharacters);

    current_column_ += error_text.size();
    source_text = source_text.drop_front(error_text.size());
    return token;
  }

  auto LexEndOfFile() -> LexResult {
    // The end-of-file token is always considered to be whitespace.
    NoteWhitespace();

    return buffer_->AddToken({.kind = TokenKind::EndOfFile,
                              .token_line = current_line_,
                              .column = current_column_});
  }

  // If brackets didn't pair or nest properly, find a set of places to insert
  // brackets to fix the nesting, issue suitable diagnostics, and update the
  // token list to describe the fixes.
  auto DiagnoseAndFixMismatchedBrackets() -> void {
    if (!has_mismatched_brackets_ && open_groups_.empty()) {
      return;
    }

    llvm::SmallVector<std::pair<int, TokenInfo>> new_tokens;

    // Look for mismatched brackets and decide where to add tokens to fix them.
    open_groups_.clear();
    for (auto token : buffer_->tokens()) {
      auto kind = buffer_->GetKind(token);
      if (kind.is_opening_symbol()) {
        open_groups_.push_back(token);
        continue;
      }

      if (!kind.is_closing_symbol()) {
        continue;
      }

      while (true) {
        if (open_groups_.empty()) {
          TokenInfo& token_info = buffer_->GetTokenInfo(token);
          token_info.kind = TokenKind::Error;
          token_info.error_length = kind.fixed_spelling().size();

          CARBON_DIAGNOSTIC(
              UnmatchedClosing, Error,
              "Closing symbol without a corresponding opening symbol.");
          token_emitter_.Emit(token, UnmatchedClosing);
          break;
        }

        Token opening_token = open_groups_.pop_back_val();
        TokenKind opening_kind = buffer_->GetTokenInfo(opening_token).kind;
        if (kind == opening_kind.closing_symbol()) {
          break;
        }

        CARBON_DIAGNOSTIC(
            MismatchedClosing, Error,
            "Closing symbol does not match most recent opening symbol.");
        token_emitter_.Emit(opening_token, MismatchedClosing);

        CARBON_CHECK(token.index != 0) << "Must have a prior opening token!";
        Token prev_token = Token(token.index - 1);

        // Find the end of the previous token, and add a matching closing token
        // there. Note that new_token_column is a 1-based column number.
        // TODO: Do a smarter scan for where to put the closing token, or
        // whether to insert an opening token instead.
        auto [new_token_line, new_token_column] =
            buffer_->GetEndLocation(prev_token);
        new_tokens.push_back(
            {token.index,
             {.kind = opening_kind.closing_symbol(),
              .has_trailing_space = buffer_->HasTrailingWhitespace(prev_token),
              .is_recovery = true,
              .token_line = new_token_line,
              .column = new_token_column - 1}});
      }
    }

    // Diagnose any remaining unmatched opening symbols.
    for (auto token : open_groups_) {
      auto kind = buffer_->GetKind(token);
      TokenInfo& token_info = buffer_->GetTokenInfo(token);
      token_info.kind = TokenKind::Error;
      token_info.error_length = kind.fixed_spelling().size();

      CARBON_DIAGNOSTIC(
          UnmatchedOpening, Error,
          "Opening symbol without a corresponding closing symbol.");
      token_emitter_.Emit(token, UnmatchedOpening);
    }

    // Merge the recovery tokens into the token list.
    auto old_tokens = std::move(buffer_->token_infos_);
    buffer_->token_infos_.clear();
    buffer_->token_infos_.reserve(old_tokens.size() + new_tokens.size());

    int old_tokens_offset = 0;
    for (auto [next_offset, info] : new_tokens) {
      buffer_->token_infos_.append(old_tokens.begin() + old_tokens_offset,
                                   old_tokens.begin() + next_offset);
      buffer_->token_infos_.push_back(info);
      old_tokens_offset = next_offset;
    }
    buffer_->token_infos_.append(old_tokens.begin() + old_tokens_offset,
                                 old_tokens.end());

    // Update the token list with closing and opening tokens. Note that this
    // must be done last, and must be redone for all tokens, because token
    // indexes were changed in the previous step.
    open_groups_.clear();
    for (auto token : buffer_->tokens()) {
      auto kind = buffer_->GetKind(token);
      if (kind.is_opening_symbol()) {
        open_groups_.push_back(token);
      } else if (kind.is_closing_symbol()) {
        CARBON_CHECK(!open_groups_.empty()) << "Failed to balance brackets";
        auto opening_token = open_groups_.pop_back_val();

        CARBON_CHECK(kind ==
                     buffer_->GetTokenInfo(opening_token).kind.closing_symbol())
            << "Failed to balance brackets";
        TokenInfo& opening_token_info = buffer_->GetTokenInfo(opening_token);
        TokenInfo& closing_token_info = buffer_->GetTokenInfo(token);
        opening_token_info.closing_token = token;
        closing_token_info.opening_token = opening_token;
      }
    }
  }

  auto AddStartOfFileToken() -> void {
    // Note that the start-of-file always has trailing space because it *is*
    // whitespace.
    buffer_->AddToken({.kind = TokenKind::StartOfFile,
                       .has_trailing_space = true,
                       .token_line = current_line_,
                       .column = current_column_});
  }

  // We use a collection of static member functions for table-based dispatch to
  // lexer methods. These are named static member functions so that they show up
  // helpfully in profiles and backtraces, but they tend to not contain the
  // interesting logic and simply delegate to the relevant methods. All of their
  // signatures need to be exactly the same however in order to ensure we can
  // build efficient dispatch tables out of them.
  static auto DispatchLexError(Lexer& lexer, llvm::StringRef& source_text)
      -> LexResult {
    return lexer.LexError(source_text);
  }
  static auto DispatchLexSymbol(Lexer& lexer, llvm::StringRef& source_text)
      -> LexResult {
    return lexer.LexSymbolToken(source_text);
  }
  template <const TokenKind& Token>
  static auto DispatchLexOneCharSymbol(Lexer& lexer,
                                       llvm::StringRef& source_text)
      -> LexResult {
    return lexer.LexSymbolToken(source_text, Token);
  }
  static auto DispatchLexWord(Lexer& lexer, llvm::StringRef& source_text)
      -> LexResult {
    return lexer.LexKeywordOrIdentifier(source_text);
  }
  static auto DispatchLexNumericLiteral(Lexer& lexer,
                                        llvm::StringRef& source_text)
      -> LexResult {
    return lexer.LexNumericLiteral(source_text);
  }
  static auto DispatchLexStringLiteral(Lexer& lexer,
                                       llvm::StringRef& source_text)
      -> LexResult {
    return lexer.LexStringLiteral(source_text);
  }

  constexpr static auto MakeDispatchTable() -> DispatchTableT {
    DispatchTableT table = {};
    for (int i = 0; i < 256; ++i) {
      table[i] = &DispatchLexError;
    }

    // Symbols have some special dispatching. First, set the first character of
    // each symbol token spelling to dispatch to the symbol lexer. We don't
    // provide a pre-computed token here, so the symbol lexer will compute the
    // exact symbol token kind. We'll override this with more specific dispatch
    // below.
#define CARBON_SYMBOL_TOKEN(TokenName, Spelling) \
  table[(Spelling)[0]] = &DispatchLexSymbol;
#include "toolchain/lex/token_kind.def"

    // Now special cased single-character symbols that are guaranteed to not
    // join with another symbol. These are grouping symbols, terminators,
    // or separators in the grammar and have a good reason to be
    // orthogonal to any other punctuation. We do this separately because this
    // needs to override some of the generic handling above, and provide a
    // custom token.
#define CARBON_ONE_CHAR_SYMBOL_TOKEN(TokenName, Spelling) \
  table[(Spelling)[0]] = &DispatchLexOneCharSymbol<TokenKind::TokenName>;
#include "toolchain/lex/token_kind.def"

    table['_'] = &DispatchLexWord;
    // Note that we don't use `llvm::seq` because this needs to be `constexpr`
    // evaluated.
    for (unsigned char c = 'a'; c <= 'z'; ++c) {
      table[c] = &DispatchLexWord;
    }
    for (unsigned char c = 'A'; c <= 'Z'; ++c) {
      table[c] = &DispatchLexWord;
    }
    // We dispatch all non-ASCII UTF-8 characters to the identifier lexing
    // as whitespace characters should already have been skipped and the
    // only remaining valid Unicode characters would be part of an
    // identifier. That code can either accept or reject.
    for (int i = 0x80; i < 0x100; ++i) {
      table[i] = &DispatchLexWord;
    }

    for (unsigned char c = '0'; c <= '9'; ++c) {
      table[c] = &DispatchLexNumericLiteral;
    }

    table['\''] = &DispatchLexStringLiteral;
    table['"'] = &DispatchLexStringLiteral;
    table['#'] = &DispatchLexStringLiteral;

    return table;
  };

 private:
  TokenizedBuffer* buffer_;

  SourceBufferLocationTranslator translator_;
  LexerDiagnosticEmitter emitter_;

  TokenLocationTranslator token_translator_;
  TokenDiagnosticEmitter token_emitter_;

  Line current_line_;
  LineInfo* current_line_info_;

  int current_column_ = 0;
  bool set_indent_ = false;
  bool has_mismatched_brackets_ = false;

  llvm::SmallVector<Token> open_groups_;
};

auto TokenizedBuffer::Lex(SourceBuffer& source, DiagnosticConsumer& consumer)
    -> TokenizedBuffer {
  TokenizedBuffer buffer(source);
  ErrorTrackingDiagnosticConsumer error_tracking_consumer(consumer);
  Lexer lexer(buffer, error_tracking_consumer);

  // Build a table of function pointers that we can use to dispatch to the
  // correct lexer routine based on the first byte of source text.
  //
  // While it is tempting to simply use a `switch` on the first byte and
  // dispatch with cases into this, in practice that doesn't produce great code.
  // There seem to be two issues that are the root cause.
  //
  // First, there are lots of different values of bytes that dispatch to a
  // fairly small set of routines, and then some byte values that dispatch
  // differently for each byte. This pattern isn't one that the compiler-based
  // lowering of switches works well with -- it tries to balance all the cases,
  // and in doing so emits several compares and other control flow rather than a
  // simple jump table.
  //
  // Second, with a `case`, it isn't as obvious how to create a single, uniform
  // interface that is effective for *every* byte value, and thus makes for a
  // single consistent table-based dispatch. By forcing these to be function
  // pointers, we also coerce the code to use a strictly homogeneous structure
  // that can form a single dispatch table.
  //
  // These two actually interact -- the second issue is part of what makes the
  // non-table lowering in the first one desirable for many switches and cases.
  //
  // Ultimately, when table-based dispatch is such an important technique, we
  // get better results by taking full control and manually creating the
  // dispatch structures.
  constexpr Lexer::DispatchTableT DispatchTable = Lexer::MakeDispatchTable();

  // Before lexing any source text, add the start-of-file token so that code can
  // assume a non-empty token buffer for the rest of lexing.
  lexer.AddStartOfFileToken();

  llvm::StringRef source_text = source.text();
  while (lexer.SkipWhitespace(source_text)) {
    Lexer::LexResult result =
        DispatchTable[static_cast<unsigned char>(source_text.front())](
            lexer, source_text);
    CARBON_CHECK(result) << "Failed to form a token!";
  }

  lexer.LexEndOfFile();
  lexer.DiagnoseAndFixMismatchedBrackets();

  if (error_tracking_consumer.seen_error()) {
    buffer.has_errors_ = true;
  }

  return buffer;
}

auto TokenizedBuffer::GetKind(Token token) const -> TokenKind {
=======
auto TokenizedBuffer::GetKind(TokenIndex token) const -> TokenKind {
>>>>>>> 9390e666
  return GetTokenInfo(token).kind;
}

auto TokenizedBuffer::GetLine(TokenIndex token) const -> LineIndex {
  return GetTokenInfo(token).token_line;
}

auto TokenizedBuffer::GetLineNumber(TokenIndex token) const -> int {
  return GetLineNumber(GetLine(token));
}

auto TokenizedBuffer::GetColumnNumber(TokenIndex token) const -> int {
  return GetTokenInfo(token).column + 1;
}

auto TokenizedBuffer::GetTokenText(TokenIndex token) const -> llvm::StringRef {
  const auto& token_info = GetTokenInfo(token);
  llvm::StringRef fixed_spelling = token_info.kind.fixed_spelling();
  if (!fixed_spelling.empty()) {
    return fixed_spelling;
  }

  if (token_info.kind == TokenKind::Error) {
    const auto& line_info = GetLineInfo(token_info.token_line);
    int64_t token_start = line_info.start + token_info.column;
    return source_->text().substr(token_start, token_info.error_length);
  }

  // Refer back to the source text to preserve oddities like radix or digit
  // separators the author included.
  if (token_info.kind == TokenKind::IntLiteral ||
      token_info.kind == TokenKind::RealLiteral) {
    const auto& line_info = GetLineInfo(token_info.token_line);
    int64_t token_start = line_info.start + token_info.column;
    std::optional<NumericLiteral> relexed_token =
        NumericLiteral::Lex(source_->text().substr(token_start));
    CARBON_CHECK(relexed_token) << "Could not reform numeric literal token.";
    return relexed_token->text();
  }

  // Refer back to the source text to find the original spelling, including
  // escape sequences etc.
  if (token_info.kind == TokenKind::StringLiteral) {
    const auto& line_info = GetLineInfo(token_info.token_line);
    int64_t token_start = line_info.start + token_info.column;
    std::optional<StringLiteral> relexed_token =
        StringLiteral::Lex(source_->text().substr(token_start));
    CARBON_CHECK(relexed_token) << "Could not reform string literal token.";
    return relexed_token->text();
  }

  // Refer back to the source text to avoid needing to reconstruct the
  // spelling from the size.
  if (token_info.kind.is_sized_type_literal()) {
    const auto& line_info = GetLineInfo(token_info.token_line);
    int64_t token_start = line_info.start + token_info.column;
    llvm::StringRef suffix =
        source_->text().substr(token_start + 1).take_while(IsDecimalDigit);
    return llvm::StringRef(suffix.data() - 1, suffix.size() + 1);
  }

  if (token_info.kind == TokenKind::FileStart ||
      token_info.kind == TokenKind::FileEnd) {
    return llvm::StringRef();
  }

  CARBON_CHECK(token_info.kind == TokenKind::Identifier) << token_info.kind;
  return value_stores_->identifiers().Get(token_info.ident_id);
}

auto TokenizedBuffer::GetIdentifier(TokenIndex token) const -> IdentifierId {
  const auto& token_info = GetTokenInfo(token);
  CARBON_CHECK(token_info.kind == TokenKind::Identifier) << token_info.kind;
  return token_info.ident_id;
}

auto TokenizedBuffer::GetIntLiteral(TokenIndex token) const -> IntId {
  const auto& token_info = GetTokenInfo(token);
  CARBON_CHECK(token_info.kind == TokenKind::IntLiteral) << token_info.kind;
  return token_info.int_id;
}

auto TokenizedBuffer::GetRealLiteral(TokenIndex token) const -> RealId {
  const auto& token_info = GetTokenInfo(token);
  CARBON_CHECK(token_info.kind == TokenKind::RealLiteral) << token_info.kind;
  return token_info.real_id;
}

auto TokenizedBuffer::GetStringLiteral(TokenIndex token) const
    -> StringLiteralId {
  const auto& token_info = GetTokenInfo(token);
  CARBON_CHECK(token_info.kind == TokenKind::StringLiteral) << token_info.kind;
  return token_info.string_literal_id;
}

auto TokenizedBuffer::GetTypeLiteralSize(TokenIndex token) const
    -> const llvm::APInt& {
  const auto& token_info = GetTokenInfo(token);
  CARBON_CHECK(token_info.kind.is_sized_type_literal()) << token_info.kind;
  return value_stores_->ints().Get(token_info.int_id);
}

auto TokenizedBuffer::GetMatchedClosingToken(TokenIndex opening_token) const
    -> TokenIndex {
  const auto& opening_token_info = GetTokenInfo(opening_token);
  CARBON_CHECK(opening_token_info.kind.is_opening_symbol())
      << opening_token_info.kind;
  return opening_token_info.closing_token;
}

auto TokenizedBuffer::GetMatchedOpeningToken(TokenIndex closing_token) const
    -> TokenIndex {
  const auto& closing_token_info = GetTokenInfo(closing_token);
  CARBON_CHECK(closing_token_info.kind.is_closing_symbol())
      << closing_token_info.kind;
  return closing_token_info.opening_token;
}

auto TokenizedBuffer::HasLeadingWhitespace(TokenIndex token) const -> bool {
  auto it = TokenIterator(token);
  return it == tokens().begin() || GetTokenInfo(*(it - 1)).has_trailing_space;
}

auto TokenizedBuffer::HasTrailingWhitespace(TokenIndex token) const -> bool {
  return GetTokenInfo(token).has_trailing_space;
}

auto TokenizedBuffer::IsRecoveryToken(TokenIndex token) const -> bool {
  return GetTokenInfo(token).is_recovery;
}

auto TokenizedBuffer::GetLineNumber(LineIndex line) const -> int {
  return line.index + 1;
}

auto TokenizedBuffer::GetNextLine(LineIndex line) const -> LineIndex {
  LineIndex next(line.index + 1);
  CARBON_DCHECK(static_cast<size_t>(next.index) < line_infos_.size());
  return next;
}

auto TokenizedBuffer::GetPrevLine(LineIndex line) const -> LineIndex {
  CARBON_CHECK(line.index > 0);
  return LineIndex(line.index - 1);
}

auto TokenizedBuffer::GetIndentColumnNumber(LineIndex line) const -> int {
  return GetLineInfo(line).indent + 1;
}

auto TokenizedBuffer::GetEndLocation(Token token) const
    -> std::pair<Line, int> {
  Line line = GetLine(token);
  int column = GetColumnNumber(token);
  auto token_text = GetTokenText(token);

  if (auto [before_newline, after_newline] = token_text.rsplit('\n');
      before_newline.size() == token_text.size()) {
    // Token fits on one line, advance the column number.
    column += before_newline.size();
  } else {
    // Token contains newlines.
    line.index += before_newline.count('\n') + 1;
    column = 1 + after_newline.size();
  }

  return {line, column};
}

auto TokenizedBuffer::PrintWidths::Widen(const PrintWidths& widths) -> void {
  index = std::max(widths.index, index);
  kind = std::max(widths.kind, kind);
  column = std::max(widths.column, column);
  line = std::max(widths.line, line);
  indent = std::max(widths.indent, indent);
}

// Compute the printed width of a number. When numbers are printed in decimal,
// the number of digits needed is is one more than the log-base-10 of the
// value. We handle a value of `zero` explicitly.
//
// This routine requires its argument to be *non-negative*.
static auto ComputeDecimalPrintedWidth(int number) -> int {
  CARBON_CHECK(number >= 0) << "Negative numbers are not supported.";
  if (number == 0) {
    return 1;
  }

  return static_cast<int>(std::log10(number)) + 1;
}

auto TokenizedBuffer::GetTokenPrintWidths(TokenIndex token) const
    -> PrintWidths {
  PrintWidths widths = {};
  widths.index = ComputeDecimalPrintedWidth(token_infos_.size());
  widths.kind = GetKind(token).name().size();
  widths.line = ComputeDecimalPrintedWidth(GetLineNumber(token));
  widths.column = ComputeDecimalPrintedWidth(GetColumnNumber(token));
  widths.indent =
      ComputeDecimalPrintedWidth(GetIndentColumnNumber(GetLine(token)));
  return widths;
}

auto TokenizedBuffer::Print(llvm::raw_ostream& output_stream) const -> void {
  if (tokens().begin() == tokens().end()) {
    return;
  }

  output_stream << "- filename: " << source_->filename() << "\n"
                << "  tokens: [\n";

  PrintWidths widths = {};
  widths.index = ComputeDecimalPrintedWidth((token_infos_.size()));
  for (TokenIndex token : tokens()) {
    widths.Widen(GetTokenPrintWidths(token));
  }

  for (TokenIndex token : tokens()) {
    PrintToken(output_stream, token, widths);
    output_stream << "\n";
  }
  output_stream << "  ]\n";
}

auto TokenizedBuffer::PrintToken(llvm::raw_ostream& output_stream,
                                 TokenIndex token) const -> void {
  PrintToken(output_stream, token, {});
}

auto TokenizedBuffer::PrintToken(llvm::raw_ostream& output_stream,
                                 TokenIndex token, PrintWidths widths) const
    -> void {
  widths.Widen(GetTokenPrintWidths(token));
  int token_index = token.index;
  const auto& token_info = GetTokenInfo(token);
  llvm::StringRef token_text = GetTokenText(token);

  // Output the main chunk using one format string. We have to do the
  // justification manually in order to use the dynamically computed widths
  // and get the quotes included.
  output_stream << llvm::formatv(
      "    { index: {0}, kind: {1}, line: {2}, column: {3}, indent: {4}, "
      "spelling: '{5}'",
      llvm::format_decimal(token_index, widths.index),
      llvm::right_justify(llvm::formatv("'{0}'", token_info.kind.name()).str(),
                          widths.kind + 2),
      llvm::format_decimal(GetLineNumber(token_info.token_line), widths.line),
      llvm::format_decimal(GetColumnNumber(token), widths.column),
      llvm::format_decimal(GetIndentColumnNumber(token_info.token_line),
                           widths.indent),
      token_text);

  switch (token_info.kind) {
    case TokenKind::Identifier:
      output_stream << ", identifier: " << GetIdentifier(token).index;
      break;
    case TokenKind::IntLiteral:
      output_stream << ", value: `";
      value_stores_->ints()
          .Get(GetIntLiteral(token))
          .print(output_stream, /*isSigned=*/false);
      output_stream << "`";
      break;
    case TokenKind::RealLiteral:
      output_stream << ", value: `"
                    << value_stores_->reals().Get(GetRealLiteral(token)) << "`";
      break;
    case TokenKind::StringLiteral:
      output_stream << ", value: `"
                    << value_stores_->string_literals().Get(
                           GetStringLiteral(token))
                    << "`";
      break;
    default:
      if (token_info.kind.is_opening_symbol()) {
        output_stream << ", closing_token: "
                      << GetMatchedClosingToken(token).index;
      } else if (token_info.kind.is_closing_symbol()) {
        output_stream << ", opening_token: "
                      << GetMatchedOpeningToken(token).index;
      }
      break;
  }

  if (token_info.has_trailing_space) {
    output_stream << ", has_trailing_space: true";
  }
  if (token_info.is_recovery) {
    output_stream << ", recovery: true";
  }

  output_stream << " },";
}

auto TokenizedBuffer::GetLineInfo(LineIndex line) -> LineInfo& {
  return line_infos_[line.index];
}

auto TokenizedBuffer::GetLineInfo(LineIndex line) const -> const LineInfo& {
  return line_infos_[line.index];
}

auto TokenizedBuffer::AddLine(LineInfo info) -> LineIndex {
  line_infos_.push_back(info);
  return LineIndex(static_cast<int>(line_infos_.size()) - 1);
}

auto TokenizedBuffer::GetTokenInfo(TokenIndex token) -> TokenInfo& {
  return token_infos_[token.index];
}

auto TokenizedBuffer::GetTokenInfo(TokenIndex token) const -> const TokenInfo& {
  return token_infos_[token.index];
}

auto TokenizedBuffer::AddToken(TokenInfo info) -> TokenIndex {
  token_infos_.push_back(info);
  expected_parse_tree_size_ += info.kind.expected_parse_tree_size();
  return TokenIndex(static_cast<int>(token_infos_.size()) - 1);
}

auto TokenIterator::Print(llvm::raw_ostream& output) const -> void {
  output << token_.index;
}

auto TokenizedBuffer::SourceBufferLocationTranslator::GetLocation(
    const char* loc) -> DiagnosticLocation {
  CARBON_CHECK(StringRefContainsPointer(buffer_->source_->text(), loc))
      << "location not within buffer";
  int64_t offset = loc - buffer_->source_->text().begin();

  // Find the first line starting after the given location. Note that we can't
  // inspect `line.length` here because it is not necessarily correct for the
  // final line during lexing (but will be correct later for the parse tree).
  const auto* line_it = std::partition_point(
      buffer_->line_infos_.begin(), buffer_->line_infos_.end(),
      [offset](const LineInfo& line) { return line.start <= offset; });

  // Step back one line to find the line containing the given position.
  CARBON_CHECK(line_it != buffer_->line_infos_.begin())
      << "location precedes the start of the first line";
  --line_it;
  int line_number = line_it - buffer_->line_infos_.begin();
  int column_number = offset - line_it->start;

  // Start by grabbing the line from the buffer. If the line isn't fully lexed,
  // the length will be npos and the line will be grabbed from the known start
  // to the end of the buffer; we'll then adjust the length.
  llvm::StringRef line =
      buffer_->source_->text().substr(line_it->start, line_it->length);
  if (line_it->length == static_cast<int32_t>(llvm::StringRef::npos)) {
    CARBON_CHECK(line.take_front(column_number).count('\n') == 0)
        << "Currently we assume no unlexed newlines prior to the error column, "
           "but there was one when erroring at "
        << buffer_->source_->filename() << ":" << line_number << ":"
        << column_number;
    // Look for the next newline since we don't know the length. We can start at
    // the column because prior newlines will have been lexed.
    auto end_newline_pos = line.find('\n', column_number);
    if (end_newline_pos != llvm::StringRef::npos) {
      line = line.take_front(end_newline_pos);
    }
  }

  return {.file_name = buffer_->source_->filename(),
          .line = line,
          .line_number = line_number + 1,
          .column_number = column_number + 1};
}

auto TokenLocationTranslator::GetLocation(TokenIndex token)
    -> DiagnosticLocation {
  // Map the token location into a position within the source buffer.
  const auto& token_info = buffer_->GetTokenInfo(token);
  const auto& line_info = buffer_->GetLineInfo(token_info.token_line);
  const char* token_start =
      buffer_->source_->text().begin() + line_info.start + token_info.column;

  // Find the corresponding file location.
  // TODO: Should we somehow indicate in the diagnostic location if this token
  // is a recovery token that doesn't correspond to the original source?
  DiagnosticLocation loc =
      TokenizedBuffer::SourceBufferLocationTranslator(buffer_).GetLocation(
          token_start);
  loc.length = buffer_->GetTokenText(token).size();
  return loc;
}

}  // namespace Carbon::Lex<|MERGE_RESOLUTION|>--- conflicted
+++ resolved
@@ -19,936 +19,7 @@
 
 namespace Carbon::Lex {
 
-<<<<<<< HEAD
-// TODO: Move Overload and VariantMatch somewhere more central.
-
-// Form an overload set from a list of functions. For example:
-//
-// ```
-// auto overloaded = Overload{[] (int) {}, [] (float) {}};
-// ```
-template <typename... Fs>
-struct Overload : Fs... {
-  using Fs::operator()...;
-};
-template <typename... Fs>
-Overload(Fs...) -> Overload<Fs...>;
-
-// Pattern-match against the type of the value stored in the variant `V`. Each
-// element of `fs` should be a function that takes one or more of the variant
-// values in `V`.
-template <typename V, typename... Fs>
-auto VariantMatch(V&& v, Fs&&... fs) -> decltype(auto) {
-  return std::visit(Overload{std::forward<Fs&&>(fs)...}, std::forward<V&&>(v));
-}
-
-// Scans the provided text and returns the prefix `StringRef` of contiguous
-// identifier characters.
-//
-// This is a performance sensitive function and so uses vectorized code
-// sequences to optimize its scanning. When modifying, the identifier lexing
-// benchmarks should be checked for regressions.
-//
-// Identifier characters here are currently the ASCII characters `[0-9A-Za-z_]`.
-//
-// TODO: Currently, this code does not implement Carbon's design for Unicode
-// characters in identifiers. It does work on UTF-8 code unit sequences, but
-// currently considers non-ASCII characters to be non-identifier characters.
-// Some work has been done to ensure the hot loop, while optimized, retains
-// enough information to add Unicode handling without completely destroying the
-// relevant optimizations.
-static auto ScanForIdentifierPrefix(llvm::StringRef text) -> llvm::StringRef {
-  // A table of booleans that we can use to classify bytes as being valid
-  // identifier (or keyword) characters. This is used in the generic,
-  // non-vectorized fallback code to scan for length of an identifier.
-  static constexpr std::array<bool, 256> IsIdByteTable = ([]() constexpr {
-    std::array<bool, 256> table = {};
-    for (char c = '0'; c <= '9'; ++c) {
-      table[c] = true;
-    }
-    for (char c = 'A'; c <= 'Z'; ++c) {
-      table[c] = true;
-    }
-    for (char c = 'a'; c <= 'z'; ++c) {
-      table[c] = true;
-    }
-    table['_'] = true;
-    return table;
-  })();
-
-#if __x86_64__
-  // This code uses a scheme derived from the techniques in Geoff Langdale and
-  // Daniel Lemire's work on parsing JSON[1]. Specifically, that paper outlines
-  // a technique of using two 4-bit indexed in-register look-up tables (LUTs) to
-  // classify bytes in a branchless SIMD code sequence.
-  //
-  // [1]: https://arxiv.org/pdf/1902.08318.pdf
-  //
-  // The goal is to get a bit mask classifying different sets of bytes. For each
-  // input byte, we first test for a high bit indicating a UTF-8 encoded Unicode
-  // character. Otherwise, we want the mask bits to be set with the following
-  // logic derived by inspecting the high nibble and low nibble of the input:
-  // bit0 = 1 for `_`: high `0x5` and low `0xF`
-  // bit1 = 1 for `0-9`: high `0x3` and low `0x0` - `0x9`
-  // bit2 = 1 for `A-O` and `a-o`: high `0x4` or `0x6` and low `0x1` - `0xF`
-  // bit3 = 1 for `P-Z` and 'p-z': high `0x5` or `0x7` and low `0x0` - `0xA`
-  // bit4 = unused
-  // bit5 = unused
-  // bit6 = unused
-  // bit7 = unused
-  //
-  // No bits set means definitively non-ID ASCII character.
-  //
-  // bits 4-7 remain unused if we need to classify more characters.
-  const auto high_lut = _mm_setr_epi8(
-      /* __b0=*/0b0000'0000,
-      /* __b1=*/0b0000'0000,
-      /* __b2=*/0b0000'0000,
-      /* __b3=*/0b0000'0010,
-      /* __b4=*/0b0000'0100,
-      /* __b5=*/0b0000'1001,
-      /* __b6=*/0b0000'0100,
-      /* __b7=*/0b0000'1000,
-      /* __b8=*/0b0000'0000,
-      /* __b9=*/0b0000'0000,
-      /*__b10=*/0b0000'0000,
-      /*__b11=*/0b0000'0000,
-      /*__b12=*/0b0000'0000,
-      /*__b13=*/0b0000'0000,
-      /*__b14=*/0b0000'0000,
-      /*__b15=*/0b0000'0000);
-  const auto low_lut = _mm_setr_epi8(
-      /* __b0=*/0b0000'1010,
-      /* __b1=*/0b0000'1110,
-      /* __b2=*/0b0000'1110,
-      /* __b3=*/0b0000'1110,
-      /* __b4=*/0b0000'1110,
-      /* __b5=*/0b0000'1110,
-      /* __b6=*/0b0000'1110,
-      /* __b7=*/0b0000'1110,
-      /* __b8=*/0b0000'1110,
-      /* __b9=*/0b0000'1110,
-      /*__b10=*/0b0000'1100,
-      /*__b11=*/0b0000'0100,
-      /*__b12=*/0b0000'0100,
-      /*__b13=*/0b0000'0100,
-      /*__b14=*/0b0000'0100,
-      /*__b15=*/0b0000'0101);
-
-  // Use `ssize_t` for performance here as we index memory in a tight loop.
-  ssize_t i = 0;
-  const ssize_t size = text.size();
-  while ((i + 16) <= size) {
-    __m128i input =
-        _mm_loadu_si128(reinterpret_cast<const __m128i*>(text.data() + i));
-
-    // The high bits of each byte indicate a non-ASCII character encoded using
-    // UTF-8. Test those and fall back to the scalar code if present. These
-    // bytes will also cause spurious zeros in the LUT results, but we can
-    // ignore that because we track them independently here.
-#if __SSE4_1__
-    if (!_mm_test_all_zeros(_mm_set1_epi8(0x80), input)) {
-      break;
-    }
-#else
-    if (_mm_movemask_epi8(input) != 0) {
-      break;
-    }
-#endif
-
-    // Do two LUT lookups and mask the results together to get the results for
-    // both low and high nibbles. Note that we don't need to mask out the high
-    // bit of input here because we track that above for UTF-8 handling.
-    __m128i low_mask = _mm_shuffle_epi8(low_lut, input);
-    // Note that the input needs to be masked to only include the high nibble or
-    // we could end up with bit7 set forcing the result to a zero byte.
-    __m128i input_high =
-        _mm_and_si128(_mm_srli_epi32(input, 4), _mm_set1_epi8(0x0f));
-    __m128i high_mask = _mm_shuffle_epi8(high_lut, input_high);
-    __m128i mask = _mm_and_si128(low_mask, high_mask);
-
-    // Now compare to find the completely zero bytes.
-    __m128i id_byte_mask_vec = _mm_cmpeq_epi8(mask, _mm_setzero_si128());
-    int tail_ascii_mask = _mm_movemask_epi8(id_byte_mask_vec);
-
-    // Check if there are bits in the tail mask, which means zero bytes and the
-    // end of the identifier. We could do this without materializing the scalar
-    // mask on more recent CPUs, but we generally expect the median length we
-    // encounter to be <16 characters and so we avoid the extra instruction in
-    // that case and predict this branch to succeed so it is laid out in a
-    // reasonable way.
-    if (LLVM_LIKELY(tail_ascii_mask != 0)) {
-      // Move past the definitively classified bytes that are part of the
-      // identifier, and return the complete identifier text.
-      i += __builtin_ctz(tail_ascii_mask);
-      return text.substr(0, i);
-    }
-    i += 16;
-  }
-
-  // Fallback to scalar loop. We only end up here when we don't have >=16
-  // bytes to scan or we find a UTF-8 unicode character.
-  // TODO: This assumes all Unicode characters are non-identifiers.
-  while (i < size && IsIdByteTable[static_cast<unsigned char>(text[i])]) {
-    ++i;
-  }
-
-  return text.substr(0, i);
-#else
-  // TODO: Optimize this with SIMD for other architectures.
-  return text.take_while(
-      [](char c) { return IsIdByteTable[static_cast<unsigned char>(c)]; });
-#endif
-}
-
-// Implementation of the lexer logic itself.
-//
-// The design is that lexing can loop over the source buffer, consuming it into
-// tokens by calling into this API. This class handles the state and breaks down
-// the different lexing steps that may be used. It directly updates the provided
-// tokenized buffer with the lexed tokens.
-class TokenizedBuffer::Lexer {
- public:
-  // Symbolic result of a lexing action. This indicates whether we successfully
-  // lexed a token, or whether other lexing actions should be attempted.
-  //
-  // While it wraps a simple boolean state, its API both helps make the failures
-  // more self documenting, and by consuming the actual token constructively
-  // when one is produced, it helps ensure the correct result is returned.
-  class LexResult {
-   public:
-    // Consumes (and discard) a valid token to construct a result
-    // indicating a token has been produced. Relies on implicit conversions.
-    // NOLINTNEXTLINE(google-explicit-constructor)
-    LexResult(Token /*discarded_token*/) : LexResult(true) {}
-
-    // Returns a result indicating no token was produced.
-    static auto NoMatch() -> LexResult { return LexResult(false); }
-
-    // Tests whether a token was produced by the lexing routine, and
-    // the lexer can continue forming tokens.
-    explicit operator bool() const { return formed_token_; }
-
-   private:
-    explicit LexResult(bool formed_token) : formed_token_(formed_token) {}
-
-    bool formed_token_;
-  };
-
-  using DispatchFunctionT = auto(Lexer& lexer, llvm::StringRef& source_text)
-      -> LexResult;
-  using DispatchTableT = std::array<DispatchFunctionT*, 256>;
-
-  Lexer(TokenizedBuffer& buffer, DiagnosticConsumer& consumer)
-      : buffer_(&buffer),
-        translator_(&buffer),
-        emitter_(translator_, consumer),
-        token_translator_(&buffer),
-        token_emitter_(token_translator_, consumer),
-        current_line_(buffer.AddLine(LineInfo(0))),
-        current_line_info_(&buffer.GetLineInfo(current_line_)) {}
-
-  // Perform the necessary bookkeeping to step past a newline at the current
-  // line and column.
-  auto HandleNewline() -> void {
-    current_line_info_->length = current_column_;
-
-    current_line_ = buffer_->AddLine(
-        LineInfo(current_line_info_->start + current_column_ + 1));
-    current_line_info_ = &buffer_->GetLineInfo(current_line_);
-    current_column_ = 0;
-    set_indent_ = false;
-  }
-
-  auto NoteWhitespace() -> void {
-    buffer_->token_infos_.back().has_trailing_space = true;
-  }
-
-  auto SkipWhitespace(llvm::StringRef& source_text) -> bool {
-    const char* const whitespace_start = source_text.begin();
-
-    while (!source_text.empty()) {
-      // We only support line-oriented commenting and lex comments as-if they
-      // were whitespace.
-      if (source_text.startswith("//")) {
-        // Any comment must be the only non-whitespace on the line.
-        if (set_indent_) {
-          CARBON_DIAGNOSTIC(TrailingComment, Error,
-                            "Trailing comments are not permitted.");
-
-          emitter_.Emit(source_text.begin(), TrailingComment);
-        }
-        // The introducer '//' must be followed by whitespace or EOF.
-        if (source_text.size() > 2 && !IsSpace(source_text[2])) {
-          CARBON_DIAGNOSTIC(NoWhitespaceAfterCommentIntroducer, Error,
-                            "Whitespace is required after '//'.");
-          emitter_.Emit(source_text.begin() + 2,
-                        NoWhitespaceAfterCommentIntroducer);
-        }
-        while (!source_text.empty() && source_text.front() != '\n') {
-          ++current_column_;
-          source_text = source_text.drop_front();
-        }
-        if (source_text.empty()) {
-          break;
-        }
-      }
-
-      switch (source_text.front()) {
-        default:
-          // If we find a non-whitespace character without exhausting the
-          // buffer, return true to continue lexing.
-          CARBON_CHECK(!IsSpace(source_text.front()));
-          if (whitespace_start != source_text.begin()) {
-            NoteWhitespace();
-          }
-          return true;
-
-        case '\n':
-          // If this is the last character in the source, directly return here
-          // to avoid creating an empty line.
-          source_text = source_text.drop_front();
-          if (source_text.empty()) {
-            current_line_info_->length = current_column_;
-            return false;
-          }
-
-          // Otherwise, add a line and set up to continue lexing.
-          HandleNewline();
-          continue;
-
-        case ' ':
-        case '\t':
-          // Skip other forms of whitespace while tracking column.
-          // TODO: This obviously needs looooots more work to handle unicode
-          // whitespace as well as special handling to allow better tokenization
-          // of operators. This is just a stub to check that our column
-          // management works.
-          ++current_column_;
-          source_text = source_text.drop_front();
-          continue;
-      }
-    }
-
-    CARBON_CHECK(source_text.empty())
-        << "Cannot reach here w/o finishing the text!";
-    // Update the line length as this is also the end of a line.
-    current_line_info_->length = current_column_;
-    return false;
-  }
-
-  auto LexNumericLiteral(llvm::StringRef& source_text) -> LexResult {
-    std::optional<NumericLiteral> literal = NumericLiteral::Lex(source_text);
-    if (!literal) {
-      return LexError(source_text);
-    }
-
-    int int_column = current_column_;
-    int token_size = literal->text().size();
-    current_column_ += token_size;
-    source_text = source_text.drop_front(token_size);
-
-    if (!set_indent_) {
-      current_line_info_->indent = int_column;
-      set_indent_ = true;
-    }
-
-    return VariantMatch(
-        literal->ComputeValue(emitter_),
-        [&](NumericLiteral::IntegerValue&& value) {
-          auto token = buffer_->AddToken({.kind = TokenKind::IntegerLiteral,
-                                          .token_line = current_line_,
-                                          .column = int_column});
-          buffer_->GetTokenInfo(token).literal_index =
-              buffer_->literal_int_storage_.size();
-          buffer_->literal_int_storage_.push_back(std::move(value.value));
-          return token;
-        },
-        [&](NumericLiteral::RealValue&& value) {
-          auto token = buffer_->AddToken({.kind = TokenKind::RealLiteral,
-                                          .token_line = current_line_,
-                                          .column = int_column});
-          buffer_->GetTokenInfo(token).literal_index =
-              buffer_->literal_int_storage_.size();
-          buffer_->literal_int_storage_.push_back(std::move(value.mantissa));
-          buffer_->literal_int_storage_.push_back(std::move(value.exponent));
-          CARBON_CHECK(buffer_->GetRealLiteral(token).is_decimal ==
-                       (value.radix == NumericLiteral::Radix::Decimal));
-          return token;
-        },
-        [&](NumericLiteral::UnrecoverableError) {
-          auto token = buffer_->AddToken({
-              .kind = TokenKind::Error,
-              .token_line = current_line_,
-              .column = int_column,
-              .error_length = token_size,
-          });
-          return token;
-        });
-  }
-
-  auto LexStringLiteral(llvm::StringRef& source_text) -> LexResult {
-    std::optional<StringLiteral> literal = StringLiteral::Lex(source_text);
-    if (!literal) {
-      return LexError(source_text);
-    }
-
-    Line string_line = current_line_;
-    int string_column = current_column_;
-    int literal_size = literal->text().size();
-    source_text = source_text.drop_front(literal_size);
-
-    if (!set_indent_) {
-      current_line_info_->indent = string_column;
-      set_indent_ = true;
-    }
-
-    // Update line and column information.
-    if (!literal->is_multi_line()) {
-      current_column_ += literal_size;
-    } else {
-      for (char c : literal->text()) {
-        if (c == '\n') {
-          HandleNewline();
-          // The indentation of all lines in a multi-line string literal is
-          // that of the first line.
-          current_line_info_->indent = string_column;
-          set_indent_ = true;
-        } else {
-          ++current_column_;
-        }
-      }
-    }
-
-    if (literal->is_terminated()) {
-      auto token =
-          buffer_->AddToken({.kind = TokenKind::StringLiteral,
-                             .token_line = string_line,
-                             .column = string_column,
-                             .literal_index = static_cast<int32_t>(
-                                 buffer_->literal_string_storage_.size())});
-      buffer_->literal_string_storage_.push_back(
-          literal->ComputeValue(emitter_));
-      return token;
-    } else {
-      CARBON_DIAGNOSTIC(UnterminatedString, Error,
-                        "String is missing a terminator.");
-      emitter_.Emit(literal->text().begin(), UnterminatedString);
-      return buffer_->AddToken({.kind = TokenKind::Error,
-                                .token_line = string_line,
-                                .column = string_column,
-                                .error_length = literal_size});
-    }
-  }
-
-  auto LexSymbolToken(llvm::StringRef& source_text,
-                      TokenKind kind = TokenKind::Error) -> LexResult {
-    auto compute_symbol_kind = [](llvm::StringRef source_text) {
-      return llvm::StringSwitch<TokenKind>(source_text)
-#define CARBON_SYMBOL_TOKEN(Name, Spelling) \
-  .StartsWith(Spelling, TokenKind::Name)
-#include "toolchain/lex/token_kind.def"
-          .Default(TokenKind::Error);
-    };
-
-    // We use the `error` token as a place-holder for cases where one character
-    // isn't enough to pick a definitive symbol token. Recompute the kind using
-    // the full symbol set.
-    if (LLVM_UNLIKELY(kind == TokenKind::Error)) {
-      kind = compute_symbol_kind(source_text);
-      if (kind == TokenKind::Error) {
-        return LexError(source_text);
-      }
-    } else {
-      // Verify in a debug build that the incoming token kind is correct.
-      CARBON_DCHECK(kind == compute_symbol_kind(source_text))
-          << "Incoming token kind '" << kind
-          << "' does not match computed kind '"
-          << compute_symbol_kind(source_text) << "'!";
-    }
-
-    if (!set_indent_) {
-      current_line_info_->indent = current_column_;
-      set_indent_ = true;
-    }
-
-    Token token = buffer_->AddToken(
-        {.kind = kind, .token_line = current_line_, .column = current_column_});
-    current_column_ += kind.fixed_spelling().size();
-    source_text = source_text.drop_front(kind.fixed_spelling().size());
-
-    // Opening symbols just need to be pushed onto our queue of opening groups.
-    if (kind.is_opening_symbol()) {
-      open_groups_.push_back(token);
-      return token;
-    }
-
-    // Only closing symbols need further special handling.
-    if (!kind.is_closing_symbol()) {
-      return token;
-    }
-
-    TokenInfo& closing_token_info = buffer_->GetTokenInfo(token);
-
-    // Check that there is a matching opening symbol before we consume this as
-    // a closing symbol.
-    if (open_groups_.empty() ||
-        buffer_->GetTokenInfo(open_groups_.back()).kind.closing_symbol() !=
-            kind) {
-      has_mismatched_brackets_ = true;
-      return token;
-    }
-
-    // Handle this matching closing symbol.
-    Token opening_token = open_groups_.pop_back_val();
-    TokenInfo& opening_token_info = buffer_->GetTokenInfo(opening_token);
-    opening_token_info.closing_token = token;
-    closing_token_info.opening_token = opening_token;
-    return token;
-  }
-
-  // Given a word that has already been lexed, determine whether it is a type
-  // literal and if so form the corresponding token.
-  auto LexWordAsTypeLiteralToken(llvm::StringRef word, int column)
-      -> LexResult {
-    if (word.size() < 2) {
-      // Too short to form one of these tokens.
-      return LexResult::NoMatch();
-    }
-    if (word[1] < '1' || word[1] > '9') {
-      // Doesn't start with a valid initial digit.
-      return LexResult::NoMatch();
-    }
-
-    std::optional<TokenKind> kind;
-    switch (word.front()) {
-      case 'i':
-        kind = TokenKind::IntegerTypeLiteral;
-        break;
-      case 'u':
-        kind = TokenKind::UnsignedIntegerTypeLiteral;
-        break;
-      case 'f':
-        kind = TokenKind::FloatingPointTypeLiteral;
-        break;
-      default:
-        return LexResult::NoMatch();
-    };
-
-    llvm::StringRef suffix = word.substr(1);
-    if (!CanLexInteger(emitter_, suffix)) {
-      return buffer_->AddToken(
-          {.kind = TokenKind::Error,
-           .token_line = current_line_,
-           .column = column,
-           .error_length = static_cast<int32_t>(word.size())});
-    }
-    llvm::APInt suffix_value;
-    if (suffix.getAsInteger(10, suffix_value)) {
-      return LexResult::NoMatch();
-    }
-
-    auto token = buffer_->AddToken(
-        {.kind = *kind, .token_line = current_line_, .column = column});
-    buffer_->GetTokenInfo(token).literal_index =
-        buffer_->literal_int_storage_.size();
-    buffer_->literal_int_storage_.push_back(std::move(suffix_value));
-    return token;
-  }
-
-  auto GetOrCreateIdentifier(llvm::StringRef text) -> Identifier {
-    auto insert_result = buffer_->identifier_map_.insert(
-        {text, Identifier(buffer_->identifier_infos_.size())});
-    if (insert_result.second) {
-      buffer_->identifier_infos_.push_back({text});
-    }
-    return insert_result.first->second;
-  }
-
-  auto LexKeywordOrIdentifier(llvm::StringRef& source_text) -> LexResult {
-    if (static_cast<unsigned char>(source_text.front()) > 0x7F) {
-      // TODO: Need to add support for Unicode lexing.
-      return LexError(source_text);
-    }
-    CARBON_CHECK(IsAlpha(source_text.front()) || source_text.front() == '_');
-
-    if (!set_indent_) {
-      current_line_info_->indent = current_column_;
-      set_indent_ = true;
-    }
-
-    // Take the valid characters off the front of the source buffer.
-    llvm::StringRef identifier_text = ScanForIdentifierPrefix(source_text);
-    CARBON_CHECK(!identifier_text.empty())
-        << "Must have at least one character!";
-    int identifier_column = current_column_;
-    current_column_ += identifier_text.size();
-    source_text = source_text.drop_front(identifier_text.size());
-
-    // Check if the text is a type literal, and if so form such a literal.
-    if (LexResult result =
-            LexWordAsTypeLiteralToken(identifier_text, identifier_column)) {
-      return result;
-    }
-
-    // Check if the text matches a keyword token, and if so use that.
-    TokenKind kind = llvm::StringSwitch<TokenKind>(identifier_text)
-#define CARBON_KEYWORD_TOKEN(Name, Spelling) .Case(Spelling, TokenKind::Name)
-#include "toolchain/lex/token_kind.def"
-                         .Default(TokenKind::Error);
-    if (kind != TokenKind::Error) {
-      return buffer_->AddToken({.kind = kind,
-                                .token_line = current_line_,
-                                .column = identifier_column});
-    }
-
-    // Otherwise we have a generic identifier.
-    return buffer_->AddToken({.kind = TokenKind::Identifier,
-                              .token_line = current_line_,
-                              .column = identifier_column,
-                              .id = GetOrCreateIdentifier(identifier_text)});
-  }
-
-  auto LexError(llvm::StringRef& source_text) -> LexResult {
-    llvm::StringRef error_text = source_text.take_while([](char c) {
-      if (IsAlnum(c)) {
-        return false;
-      }
-      switch (c) {
-        case '_':
-        case '\t':
-        case '\n':
-          return false;
-        default:
-          break;
-      }
-      return llvm::StringSwitch<bool>(llvm::StringRef(&c, 1))
-#define CARBON_SYMBOL_TOKEN(Name, Spelling) .StartsWith(Spelling, false)
-#include "toolchain/lex/token_kind.def"
-          .Default(true);
-    });
-    if (error_text.empty()) {
-      // TODO: Reimplement this to use the lexer properly. In the meantime,
-      // guarantee that we eat at least one byte.
-      error_text = source_text.take_front(1);
-    }
-
-    auto token = buffer_->AddToken(
-        {.kind = TokenKind::Error,
-         .token_line = current_line_,
-         .column = current_column_,
-         .error_length = static_cast<int32_t>(error_text.size())});
-    CARBON_DIAGNOSTIC(UnrecognizedCharacters, Error,
-                      "Encountered unrecognized characters while parsing.");
-    emitter_.Emit(error_text.begin(), UnrecognizedCharacters);
-
-    current_column_ += error_text.size();
-    source_text = source_text.drop_front(error_text.size());
-    return token;
-  }
-
-  auto LexEndOfFile() -> LexResult {
-    // The end-of-file token is always considered to be whitespace.
-    NoteWhitespace();
-
-    return buffer_->AddToken({.kind = TokenKind::EndOfFile,
-                              .token_line = current_line_,
-                              .column = current_column_});
-  }
-
-  // If brackets didn't pair or nest properly, find a set of places to insert
-  // brackets to fix the nesting, issue suitable diagnostics, and update the
-  // token list to describe the fixes.
-  auto DiagnoseAndFixMismatchedBrackets() -> void {
-    if (!has_mismatched_brackets_ && open_groups_.empty()) {
-      return;
-    }
-
-    llvm::SmallVector<std::pair<int, TokenInfo>> new_tokens;
-
-    // Look for mismatched brackets and decide where to add tokens to fix them.
-    open_groups_.clear();
-    for (auto token : buffer_->tokens()) {
-      auto kind = buffer_->GetKind(token);
-      if (kind.is_opening_symbol()) {
-        open_groups_.push_back(token);
-        continue;
-      }
-
-      if (!kind.is_closing_symbol()) {
-        continue;
-      }
-
-      while (true) {
-        if (open_groups_.empty()) {
-          TokenInfo& token_info = buffer_->GetTokenInfo(token);
-          token_info.kind = TokenKind::Error;
-          token_info.error_length = kind.fixed_spelling().size();
-
-          CARBON_DIAGNOSTIC(
-              UnmatchedClosing, Error,
-              "Closing symbol without a corresponding opening symbol.");
-          token_emitter_.Emit(token, UnmatchedClosing);
-          break;
-        }
-
-        Token opening_token = open_groups_.pop_back_val();
-        TokenKind opening_kind = buffer_->GetTokenInfo(opening_token).kind;
-        if (kind == opening_kind.closing_symbol()) {
-          break;
-        }
-
-        CARBON_DIAGNOSTIC(
-            MismatchedClosing, Error,
-            "Closing symbol does not match most recent opening symbol.");
-        token_emitter_.Emit(opening_token, MismatchedClosing);
-
-        CARBON_CHECK(token.index != 0) << "Must have a prior opening token!";
-        Token prev_token = Token(token.index - 1);
-
-        // Find the end of the previous token, and add a matching closing token
-        // there. Note that new_token_column is a 1-based column number.
-        // TODO: Do a smarter scan for where to put the closing token, or
-        // whether to insert an opening token instead.
-        auto [new_token_line, new_token_column] =
-            buffer_->GetEndLocation(prev_token);
-        new_tokens.push_back(
-            {token.index,
-             {.kind = opening_kind.closing_symbol(),
-              .has_trailing_space = buffer_->HasTrailingWhitespace(prev_token),
-              .is_recovery = true,
-              .token_line = new_token_line,
-              .column = new_token_column - 1}});
-      }
-    }
-
-    // Diagnose any remaining unmatched opening symbols.
-    for (auto token : open_groups_) {
-      auto kind = buffer_->GetKind(token);
-      TokenInfo& token_info = buffer_->GetTokenInfo(token);
-      token_info.kind = TokenKind::Error;
-      token_info.error_length = kind.fixed_spelling().size();
-
-      CARBON_DIAGNOSTIC(
-          UnmatchedOpening, Error,
-          "Opening symbol without a corresponding closing symbol.");
-      token_emitter_.Emit(token, UnmatchedOpening);
-    }
-
-    // Merge the recovery tokens into the token list.
-    auto old_tokens = std::move(buffer_->token_infos_);
-    buffer_->token_infos_.clear();
-    buffer_->token_infos_.reserve(old_tokens.size() + new_tokens.size());
-
-    int old_tokens_offset = 0;
-    for (auto [next_offset, info] : new_tokens) {
-      buffer_->token_infos_.append(old_tokens.begin() + old_tokens_offset,
-                                   old_tokens.begin() + next_offset);
-      buffer_->token_infos_.push_back(info);
-      old_tokens_offset = next_offset;
-    }
-    buffer_->token_infos_.append(old_tokens.begin() + old_tokens_offset,
-                                 old_tokens.end());
-
-    // Update the token list with closing and opening tokens. Note that this
-    // must be done last, and must be redone for all tokens, because token
-    // indexes were changed in the previous step.
-    open_groups_.clear();
-    for (auto token : buffer_->tokens()) {
-      auto kind = buffer_->GetKind(token);
-      if (kind.is_opening_symbol()) {
-        open_groups_.push_back(token);
-      } else if (kind.is_closing_symbol()) {
-        CARBON_CHECK(!open_groups_.empty()) << "Failed to balance brackets";
-        auto opening_token = open_groups_.pop_back_val();
-
-        CARBON_CHECK(kind ==
-                     buffer_->GetTokenInfo(opening_token).kind.closing_symbol())
-            << "Failed to balance brackets";
-        TokenInfo& opening_token_info = buffer_->GetTokenInfo(opening_token);
-        TokenInfo& closing_token_info = buffer_->GetTokenInfo(token);
-        opening_token_info.closing_token = token;
-        closing_token_info.opening_token = opening_token;
-      }
-    }
-  }
-
-  auto AddStartOfFileToken() -> void {
-    // Note that the start-of-file always has trailing space because it *is*
-    // whitespace.
-    buffer_->AddToken({.kind = TokenKind::StartOfFile,
-                       .has_trailing_space = true,
-                       .token_line = current_line_,
-                       .column = current_column_});
-  }
-
-  // We use a collection of static member functions for table-based dispatch to
-  // lexer methods. These are named static member functions so that they show up
-  // helpfully in profiles and backtraces, but they tend to not contain the
-  // interesting logic and simply delegate to the relevant methods. All of their
-  // signatures need to be exactly the same however in order to ensure we can
-  // build efficient dispatch tables out of them.
-  static auto DispatchLexError(Lexer& lexer, llvm::StringRef& source_text)
-      -> LexResult {
-    return lexer.LexError(source_text);
-  }
-  static auto DispatchLexSymbol(Lexer& lexer, llvm::StringRef& source_text)
-      -> LexResult {
-    return lexer.LexSymbolToken(source_text);
-  }
-  template <const TokenKind& Token>
-  static auto DispatchLexOneCharSymbol(Lexer& lexer,
-                                       llvm::StringRef& source_text)
-      -> LexResult {
-    return lexer.LexSymbolToken(source_text, Token);
-  }
-  static auto DispatchLexWord(Lexer& lexer, llvm::StringRef& source_text)
-      -> LexResult {
-    return lexer.LexKeywordOrIdentifier(source_text);
-  }
-  static auto DispatchLexNumericLiteral(Lexer& lexer,
-                                        llvm::StringRef& source_text)
-      -> LexResult {
-    return lexer.LexNumericLiteral(source_text);
-  }
-  static auto DispatchLexStringLiteral(Lexer& lexer,
-                                       llvm::StringRef& source_text)
-      -> LexResult {
-    return lexer.LexStringLiteral(source_text);
-  }
-
-  constexpr static auto MakeDispatchTable() -> DispatchTableT {
-    DispatchTableT table = {};
-    for (int i = 0; i < 256; ++i) {
-      table[i] = &DispatchLexError;
-    }
-
-    // Symbols have some special dispatching. First, set the first character of
-    // each symbol token spelling to dispatch to the symbol lexer. We don't
-    // provide a pre-computed token here, so the symbol lexer will compute the
-    // exact symbol token kind. We'll override this with more specific dispatch
-    // below.
-#define CARBON_SYMBOL_TOKEN(TokenName, Spelling) \
-  table[(Spelling)[0]] = &DispatchLexSymbol;
-#include "toolchain/lex/token_kind.def"
-
-    // Now special cased single-character symbols that are guaranteed to not
-    // join with another symbol. These are grouping symbols, terminators,
-    // or separators in the grammar and have a good reason to be
-    // orthogonal to any other punctuation. We do this separately because this
-    // needs to override some of the generic handling above, and provide a
-    // custom token.
-#define CARBON_ONE_CHAR_SYMBOL_TOKEN(TokenName, Spelling) \
-  table[(Spelling)[0]] = &DispatchLexOneCharSymbol<TokenKind::TokenName>;
-#include "toolchain/lex/token_kind.def"
-
-    table['_'] = &DispatchLexWord;
-    // Note that we don't use `llvm::seq` because this needs to be `constexpr`
-    // evaluated.
-    for (unsigned char c = 'a'; c <= 'z'; ++c) {
-      table[c] = &DispatchLexWord;
-    }
-    for (unsigned char c = 'A'; c <= 'Z'; ++c) {
-      table[c] = &DispatchLexWord;
-    }
-    // We dispatch all non-ASCII UTF-8 characters to the identifier lexing
-    // as whitespace characters should already have been skipped and the
-    // only remaining valid Unicode characters would be part of an
-    // identifier. That code can either accept or reject.
-    for (int i = 0x80; i < 0x100; ++i) {
-      table[i] = &DispatchLexWord;
-    }
-
-    for (unsigned char c = '0'; c <= '9'; ++c) {
-      table[c] = &DispatchLexNumericLiteral;
-    }
-
-    table['\''] = &DispatchLexStringLiteral;
-    table['"'] = &DispatchLexStringLiteral;
-    table['#'] = &DispatchLexStringLiteral;
-
-    return table;
-  };
-
- private:
-  TokenizedBuffer* buffer_;
-
-  SourceBufferLocationTranslator translator_;
-  LexerDiagnosticEmitter emitter_;
-
-  TokenLocationTranslator token_translator_;
-  TokenDiagnosticEmitter token_emitter_;
-
-  Line current_line_;
-  LineInfo* current_line_info_;
-
-  int current_column_ = 0;
-  bool set_indent_ = false;
-  bool has_mismatched_brackets_ = false;
-
-  llvm::SmallVector<Token> open_groups_;
-};
-
-auto TokenizedBuffer::Lex(SourceBuffer& source, DiagnosticConsumer& consumer)
-    -> TokenizedBuffer {
-  TokenizedBuffer buffer(source);
-  ErrorTrackingDiagnosticConsumer error_tracking_consumer(consumer);
-  Lexer lexer(buffer, error_tracking_consumer);
-
-  // Build a table of function pointers that we can use to dispatch to the
-  // correct lexer routine based on the first byte of source text.
-  //
-  // While it is tempting to simply use a `switch` on the first byte and
-  // dispatch with cases into this, in practice that doesn't produce great code.
-  // There seem to be two issues that are the root cause.
-  //
-  // First, there are lots of different values of bytes that dispatch to a
-  // fairly small set of routines, and then some byte values that dispatch
-  // differently for each byte. This pattern isn't one that the compiler-based
-  // lowering of switches works well with -- it tries to balance all the cases,
-  // and in doing so emits several compares and other control flow rather than a
-  // simple jump table.
-  //
-  // Second, with a `case`, it isn't as obvious how to create a single, uniform
-  // interface that is effective for *every* byte value, and thus makes for a
-  // single consistent table-based dispatch. By forcing these to be function
-  // pointers, we also coerce the code to use a strictly homogeneous structure
-  // that can form a single dispatch table.
-  //
-  // These two actually interact -- the second issue is part of what makes the
-  // non-table lowering in the first one desirable for many switches and cases.
-  //
-  // Ultimately, when table-based dispatch is such an important technique, we
-  // get better results by taking full control and manually creating the
-  // dispatch structures.
-  constexpr Lexer::DispatchTableT DispatchTable = Lexer::MakeDispatchTable();
-
-  // Before lexing any source text, add the start-of-file token so that code can
-  // assume a non-empty token buffer for the rest of lexing.
-  lexer.AddStartOfFileToken();
-
-  llvm::StringRef source_text = source.text();
-  while (lexer.SkipWhitespace(source_text)) {
-    Lexer::LexResult result =
-        DispatchTable[static_cast<unsigned char>(source_text.front())](
-            lexer, source_text);
-    CARBON_CHECK(result) << "Failed to form a token!";
-  }
-
-  lexer.LexEndOfFile();
-  lexer.DiagnoseAndFixMismatchedBrackets();
-
-  if (error_tracking_consumer.seen_error()) {
-    buffer.has_errors_ = true;
-  }
-
-  return buffer;
-}
-
-auto TokenizedBuffer::GetKind(Token token) const -> TokenKind {
-=======
 auto TokenizedBuffer::GetKind(TokenIndex token) const -> TokenKind {
->>>>>>> 9390e666
   return GetTokenInfo(token).kind;
 }
 
@@ -962,6 +33,25 @@
 
 auto TokenizedBuffer::GetColumnNumber(TokenIndex token) const -> int {
   return GetTokenInfo(token).column + 1;
+}
+
+auto TokenizedBuffer::GetEndLocation(TokenIndex token) const
+    -> std::pair<LineIndex, int> {
+  auto line = GetLine(token);
+  int column = GetColumnNumber(token);
+  auto token_text = GetTokenText(token);
+
+  if (auto [before_newline, after_newline] = token_text.rsplit('\n');
+      before_newline.size() == token_text.size()) {
+    // Token fits on one line, advance the column number.
+    column += before_newline.size();
+  } else {
+    // Token contains newlines.
+    line.index += before_newline.count('\n') + 1;
+    column = 1 + after_newline.size();
+  }
+
+  return {line, column};
 }
 
 auto TokenizedBuffer::GetTokenText(TokenIndex token) const -> llvm::StringRef {
@@ -1097,25 +187,6 @@
 
 auto TokenizedBuffer::GetIndentColumnNumber(LineIndex line) const -> int {
   return GetLineInfo(line).indent + 1;
-}
-
-auto TokenizedBuffer::GetEndLocation(Token token) const
-    -> std::pair<Line, int> {
-  Line line = GetLine(token);
-  int column = GetColumnNumber(token);
-  auto token_text = GetTokenText(token);
-
-  if (auto [before_newline, after_newline] = token_text.rsplit('\n');
-      before_newline.size() == token_text.size()) {
-    // Token fits on one line, advance the column number.
-    column += before_newline.size();
-  } else {
-    // Token contains newlines.
-    line.index += before_newline.count('\n') + 1;
-    column = 1 + after_newline.size();
-  }
-
-  return {line, column};
 }
 
 auto TokenizedBuffer::PrintWidths::Widen(const PrintWidths& widths) -> void {
