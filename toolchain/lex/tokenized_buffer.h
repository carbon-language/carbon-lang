// Part of the Carbon Language project, under the Apache License v2.0 with LLVM
// Exceptions. See /LICENSE for license information.
// SPDX-License-Identifier: Apache-2.0 WITH LLVM-exception

#ifndef CARBON_TOOLCHAIN_LEX_TOKENIZED_BUFFER_H_
#define CARBON_TOOLCHAIN_LEX_TOKENIZED_BUFFER_H_

#include <cstdint>
#include <iterator>

#include "common/ostream.h"
#include "llvm/ADT/APInt.h"
#include "llvm/ADT/SmallVector.h"
#include "llvm/ADT/StringRef.h"
#include "llvm/ADT/iterator.h"
#include "llvm/ADT/iterator_range.h"
#include "llvm/Support/Allocator.h"
#include "llvm/Support/raw_ostream.h"
#include "toolchain/base/index_base.h"
#include "toolchain/base/value_store.h"
#include "toolchain/diagnostics/diagnostic_emitter.h"
#include "toolchain/lex/token_kind.h"
#include "toolchain/source/source_buffer.h"

namespace Carbon::Lex {

class TokenizedBuffer;

// A lightweight handle to a lexed token in a `TokenizedBuffer`.
//
// `TokenIndex` objects are designed to be passed by value, not reference or
// pointer. They are also designed to be small and efficient to store in data
// structures.
//
// `TokenIndex` objects from the same `TokenizedBuffer` can be compared with
// each other, both for being the same token within the buffer, and to establish
// relative position within the token stream that has been lexed out of the
// buffer. `TokenIndex` objects from different `TokenizedBuffer`s cannot be
// meaningfully compared.
//
// All other APIs to query a `TokenIndex` are on the `TokenizedBuffer`.
struct TokenIndex : public IndexBase {
  static const TokenIndex Invalid;
  // Comments aren't tokenized, so this is the first token after FileStart.
  static const TokenIndex FirstNonCommentToken;
  using IndexBase::IndexBase;
};

constexpr TokenIndex TokenIndex::Invalid(TokenIndex::InvalidIndex);
constexpr TokenIndex TokenIndex::FirstNonCommentToken(1);

// A lightweight handle to a lexed line in a `TokenizedBuffer`.
//
// `LineIndex` objects are designed to be passed by value, not reference or
// pointer. They are also designed to be small and efficient to store in data
// structures.
//
// Each `LineIndex` object refers to a specific line in the source code that was
// lexed. They can be compared directly to establish that they refer to the
// same line or the relative position of different lines within the source.
//
// All other APIs to query a `LineIndex` are on the `TokenizedBuffer`.
struct LineIndex : public IndexBase {
  static const LineIndex Invalid;
  using IndexBase::IndexBase;
};

constexpr LineIndex LineIndex::Invalid(LineIndex::InvalidIndex);

// Random-access iterator over tokens within the buffer.
class TokenIterator
    : public llvm::iterator_facade_base<TokenIterator,
                                        std::random_access_iterator_tag,
                                        const TokenIndex, int>,
      public Printable<TokenIterator> {
 public:
  TokenIterator() = delete;

  explicit TokenIterator(TokenIndex token) : token_(token) {}

  auto operator==(const TokenIterator& rhs) const -> bool {
    return token_ == rhs.token_;
  }
  auto operator<(const TokenIterator& rhs) const -> bool {
    return token_ < rhs.token_;
  }

  auto operator*() const -> const TokenIndex& { return token_; }

  using iterator_facade_base::operator-;
  auto operator-(const TokenIterator& rhs) const -> int {
    return token_.index - rhs.token_.index;
  }

  auto operator+=(int n) -> TokenIterator& {
    token_.index += n;
    return *this;
  }
  auto operator-=(int n) -> TokenIterator& {
    token_.index -= n;
    return *this;
  }

  // Prints the raw token index.
  auto Print(llvm::raw_ostream& output) const -> void;

 private:
  friend class TokenizedBuffer;

  TokenIndex token_;
};

// A diagnostic location translator that maps token locations into source
// buffer locations.
class TokenLocationTranslator
    : public DiagnosticLocationTranslator<TokenIndex> {
 public:
  explicit TokenLocationTranslator(const TokenizedBuffer* buffer)
      : buffer_(buffer) {}

  // Map the given token into a diagnostic location.
  auto GetLocation(TokenIndex token) -> DiagnosticLocation override;

 private:
  const TokenizedBuffer* buffer_;
};

// A buffer of tokenized Carbon source code.
//
// This is constructed by lexing the source code text into a series of tokens.
// The buffer provides lightweight handles to tokens and other lexed entities,
// as well as iterations to walk the sequence of tokens found in the buffer.
//
// Lexing errors result in a potentially incomplete sequence of tokens and
// `HasError` returning true.
class TokenizedBuffer : public Printable<TokenizedBuffer> {
 public:
  auto GetKind(TokenIndex token) const -> TokenKind;
  auto GetLine(TokenIndex token) const -> LineIndex;

  // Returns the 1-based line number.
  auto GetLineNumber(TokenIndex token) const -> int;

  // Returns the 1-based column number.
  auto GetColumnNumber(TokenIndex token) const -> int;

  // Returns the source text lexed into this token.
  auto GetTokenText(TokenIndex token) const -> llvm::StringRef;

  // Returns the identifier associated with this token. The token kind must be
  // an `Identifier`.
  auto GetIdentifier(TokenIndex token) const -> IdentifierId;

  // Returns the value of an `IntLiteral()` token.
  auto GetIntLiteral(TokenIndex token) const -> IntId;

  // Returns the value of an `RealLiteral()` token.
  auto GetRealLiteral(TokenIndex token) const -> RealId;

  // Returns the value of a `StringLiteral()` token.
<<<<<<< HEAD
  auto GetStringLiteral(TokenIndex token) const -> StringLiteralValueId;
=======
  auto GetStringLiteralValue(TokenIndex token) const -> StringLiteralValueId;
>>>>>>> e95acbf6

  // Returns the size specified in a `*TypeLiteral()` token.
  auto GetTypeLiteralSize(TokenIndex token) const -> const llvm::APInt&;

  // Returns the closing token matched with the given opening token.
  //
  // The given token must be an opening token kind.
  auto GetMatchedClosingToken(TokenIndex opening_token) const -> TokenIndex;

  // Returns the opening token matched with the given closing token.
  //
  // The given token must be a closing token kind.
  auto GetMatchedOpeningToken(TokenIndex closing_token) const -> TokenIndex;

  // Returns whether the given token has leading whitespace.
  auto HasLeadingWhitespace(TokenIndex token) const -> bool;
  // Returns whether the given token has trailing whitespace.
  auto HasTrailingWhitespace(TokenIndex token) const -> bool;

  // Returns whether the token was created as part of an error recovery effort.
  //
  // For example, a closing paren inserted to match an unmatched paren.
  auto IsRecoveryToken(TokenIndex token) const -> bool;

  // Returns the 1-based line number.
  auto GetLineNumber(LineIndex line) const -> int;

  // Returns the 1-based indentation column number.
  auto GetIndentColumnNumber(LineIndex line) const -> int;

  // Returns the next line handle.
  auto GetNextLine(LineIndex line) const -> LineIndex;

  // Returns the previous line handle.
  auto GetPrevLine(LineIndex line) const -> LineIndex;

  // Prints a description of the tokenized stream to the provided `raw_ostream`.
  //
  // It prints one line of information for each token in the buffer, including
  // the kind of token, where it occurs within the source file, indentation for
  // the associated line, the spelling of the token in source, and any
  // additional information tracked such as which unique identifier it is or any
  // matched grouping token.
  //
  // Each line is formatted as a YAML record:
  //
  // clang-format off
  // ```
  // token: { index: 0, kind: 'Semi', line: 1, column: 1, indent: 1, spelling: ';' }
  // ```
  // clang-format on
  //
  // This can be parsed as YAML using tools like `python-yq` combined with `jq`
  // on the command line. The format is also reasonably amenable to other
  // line-oriented shell tools from `grep` to `awk`.
  auto Print(llvm::raw_ostream& output_stream) const -> void;

  // Prints a description of a single token.  See `Print` for details on the
  // format.
  auto PrintToken(llvm::raw_ostream& output_stream, TokenIndex token) const
      -> void;

  // Returns true if the buffer has errors that were detected at lexing time.
  auto has_errors() const -> bool { return has_errors_; }

  auto tokens() const -> llvm::iterator_range<TokenIterator> {
    return llvm::make_range(TokenIterator(TokenIndex(0)),
                            TokenIterator(TokenIndex(token_infos_.size())));
  }

  auto size() const -> int { return token_infos_.size(); }

  auto expected_parse_tree_size() const -> int {
    return expected_parse_tree_size_;
  }

  auto source() const -> const SourceBuffer& { return *source_; }

 private:
  friend class Lexer;
  friend class TokenLocationTranslator;

  // A diagnostic location translator that maps token locations into source
  // buffer locations.
  class SourceBufferLocationTranslator
      : public DiagnosticLocationTranslator<const char*> {
   public:
    explicit SourceBufferLocationTranslator(const TokenizedBuffer* buffer)
        : buffer_(buffer) {}

    // Map the given position within the source buffer into a diagnostic
    // location.
    auto GetLocation(const char* loc) -> DiagnosticLocation override;

   private:
    const TokenizedBuffer* buffer_;
  };

  // Specifies minimum widths to use when printing a token's fields via
  // `printToken`.
  struct PrintWidths {
    // Widens `this` to the maximum of `this` and `new_width` for each
    // dimension.
    auto Widen(const PrintWidths& widths) -> void;

    int index;
    int kind;
    int line;
    int column;
    int indent;
  };

  struct TokenInfo {
    TokenKind kind;

    // Whether the token has trailing whitespace.
    bool has_trailing_space = false;

    // Whether the token was injected artificially during error recovery.
    bool is_recovery = false;

    // LineIndex on which the TokenIndex starts.
    LineIndex token_line;

    // Zero-based byte offset of the token within its line.
    int32_t column;

    // We may have up to 32 bits of payload, based on the kind of token.
    union {
      static_assert(
          sizeof(TokenIndex) <= sizeof(int32_t),
          "Unable to pack token and identifier index into the same space!");

      IdentifierId ident_id = IdentifierId::Invalid;
      StringLiteralValueId string_literal_id;
      IntId int_id;
      RealId real_id;
      TokenIndex closing_token;
      TokenIndex opening_token;
      int32_t error_length;
    };
  };

  struct LineInfo {
    // The length will always be assigned later. Indent may be assigned if
    // non-zero.
    explicit LineInfo(int64_t start)
        : start(start),
          length(static_cast<int32_t>(llvm::StringRef::npos)),
          indent(0) {}

    explicit LineInfo(int64_t start, int32_t length)
        : start(start), length(length), indent(0) {}

    // Zero-based byte offset of the start of the line within the source buffer
    // provided.
    int64_t start;

    // The byte length of the line. Does not include the newline character (or a
    // nul-terminator or EOF).
    int32_t length;

    // The byte offset from the start of the line of the first non-whitespace
    // character.
    int32_t indent;
  };

  // The constructor is merely responsible for trivial initialization of
  // members. A working object of this type is built with `Lex::Lex` so that its
  // return can indicate if an error was encountered while lexing.
  explicit TokenizedBuffer(SharedValueStores& value_stores,
                           SourceBuffer& source)
      : value_stores_(&value_stores), source_(&source) {}

  auto GetLineInfo(LineIndex line) -> LineInfo&;
  auto GetLineInfo(LineIndex line) const -> const LineInfo&;
  auto AddLine(LineInfo info) -> LineIndex;
  auto GetTokenInfo(TokenIndex token) -> TokenInfo&;
  auto GetTokenInfo(TokenIndex token) const -> const TokenInfo&;
  auto AddToken(TokenInfo info) -> TokenIndex;
  auto GetTokenPrintWidths(TokenIndex token) const -> PrintWidths;
  auto PrintToken(llvm::raw_ostream& output_stream, TokenIndex token,
                  PrintWidths widths) const -> void;

  // Used to allocate computed string literals.
  llvm::BumpPtrAllocator allocator_;

  SharedValueStores* value_stores_;
  SourceBuffer* source_;

  llvm::SmallVector<TokenInfo> token_infos_;

  llvm::SmallVector<LineInfo> line_infos_;

  // Stores the computed value of string literals so that StringRefs are
  // durable.
  llvm::SmallVector<std::unique_ptr<std::string>> computed_strings_;

  // The number of parse tree nodes that we expect to be created for the tokens
  // in this buffer.
  int expected_parse_tree_size_ = 0;

  bool has_errors_ = false;
};

// A diagnostic emitter that uses positions within a source buffer's text as
// its source of location information.
using LexerDiagnosticEmitter = DiagnosticEmitter<const char*>;

// A diagnostic emitter that uses tokens as its source of location information.
using TokenDiagnosticEmitter = DiagnosticEmitter<TokenIndex>;

}  // namespace Carbon::Lex

#endif  // CARBON_TOOLCHAIN_LEX_TOKENIZED_BUFFER_H_<|MERGE_RESOLUTION|>--- conflicted
+++ resolved
@@ -158,11 +158,7 @@
   auto GetRealLiteral(TokenIndex token) const -> RealId;
 
   // Returns the value of a `StringLiteral()` token.
-<<<<<<< HEAD
-  auto GetStringLiteral(TokenIndex token) const -> StringLiteralValueId;
-=======
   auto GetStringLiteralValue(TokenIndex token) const -> StringLiteralValueId;
->>>>>>> e95acbf6
 
   // Returns the size specified in a `*TypeLiteral()` token.
   auto GetTypeLiteralSize(TokenIndex token) const -> const llvm::APInt&;
