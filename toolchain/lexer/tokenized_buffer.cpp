--- conflicted
+++ resolved
@@ -882,13 +882,8 @@
 }
 
 auto TokenizedBuffer::SourceBufferLocationTranslator::GetLocation(
-<<<<<<< HEAD
     const char* loc) -> DiagnosticLocation {
-  CHECK(StringRefContainsPointer(buffer_->source_->Text(), loc))
-=======
-    const char* loc) -> Diagnostic::Location {
   CHECK(StringRefContainsPointer(buffer_->source_->text(), loc))
->>>>>>> 6e7351de
       << "location not within buffer";
   int64_t offset = loc - buffer_->source_->text().begin();
 
