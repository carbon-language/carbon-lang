// Part of the Carbon Language project, under the Apache License v2.0 with LLVM
// Exceptions. See /LICENSE for license information.
// SPDX-License-Identifier: Apache-2.0 WITH LLVM-exception

#include "toolchain/lexer/numeric_literal.h"

#include <bitset>

#include "common/check.h"
#include "llvm/ADT/StringExtras.h"
#include "llvm/Support/FormatVariadic.h"
#include "toolchain/lexer/character_set.h"
#include "toolchain/lexer/lex_helpers.h"

namespace Carbon {

<<<<<<< HEAD
DIAGNOSTIC(InvalidDigitSeparator, Error,
           "Misplaced digit separator in numeric literal.");
// TODO: Custom formatting
DIAGNOSTIC(InvalidDigit, Error, "Invalid digit '{0}' in {1} numeric literal.",
           char, llvm::StringRef);
DIAGNOSTIC(EmptyDigitSequence, Error,
           "Empty digit sequence in numeric literal.");
// TODO: Custom formatting
DIAGNOSTIC_WITH_FORMAT_FN(
    IrregularDigitSeparators, Error,
    "Digit separators in {0} number should appear every {1} characters "
    "from the right.",
    [](llvm::StringLiteral(radix == 10 ? "decimal" : "hexadecimal"),
       (radix == 10 ? 3 : 4));

    int);
DIAGNOSTIC(UnknownBaseSpecifier, Error,
           "Unknown base specifier in numeric literal.");
DIAGNOSTIC(BinaryRealLiteral, Error,
           "Binary real number literals are not supported.");
DIAGNOSTIC(WrongRealLiteralExponent, Error,
           "Expected '{0}' to introduce exponent.", char);
=======
// Adapts radix for use with formatv.
auto operator<<(llvm::raw_ostream& out, LexedNumericLiteral::Radix radix)
    -> llvm::raw_ostream& {
  switch (radix) {
    case LexedNumericLiteral::Radix::Binary:
      out << "binary";
      break;
    case LexedNumericLiteral::Radix::Decimal:
      out << "decimal";
      break;
    case LexedNumericLiteral::Radix::Hexadecimal:
      out << "hexadecimal";
      break;
  }
  return out;
}

namespace {
struct EmptyDigitSequence : DiagnosticBase<EmptyDigitSequence> {
  static constexpr llvm::StringLiteral ShortName = "syntax-invalid-number";
  static constexpr llvm::StringLiteral Message =
      "Empty digit sequence in numeric literal.";
};

struct InvalidDigit : DiagnosticBase<InvalidDigit> {
  static constexpr llvm::StringLiteral ShortName = "syntax-invalid-number";

  auto Format() -> std::string {
    return llvm::formatv("Invalid digit '{0}' in {1} numeric literal.", digit,
                         radix)
        .str();
  }

  char digit;
  LexedNumericLiteral::Radix radix;
};

struct InvalidDigitSeparator : DiagnosticBase<InvalidDigitSeparator> {
  static constexpr llvm::StringLiteral ShortName = "syntax-invalid-number";
  static constexpr llvm::StringLiteral Message =
      "Misplaced digit separator in numeric literal.";
};

struct IrregularDigitSeparators : DiagnosticBase<IrregularDigitSeparators> {
  static constexpr llvm::StringLiteral ShortName =
      "syntax-irregular-digit-separators";

  auto Format() -> std::string {
    CHECK((radix == LexedNumericLiteral::Radix::Decimal ||
           radix == LexedNumericLiteral::Radix::Hexadecimal))
        << "unexpected radix: " << radix;
    return llvm::formatv(
               "Digit separators in {0} number should appear every {1} "
               "characters from the right.",
               radix,
               (radix == LexedNumericLiteral::Radix::Decimal ? "3" : "4"))
        .str();
  }

  LexedNumericLiteral::Radix radix;
};

struct UnknownBaseSpecifier : DiagnosticBase<UnknownBaseSpecifier> {
  static constexpr llvm::StringLiteral ShortName = "syntax-invalid-number";
  static constexpr llvm::StringLiteral Message =
      "Unknown base specifier in numeric literal.";
};

struct BinaryRealLiteral : DiagnosticBase<BinaryRealLiteral> {
  static constexpr llvm::StringLiteral ShortName = "syntax-invalid-number";
  static constexpr llvm::StringLiteral Message =
      "Binary real number literals are not supported.";
};

struct WrongRealLiteralExponent : DiagnosticBase<WrongRealLiteralExponent> {
  static constexpr llvm::StringLiteral ShortName = "syntax-invalid-number";

  auto Format() -> std::string {
    return llvm::formatv("Expected '{0}' to introduce exponent.", expected)
        .str();
  }

  char expected;
};

}  // namespace
>>>>>>> 7f75de75

auto LexedNumericLiteral::Lex(llvm::StringRef source_text)
    -> llvm::Optional<LexedNumericLiteral> {
  LexedNumericLiteral result;

  if (source_text.empty() || !IsDecimalDigit(source_text.front())) {
    return llvm::None;
  }

  bool seen_plus_minus = false;
  bool seen_radix_point = false;
  bool seen_potential_exponent = false;

  // Greedily consume all following characters that might be part of a numeric
  // literal. This allows us to produce better diagnostics on invalid literals.
  //
  // TODO(zygoloid): Update lexical rules to specify that a numeric literal
  // cannot be immediately followed by an alphanumeric character.
  int i = 1, n = source_text.size();
  for (; i != n; ++i) {
    char c = source_text[i];
    if (IsAlnum(c) || c == '_') {
      if (IsLower(c) && seen_radix_point && !seen_plus_minus) {
        result.exponent_ = i;
        seen_potential_exponent = true;
      }
      continue;
    }

    // Exactly one `.` can be part of the literal, but only if it's followed by
    // an alphanumeric character.
    if (c == '.' && i + 1 != n && IsAlnum(source_text[i + 1]) &&
        !seen_radix_point) {
      result.radix_point_ = i;
      seen_radix_point = true;
      continue;
    }

    // A `+` or `-` continues the literal only if it's preceded by a lowercase
    // letter (which will be 'e' or 'p' or part of an invalid literal) and
    // followed by an alphanumeric character. This '+' or '-' cannot be an
    // operator because a literal cannot end in a lowercase letter.
    if ((c == '+' || c == '-') && seen_potential_exponent &&
        result.exponent_ == i - 1 && i + 1 != n &&
        IsAlnum(source_text[i + 1])) {
      // This is not possible because we don't update result.exponent after we
      // see a '+' or '-'.
      CHECK(!seen_plus_minus) << "should only consume one + or -";
      seen_plus_minus = true;
      continue;
    }

    break;
  }

  result.text_ = source_text.substr(0, i);
  if (!seen_radix_point) {
    result.radix_point_ = i;
  }
  if (!seen_potential_exponent) {
    result.exponent_ = i;
  }

  return result;
}

// Parser for numeric literal tokens.
//
// Responsible for checking that a numeric literal is valid and meaningful and
// either diagnosing or extracting its meaning.
class LexedNumericLiteral::Parser {
 public:
  Parser(DiagnosticEmitter<const char*>& emitter, LexedNumericLiteral literal);

  auto IsInteger() -> bool {
    return literal_.radix_point_ == static_cast<int>(literal_.text_.size());
  }

  // Check that the numeric literal token is syntactically valid and
  // meaningful, and diagnose if not. Returns `true` if the token was
  // sufficiently valid that we could determine its meaning. If `false` is
  // returned, a diagnostic has already been issued.
  auto Check() -> bool;

  // Get the radix of this token. One of 2, 10, or 16.
  auto GetRadix() -> Radix { return radix_; }

  // Get the mantissa of this token's value.
  auto GetMantissa() -> llvm::APInt;

  // Get the exponent of this token's value. This is always zero for an integer
  // literal.
  auto GetExponent() -> llvm::APInt;

 private:
  struct CheckDigitSequenceResult {
    bool ok;
    bool has_digit_separators = false;
  };

  auto CheckDigitSequence(llvm::StringRef text, Radix radix,
                          bool allow_digit_separators = true)
      -> CheckDigitSequenceResult;
  auto CheckDigitSeparatorPlacement(llvm::StringRef text, Radix radix,
                                    int num_digit_separators) -> void;
  auto CheckLeadingZero() -> bool;
  auto CheckIntPart() -> bool;
  auto CheckFractionalPart() -> bool;
  auto CheckExponentPart() -> bool;

  DiagnosticEmitter<const char*>& emitter_;
  LexedNumericLiteral literal_;

  // The radix of the literal: 2, 10, or 16, for a prefix of '0b', no prefix,
  // or '0x', respectively.
  Radix radix_ = Radix::Decimal;

  // The various components of a numeric literal:
  //
  //     [radix] int_part [. fract_part [[ep] [+-] exponent_part]]
  llvm::StringRef int_part_;
  llvm::StringRef fract_part_;
  llvm::StringRef exponent_part_;

  // Do we need to remove any special characters (digit separator or radix
  // point) before interpreting the mantissa or exponent as an integer?
  bool mantissa_needs_cleaning_ = false;
  bool exponent_needs_cleaning_ = false;

  // True if we found a `-` before `exponent_part`.
  bool exponent_is_negative_ = false;
};

LexedNumericLiteral::Parser::Parser(DiagnosticEmitter<const char*>& emitter,
                                    LexedNumericLiteral literal)
    : emitter_(emitter), literal_(literal) {
  int_part_ = literal.text_.substr(0, literal.radix_point_);
  if (int_part_.consume_front("0x")) {
    radix_ = Radix::Hexadecimal;
  } else if (int_part_.consume_front("0b")) {
    radix_ = Radix::Binary;
  }

  fract_part_ = literal.text_.substr(
      literal.radix_point_ + 1, literal.exponent_ - literal.radix_point_ - 1);

  exponent_part_ = literal.text_.substr(literal.exponent_ + 1);
  if (!exponent_part_.consume_front("+")) {
    exponent_is_negative_ = exponent_part_.consume_front("-");
  }
}

// Check that the numeric literal token is syntactically valid and meaningful,
// and diagnose if not.
auto LexedNumericLiteral::Parser::Check() -> bool {
  return CheckLeadingZero() && CheckIntPart() && CheckFractionalPart() &&
         CheckExponentPart();
}

// Parse a string that is known to be a valid base-radix integer into an
// APInt.  If needs_cleaning is true, the string may additionally contain '_'
// and '.' characters that should be ignored.
//
// Ignoring '.' is used when parsing a real literal. For example, when
// parsing 123.456e7, we want to decompose it into an integer mantissa
// (123456) and an exponent (7 - 3 = 2), and this routine is given the
// "123.456" to parse as the mantissa.
static auto ParseInteger(llvm::StringRef digits,
                         LexedNumericLiteral::Radix radix, bool needs_cleaning)
    -> llvm::APInt {
  llvm::SmallString<32> cleaned;
  if (needs_cleaning) {
    cleaned.reserve(digits.size());
    std::remove_copy_if(digits.begin(), digits.end(),
                        std::back_inserter(cleaned),
                        [](char c) { return c == '_' || c == '.'; });
    digits = cleaned;
  }

  llvm::APInt value;
  if (digits.getAsInteger(static_cast<int>(radix), value)) {
    llvm_unreachable("should never fail");
  }
  return value;
}

auto LexedNumericLiteral::Parser::GetMantissa() -> llvm::APInt {
  const char* end = IsInteger() ? int_part_.end() : fract_part_.end();
  llvm::StringRef digits(int_part_.begin(), end - int_part_.begin());
  return ParseInteger(digits, radix_, mantissa_needs_cleaning_);
}

auto LexedNumericLiteral::Parser::GetExponent() -> llvm::APInt {
  // Compute the effective exponent from the specified exponent, if any,
  // and the position of the radix point.
  llvm::APInt exponent(64, 0);
  if (!exponent_part_.empty()) {
    exponent =
        ParseInteger(exponent_part_, Radix::Decimal, exponent_needs_cleaning_);

    // The exponent is a signed integer, and the number we just parsed is
    // non-negative, so ensure we have a wide enough representation to
    // include a sign bit. Also make sure the exponent isn't too narrow so
    // the calculation below can't lose information through overflow.
    if (exponent.isSignBitSet() || exponent.getBitWidth() < 64) {
      exponent = exponent.zext(std::max(64u, exponent.getBitWidth() + 1));
    }
    if (exponent_is_negative_) {
      exponent.negate();
    }
  }

  // Each character after the decimal point reduces the effective exponent.
  int excess_exponent = fract_part_.size();
  if (radix_ == Radix::Hexadecimal) {
    excess_exponent *= 4;
  }
  exponent -= excess_exponent;
  if (exponent_is_negative_ && !exponent.isNegative()) {
    // We overflowed. Note that we can only overflow by a little, and only
    // from negative to positive, because exponent is at least 64 bits wide
    // and excess_exponent is bounded above by four times the size of the
    // input buffer, which we assume fits into 32 bits.
    exponent = exponent.zext(exponent.getBitWidth() + 1);
    exponent.setSignBit();
  }
  return exponent;
}

// Check that a digit sequence is valid: that it contains one or more digits,
// contains only digits in the specified base, and that any digit separators
// are present and correctly positioned.
auto LexedNumericLiteral::Parser::CheckDigitSequence(
    llvm::StringRef text, Radix radix, bool allow_digit_separators)
    -> CheckDigitSequenceResult {
  std::bitset<256> valid_digits;
  switch (radix) {
    case Radix::Binary:
      for (char c : "01") {
        valid_digits[static_cast<unsigned char>(c)] = true;
      }
      break;
    case Radix::Decimal:
      for (char c : "0123456789") {
        valid_digits[static_cast<unsigned char>(c)] = true;
      }
      break;
    case Radix::Hexadecimal:
      for (char c : "0123456789ABCDEF") {
        valid_digits[static_cast<unsigned char>(c)] = true;
      }
      break;
  }

  int num_digit_separators = 0;

  for (int i = 0, n = text.size(); i != n; ++i) {
    char c = text[i];
    if (valid_digits[static_cast<unsigned char>(c)]) {
      continue;
    }

    if (c == '_') {
      // A digit separator cannot appear at the start of a digit sequence,
      // next to another digit separator, or at the end.
      if (!allow_digit_separators || i == 0 || text[i - 1] == '_' ||
          i + 1 == n) {
        emitter_.Emit(text.begin() + 1, InvalidDigitSeparator);
      }
      ++num_digit_separators;
      continue;
    }

    emitter_.Emit(
        text.begin() + i, InvalidDigit, c,
        (radix == 2 ? "binary" : (radix == 16 ? "hexadecimal" : "decimal")));
    return {.ok = false};
  }

  if (num_digit_separators == static_cast<int>(text.size())) {
    emitter_.Emit(text.begin(), EmptyDigitSequence);
    return {.ok = false};
  }

  // Check that digit separators occur in exactly the expected positions.
  if (num_digit_separators) {
    CheckDigitSeparatorPlacement(text, radix, num_digit_separators);
  }

  if (!CanLexInteger(emitter_, text)) {
    return {.ok = false};
  }

  return {.ok = true, .has_digit_separators = (num_digit_separators != 0)};
}

// Given a number with digit separators, check that the digit separators are
// correctly positioned.
auto LexedNumericLiteral::Parser::CheckDigitSeparatorPlacement(
    llvm::StringRef text, Radix radix, int num_digit_separators) -> void {
  DCHECK(std::count(text.begin(), text.end(), '_') == num_digit_separators)
      << "given wrong number of digit separators: " << num_digit_separators;

  if (radix == Radix::Binary) {
    // There are no restrictions on digit separator placement for binary
    // literals.
    return;
  }

  auto diagnose_irregular_digit_separators = [&]() {
    emitter_.Emit(text.begin(), IrregularDigitSeparators, radix);
  };

  // For decimal and hexadecimal digit sequences, digit separators must form
  // groups of 3 or 4 digits (4 or 5 characters), respectively.
  int stride = (radix == Radix::Decimal ? 4 : 5);
  int remaining_digit_separators = num_digit_separators;
  auto pos = text.end();
  while (pos - text.begin() >= stride) {
    pos -= stride;
    if (*pos != '_') {
      diagnose_irregular_digit_separators();
      return;
    }

    --remaining_digit_separators;
  }

  // Check there weren't any other digit separators.
  if (remaining_digit_separators) {
    diagnose_irregular_digit_separators();
  }
};

// Check that we don't have a '0' prefix on a non-zero decimal integer.
auto LexedNumericLiteral::Parser::CheckLeadingZero() -> bool {
<<<<<<< HEAD
  if (radix_ == 10 && int_part_.startswith("0") && int_part_ != "0") {
    emitter_.Emit(int_part_.begin(), UnknownBaseSpecifier);
=======
  if (radix_ == Radix::Decimal && int_part_.startswith("0") &&
      int_part_ != "0") {
    emitter_.EmitError<UnknownBaseSpecifier>(int_part_.begin());
>>>>>>> 7f75de75
    return false;
  }
  return true;
}

// Check the integer part (before the '.', if any) is valid.
auto LexedNumericLiteral::Parser::CheckIntPart() -> bool {
  auto int_result = CheckDigitSequence(int_part_, radix_);
  mantissa_needs_cleaning_ |= int_result.has_digit_separators;
  return int_result.ok;
}

// Check the fractional part (after the '.' and before the exponent, if any)
// is valid.
auto LexedNumericLiteral::Parser::CheckFractionalPart() -> bool {
  if (IsInteger()) {
    return true;
  }

<<<<<<< HEAD
  if (radix_ == 2) {
    emitter_.Emit(literal_.text_.begin() + literal_.radix_point_,
                  BinaryRealLiteral);
=======
  if (radix_ == Radix::Binary) {
    emitter_.EmitError<BinaryRealLiteral>(literal_.text_.begin() +
                                          literal_.radix_point_);
>>>>>>> 7f75de75
    // Carry on and parse the binary real literal anyway.
  }

  // We need to remove a '.' from the mantissa.
  mantissa_needs_cleaning_ = true;

  return CheckDigitSequence(fract_part_, radix_,
                            /*allow_digit_separators=*/false)
      .ok;
}

// Check the exponent part (if any) is valid.
auto LexedNumericLiteral::Parser::CheckExponentPart() -> bool {
  if (literal_.exponent_ == static_cast<int>(literal_.text_.size())) {
    return true;
  }

  char expected_exponent_kind = (radix_ == Radix::Decimal ? 'e' : 'p');
  if (literal_.text_[literal_.exponent_] != expected_exponent_kind) {
    emitter_.Emit(literal_.text_.begin() + literal_.exponent_,
                  WrongRealLiteralExponent, expected_exponent_kind);
    return false;
  }

  auto exponent_result = CheckDigitSequence(exponent_part_, Radix::Decimal);
  exponent_needs_cleaning_ = exponent_result.has_digit_separators;
  return exponent_result.ok;
}

// Parse the token and compute its value.
auto LexedNumericLiteral::ComputeValue(
    DiagnosticEmitter<const char*>& emitter) const -> Value {
  Parser parser(emitter, *this);

  if (!parser.Check()) {
    return UnrecoverableError();
  }

  if (parser.IsInteger()) {
    return IntegerValue{.value = parser.GetMantissa()};
  }

  return RealValue{
      .radix = (parser.GetRadix() == Radix::Decimal ? Radix::Decimal
                                                    : Radix::Binary),
      .mantissa = parser.GetMantissa(),
      .exponent = parser.GetExponent()};
}

}  // namespace Carbon<|MERGE_RESOLUTION|>--- conflicted
+++ resolved
@@ -14,7 +14,6 @@
 
 namespace Carbon {
 
-<<<<<<< HEAD
 DIAGNOSTIC(InvalidDigitSeparator, Error,
            "Misplaced digit separator in numeric literal.");
 // TODO: Custom formatting
@@ -37,94 +36,6 @@
            "Binary real number literals are not supported.");
 DIAGNOSTIC(WrongRealLiteralExponent, Error,
            "Expected '{0}' to introduce exponent.", char);
-=======
-// Adapts radix for use with formatv.
-auto operator<<(llvm::raw_ostream& out, LexedNumericLiteral::Radix radix)
-    -> llvm::raw_ostream& {
-  switch (radix) {
-    case LexedNumericLiteral::Radix::Binary:
-      out << "binary";
-      break;
-    case LexedNumericLiteral::Radix::Decimal:
-      out << "decimal";
-      break;
-    case LexedNumericLiteral::Radix::Hexadecimal:
-      out << "hexadecimal";
-      break;
-  }
-  return out;
-}
-
-namespace {
-struct EmptyDigitSequence : DiagnosticBase<EmptyDigitSequence> {
-  static constexpr llvm::StringLiteral ShortName = "syntax-invalid-number";
-  static constexpr llvm::StringLiteral Message =
-      "Empty digit sequence in numeric literal.";
-};
-
-struct InvalidDigit : DiagnosticBase<InvalidDigit> {
-  static constexpr llvm::StringLiteral ShortName = "syntax-invalid-number";
-
-  auto Format() -> std::string {
-    return llvm::formatv("Invalid digit '{0}' in {1} numeric literal.", digit,
-                         radix)
-        .str();
-  }
-
-  char digit;
-  LexedNumericLiteral::Radix radix;
-};
-
-struct InvalidDigitSeparator : DiagnosticBase<InvalidDigitSeparator> {
-  static constexpr llvm::StringLiteral ShortName = "syntax-invalid-number";
-  static constexpr llvm::StringLiteral Message =
-      "Misplaced digit separator in numeric literal.";
-};
-
-struct IrregularDigitSeparators : DiagnosticBase<IrregularDigitSeparators> {
-  static constexpr llvm::StringLiteral ShortName =
-      "syntax-irregular-digit-separators";
-
-  auto Format() -> std::string {
-    CHECK((radix == LexedNumericLiteral::Radix::Decimal ||
-           radix == LexedNumericLiteral::Radix::Hexadecimal))
-        << "unexpected radix: " << radix;
-    return llvm::formatv(
-               "Digit separators in {0} number should appear every {1} "
-               "characters from the right.",
-               radix,
-               (radix == LexedNumericLiteral::Radix::Decimal ? "3" : "4"))
-        .str();
-  }
-
-  LexedNumericLiteral::Radix radix;
-};
-
-struct UnknownBaseSpecifier : DiagnosticBase<UnknownBaseSpecifier> {
-  static constexpr llvm::StringLiteral ShortName = "syntax-invalid-number";
-  static constexpr llvm::StringLiteral Message =
-      "Unknown base specifier in numeric literal.";
-};
-
-struct BinaryRealLiteral : DiagnosticBase<BinaryRealLiteral> {
-  static constexpr llvm::StringLiteral ShortName = "syntax-invalid-number";
-  static constexpr llvm::StringLiteral Message =
-      "Binary real number literals are not supported.";
-};
-
-struct WrongRealLiteralExponent : DiagnosticBase<WrongRealLiteralExponent> {
-  static constexpr llvm::StringLiteral ShortName = "syntax-invalid-number";
-
-  auto Format() -> std::string {
-    return llvm::formatv("Expected '{0}' to introduce exponent.", expected)
-        .str();
-  }
-
-  char expected;
-};
-
-}  // namespace
->>>>>>> 7f75de75
 
 auto LexedNumericLiteral::Lex(llvm::StringRef source_text)
     -> llvm::Optional<LexedNumericLiteral> {
@@ -461,14 +372,9 @@
 
 // Check that we don't have a '0' prefix on a non-zero decimal integer.
 auto LexedNumericLiteral::Parser::CheckLeadingZero() -> bool {
-<<<<<<< HEAD
-  if (radix_ == 10 && int_part_.startswith("0") && int_part_ != "0") {
-    emitter_.Emit(int_part_.begin(), UnknownBaseSpecifier);
-=======
   if (radix_ == Radix::Decimal && int_part_.startswith("0") &&
       int_part_ != "0") {
-    emitter_.EmitError<UnknownBaseSpecifier>(int_part_.begin());
->>>>>>> 7f75de75
+    emitter_.Emit(int_part_.begin(), UnknownBaseSpecifier);
     return false;
   }
   return true;
@@ -488,15 +394,9 @@
     return true;
   }
 
-<<<<<<< HEAD
-  if (radix_ == 2) {
+  if (radix_ == Radix::Binary) {
     emitter_.Emit(literal_.text_.begin() + literal_.radix_point_,
                   BinaryRealLiteral);
-=======
-  if (radix_ == Radix::Binary) {
-    emitter_.EmitError<BinaryRealLiteral>(literal_.text_.begin() +
-                                          literal_.radix_point_);
->>>>>>> 7f75de75
     // Carry on and parse the binary real literal anyway.
   }
 
