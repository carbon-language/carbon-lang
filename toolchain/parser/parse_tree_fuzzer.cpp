// Part of the Carbon Language project, under the Apache License v2.0 with LLVM
// Exceptions. See /LICENSE for license information.
// SPDX-License-Identifier: Apache-2.0 WITH LLVM-exception

#include <cstddef>
#include <cstdint>
#include <cstring>

#include "common/check.h"
#include "llvm/ADT/StringRef.h"
#include "toolchain/diagnostics/diagnostic_emitter.h"
#include "toolchain/diagnostics/null_diagnostics.h"
#include "toolchain/lexer/tokenized_buffer.h"
#include "toolchain/parser/parse_tree.h"

namespace Carbon::Testing {

// NOLINTNEXTLINE: Match the documented fuzzer entry point declaration style.
extern "C" int LLVMFuzzerTestOneInput(const unsigned char* data,
                                      std::size_t size) {
  // Ignore large inputs.
  // TODO: See tokenized_buffer_fuzzer.cpp.
  if (size > 100000) {
    return 0;
  }

  auto source = SourceBuffer::CreateFromText(
      llvm::StringRef(reinterpret_cast<const char*>(data), size));

  // Lex the input.
  auto tokens = TokenizedBuffer::Lex(*source, NullDiagnosticConsumer());
  if (tokens.has_errors()) {
    return 0;
  }

  // Now parse it into a tree. Note that parsing will (when asserts are enabled)
  // walk the entire tree to verify it so we don't have to do that here.
  ParseTree tree = ParseTree::Parse(tokens, NullDiagnosticConsumer());
  if (tree.has_errors()) {
    return 0;
  }

  // In the absence of parse errors, we should have exactly as many nodes as
  // tokens.
<<<<<<< HEAD
  CHECK(tree.size() == tokens.Size()) << "Unexpected number of tree nodes!";
=======
  CHECK(tree.Size() == tokens.size()) << "Unexpected number of tree nodes!";
>>>>>>> d1c58c56

  return 0;
}

}  // namespace Carbon::Testing<|MERGE_RESOLUTION|>--- conflicted
+++ resolved
@@ -42,11 +42,7 @@
 
   // In the absence of parse errors, we should have exactly as many nodes as
   // tokens.
-<<<<<<< HEAD
-  CHECK(tree.size() == tokens.Size()) << "Unexpected number of tree nodes!";
-=======
-  CHECK(tree.Size() == tokens.size()) << "Unexpected number of tree nodes!";
->>>>>>> d1c58c56
+  CHECK(tree.size() == tokens.size()) << "Unexpected number of tree nodes!";
 
   return 0;
 }
