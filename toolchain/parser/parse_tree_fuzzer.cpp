// Part of the Carbon Language project, under the Apache License v2.0 with LLVM
// Exceptions. See /LICENSE for license information.
// SPDX-License-Identifier: Apache-2.0 WITH LLVM-exception

#include <cstddef>
#include <cstdint>
#include <cstring>

#include "common/check.h"
#include "llvm/ADT/StringRef.h"
#include "toolchain/diagnostics/diagnostic_emitter.h"
#include "toolchain/diagnostics/null_diagnostics.h"
#include "toolchain/lexer/tokenized_buffer.h"
#include "toolchain/parser/parse_tree.h"

namespace Carbon::Testing {

// NOLINTNEXTLINE: Match the documented fuzzer entry point declaration style.
extern "C" int LLVMFuzzerTestOneInput(const unsigned char* data,
                                      std::size_t size) {
<<<<<<< HEAD
  // We need two bytes of data to compute a file name length.
  if (size < 2) {
    return 0;
  }
  uint16_t raw_filename_length;
  std::memcpy(&raw_filename_length, data, 2);
  data += 2;
  size -= 2;
  std::size_t filename_length = raw_filename_length;

  // We need enough data to populate this filename length.
  if (size < filename_length) {
    return 0;
  }
  // Ignore large inputs.
  if (size > 100000) {
    return 0;
  }
  llvm::StringRef filename(reinterpret_cast<const char*>(data),
                           filename_length);
  data += filename_length;
  size -= filename_length;

  // The rest of the data is the source text.
=======
>>>>>>> 0275ed8e
  auto source = SourceBuffer::CreateFromText(
      llvm::StringRef(reinterpret_cast<const char*>(data), size));

  // Lex the input.
  auto tokens = TokenizedBuffer::Lex(source, NullDiagnosticConsumer());
  if (tokens.HasErrors()) {
    return 0;
  }

  // Now parse it into a tree. Note that parsing will (when asserts are enabled)
  // walk the entire tree to verify it so we don't have to do that here.
  ParseTree tree = ParseTree::Parse(tokens, NullDiagnosticConsumer());
  if (tree.HasErrors()) {
    return 0;
  }

  // In the absence of parse errors, we should have exactly as many nodes as
  // tokens.
  CHECK(tree.Size() == tokens.Size()) << "Unexpected number of tree nodes!";

  return 0;
}

}  // namespace Carbon::Testing<|MERGE_RESOLUTION|>--- conflicted
+++ resolved
@@ -18,33 +18,11 @@
 // NOLINTNEXTLINE: Match the documented fuzzer entry point declaration style.
 extern "C" int LLVMFuzzerTestOneInput(const unsigned char* data,
                                       std::size_t size) {
-<<<<<<< HEAD
-  // We need two bytes of data to compute a file name length.
-  if (size < 2) {
-    return 0;
-  }
-  uint16_t raw_filename_length;
-  std::memcpy(&raw_filename_length, data, 2);
-  data += 2;
-  size -= 2;
-  std::size_t filename_length = raw_filename_length;
-
-  // We need enough data to populate this filename length.
-  if (size < filename_length) {
-    return 0;
-  }
   // Ignore large inputs.
   if (size > 100000) {
     return 0;
   }
-  llvm::StringRef filename(reinterpret_cast<const char*>(data),
-                           filename_length);
-  data += filename_length;
-  size -= filename_length;
 
-  // The rest of the data is the source text.
-=======
->>>>>>> 0275ed8e
   auto source = SourceBuffer::CreateFromText(
       llvm::StringRef(reinterpret_cast<const char*>(data), size));
 
