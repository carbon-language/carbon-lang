// Part of the Carbon Language project, under the Apache License v2.0 with LLVM
// Exceptions. See /LICENSE for license information.
// SPDX-License-Identifier: Apache-2.0 WITH LLVM-exception

#include <string>

#include "llvm/ADT/SmallVector.h"
#include "toolchain/driver/driver_file_test_base.h"

namespace Carbon::Testing {
namespace {

class ParseTreeFileTest : public DriverFileTestBase {
 public:
  using DriverFileTestBase::DriverFileTestBase;

<<<<<<< HEAD
  auto MakeArgs(const llvm::SmallVector<llvm::StringRef>& test_files)
      -> llvm::SmallVector<llvm::StringRef> override {
    llvm::SmallVector<llvm::StringRef> args(
        {"compile", "--phase=parse", "--dump-parse-tree"});
    args.insert(args.end(), test_files.begin(), test_files.end());
    return args;
=======
  auto GetDefaultArgs() -> llvm::SmallVector<std::string> override {
    return {"dump", "parse-tree", "%s"};
>>>>>>> eae57694
  }
};

}  // namespace

CARBON_FILE_TEST_FACTORY(ParseTreeFileTest);

}  // namespace Carbon::Testing<|MERGE_RESOLUTION|>--- conflicted
+++ resolved
@@ -14,17 +14,8 @@
  public:
   using DriverFileTestBase::DriverFileTestBase;
 
-<<<<<<< HEAD
-  auto MakeArgs(const llvm::SmallVector<llvm::StringRef>& test_files)
-      -> llvm::SmallVector<llvm::StringRef> override {
-    llvm::SmallVector<llvm::StringRef> args(
-        {"compile", "--phase=parse", "--dump-parse-tree"});
-    args.insert(args.end(), test_files.begin(), test_files.end());
-    return args;
-=======
   auto GetDefaultArgs() -> llvm::SmallVector<std::string> override {
     return {"dump", "parse-tree", "%s"};
->>>>>>> eae57694
   }
 };
 
