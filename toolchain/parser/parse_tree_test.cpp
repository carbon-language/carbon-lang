// Part of the Carbon Language project, under the Apache License v2.0 with LLVM
// Exceptions. See /LICENSE for license information.
// SPDX-License-Identifier: Apache-2.0 WITH LLVM-exception

#include "toolchain/parser/parse_tree.h"

#include <gmock/gmock.h>
#include <gtest/gtest.h>

#include <forward_list>

#include "common/ostream.h"
#include "llvm/ADT/Sequence.h"
#include "llvm/Support/FormatVariadic.h"
#include "llvm/Support/SourceMgr.h"
#include "toolchain/common/yaml_test_helpers.h"
#include "toolchain/diagnostics/diagnostic_emitter.h"
#include "toolchain/diagnostics/mocks.h"
#include "toolchain/lexer/tokenized_buffer.h"
#include "toolchain/parser/parse_node_kind.h"
#include "toolchain/parser/parse_test_helpers.h"

namespace Carbon::Testing {
namespace {

using ::testing::AtLeast;
using ::testing::ElementsAre;
using ::testing::Eq;
using ::testing::Ne;
using ::testing::StrEq;

class ParseTreeTest : public ::testing::Test {
 protected:
  auto GetSourceBuffer(llvm::Twine t) -> SourceBuffer& {
    source_storage.push_front(
        std::move(*SourceBuffer::CreateFromText(t.str())));
    return source_storage.front();
  }

  auto GetTokenizedBuffer(llvm::Twine t) -> TokenizedBuffer& {
    token_storage.push_front(
        TokenizedBuffer::Lex(GetSourceBuffer(t), consumer));
    return token_storage.front();
  }

  std::forward_list<SourceBuffer> source_storage;
  std::forward_list<TokenizedBuffer> token_storage;
  DiagnosticConsumer& consumer = ConsoleDiagnosticConsumer();
};

TEST_F(ParseTreeTest, Empty) {
  TokenizedBuffer tokens = GetTokenizedBuffer("");
  ParseTree tree = ParseTree::Parse(tokens, consumer);
  EXPECT_FALSE(tree.has_errors());
  EXPECT_THAT(tree, MatchParseTreeNodes({MatchFileEnd()}));
}

TEST_F(ParseTreeTest, EmptyDeclaration) {
  TokenizedBuffer tokens = GetTokenizedBuffer(";");
  ParseTree tree = ParseTree::Parse(tokens, consumer);
  EXPECT_FALSE(tree.has_errors());
  auto it = tree.postorder().begin();
  auto end = tree.postorder().end();
  ASSERT_THAT(it, Ne(end));
  ParseTree::Node n = *it++;
  ASSERT_THAT(it, Ne(end));
  ParseTree::Node eof = *it++;
  EXPECT_THAT(it, Eq(end));

  // Directly test the main API so that we get easier to understand errors in
  // simple cases than what the custom matcher will produce.
  EXPECT_FALSE(tree.node_has_error(n));
  EXPECT_FALSE(tree.node_has_error(eof));
  EXPECT_THAT(tree.node_kind(n), Eq(ParseNodeKind::EmptyDeclaration()));
  EXPECT_THAT(tree.node_kind(eof), Eq(ParseNodeKind::FileEnd()));

  auto t = tree.node_token(n);
  ASSERT_THAT(tokens.tokens().begin(), Ne(tokens.tokens().end()));
  EXPECT_THAT(t, Eq(*tokens.tokens().begin()));
  EXPECT_THAT(tokens.GetTokenText(t), Eq(";"));

  EXPECT_THAT(tree.children(n).begin(), Eq(tree.children(n).end()));
  EXPECT_THAT(tree.children(eof).begin(), Eq(tree.children(eof).end()));

  EXPECT_THAT(tree.postorder().begin(), Eq(tree.postorder(n).begin()));
  EXPECT_THAT(tree.postorder(n).end(), Eq(tree.postorder(eof).begin()));
  EXPECT_THAT(tree.postorder(eof).end(), Eq(tree.postorder().end()));
}

TEST_F(ParseTreeTest, BasicFunctionDeclaration) {
  TokenizedBuffer tokens = GetTokenizedBuffer("fn F();");
  ParseTree tree = ParseTree::Parse(tokens, consumer);
  EXPECT_FALSE(tree.has_errors());
  EXPECT_THAT(tree, MatchParseTreeNodes(
                        {MatchFunctionDeclaration("fn", MatchDeclaredName("F"),
                                                  MatchParameters(),
                                                  MatchDeclarationEnd(";")),
                         MatchFileEnd()}));
}

TEST_F(ParseTreeTest, NoDeclarationIntroducerOrSemi) {
  TokenizedBuffer tokens = GetTokenizedBuffer("foo bar baz");
  ParseTree tree = ParseTree::Parse(tokens, consumer);
  EXPECT_TRUE(tree.has_errors());
  EXPECT_THAT(tree, MatchParseTreeNodes({MatchFileEnd()}));
}

TEST_F(ParseTreeTest, NoDeclarationIntroducerWithSemi) {
  TokenizedBuffer tokens = GetTokenizedBuffer("foo;");
  ParseTree tree = ParseTree::Parse(tokens, consumer);
  EXPECT_TRUE(tree.has_errors());
  EXPECT_THAT(tree, MatchParseTreeNodes({MatchEmptyDeclaration(";", HasError),
                                         MatchFileEnd()}));
}

TEST_F(ParseTreeTest, JustFunctionIntroducerAndSemi) {
  TokenizedBuffer tokens = GetTokenizedBuffer("fn;");
  ParseTree tree = ParseTree::Parse(tokens, consumer);
  EXPECT_TRUE(tree.has_errors());
  EXPECT_THAT(tree, MatchParseTreeNodes({MatchFunctionDeclaration(
                                             HasError, MatchDeclarationEnd()),
                                         MatchFileEnd()}));
}

TEST_F(ParseTreeTest, RepeatedFunctionIntroducerAndSemi) {
  TokenizedBuffer tokens = GetTokenizedBuffer("fn fn;");
  ParseTree tree = ParseTree::Parse(tokens, consumer);
  EXPECT_TRUE(tree.has_errors());
  EXPECT_THAT(tree, MatchParseTreeNodes({MatchFunctionDeclaration(
                                             HasError, MatchDeclarationEnd()),
                                         MatchFileEnd()}));
}

TEST_F(ParseTreeTest, FunctionDeclarationWithNoSignatureOrSemi) {
  TokenizedBuffer tokens = GetTokenizedBuffer("fn foo");
  ParseTree tree = ParseTree::Parse(tokens, consumer);
  EXPECT_TRUE(tree.has_errors());
  EXPECT_THAT(tree,
              MatchParseTreeNodes(
                  {MatchFunctionDeclaration(HasError, MatchDeclaredName("foo")),
                   MatchFileEnd()}));
}

TEST_F(ParseTreeTest,
       FunctionDeclarationWithIdentifierInsteadOfSignatureAndSemi) {
  TokenizedBuffer tokens = GetTokenizedBuffer("fn foo bar;");
  ParseTree tree = ParseTree::Parse(tokens, consumer);
  EXPECT_TRUE(tree.has_errors());
  EXPECT_THAT(tree, MatchParseTreeNodes({MatchFunctionDeclaration(
                                             HasError, MatchDeclaredName("foo"),
                                             MatchDeclarationEnd()),
                                         MatchFileEnd()}));
}

TEST_F(ParseTreeTest, FunctionDeclarationWithParameterList) {
  TokenizedBuffer tokens = GetTokenizedBuffer("fn foo(bar: i32, baz: i32);");
  ParseTree tree = ParseTree::Parse(tokens, consumer);
  EXPECT_FALSE(tree.has_errors());
  EXPECT_THAT(
      tree,
      MatchParseTreeNodes(
          {MatchFunctionDeclaration(
               MatchDeclaredName("foo"),
               MatchParameterList(MatchPatternBinding(MatchDeclaredName("bar"),
                                                      ":", MatchLiteral("i32")),
                                  MatchParameterListComma(),
                                  MatchPatternBinding(MatchDeclaredName("baz"),
                                                      ":", MatchLiteral("i32")),
                                  MatchParameterListEnd()),
               MatchDeclarationEnd()),
           MatchFileEnd()}));
}

TEST_F(ParseTreeTest, FunctionDefinitionWithParameterList) {
  TokenizedBuffer tokens = GetTokenizedBuffer(
      "fn foo(bar: i64, baz: i64) {\n"
      "  foo(baz, bar + baz);\n"
      "}");
  ParseTree tree = ParseTree::Parse(tokens, consumer);
  EXPECT_FALSE(tree.has_errors());
  EXPECT_THAT(
      tree,
      MatchParseTreeNodes(
          {MatchFunctionDeclaration(
               MatchDeclaredName("foo"),
               MatchParameterList(MatchPatternBinding(MatchDeclaredName("bar"),
                                                      ":", MatchLiteral("i64")),
                                  MatchParameterListComma(),
                                  MatchPatternBinding(MatchDeclaredName("baz"),
                                                      ":", MatchLiteral("i64")),
                                  MatchParameterListEnd()),
               MatchCodeBlock(
                   MatchExpressionStatement(MatchCallExpression(
                       MatchNameReference("foo"), MatchNameReference("baz"),
                       MatchCallExpressionComma(),
                       MatchInfixOperator(MatchNameReference("bar"), "+",
                                          MatchNameReference("baz")),
                       MatchCallExpressionEnd())),
                   MatchCodeBlockEnd())),
           MatchFileEnd()}));
}

TEST_F(ParseTreeTest, FunctionDeclarationWithReturnType) {
  TokenizedBuffer tokens = GetTokenizedBuffer("fn foo() -> u32;");
  ParseTree tree = ParseTree::Parse(tokens, consumer);
  EXPECT_FALSE(tree.has_errors());
  EXPECT_THAT(
      tree,
      MatchParseTreeNodes(
          {MatchFunctionDeclaration(MatchDeclaredName("foo"), MatchParameters(),
                                    MatchReturnType(MatchLiteral("u32")),
                                    MatchDeclarationEnd()),
           MatchFileEnd()}));
}

TEST_F(ParseTreeTest, FunctionDefinitionWithReturnType) {
  TokenizedBuffer tokens = GetTokenizedBuffer(
      "fn foo() -> f64 {\n"
      "  return 42;\n"
      "}");
  ParseTree tree = ParseTree::Parse(tokens, consumer);
  EXPECT_FALSE(tree.has_errors());
  EXPECT_THAT(tree,
              MatchParseTreeNodes(
                  {MatchFunctionDeclaration(
                       MatchDeclaredName("foo"), MatchParameters(),
                       MatchReturnType(MatchLiteral("f64")),
                       MatchCodeBlock(MatchReturnStatement(MatchLiteral("42"),
                                                           MatchStatementEnd()),
                                      MatchCodeBlockEnd())),
                   MatchFileEnd()}));
}

TEST_F(ParseTreeTest, FunctionDeclarationWithSingleIdentifierParameterList) {
  TokenizedBuffer tokens = GetTokenizedBuffer("fn foo(bar);");
  ParseTree tree = ParseTree::Parse(tokens, consumer);
  // Note: this might become valid depending on the parameter syntax, this test
  // shouldn't be taken as a sign it should remain invalid.
  EXPECT_TRUE(tree.has_errors());
  EXPECT_THAT(tree,
              MatchParseTreeNodes(
                  {MatchFunctionDeclaration(
                       MatchDeclaredName("foo"),
                       MatchParameterList(HasError, MatchParameterListEnd()),
                       MatchDeclarationEnd()),
                   MatchFileEnd()}));
}

TEST_F(ParseTreeTest, FunctionDeclarationWithoutName) {
  TokenizedBuffer tokens = GetTokenizedBuffer("fn ();");
  ParseTree tree = ParseTree::Parse(tokens, consumer);
  EXPECT_TRUE(tree.has_errors());
  EXPECT_THAT(tree, MatchParseTreeNodes({MatchFunctionDeclaration(
                                             HasError, MatchDeclarationEnd()),
                                         MatchFileEnd()}));
}

TEST_F(ParseTreeTest,
       FunctionDeclarationWithoutNameAndManyTokensToSkipInGroupedSymbols) {
  TokenizedBuffer tokens = GetTokenizedBuffer(
      "fn (a tokens c d e f g h i j k l m n o p q r s t u v w x y z);");
  ParseTree tree = ParseTree::Parse(tokens, consumer);
  EXPECT_TRUE(tree.has_errors());
  EXPECT_THAT(tree, MatchParseTreeNodes({MatchFunctionDeclaration(
                                             HasError, MatchDeclarationEnd()),
                                         MatchFileEnd()}));
}

TEST_F(ParseTreeTest, FunctionDeclarationSkipToNewlineWithoutSemi) {
  TokenizedBuffer tokens = GetTokenizedBuffer(
      "fn ()\n"
      "fn F();");
  ParseTree tree = ParseTree::Parse(tokens, consumer);
  EXPECT_TRUE(tree.has_errors());
  EXPECT_THAT(
      tree, MatchParseTreeNodes({MatchFunctionDeclaration(HasError),
                                 MatchFunctionDeclaration(
                                     MatchDeclaredName("F"), MatchParameters(),
                                     MatchDeclarationEnd()),
                                 MatchFileEnd()}));
}

TEST_F(ParseTreeTest, FunctionDeclarationSkipIndentedNewlineWithSemi) {
  TokenizedBuffer tokens = GetTokenizedBuffer(
      "fn (x,\n"
      "    y,\n"
      "    z);\n"
      "fn F();");
  ParseTree tree = ParseTree::Parse(tokens, consumer);
  EXPECT_TRUE(tree.has_errors());
  EXPECT_THAT(
      tree,
      MatchParseTreeNodes(
          {MatchFunctionDeclaration(HasError, MatchDeclarationEnd()),
           MatchFunctionDeclaration(MatchDeclaredName("F"), MatchParameters(),
                                    MatchDeclarationEnd()),
           MatchFileEnd()}));
}

TEST_F(ParseTreeTest, FunctionDeclarationSkipIndentedNewlineWithoutSemi) {
  TokenizedBuffer tokens = GetTokenizedBuffer(
      "fn (x,\n"
      "    y,\n"
      "    z)\n"
      "fn F();");
  ParseTree tree = ParseTree::Parse(tokens, consumer);
  EXPECT_TRUE(tree.has_errors());
  EXPECT_THAT(
      tree, MatchParseTreeNodes({MatchFunctionDeclaration(HasError),
                                 MatchFunctionDeclaration(
                                     MatchDeclaredName("F"), MatchParameters(),
                                     MatchDeclarationEnd()),
                                 MatchFileEnd()}));
}

TEST_F(ParseTreeTest, FunctionDeclarationSkipIndentedNewlineUntilOutdent) {
  TokenizedBuffer tokens = GetTokenizedBuffer(
      "  fn (x,\n"
      "      y,\n"
      "      z)\n"
      "fn F();");
  ParseTree tree = ParseTree::Parse(tokens, consumer);
  EXPECT_TRUE(tree.has_errors());
  EXPECT_THAT(
      tree, MatchParseTreeNodes({MatchFunctionDeclaration(HasError),
                                 MatchFunctionDeclaration(
                                     MatchDeclaredName("F"), MatchParameters(),
                                     MatchDeclarationEnd()),
                                 MatchFileEnd()}));
}

TEST_F(ParseTreeTest, FunctionDeclarationSkipWithoutSemiToCurly) {
  // FIXME: We don't have a grammar construct that uses curlies yet so this just
  // won't parse at all. Once it does, we should ensure that the close brace
  // gets properly parsed for the struct (or whatever other curly-braced syntax
  // we have grouping function declarations) despite the invalid function
  // declaration missing a semicolon.
  TokenizedBuffer tokens = GetTokenizedBuffer(
      "struct X { fn () }\n"
      "fn F();");
  ParseTree tree = ParseTree::Parse(tokens, consumer);
  EXPECT_TRUE(tree.has_errors());
}

TEST_F(ParseTreeTest, BasicFunctionDefinition) {
  TokenizedBuffer tokens = GetTokenizedBuffer(
      "fn F() {\n"
      "}");
  ParseTree tree = ParseTree::Parse(tokens, consumer);
  EXPECT_FALSE(tree.has_errors());
  EXPECT_THAT(tree, MatchParseTreeNodes(
                        {MatchFunctionDeclaration(
                             MatchDeclaredName("F"), MatchParameters(),
                             MatchCodeBlock("{", MatchCodeBlockEnd("}"))),
                         MatchFileEnd()}));
}

TEST_F(ParseTreeTest, FunctionDefinitionWithIdenifierInStatements) {
  TokenizedBuffer tokens = GetTokenizedBuffer(
      "fn F() {\n"
      "  bar\n"
      "}");
  ParseTree tree = ParseTree::Parse(tokens, consumer);
  // Note: this might become valid depending on the expression syntax. This test
  // shouldn't be taken as a sign it should remain invalid.
  EXPECT_TRUE(tree.has_errors());
  EXPECT_THAT(tree, MatchParseTreeNodes(
                        {MatchFunctionDeclaration(
                             MatchDeclaredName("F"), MatchParameters(),
                             MatchCodeBlock(HasError, MatchNameReference("bar"),
                                            MatchCodeBlockEnd())),
                         MatchFileEnd()}));
}

TEST_F(ParseTreeTest, FunctionDefinitionWithFunctionCall) {
  TokenizedBuffer tokens = GetTokenizedBuffer(
      "fn F() {\n"
      "  a.b.f(c.d, (e)).g();\n"
      "}");
  ParseTree tree = ParseTree::Parse(tokens, consumer);
  EXPECT_FALSE(tree.has_errors());

  ExpectedNode call_to_f = MatchCallExpression(
      MatchDesignator(MatchDesignator(MatchNameReference("a"), "b"), "f"),
      MatchDesignator(MatchNameReference("c"), "d"), MatchCallExpressionComma(),
      MatchParenExpression(MatchNameReference("e"), MatchParenExpressionEnd()),
      MatchCallExpressionEnd());
  ExpectedNode statement = MatchExpressionStatement(MatchCallExpression(
      MatchDesignator(call_to_f, "g"), MatchCallExpressionEnd()));

  EXPECT_THAT(tree, MatchParseTreeNodes(
                        {MatchFunctionWithBody(statement), MatchFileEnd()}));
}

TEST_F(ParseTreeTest, InvalidDesignators) {
  TokenizedBuffer tokens = GetTokenizedBuffer(
      "fn F() {\n"
      "  a.;\n"
      "  a.fn;\n"
      "  a.42;\n"
      "}");
  ParseTree tree = ParseTree::Parse(tokens, consumer);
  EXPECT_TRUE(tree.has_errors());

  EXPECT_THAT(tree, MatchParseTreeNodes(
                        {MatchFunctionWithBody(
                             MatchExpressionStatement(
                                 MatchDesignatorExpression(
                                     MatchNameReference("a"), ".", HasError),
                                 HasError, ";"),
                             MatchExpressionStatement(
                                 MatchDesignatorExpression(
                                     MatchNameReference("a"), ".",
                                     MatchDesignatedName("fn", HasError)),
                                 ";"),
                             MatchExpressionStatement(
                                 MatchDesignatorExpression(
                                     MatchNameReference("a"), ".", HasError),
                                 HasError, ";")),
                         MatchFileEnd()}));
}

TEST_F(ParseTreeTest, Operators) {
  TokenizedBuffer tokens = GetTokenizedBuffer(
      "fn F() {\n"
      "  n = a * b + c * d = d * d << e & f - not g;\n"
      "}");
  ParseTree tree = ParseTree::Parse(tokens, consumer);
  EXPECT_TRUE(tree.has_errors());

  EXPECT_THAT(
      tree,
      MatchParseTreeNodes(
          {MatchFunctionWithBody(MatchExpressionStatement(MatchInfixOperator(
               MatchNameReference("n"), "=",
               MatchInfixOperator(
                   MatchInfixOperator(
                       MatchInfixOperator(MatchNameReference("a"), "*",
                                          MatchNameReference("b")),
                       "+",
                       MatchInfixOperator(MatchNameReference("c"), "*",
                                          MatchNameReference("d"))),
                   "=",
                   MatchInfixOperator(
                       HasError,
                       MatchInfixOperator(
                           HasError,
                           MatchInfixOperator(
                               HasError,
                               MatchInfixOperator(MatchNameReference("d"), "*",
                                                  MatchNameReference("d")),
                               "<<", MatchNameReference("e")),
                           "&", MatchNameReference("f")),
                       "-",
                       MatchPrefixOperator("not", MatchNameReference("g"))))))),
           MatchFileEnd()}));
}

TEST_F(ParseTreeTest, OperatorsPrefixUnary) {
  TokenizedBuffer tokens = GetTokenizedBuffer(
      "fn F() {\n"
      "  ++++n;\n"
      "}");
  ParseTree tree = ParseTree::Parse(tokens, consumer);
  EXPECT_FALSE(tree.has_errors());

  EXPECT_THAT(
      tree,
      MatchParseTreeNodes(
          {MatchFunctionWithBody(MatchExpressionStatement(MatchPrefixOperator(
               "++", MatchPrefixOperator("++", MatchNameReference("n"))))),
           MatchFileEnd()}));
}

TEST_F(ParseTreeTest, OperatorsPostfixUnary) {
  TokenizedBuffer tokens = GetTokenizedBuffer(
      "fn F() {\n"
      "  n++++;\n"
      "}");
  ParseTree tree = ParseTree::Parse(tokens, consumer);
  EXPECT_FALSE(tree.has_errors());

  EXPECT_THAT(
      tree,
      MatchParseTreeNodes(
          {MatchFunctionWithBody(MatchExpressionStatement(MatchPostfixOperator(
               MatchPostfixOperator(MatchNameReference("n"), "++"), "++"))),
           MatchFileEnd()}));
}

TEST_F(ParseTreeTest, OperatorsAssociative) {
  TokenizedBuffer tokens = GetTokenizedBuffer(
      "fn F() {\n"
      "  a and b and c;\n"
      "}");
  ParseTree tree = ParseTree::Parse(tokens, consumer);
  EXPECT_FALSE(tree.has_errors());

  EXPECT_THAT(
      tree,
      MatchParseTreeNodes(
          {MatchFunctionWithBody(MatchExpressionStatement(MatchInfixOperator(
               MatchInfixOperator(MatchNameReference("a"), "and",
                                  MatchNameReference("b")),
               "and", MatchNameReference("c")))),
           MatchFileEnd()}));
}

TEST_F(ParseTreeTest, OperatorsMissingPrecedence1) {
  TokenizedBuffer tokens = GetTokenizedBuffer(
      "fn F() {\n"
      "  a and b or c;\n"
      "}");
  ParseTree tree = ParseTree::Parse(tokens, consumer);
  EXPECT_TRUE(tree.has_errors());

  EXPECT_THAT(
      tree,
      MatchParseTreeNodes(
          {MatchFunctionWithBody(MatchExpressionStatement(MatchInfixOperator(
               HasError,
               MatchInfixOperator(MatchNameReference("a"), "and",
                                  MatchNameReference("b")),
               "or", MatchNameReference("c")))),
           MatchFileEnd()}));
}

TEST_F(ParseTreeTest, OperatorsMissingPrecedence2) {
  TokenizedBuffer tokens = GetTokenizedBuffer(
      "fn F() {\n"
      "  a or b and c;\n"
      "}");
  ParseTree tree = ParseTree::Parse(tokens, consumer);
  EXPECT_TRUE(tree.has_errors());

  EXPECT_THAT(
      tree,
      MatchParseTreeNodes(
          {MatchFunctionWithBody(MatchExpressionStatement(MatchInfixOperator(
               HasError,
               MatchInfixOperator(MatchNameReference("a"), "or",
                                  MatchNameReference("b")),
               "and", MatchNameReference("c")))),
           MatchFileEnd()}));
}

TEST_F(ParseTreeTest, OperatorsMissingPrecedenceForNot) {
  TokenizedBuffer tokens = GetTokenizedBuffer(
      "fn F() {\n"
      "  not a and not b and not c;\n"
      "}");
  ParseTree tree = ParseTree::Parse(tokens, consumer);
  EXPECT_FALSE(tree.has_errors());

  EXPECT_THAT(
      tree,
      MatchParseTreeNodes(
          {MatchFunctionWithBody(MatchExpressionStatement(MatchInfixOperator(
               MatchInfixOperator(
                   MatchPrefixOperator("not", MatchNameReference("a")), "and",
                   MatchPrefixOperator("not", MatchNameReference("b"))),
               "and", MatchPrefixOperator("not", MatchNameReference("c"))))),
           MatchFileEnd()}));
}

TEST_F(ParseTreeTest, OperatorFixity) {
  TokenizedBuffer tokens = GetTokenizedBuffer(
      "fn F(p: i32*, n: i32) {\n"
      "  var q: i32* = p;\n"
      "  var t: Type = i32*;\n"
      "  t = t**;\n"
      "  n = n * n;\n"
      "  n = n * *p;\n"
      "  n = n*n;\n"
      "  G(i32*, n * n);\n"
      "}");
  ParseTree tree = ParseTree::Parse(tokens, consumer);
  EXPECT_FALSE(tree.has_errors());

  EXPECT_THAT(
      tree,
      MatchParseTreeNodes(
          {MatchFunctionDeclaration(
               MatchDeclaredName("F"),
               MatchParameters(
                   MatchPatternBinding(
                       MatchDeclaredName("p"),
                       MatchPostfixOperator(MatchLiteral("i32"), "*")),
                   MatchParameterListComma(),
                   MatchPatternBinding(MatchDeclaredName("n"),
                                       MatchLiteral("i32"))),
               MatchCodeBlock(
                   MatchVariableDeclaration(
                       MatchPatternBinding(
                           MatchDeclaredName("q"),
                           MatchPostfixOperator(MatchLiteral("i32"), "*")),
                       MatchVariableInitializer(MatchNameReference("p")),
                       MatchDeclarationEnd()),
                   MatchVariableDeclaration(
                       MatchPatternBinding(MatchDeclaredName("t"),
                                           MatchNameReference("Type")),
                       MatchVariableInitializer(
                           MatchPostfixOperator(MatchLiteral("i32"), "*")),
                       MatchDeclarationEnd()),
                   MatchExpressionStatement(MatchInfixOperator(
                       MatchNameReference("t"), "=",
                       MatchPostfixOperator(
                           MatchPostfixOperator(MatchNameReference("t"), "*"),
                           "*"))),
                   MatchExpressionStatement(MatchInfixOperator(
                       MatchNameReference("n"), "=",
                       MatchInfixOperator(MatchNameReference("n"), "*",
                                          MatchNameReference("n")))),
                   MatchExpressionStatement(MatchInfixOperator(
                       MatchNameReference("n"), "=",
                       MatchInfixOperator(
                           MatchNameReference("n"), "*",
                           MatchPrefixOperator("*", MatchNameReference("p"))))),
                   MatchExpressionStatement(MatchInfixOperator(
                       MatchNameReference("n"), "=",
                       MatchInfixOperator(MatchNameReference("n"), "*",
                                          MatchNameReference("n")))),
                   MatchExpressionStatement(MatchCallExpression(
                       MatchNameReference("G"),
                       MatchPostfixOperator(MatchLiteral("i32"), "*"),
                       MatchCallExpressionComma(),
                       MatchInfixOperator(MatchNameReference("n"), "*",
                                          MatchNameReference("n")),
                       MatchCallExpressionEnd())),
                   MatchCodeBlockEnd())),
           MatchFileEnd()}));
}

TEST_F(ParseTreeTest, OperatorWhitespaceErrors) {
  // Test dispositions: Recovered means we issued an error but recovered a
  // proper parse tree; Failed means we didn't fully recover from the error.
  enum Kind { Valid, Recovered, Failed };

  struct Testcase {
    const char* input;
    Kind kind;
  } testcases[] = {
      {"var v: Type = i8*;", Valid},
      {"var v: Type = i8 *;", Recovered},
      {"var v: Type = i8* ;", Valid},
      {"var v: Type = i8 * ;", Recovered},
      {"var n: i8 = n * n;", Valid},
      {"var n: i8 = n*n;", Valid},
      {"var n: i8 = (n)*3;", Valid},
      {"var n: i8 = 3*(n);", Valid},
      {"var n: i8 = n *n;", Recovered},
      // FIXME: We could figure out that this first Failed example is infix
      // with one-token lookahead.
      {"var n: i8 = n* n;", Failed},
      {"var n: i8 = n* -n;", Failed},
      {"var n: i8 = n* *p;", Failed},
      // FIXME: We try to form (n*)*p and reject due to missing parentheses
      // before we notice the missing whitespace around the second `*`.
      // It'd be better to (somehow) form n*(*p) and reject due to the missing
      // whitespace around the first `*`.
      {"var n: i8 = n**p;", Failed},
      {"var n: i8 = -n;", Valid},
      {"var n: i8 = - n;", Recovered},
      {"var n: i8 =-n;", Valid},
      {"var n: i8 =- n;", Recovered},
      {"var n: i8 = F(i8 *);", Recovered},
      {"var n: i8 = F(i8 *, 0);", Recovered},
  };

  for (auto [input, kind] : testcases) {
    TokenizedBuffer tokens = GetTokenizedBuffer(input);
    ErrorTrackingDiagnosticConsumer error_tracker(consumer);
    ParseTree tree = ParseTree::Parse(tokens, error_tracker);
<<<<<<< HEAD
    EXPECT_THAT(tree.HasErrors(), Eq(kind == Failed)) << input;
    EXPECT_THAT(error_tracker.seen_error(), Eq(kind != Valid)) << input;
=======
    EXPECT_THAT(tree.has_errors(), Eq(kind == Failed)) << input;
    EXPECT_THAT(error_tracker.SeenError(), Eq(kind != Valid)) << input;
>>>>>>> e8cfb0f6
  }
}

TEST_F(ParseTreeTest, VariableDeclarations) {
  TokenizedBuffer tokens = GetTokenizedBuffer(
      "var v: i32 = 0;\n"
      "var w: i32;\n"
      "fn F() {\n"
      "  var s: String = \"hello\";\n"
      "}");
  ParseTree tree = ParseTree::Parse(tokens, consumer);
  EXPECT_FALSE(tree.has_errors());

  EXPECT_THAT(tree,
              MatchParseTreeNodes(
                  {MatchVariableDeclaration(
                       MatchPatternBinding(MatchDeclaredName("v"), ":",
                                           MatchLiteral("i32")),
                       MatchVariableInitializer(MatchLiteral("0")),
                       MatchDeclarationEnd()),
                   MatchVariableDeclaration(
                       MatchPatternBinding(MatchDeclaredName("w"), ":",
                                           MatchLiteral("i32")),
                       MatchDeclarationEnd()),
                   MatchFunctionWithBody(MatchVariableDeclaration(
                       MatchPatternBinding(MatchDeclaredName("s"), ":",
                                           MatchNameReference("String")),
                       MatchVariableInitializer(MatchLiteral("\"hello\"")),
                       MatchDeclarationEnd())),
                   MatchFileEnd()}));
}

TEST_F(ParseTreeTest, IfNoElse) {
  TokenizedBuffer tokens = GetTokenizedBuffer(
      "fn F() {\n"
      "  if (a) {\n"
      "    if (b) {\n"
      "      if (c) {\n"
      "        d;\n"
      "      }\n"
      "    }\n"
      "  }\n"
      "}");
  ErrorTrackingDiagnosticConsumer error_tracker(consumer);
  ParseTree tree = ParseTree::Parse(tokens, error_tracker);
<<<<<<< HEAD
  EXPECT_FALSE(tree.HasErrors());
  EXPECT_FALSE(error_tracker.seen_error());
=======
  EXPECT_FALSE(tree.has_errors());
  EXPECT_FALSE(error_tracker.SeenError());
>>>>>>> e8cfb0f6

  EXPECT_THAT(
      tree,
      MatchParseTreeNodes(
          {MatchFunctionWithBody(MatchIfStatement(
               MatchCondition(MatchNameReference("a"), MatchConditionEnd()),
               MatchCodeBlock(
                   MatchIfStatement(
                       MatchCondition(MatchNameReference("b"),
                                      MatchConditionEnd()),
                       MatchCodeBlock(
                           MatchIfStatement(
                               MatchCondition(MatchNameReference("c"),
                                              MatchConditionEnd()),
                               MatchCodeBlock(MatchExpressionStatement(
                                                  MatchNameReference("d")),
                                              MatchCodeBlockEnd())),
                           MatchCodeBlockEnd())),
                   MatchCodeBlockEnd()))),
           MatchFileEnd()}));
}

TEST_F(ParseTreeTest, IfNoElseUnbraced) {
  TokenizedBuffer tokens = GetTokenizedBuffer(
      "fn F() {\n"
      "  if (a)\n"
      "    if (b)\n"
      "      if (c)\n"
      "        d;\n"
      "}");
  ErrorTrackingDiagnosticConsumer error_tracker(consumer);
  ParseTree tree = ParseTree::Parse(tokens, error_tracker);
  // The missing braces are invalid, but we should be able to recover.
<<<<<<< HEAD
  EXPECT_FALSE(tree.HasErrors());
  EXPECT_TRUE(error_tracker.seen_error());
=======
  EXPECT_FALSE(tree.has_errors());
  EXPECT_TRUE(error_tracker.SeenError());
>>>>>>> e8cfb0f6

  EXPECT_THAT(
      tree,
      MatchParseTreeNodes(
          {MatchFunctionWithBody(MatchIfStatement(
               MatchCondition(MatchNameReference("a"), MatchConditionEnd()),
               MatchIfStatement(
                   MatchCondition(MatchNameReference("b"), MatchConditionEnd()),
                   MatchIfStatement(
                       MatchCondition(MatchNameReference("c"),
                                      MatchConditionEnd()),
                       MatchExpressionStatement(MatchNameReference("d")))))),
           MatchFileEnd()}));
}

TEST_F(ParseTreeTest, IfElse) {
  TokenizedBuffer tokens = GetTokenizedBuffer(
      "fn F() {\n"
      "  if (a) {\n"
      "    if (b) {\n"
      "      c;\n"
      "    } else {\n"
      "      d;\n"
      "    }\n"
      "  } else {\n"
      "    e;\n"
      "  }\n"
      "  if (x) { G(1); }\n"
      "  else if (x) { G(2); }\n"
      "  else { G(3); }\n"
      "}");
  ErrorTrackingDiagnosticConsumer error_tracker(consumer);
  ParseTree tree = ParseTree::Parse(tokens, error_tracker);
<<<<<<< HEAD
  EXPECT_FALSE(tree.HasErrors());
  EXPECT_FALSE(error_tracker.seen_error());
=======
  EXPECT_FALSE(tree.has_errors());
  EXPECT_FALSE(error_tracker.SeenError());
>>>>>>> e8cfb0f6

  EXPECT_THAT(
      tree,
      MatchParseTreeNodes(
          {MatchFunctionWithBody(
               MatchIfStatement(
                   MatchCondition(MatchNameReference("a"), MatchConditionEnd()),
                   MatchCodeBlock(
                       MatchIfStatement(
                           MatchCondition(MatchNameReference("b"),
                                          MatchConditionEnd()),
                           MatchCodeBlock(MatchExpressionStatement(
                                              MatchNameReference("c")),
                                          MatchCodeBlockEnd()),
                           MatchIfStatementElse(),
                           MatchCodeBlock(MatchExpressionStatement(
                                              MatchNameReference("d")),
                                          MatchCodeBlockEnd())),
                       MatchCodeBlockEnd()),
                   MatchIfStatementElse(),
                   MatchCodeBlock(
                       MatchExpressionStatement(MatchNameReference("e")),
                       MatchCodeBlockEnd())),
               MatchIfStatement(
                   MatchCondition(MatchNameReference("x"), MatchConditionEnd()),
                   MatchCodeBlock(
                       MatchExpressionStatement(MatchCallExpression(
                           MatchNameReference("G"), MatchLiteral("1"),
                           MatchCallExpressionEnd())),
                       MatchCodeBlockEnd()),
                   MatchIfStatementElse(),
                   MatchIfStatement(
                       MatchCondition(MatchNameReference("x"),
                                      MatchConditionEnd()),
                       MatchCodeBlock(
                           MatchExpressionStatement(MatchCallExpression(
                               MatchNameReference("G"), MatchLiteral("2"),
                               MatchCallExpressionEnd())),
                           MatchCodeBlockEnd()),
                       MatchIfStatementElse(),
                       MatchCodeBlock(
                           MatchExpressionStatement(MatchCallExpression(
                               MatchNameReference("G"), MatchLiteral("3"),
                               MatchCallExpressionEnd())),
                           MatchCodeBlockEnd())))),
           MatchFileEnd()}));
}

TEST_F(ParseTreeTest, IfElseUnbraced) {
  TokenizedBuffer tokens = GetTokenizedBuffer(
      "fn F() {\n"
      "  if (a)\n"
      "    if (b)\n"
      "      c;\n"
      "    else\n"
      "      d;\n"
      "  else\n"
      "    e;\n"
      "  if (x) { G(1); }\n"
      "  else if (x) { G(2); }\n"
      "  else { G(3); }\n"
      "}");
  ErrorTrackingDiagnosticConsumer error_tracker(consumer);
  ParseTree tree = ParseTree::Parse(tokens, error_tracker);
  // The missing braces are invalid, but we should be able to recover.
<<<<<<< HEAD
  EXPECT_FALSE(tree.HasErrors());
  EXPECT_TRUE(error_tracker.seen_error());
=======
  EXPECT_FALSE(tree.has_errors());
  EXPECT_TRUE(error_tracker.SeenError());
>>>>>>> e8cfb0f6

  EXPECT_THAT(
      tree,
      MatchParseTreeNodes(
          {MatchFunctionWithBody(
               MatchIfStatement(
                   MatchCondition(MatchNameReference("a"), MatchConditionEnd()),
                   MatchIfStatement(
                       MatchCondition(MatchNameReference("b"),
                                      MatchConditionEnd()),
                       MatchExpressionStatement(MatchNameReference("c")),
                       MatchIfStatementElse(),
                       MatchExpressionStatement(MatchNameReference("d"))),
                   MatchIfStatementElse(),
                   MatchExpressionStatement(MatchNameReference("e"))),
               MatchIfStatement(
                   MatchCondition(MatchNameReference("x"), MatchConditionEnd()),
                   MatchCodeBlock(
                       MatchExpressionStatement(MatchCallExpression(
                           MatchNameReference("G"), MatchLiteral("1"),
                           MatchCallExpressionEnd())),
                       MatchCodeBlockEnd()),
                   MatchIfStatementElse(),
                   MatchIfStatement(
                       MatchCondition(MatchNameReference("x"),
                                      MatchConditionEnd()),
                       MatchCodeBlock(
                           MatchExpressionStatement(MatchCallExpression(
                               MatchNameReference("G"), MatchLiteral("2"),
                               MatchCallExpressionEnd())),
                           MatchCodeBlockEnd()),
                       MatchIfStatementElse(),
                       MatchCodeBlock(
                           MatchExpressionStatement(MatchCallExpression(
                               MatchNameReference("G"), MatchLiteral("3"),
                               MatchCallExpressionEnd())),
                           MatchCodeBlockEnd())))),
           MatchFileEnd()}));
}

TEST_F(ParseTreeTest, IfError) {
  TokenizedBuffer tokens = GetTokenizedBuffer(
      "fn F() {\n"
      "  if a {}\n"
      "  if () {}\n"
      "  if (b c) {}\n"
      "  if (d)\n"
      "}");
  ParseTree tree = ParseTree::Parse(tokens, consumer);
  EXPECT_TRUE(tree.has_errors());

  EXPECT_THAT(
      tree,
      MatchParseTreeNodes(
          {MatchFunctionWithBody(
               MatchIfStatement(HasError, MatchNameReference("a"),
                                MatchCodeBlock(MatchCodeBlockEnd())),
               MatchIfStatement(MatchCondition(HasError, MatchConditionEnd()),
                                MatchCodeBlock(MatchCodeBlockEnd())),
               MatchIfStatement(
                   MatchCondition(HasError, MatchNameReference("b"),
                                  MatchConditionEnd()),
                   MatchCodeBlock(MatchCodeBlockEnd())),
               MatchIfStatement(HasError,
                                MatchCondition(MatchNameReference("d"),
                                               MatchConditionEnd()))),
           MatchFileEnd()}));
}

TEST_F(ParseTreeTest, WhileBreakContinue) {
  TokenizedBuffer tokens = GetTokenizedBuffer(
      "fn F() {\n"
      "  while (a) {\n"
      "    if (b) {\n"
      "      break;\n"
      "    }\n"
      "    if (c) {\n"
      "      continue;\n"
      "    }\n"
      "}");
  ErrorTrackingDiagnosticConsumer error_tracker(consumer);
  ParseTree tree = ParseTree::Parse(tokens, error_tracker);
<<<<<<< HEAD
  EXPECT_FALSE(tree.HasErrors());
  EXPECT_FALSE(error_tracker.seen_error());
=======
  EXPECT_FALSE(tree.has_errors());
  EXPECT_FALSE(error_tracker.SeenError());
>>>>>>> e8cfb0f6

  EXPECT_THAT(
      tree,
      MatchParseTreeNodes(
          {MatchFunctionWithBody(MatchWhileStatement(
               MatchCondition(MatchNameReference("a"), MatchConditionEnd()),
               MatchCodeBlock(
                   MatchIfStatement(
                       MatchCondition(MatchNameReference("b"),
                                      MatchConditionEnd()),
                       MatchCodeBlock(MatchBreakStatement(MatchStatementEnd()),
                                      MatchCodeBlockEnd())),
                   MatchIfStatement(MatchCondition(MatchNameReference("c"),
                                                   MatchConditionEnd()),
                                    MatchCodeBlock(MatchContinueStatement(
                                                       MatchStatementEnd()),
                                                   MatchCodeBlockEnd())),
                   MatchCodeBlockEnd()))),
           MatchFileEnd()}));
}

TEST_F(ParseTreeTest, WhileUnbraced) {
  TokenizedBuffer tokens = GetTokenizedBuffer(
      "fn F() {\n"
      "  while (a) \n"
      "    break;\n"
      "}");
  ErrorTrackingDiagnosticConsumer error_tracker(consumer);
  ParseTree tree = ParseTree::Parse(tokens, error_tracker);
<<<<<<< HEAD
  EXPECT_FALSE(tree.HasErrors());
  EXPECT_TRUE(error_tracker.seen_error());
=======
  EXPECT_FALSE(tree.has_errors());
  EXPECT_TRUE(error_tracker.SeenError());
>>>>>>> e8cfb0f6

  EXPECT_THAT(
      tree,
      MatchParseTreeNodes(
          {MatchFunctionWithBody(MatchWhileStatement(
               MatchCondition(MatchNameReference("a"), MatchConditionEnd()),
               MatchBreakStatement(MatchStatementEnd()))),
           MatchFileEnd()}));
}

TEST_F(ParseTreeTest, Return) {
  TokenizedBuffer tokens = GetTokenizedBuffer(
      "fn F() {\n"
      "  if (c) {\n"
      "    return;\n"
      "  }\n"
      "}\n"
      "fn G(x: Foo) -> Foo {\n"
      "  return x;\n"
      "}");
  ParseTree tree = ParseTree::Parse(tokens, consumer);
  EXPECT_FALSE(tree.has_errors());

  EXPECT_THAT(
      tree,
      MatchParseTreeNodes(
          {MatchFunctionWithBody(MatchIfStatement(
               MatchCondition(MatchNameReference("c"), MatchConditionEnd()),
               MatchCodeBlock(MatchReturnStatement(MatchStatementEnd()),
                              MatchCodeBlockEnd()))),
           MatchFunctionDeclaration(
               MatchDeclaredName(),
               MatchParameters(MatchPatternBinding(MatchDeclaredName("x"), ":",
                                                   MatchNameReference("Foo"))),
               MatchReturnType(MatchNameReference("Foo")),
               MatchCodeBlock(MatchReturnStatement(MatchNameReference("x"),
                                                   MatchStatementEnd()),
                              MatchCodeBlockEnd())),
           MatchFileEnd()}));
}

TEST_F(ParseTreeTest, Tuples) {
  TokenizedBuffer tokens = GetTokenizedBuffer(R"(
    var x: (i32, i32) = (1, 2);
    var y: ((), (), ());
  )");
  ParseTree tree = ParseTree::Parse(tokens, consumer);
  EXPECT_FALSE(tree.has_errors());

  auto empty_tuple = MatchTupleLiteral(MatchTupleLiteralEnd());

  EXPECT_THAT(
      tree,
      MatchParseTreeNodes(
          {MatchVariableDeclaration(
               MatchPatternBinding(MatchDeclaredName("x"), ":",
                                   MatchTupleLiteral(MatchLiteral("i32"),
                                                     MatchTupleLiteralComma(),
                                                     MatchLiteral("i32"),
                                                     MatchTupleLiteralEnd())),
               MatchVariableInitializer(MatchTupleLiteral(
                   MatchLiteral("1"), MatchTupleLiteralComma(),
                   MatchLiteral("2"), MatchTupleLiteralEnd())),
               MatchDeclarationEnd()),
           MatchVariableDeclaration(
               MatchPatternBinding(
                   MatchDeclaredName("y"), ":",
                   MatchTupleLiteral(empty_tuple, MatchTupleLiteralComma(),
                                     empty_tuple, MatchTupleLiteralComma(),
                                     empty_tuple, MatchTupleLiteralEnd())),
               MatchDeclarationEnd()),
           MatchFileEnd()}));
}

TEST_F(ParseTreeTest, Structs) {
  TokenizedBuffer tokens = GetTokenizedBuffer(R"(
    var x: {.a: i32, .b: i32} = {.a = 1, .b = 2};
    var y: {} = {};
    var z: {.n: i32,} = {.n = 4,};
  )");
  ParseTree tree = ParseTree::Parse(tokens, consumer);
  EXPECT_FALSE(tree.has_errors());

  EXPECT_THAT(
      tree,
      MatchParseTreeNodes(
          {MatchVariableDeclaration(
               MatchPatternBinding(
                   MatchDeclaredName("x"), ":",
                   MatchStructTypeLiteral(
                       MatchStructFieldType(MatchStructFieldDesignator(
                                                ".", MatchDesignatedName("a")),
                                            ":", MatchLiteral("i32")),
                       MatchStructComma(),
                       MatchStructFieldType(MatchStructFieldDesignator(
                                                ".", MatchDesignatedName("b")),
                                            ":", MatchLiteral("i32")),
                       MatchStructEnd())),
               MatchVariableInitializer(MatchStructLiteral(
                   MatchStructFieldValue(MatchStructFieldDesignator(
                                             ".", MatchDesignatedName("a")),
                                         "=", MatchLiteral("1")),
                   MatchStructComma(),
                   MatchStructFieldValue(MatchStructFieldDesignator(
                                             ".", MatchDesignatedName("b")),
                                         "=", MatchLiteral("2")),
                   MatchStructEnd())),
               MatchDeclarationEnd()),
           MatchVariableDeclaration(
               MatchPatternBinding(MatchDeclaredName("y"), ":",
                                   MatchStructLiteral(MatchStructEnd())),
               MatchVariableInitializer(MatchStructLiteral(MatchStructEnd())),
               MatchDeclarationEnd()),
           MatchVariableDeclaration(
               MatchPatternBinding(
                   MatchDeclaredName("z"), ":",
                   MatchStructTypeLiteral(
                       MatchStructFieldType(MatchStructFieldDesignator(
                                                ".", MatchDesignatedName("n")),
                                            ":", MatchLiteral("i32")),
                       MatchStructComma(), MatchStructEnd())),
               MatchVariableInitializer(MatchStructLiteral(
                   MatchStructFieldValue(MatchStructFieldDesignator(
                                             ".", MatchDesignatedName("n")),
                                         "=", MatchLiteral("4")),
                   MatchStructComma(), MatchStructEnd())),
               MatchDeclarationEnd()),
           MatchFileEnd()}));
}

TEST_F(ParseTreeTest, StructErrors) {
  struct Testcase {
    llvm::StringLiteral input;
    ::testing::Matcher<const Diagnostic&> diag_matcher;
  };
  Testcase testcases[] = {
      {"var x: {i32} = {};",
       DiagnosticMessage("Expected `.field: type` or `.field = value`.")},
      {"var x: {a} = {};",
       DiagnosticMessage("Expected `.field: type` or `.field = value`.")},
      {"var x: {a:} = {};",
       DiagnosticMessage("Expected `.field: type` or `.field = value`.")},
      {"var x: {a=} = {};",
       DiagnosticMessage("Expected `.field: type` or `.field = value`.")},
      {"var x: {.} = {};", DiagnosticMessage("Expected identifier after `.`.")},
      {"var x: {.\"hello\" = 0, .y = 4} = {};",
       DiagnosticMessage("Expected identifier after `.`.")},
      {"var x: {.\"hello\": i32, .y: i32} = {};",
       DiagnosticMessage("Expected identifier after `.`.")},
      {"var x: {.a} = {};",
       DiagnosticMessage("Expected `.field: type` or `.field = value`.")},
      {"var x: {.a:} = {};", DiagnosticMessage("Expected expression.")},
      {"var x: {.a=} = {};", DiagnosticMessage("Expected expression.")},
      {"var x: {.a: i32, .b = 0} = {};",
       DiagnosticMessage("Expected `.field: type`.")},
      {"var x: {.a = 0, b: i32} = {};",
       DiagnosticMessage("Expected `.field = value`.")},
      {"var x: {,} = {};",
       DiagnosticMessage("Expected `.field: type` or `.field = value`.")},
      {"var x: {.a: i32,,} = {};",
       DiagnosticMessage("Expected `.field: type`.")},
      {"var x: {.a = 0,,} = {};",
       DiagnosticMessage("Expected `.field = value`.")},
      {"var x: {.a: i32 banana} = {.a = 0};",
       DiagnosticMessage("Expected `,` or `}`.")},
      {"var x: {.a: i32} = {.a = 0 banana};",
       DiagnosticMessage("Expected `,` or `}`.")},
  };

  for (const Testcase& testcase : testcases) {
    TokenizedBuffer tokens = GetTokenizedBuffer(testcase.input);
    Testing::MockDiagnosticConsumer consumer;
    EXPECT_CALL(consumer, HandleDiagnostic(testcase.diag_matcher));
    ParseTree tree = ParseTree::Parse(tokens, consumer);
    EXPECT_TRUE(tree.has_errors());
  }
}

auto GetAndDropLine(llvm::StringRef& s) -> std::string {
  auto newline_offset = s.find_first_of('\n');
  llvm::StringRef line = s.slice(0, newline_offset);

  if (newline_offset != llvm::StringRef::npos) {
    s = s.substr(newline_offset + 1);
  } else {
    s = "";
  }

  return line.str();
}

TEST_F(ParseTreeTest, Printing) {
  TokenizedBuffer tokens = GetTokenizedBuffer("fn F();");
  ParseTree tree = ParseTree::Parse(tokens, consumer);
  EXPECT_FALSE(tree.has_errors());
  std::string print_storage;
  llvm::raw_string_ostream print_stream(print_storage);
  tree.Print(print_stream);
  llvm::StringRef print = print_stream.str();
  EXPECT_THAT(GetAndDropLine(print), StrEq("["));
  EXPECT_THAT(GetAndDropLine(print),
              StrEq("{node_index: 4, kind: 'FunctionDeclaration', text: 'fn', "
                    "subtree_size: 5, children: ["));
  EXPECT_THAT(GetAndDropLine(print),
              StrEq("  {node_index: 0, kind: 'DeclaredName', text: 'F'},"));
  EXPECT_THAT(GetAndDropLine(print),
              StrEq("  {node_index: 2, kind: 'ParameterList', text: '(', "
                    "subtree_size: 2, children: ["));
  EXPECT_THAT(GetAndDropLine(print),
              StrEq("    {node_index: 1, kind: 'ParameterListEnd', "
                    "text: ')'}]},"));
  EXPECT_THAT(GetAndDropLine(print),
              StrEq("  {node_index: 3, kind: 'DeclarationEnd', text: ';'}]},"));
  EXPECT_THAT(GetAndDropLine(print),
              StrEq("{node_index: 5, kind: 'FileEnd', text: ''},"));
  EXPECT_THAT(GetAndDropLine(print), StrEq("]"));
  EXPECT_TRUE(print.empty()) << print;
}

TEST_F(ParseTreeTest, PrintingAsYAML) {
  TokenizedBuffer tokens = GetTokenizedBuffer("fn F();");
  ParseTree tree = ParseTree::Parse(tokens, consumer);
  EXPECT_FALSE(tree.has_errors());
  std::string print_output;
  llvm::raw_string_ostream print_stream(print_output);
  tree.Print(print_stream);
  print_stream.flush();

  EXPECT_THAT(
      Yaml::Value::FromText(print_output),
      ElementsAre(Yaml::SequenceValue{
          Yaml::MappingValue{
              {"node_index", "4"},
              {"kind", "FunctionDeclaration"},
              {"text", "fn"},
              {"subtree_size", "5"},
              {"children",
               Yaml::SequenceValue{
                   Yaml::MappingValue{{"node_index", "0"},
                                      {"kind", "DeclaredName"},
                                      {"text", "F"}},
                   Yaml::MappingValue{{"node_index", "2"},
                                      {"kind", "ParameterList"},
                                      {"text", "("},
                                      {"subtree_size", "2"},
                                      {"children",  //
                                       Yaml::SequenceValue{Yaml::MappingValue{
                                           {"node_index", "1"},
                                           {"kind", "ParameterListEnd"},
                                           {"text", ")"}}}}},
                   Yaml::MappingValue{{"node_index", "3"},
                                      {"kind", "DeclarationEnd"},
                                      {"text", ";"}}}}},
          Yaml::MappingValue{{"node_index", "5"},  //
                             {"kind", "FileEnd"},
                             {"text", ""}}}));
}

TEST_F(ParseTreeTest, ParenMatchRegression) {
  // A regression test that the search for the closing `)` doesn't end early on
  // the closing `}` when it skips over the nested scope.
  TokenizedBuffer tokens = GetTokenizedBuffer("var = (foo {})");
  ParseTree tree = ParseTree::Parse(tokens, consumer);
  EXPECT_TRUE(tree.has_errors());
  EXPECT_THAT(
      tree, MatchParseTreeNodes(
                {MatchVariableDeclaration(
                     HasError, MatchVariableInitializer(
                                   "=", MatchParenExpression(
                                            HasError, MatchNameReference("foo"),
                                            MatchParenExpressionEnd()))),
                 MatchFileEnd()}));
}

TEST_F(ParseTreeTest, RecursionLimit) {
  std::string code = "fn Foo() { return ";
  code.append(10000, '(');
  code.append(10000, ')');
  code += "; }";
  TokenizedBuffer tokens = GetTokenizedBuffer(code);
  ASSERT_FALSE(tokens.has_errors());
  Testing::MockDiagnosticConsumer consumer;
  // Recursion might be exceeded multiple times due to quirks in parse tree
  // handling; we only need to be sure it's hit at least once for test
  // correctness.
  EXPECT_CALL(
      consumer,
      HandleDiagnostic(DiagnosticMessage(llvm::formatv(
          "Exceeded recursion limit ({0})", ParseTree::StackDepthLimit))))
      .Times(AtLeast(1));
  ParseTree tree = ParseTree::Parse(tokens, consumer);
  EXPECT_TRUE(tree.has_errors());
}

TEST_F(ParseTreeTest, ParsePostfixExpressionRegression) {
  // Stack depth errors could cause ParsePostfixExpression to infinitely loop
  // when calling children and those children error. Because of the fragility of
  // stack depth, this tries a few different values.
  for (int n = 0; n <= 10; ++n) {
    std::string code = "var x: auto = ";
    code.append(ParseTree::StackDepthLimit - n, '*');
    code += "(z);";
    TokenizedBuffer tokens = GetTokenizedBuffer(code);
    ASSERT_FALSE(tokens.has_errors());
    ParseTree tree = ParseTree::Parse(tokens, consumer);
    EXPECT_TRUE(tree.has_errors());
  }
}

}  // namespace
}  // namespace Carbon::Testing<|MERGE_RESOLUTION|>--- conflicted
+++ resolved
@@ -671,13 +671,8 @@
     TokenizedBuffer tokens = GetTokenizedBuffer(input);
     ErrorTrackingDiagnosticConsumer error_tracker(consumer);
     ParseTree tree = ParseTree::Parse(tokens, error_tracker);
-<<<<<<< HEAD
-    EXPECT_THAT(tree.HasErrors(), Eq(kind == Failed)) << input;
+    EXPECT_THAT(tree.has_errors(), Eq(kind == Failed)) << input;
     EXPECT_THAT(error_tracker.seen_error(), Eq(kind != Valid)) << input;
-=======
-    EXPECT_THAT(tree.has_errors(), Eq(kind == Failed)) << input;
-    EXPECT_THAT(error_tracker.SeenError(), Eq(kind != Valid)) << input;
->>>>>>> e8cfb0f6
   }
 }
 
@@ -723,13 +718,8 @@
       "}");
   ErrorTrackingDiagnosticConsumer error_tracker(consumer);
   ParseTree tree = ParseTree::Parse(tokens, error_tracker);
-<<<<<<< HEAD
-  EXPECT_FALSE(tree.HasErrors());
+  EXPECT_FALSE(tree.has_errors());
   EXPECT_FALSE(error_tracker.seen_error());
-=======
-  EXPECT_FALSE(tree.has_errors());
-  EXPECT_FALSE(error_tracker.SeenError());
->>>>>>> e8cfb0f6
 
   EXPECT_THAT(
       tree,
@@ -763,13 +753,8 @@
   ErrorTrackingDiagnosticConsumer error_tracker(consumer);
   ParseTree tree = ParseTree::Parse(tokens, error_tracker);
   // The missing braces are invalid, but we should be able to recover.
-<<<<<<< HEAD
-  EXPECT_FALSE(tree.HasErrors());
+  EXPECT_FALSE(tree.has_errors());
   EXPECT_TRUE(error_tracker.seen_error());
-=======
-  EXPECT_FALSE(tree.has_errors());
-  EXPECT_TRUE(error_tracker.SeenError());
->>>>>>> e8cfb0f6
 
   EXPECT_THAT(
       tree,
@@ -803,13 +788,8 @@
       "}");
   ErrorTrackingDiagnosticConsumer error_tracker(consumer);
   ParseTree tree = ParseTree::Parse(tokens, error_tracker);
-<<<<<<< HEAD
-  EXPECT_FALSE(tree.HasErrors());
+  EXPECT_FALSE(tree.has_errors());
   EXPECT_FALSE(error_tracker.seen_error());
-=======
-  EXPECT_FALSE(tree.has_errors());
-  EXPECT_FALSE(error_tracker.SeenError());
->>>>>>> e8cfb0f6
 
   EXPECT_THAT(
       tree,
@@ -875,13 +855,8 @@
   ErrorTrackingDiagnosticConsumer error_tracker(consumer);
   ParseTree tree = ParseTree::Parse(tokens, error_tracker);
   // The missing braces are invalid, but we should be able to recover.
-<<<<<<< HEAD
-  EXPECT_FALSE(tree.HasErrors());
+  EXPECT_FALSE(tree.has_errors());
   EXPECT_TRUE(error_tracker.seen_error());
-=======
-  EXPECT_FALSE(tree.has_errors());
-  EXPECT_TRUE(error_tracker.SeenError());
->>>>>>> e8cfb0f6
 
   EXPECT_THAT(
       tree,
@@ -964,13 +939,8 @@
       "}");
   ErrorTrackingDiagnosticConsumer error_tracker(consumer);
   ParseTree tree = ParseTree::Parse(tokens, error_tracker);
-<<<<<<< HEAD
-  EXPECT_FALSE(tree.HasErrors());
+  EXPECT_FALSE(tree.has_errors());
   EXPECT_FALSE(error_tracker.seen_error());
-=======
-  EXPECT_FALSE(tree.has_errors());
-  EXPECT_FALSE(error_tracker.SeenError());
->>>>>>> e8cfb0f6
 
   EXPECT_THAT(
       tree,
@@ -1000,13 +970,8 @@
       "}");
   ErrorTrackingDiagnosticConsumer error_tracker(consumer);
   ParseTree tree = ParseTree::Parse(tokens, error_tracker);
-<<<<<<< HEAD
-  EXPECT_FALSE(tree.HasErrors());
+  EXPECT_FALSE(tree.has_errors());
   EXPECT_TRUE(error_tracker.seen_error());
-=======
-  EXPECT_FALSE(tree.has_errors());
-  EXPECT_TRUE(error_tracker.SeenError());
->>>>>>> e8cfb0f6
 
   EXPECT_THAT(
       tree,
