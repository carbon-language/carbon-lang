--- conflicted
+++ resolved
@@ -5,64 +5,6 @@
 // AUTOUPDATE
 // RUN: %{carbon-run-parser}
 // CHECK:STDOUT: [
-<<<<<<< HEAD
-// CHECK:STDOUT: {node_index: 54, kind: 'FunctionDefinition', text: '}', subtree_size: 55, children: [
-// CHECK:STDOUT:   {node_index: 12, kind: 'FunctionDefinitionStart', text: '{', subtree_size: 13, children: [
-// CHECK:STDOUT:     {node_index: 0, kind: 'FunctionIntroducer', text: 'fn'},
-// CHECK:STDOUT:     {node_index: 1, kind: 'DeclaredName', text: 'F'},
-// CHECK:STDOUT:     {node_index: 11, kind: 'ParameterList', text: '(', subtree_size: 10, children: [
-// CHECK:STDOUT:       {node_index: 5, kind: 'PatternBinding', text: ':', subtree_size: 4, children: [
-// CHECK:STDOUT:         {node_index: 2, kind: 'DeclaredName', text: 'p'},
-// CHECK:STDOUT:         {node_index: 4, kind: 'PostfixOperator', text: '*', subtree_size: 2, children: [
-// CHECK:STDOUT:           {node_index: 3, kind: 'Literal', text: 'i32'}]}]},
-// CHECK:STDOUT:       {node_index: 6, kind: 'ParameterListComma', text: ','},
-// CHECK:STDOUT:       {node_index: 9, kind: 'PatternBinding', text: ':', subtree_size: 3, children: [
-// CHECK:STDOUT:         {node_index: 7, kind: 'DeclaredName', text: 'n'},
-// CHECK:STDOUT:         {node_index: 8, kind: 'Literal', text: 'i32'}]},
-// CHECK:STDOUT:       {node_index: 10, kind: 'ParameterListEnd', text: ')'}]}]},
-// CHECK:STDOUT:   {node_index: 20, kind: 'VariableDeclaration', text: 'var', subtree_size: 8, children: [
-// CHECK:STDOUT:     {node_index: 16, kind: 'PatternBinding', text: ':', subtree_size: 4, children: [
-// CHECK:STDOUT:       {node_index: 13, kind: 'DeclaredName', text: 'q'},
-// CHECK:STDOUT:       {node_index: 15, kind: 'PostfixOperator', text: '*', subtree_size: 2, children: [
-// CHECK:STDOUT:         {node_index: 14, kind: 'Literal', text: 'i32'}]}]},
-// CHECK:STDOUT:     {node_index: 18, kind: 'VariableInitializer', text: '=', subtree_size: 2, children: [
-// CHECK:STDOUT:       {node_index: 17, kind: 'NameReference', text: 'p'}]},
-// CHECK:STDOUT:     {node_index: 19, kind: 'DeclarationEnd', text: ';'}]},
-// CHECK:STDOUT:   {node_index: 28, kind: 'VariableDeclaration', text: 'var', subtree_size: 8, children: [
-// CHECK:STDOUT:     {node_index: 23, kind: 'PatternBinding', text: ':', subtree_size: 3, children: [
-// CHECK:STDOUT:       {node_index: 21, kind: 'DeclaredName', text: 't'},
-// CHECK:STDOUT:       {node_index: 22, kind: 'NameReference', text: 'Type'}]},
-// CHECK:STDOUT:     {node_index: 26, kind: 'VariableInitializer', text: '=', subtree_size: 3, children: [
-// CHECK:STDOUT:       {node_index: 25, kind: 'PostfixOperator', text: '*', subtree_size: 2, children: [
-// CHECK:STDOUT:         {node_index: 24, kind: 'Literal', text: 'i32'}]}]},
-// CHECK:STDOUT:     {node_index: 27, kind: 'DeclarationEnd', text: ';'}]},
-// CHECK:STDOUT:   {node_index: 34, kind: 'ExpressionStatement', text: ';', subtree_size: 6, children: [
-// CHECK:STDOUT:     {node_index: 33, kind: 'InfixOperator', text: '=', subtree_size: 5, children: [
-// CHECK:STDOUT:       {node_index: 29, kind: 'NameReference', text: 't'},
-// CHECK:STDOUT:       {node_index: 32, kind: 'PostfixOperator', text: '*', subtree_size: 3, children: [
-// CHECK:STDOUT:         {node_index: 31, kind: 'PostfixOperator', text: '*', subtree_size: 2, children: [
-// CHECK:STDOUT:           {node_index: 30, kind: 'NameReference', text: 't'}]}]}]}]},
-// CHECK:STDOUT:   {node_index: 40, kind: 'ExpressionStatement', text: ';', subtree_size: 6, children: [
-// CHECK:STDOUT:     {node_index: 39, kind: 'InfixOperator', text: '=', subtree_size: 5, children: [
-// CHECK:STDOUT:       {node_index: 35, kind: 'NameReference', text: 'n'},
-// CHECK:STDOUT:       {node_index: 38, kind: 'InfixOperator', text: '*', subtree_size: 3, children: [
-// CHECK:STDOUT:         {node_index: 36, kind: 'NameReference', text: 'n'},
-// CHECK:STDOUT:         {node_index: 37, kind: 'NameReference', text: 'n'}]}]}]},
-// CHECK:STDOUT:   {node_index: 47, kind: 'ExpressionStatement', text: ';', subtree_size: 7, children: [
-// CHECK:STDOUT:     {node_index: 46, kind: 'InfixOperator', text: '=', subtree_size: 6, children: [
-// CHECK:STDOUT:       {node_index: 41, kind: 'NameReference', text: 'n'},
-// CHECK:STDOUT:       {node_index: 45, kind: 'InfixOperator', text: '*', subtree_size: 4, children: [
-// CHECK:STDOUT:         {node_index: 42, kind: 'NameReference', text: 'n'},
-// CHECK:STDOUT:         {node_index: 44, kind: 'PrefixOperator', text: '*', subtree_size: 2, children: [
-// CHECK:STDOUT:           {node_index: 43, kind: 'NameReference', text: 'p'}]}]}]}]},
-// CHECK:STDOUT:   {node_index: 53, kind: 'ExpressionStatement', text: ';', subtree_size: 6, children: [
-// CHECK:STDOUT:     {node_index: 52, kind: 'InfixOperator', text: '=', subtree_size: 5, children: [
-// CHECK:STDOUT:       {node_index: 48, kind: 'NameReference', text: 'n'},
-// CHECK:STDOUT:       {node_index: 51, kind: 'InfixOperator', text: '*', subtree_size: 3, children: [
-// CHECK:STDOUT:         {node_index: 49, kind: 'NameReference', text: 'n'},
-// CHECK:STDOUT:         {node_index: 50, kind: 'NameReference', text: 'n'}]}]}]}]},
-// CHECK:STDOUT: {node_index: 55, kind: 'FileEnd', text: ''},
-=======
 // CHECK:STDOUT:     {kind: 'FunctionIntroducer', text: 'fn'},
 // CHECK:STDOUT:     {kind: 'DeclaredName', text: 'F'},
 // CHECK:STDOUT:         {kind: 'DeclaredName', text: 'p'},
@@ -117,19 +59,8 @@
 // CHECK:STDOUT:       {kind: 'InfixOperator', text: '*', subtree_size: 3},
 // CHECK:STDOUT:     {kind: 'InfixOperator', text: '=', subtree_size: 5},
 // CHECK:STDOUT:   {kind: 'ExpressionStatement', text: ';', subtree_size: 6},
-// CHECK:STDOUT:       {kind: 'NameReference', text: 'G'},
-// CHECK:STDOUT:         {kind: 'Literal', text: 'i32'},
-// CHECK:STDOUT:       {kind: 'PostfixOperator', text: '*', subtree_size: 2},
-// CHECK:STDOUT:       {kind: 'CallExpressionComma', text: ','},
-// CHECK:STDOUT:         {kind: 'NameReference', text: 'n'},
-// CHECK:STDOUT:         {kind: 'NameReference', text: 'n'},
-// CHECK:STDOUT:       {kind: 'InfixOperator', text: '*', subtree_size: 3},
-// CHECK:STDOUT:       {kind: 'CallExpressionEnd', text: ')'},
-// CHECK:STDOUT:     {kind: 'CallExpression', text: '(', subtree_size: 9},
-// CHECK:STDOUT:   {kind: 'ExpressionStatement', text: ';', subtree_size: 10},
-// CHECK:STDOUT: {kind: 'FunctionDefinition', text: '}', subtree_size: 65},
+// CHECK:STDOUT: {kind: 'FunctionDefinition', text: '}', subtree_size: 55},
 // CHECK:STDOUT: {kind: 'FileEnd', text: ''},
->>>>>>> e21449ed
 // CHECK:STDOUT: ]
 
 fn F(p: i32*, n: i32) {
