// Part of the Carbon Language project, under the Apache License v2.0 with LLVM
// Exceptions. See /LICENSE for license information.
// SPDX-License-Identifier: Apache-2.0 WITH LLVM-exception
//
// AUTOUPDATE
// CHECK:STDOUT: [
// CHECK:STDOUT:   {kind: 'VariableIntroducer', text: 'var'},
// CHECK:STDOUT:     {kind: 'DeclaredName', text: 'n'},
// CHECK:STDOUT:     {kind: 'Literal', text: 'i8'},
// CHECK:STDOUT:   {kind: 'PatternBinding', text: ':', subtree_size: 3},
// CHECK:STDOUT:   {kind: 'VariableInitializer', text: '='},
// CHECK:STDOUT:       {kind: 'NameReference', text: 'n'},
// CHECK:STDOUT:     {kind: 'PostfixOperator', text: '*', subtree_size: 2},
// CHECK:STDOUT:   {kind: 'PostfixOperator', text: '*', subtree_size: 3},
// CHECK:STDOUT: {kind: 'VariableDeclaration', text: ';', has_error: yes, subtree_size: 9},
// CHECK:STDOUT: {kind: 'FileEnd', text: ''},
// CHECK:STDOUT: ]

// TODO: We try to form (n*)*p and reject due to missing parentheses
// before we notice the missing whitespace around the second `*`.
// It'd be better to (somehow) form n*(*p) and reject due to the missing
// whitespace around the first `*`.
<<<<<<< HEAD
// CHECK:STDERR: toolchain/parser/testdata/operators/fail_star_star_no_space.carbon:[[@LINE+1]]:16: Expected `;` to terminate `var` declaration.
=======
// CHECK:STDERR: fail_star_star_no_space.carbon:[[@LINE+1]]:16: Expected `;` after expression.
>>>>>>> 5628f2ad
var n: i8 = n**p;<|MERGE_RESOLUTION|>--- conflicted
+++ resolved
@@ -20,9 +20,5 @@
 // before we notice the missing whitespace around the second `*`.
 // It'd be better to (somehow) form n*(*p) and reject due to the missing
 // whitespace around the first `*`.
-<<<<<<< HEAD
-// CHECK:STDERR: toolchain/parser/testdata/operators/fail_star_star_no_space.carbon:[[@LINE+1]]:16: Expected `;` to terminate `var` declaration.
-=======
-// CHECK:STDERR: fail_star_star_no_space.carbon:[[@LINE+1]]:16: Expected `;` after expression.
->>>>>>> 5628f2ad
+// CHECK:STDERR: fail_star_star_no_space.carbon:[[@LINE+1]]:16: Expected `;` to terminate `var` declaration.
 var n: i8 = n**p;