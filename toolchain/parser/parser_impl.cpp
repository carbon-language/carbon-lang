// Part of the Carbon Language project, under the Apache License v2.0 with LLVM
// Exceptions. See /LICENSE for license information.
// SPDX-License-Identifier: Apache-2.0 WITH LLVM-exception

#include "toolchain/parser/parser_impl.h"

#include <cstdlib>

#include "common/check.h"
#include "llvm/ADT/Optional.h"
#include "llvm/Support/FormatVariadic.h"
#include "llvm/Support/raw_ostream.h"
#include "toolchain/lexer/token_kind.h"
#include "toolchain/lexer/tokenized_buffer.h"
#include "toolchain/parser/parse_node_kind.h"
#include "toolchain/parser/parse_tree.h"

namespace Carbon {

<<<<<<< HEAD
struct UnexpectedTokenInCodeBlock : DiagnosticBase<UnexpectedTokenInCodeBlock> {
=======
struct StackLimitExceeded {
  static constexpr llvm::StringLiteral ShortName = "syntax-error";

  auto Format() -> std::string {
    return llvm::formatv("Exceeded recursion limit ({0})",
                         ParseTree::StackDepthLimit);
  }
};

// Manages the parser's stack depth, particularly decrementing on destruction.
// This should only be instantiated through RETURN_IF_STACK_LIMITED.
class ParseTree::Parser::ScopedStackStep {
 public:
  explicit ScopedStackStep(ParseTree::Parser* parser) : parser_(parser) {
    ++parser_->stack_depth_;
  }
  ~ScopedStackStep() { --parser_->stack_depth_; }

  auto VerifyUnderLimit() -> bool {
    if (parser_->stack_depth_ >= StackDepthLimit) {
      parser_->emitter_.EmitError<StackLimitExceeded>(*parser_->position_);
      return false;
    }
    return true;
  }

 private:
  ParseTree::Parser* parser_;
};

// Encapsulates checking the stack and erroring if needed. This should be called
// at the start of every parse function.
#define RETURN_IF_STACK_LIMITED(error_return_expr) \
  ScopedStackStep scoped_stack_step(this);         \
  if (!scoped_stack_step.VerifyUnderLimit()) {     \
    return (error_return_expr);                    \
  }

struct UnexpectedTokenInCodeBlock
    : SimpleDiagnostic<UnexpectedTokenInCodeBlock> {
>>>>>>> a0619f22
  static constexpr llvm::StringLiteral ShortName = "syntax-error";
  static constexpr llvm::StringLiteral Message =
      "Unexpected token in code block.";
};

struct ExpectedFunctionName : DiagnosticBase<ExpectedFunctionName> {
  static constexpr llvm::StringLiteral ShortName = "syntax-error";
  static constexpr llvm::StringLiteral Message =
      "Expected function name after `fn` keyword.";
};

struct ExpectedFunctionParams : DiagnosticBase<ExpectedFunctionParams> {
  static constexpr llvm::StringLiteral ShortName = "syntax-error";
  static constexpr llvm::StringLiteral Message =
      "Expected `(` after function name.";
};

struct ExpectedFunctionBodyOrSemi : DiagnosticBase<ExpectedFunctionBodyOrSemi> {
  static constexpr llvm::StringLiteral ShortName = "syntax-error";
  static constexpr llvm::StringLiteral Message =
      "Expected function definition or `;` after function declaration.";
};

struct ExpectedVariableName : DiagnosticBase<ExpectedVariableName> {
  static constexpr llvm::StringLiteral ShortName = "syntax-error";
  static constexpr llvm::StringLiteral Message =
      "Expected pattern in `var` declaration.";
};

struct ExpectedParameterName : DiagnosticBase<ExpectedParameterName> {
  static constexpr llvm::StringLiteral ShortName = "syntax-error";
  static constexpr llvm::StringLiteral Message =
      "Expected parameter declaration.";
};

struct ExpectedStructLiteralField : DiagnosticBase<ExpectedStructLiteralField> {
  static constexpr llvm::StringLiteral ShortName = "syntax-error";

  auto Format() -> std::string {
    std::string result = "Expected ";
    if (can_be_type) {
      result += "`.field: type`";
    }
    if (can_be_type && can_be_value) {
      result += " or ";
    }
    if (can_be_value) {
      result += "`.field = value`";
    }
    result += ".";
    return result;
  }

  bool can_be_type;
  bool can_be_value;
};

struct UnrecognizedDeclaration : DiagnosticBase<UnrecognizedDeclaration> {
  static constexpr llvm::StringLiteral ShortName = "syntax-error";
  static constexpr llvm::StringLiteral Message =
      "Unrecognized declaration introducer.";
};

struct ExpectedCodeBlock : DiagnosticBase<ExpectedCodeBlock> {
  static constexpr llvm::StringLiteral ShortName = "syntax-error";
  static constexpr llvm::StringLiteral Message = "Expected braced code block.";
};

struct ExpectedExpression : DiagnosticBase<ExpectedExpression> {
  static constexpr llvm::StringLiteral ShortName = "syntax-error";
  static constexpr llvm::StringLiteral Message = "Expected expression.";
};

struct ExpectedParenAfter : DiagnosticBase<ExpectedParenAfter> {
  static constexpr llvm::StringLiteral ShortName = "syntax-error";
  static constexpr const char* Message = "Expected `(` after `{0}`.";

  auto Format() -> std::string {
    return llvm::formatv(Message, introducer.GetFixedSpelling()).str();
  }

  TokenKind introducer;
};

struct ExpectedCloseParen : DiagnosticBase<ExpectedCloseParen> {
  static constexpr llvm::StringLiteral ShortName = "syntax-error";
  static constexpr llvm::StringLiteral Message =
      "Unexpected tokens before `)`.";

  // TODO: Include the location of the matching open paren in the diagnostic.
  TokenizedBuffer::Token open_paren;
};

struct ExpectedSemiAfterExpression
    : DiagnosticBase<ExpectedSemiAfterExpression> {
  static constexpr llvm::StringLiteral ShortName = "syntax-error";
  static constexpr llvm::StringLiteral Message =
      "Expected `;` after expression.";
};

struct ExpectedSemiAfter : DiagnosticBase<ExpectedSemiAfter> {
  static constexpr llvm::StringLiteral ShortName = "syntax-error";
  static constexpr const char* Message = "Expected `;` after `{0}`.";

  auto Format() -> std::string {
    return llvm::formatv(Message, preceding.GetFixedSpelling()).str();
  }

  TokenKind preceding;
};

struct ExpectedIdentifierAfterDot : DiagnosticBase<ExpectedIdentifierAfterDot> {
  static constexpr llvm::StringLiteral ShortName = "syntax-error";
  static constexpr llvm::StringLiteral Message =
      "Expected identifier after `.`.";
};

struct UnexpectedTokenAfterListElement
    : DiagnosticBase<UnexpectedTokenAfterListElement> {
  static constexpr llvm::StringLiteral ShortName = "syntax-error";
  static constexpr const char* Message = "Expected `,` or `{0}`.";

  auto Format() -> std::string {
    return llvm::formatv(Message, close.GetFixedSpelling()).str();
  }

  TokenKind close;
};

struct BinaryOperatorRequiresWhitespace
    : DiagnosticBase<BinaryOperatorRequiresWhitespace> {
  static constexpr llvm::StringLiteral ShortName = "syntax-error";
  static constexpr const char* Message =
      "Whitespace missing {0} binary operator.";

  auto Format() -> std::string {
    const char* position = "around";
    if (has_leading_space) {
      position = "after";
    } else if (has_trailing_space) {
      position = "before";
    }
    return llvm::formatv(Message, position);
  }

  bool has_leading_space;
  bool has_trailing_space;
};

struct UnaryOperatorHasWhitespace : DiagnosticBase<UnaryOperatorHasWhitespace> {
  static constexpr llvm::StringLiteral ShortName = "syntax-error";
  static constexpr const char* Message =
      "Whitespace is not allowed {0} this unary operator.";

  auto Format() -> std::string {
    return llvm::formatv(Message, prefix ? "after" : "before");
  }

  bool prefix;
};

struct UnaryOperatorRequiresWhitespace
    : DiagnosticBase<UnaryOperatorRequiresWhitespace> {
  static constexpr llvm::StringLiteral ShortName = "syntax-error";
  static constexpr const char* Message =
      "Whitespace is required {0} this unary operator.";

  auto Format() -> std::string {
    return llvm::formatv(Message, prefix ? "before" : "after");
  }

  bool prefix;
};

struct OperatorRequiresParentheses
    : DiagnosticBase<OperatorRequiresParentheses> {
  static constexpr llvm::StringLiteral ShortName = "syntax-error";
  static constexpr llvm::StringLiteral Message =
      "Parentheses are required to disambiguate operator precedence.";
};

ParseTree::Parser::Parser(ParseTree& tree_arg, TokenizedBuffer& tokens_arg,
                          TokenDiagnosticEmitter& emitter)
    : tree_(tree_arg),
      tokens_(tokens_arg),
      emitter_(emitter),
      position_(tokens_.Tokens().begin()),
      end_(tokens_.Tokens().end()) {
  CHECK(std::find_if(position_, end_,
                     [&](TokenizedBuffer::Token t) {
                       return tokens_.GetKind(t) == TokenKind::EndOfFile();
                     }) != end_)
      << "No EndOfFileToken in token buffer.";
}

auto ParseTree::Parser::Parse(TokenizedBuffer& tokens,
                              TokenDiagnosticEmitter& emitter) -> ParseTree {
  ParseTree tree(tokens);

  // We expect to have a 1:1 correspondence between tokens and tree nodes, so
  // reserve the space we expect to need here to avoid allocation and copying
  // overhead.
  tree.node_impls_.reserve(tokens.Size());

  Parser parser(tree, tokens, emitter);
  while (!parser.AtEndOfFile()) {
    if (!parser.ParseDeclaration()) {
      // We don't have an enclosing parse tree node to mark as erroneous, so
      // just mark the tree as a whole.
      tree.has_errors_ = true;
    }
  }

  parser.AddLeafNode(ParseNodeKind::FileEnd(), *parser.position_);

  CHECK(tree.Verify()) << "Parse tree built but does not verify!";
  return tree;
}

auto ParseTree::Parser::Consume(TokenKind kind) -> TokenizedBuffer::Token {
  CHECK(kind != TokenKind::EndOfFile()) << "Cannot consume the EOF token!";
  CHECK(NextTokenIs(kind)) << "The current token is the wrong kind!";
  TokenizedBuffer::Token t = *position_;
  ++position_;
  CHECK(position_ != end_)
      << "Reached end of tokens without finding EOF token.";
  return t;
}

auto ParseTree::Parser::ConsumeIf(TokenKind kind)
    -> llvm::Optional<TokenizedBuffer::Token> {
  if (!NextTokenIs(kind)) {
    return {};
  }
  return Consume(kind);
}

auto ParseTree::Parser::AddLeafNode(ParseNodeKind kind,
                                    TokenizedBuffer::Token token) -> Node {
  Node n(tree_.node_impls_.size());
  tree_.node_impls_.push_back(NodeImpl(kind, token, /*subtree_size_arg=*/1));
  return n;
}

auto ParseTree::Parser::ConsumeAndAddLeafNodeIf(TokenKind t_kind,
                                                ParseNodeKind n_kind)
    -> llvm::Optional<Node> {
  auto t = ConsumeIf(t_kind);
  if (!t) {
    return {};
  }

  return AddLeafNode(n_kind, *t);
}

auto ParseTree::Parser::MarkNodeError(Node n) -> void {
  tree_.node_impls_[n.index_].has_error = true;
  tree_.has_errors_ = true;
}

// A marker for the start of a node's subtree.
//
// This is used to track the size of the node's subtree. It can be used
// repeatedly if multiple subtrees start at the same position.
struct ParseTree::Parser::SubtreeStart {
  int tree_size;
};

auto ParseTree::Parser::GetSubtreeStartPosition() -> SubtreeStart {
  return {static_cast<int>(tree_.node_impls_.size())};
}

auto ParseTree::Parser::AddNode(ParseNodeKind n_kind, TokenizedBuffer::Token t,
                                SubtreeStart start, bool has_error) -> Node {
  // The size of the subtree is the change in size from when we started this
  // subtree to now, but including the node we're about to add.
  int tree_stop_size = static_cast<int>(tree_.node_impls_.size()) + 1;
  int subtree_size = tree_stop_size - start.tree_size;

  Node n(tree_.node_impls_.size());
  tree_.node_impls_.push_back(NodeImpl(n_kind, t, subtree_size));
  if (has_error) {
    MarkNodeError(n);
  }

  return n;
}

auto ParseTree::Parser::SkipMatchingGroup() -> bool {
  TokenizedBuffer::Token t = *position_;
  TokenKind t_kind = tokens_.GetKind(t);
  if (!t_kind.IsOpeningSymbol()) {
    return false;
  }

  SkipTo(tokens_.GetMatchedClosingToken(t));
  Consume(t_kind.GetClosingSymbol());
  return true;
}

auto ParseTree::Parser::SkipTo(TokenizedBuffer::Token t) -> void {
  CHECK(t >= *position_) << "Tried to skip backwards.";
  position_ = TokenizedBuffer::TokenIterator(t);
  CHECK(position_ != end_) << "Skipped past EOF.";
}

auto ParseTree::Parser::FindNextOf(
    std::initializer_list<TokenKind> desired_kinds)
    -> llvm::Optional<TokenizedBuffer::Token> {
  auto new_position = position_;
  while (true) {
    TokenizedBuffer::Token token = *new_position;
    TokenKind kind = tokens_.GetKind(token);
    if (kind.IsOneOf(desired_kinds)) {
      return token;
    }

    // Step to the next token at the current bracketing level.
    if (kind.IsClosingSymbol() || kind == TokenKind::EndOfFile()) {
      // There are no more tokens at this level.
      return llvm::None;
    } else if (kind.IsOpeningSymbol()) {
      new_position =
          TokenizedBuffer::TokenIterator(tokens_.GetMatchedClosingToken(token));
      // Advance past the closing token.
      ++new_position;
    } else {
      ++new_position;
    }
  }
}

auto ParseTree::Parser::SkipPastLikelyEnd(TokenizedBuffer::Token skip_root,
                                          SemiHandler on_semi)
    -> llvm::Optional<Node> {
  if (AtEndOfFile()) {
    return llvm::None;
  }

  TokenizedBuffer::Line root_line = tokens_.GetLine(skip_root);
  int root_line_indent = tokens_.GetIndentColumnNumber(root_line);

  // We will keep scanning through tokens on the same line as the root or
  // lines with greater indentation than root's line.
  auto is_same_line_or_indent_greater_than_root =
      [&](TokenizedBuffer::Token t) {
        TokenizedBuffer::Line l = tokens_.GetLine(t);
        if (l == root_line) {
          return true;
        }

        return tokens_.GetIndentColumnNumber(l) > root_line_indent;
      };

  do {
    if (NextTokenKind() == TokenKind::CloseCurlyBrace()) {
      // Immediately bail out if we hit an unmatched close curly, this will
      // pop us up a level of the syntax grouping.
      return llvm::None;
    }

    // We assume that a semicolon is always intended to be the end of the
    // current construct.
    if (auto semi = ConsumeIf(TokenKind::Semi())) {
      return on_semi(*semi);
    }

    // Skip over any matching group of tokens_.
    if (SkipMatchingGroup()) {
      continue;
    }

    // Otherwise just step forward one token.
    Consume(NextTokenKind());
  } while (!AtEndOfFile() &&
           is_same_line_or_indent_greater_than_root(*position_));

  return llvm::None;
}

auto ParseTree::Parser::ParseCloseParen(TokenizedBuffer::Token open_paren,
                                        ParseNodeKind kind)
    -> llvm::Optional<Node> {
  if (auto close_paren =
          ConsumeAndAddLeafNodeIf(TokenKind::CloseParen(), kind)) {
    return close_paren;
  }

  emitter_.EmitError<ExpectedCloseParen>(*position_,
                                         {.open_paren = open_paren});
  SkipTo(tokens_.GetMatchedClosingToken(open_paren));
  AddLeafNode(kind, Consume(TokenKind::CloseParen()));
  return llvm::None;
}

template <typename ListElementParser, typename ListCompletionHandler>
auto ParseTree::Parser::ParseList(TokenKind open, TokenKind close,
                                  ListElementParser list_element_parser,
                                  ParseNodeKind comma_kind,
                                  ListCompletionHandler list_handler,
                                  bool allow_trailing_comma)
    -> llvm::Optional<Node> {
  // `(` element-list[opt] `)`
  //
  // element-list ::= element
  //              ::= element `,` element-list
  TokenizedBuffer::Token open_paren = Consume(open);

  bool has_errors = false;
  bool any_commas = false;
  int64_t num_elements = 0;

  // Parse elements, if any are specified.
  if (!NextTokenIs(close)) {
    while (true) {
      bool element_error = !list_element_parser();
      has_errors |= element_error;
      ++num_elements;

      if (!NextTokenIsOneOf({close, TokenKind::Comma()})) {
        if (!element_error) {
          emitter_.EmitError<UnexpectedTokenAfterListElement>(*position_,
                                                              {.close = close});
        }
        has_errors = true;

        auto end_of_element = FindNextOf({TokenKind::Comma(), close});
        // The lexer guarantees that parentheses are balanced.
        CHECK(end_of_element) << "missing matching `)` for `(`";
        SkipTo(*end_of_element);
      }

      if (NextTokenIs(close)) {
        break;
      }

      AddLeafNode(comma_kind, Consume(TokenKind::Comma()));
      any_commas = true;

      if (allow_trailing_comma && NextTokenIs(close)) {
        break;
      }
    }
  }

  bool is_single_item = num_elements == 1 && !any_commas;
  return list_handler(open_paren, is_single_item, Consume(close), has_errors);
}

auto ParseTree::Parser::ParsePattern(PatternKind kind) -> llvm::Optional<Node> {
  RETURN_IF_STACK_LIMITED(llvm::None);
  if (NextTokenIs(TokenKind::Identifier()) &&
      tokens_.GetKind(*(position_ + 1)) == TokenKind::Colon()) {
    // identifier `:` type
    auto start = GetSubtreeStartPosition();
    AddLeafNode(ParseNodeKind::DeclaredName(),
                Consume(TokenKind::Identifier()));
    auto colon = Consume(TokenKind::Colon());
    auto type = ParseType();
    return AddNode(ParseNodeKind::PatternBinding(), colon, start,
                   /*has_error=*/!type);
  }

  switch (kind) {
    case PatternKind::Parameter:
      emitter_.EmitError<ExpectedParameterName>(*position_);
      break;

    case PatternKind::Variable:
      emitter_.EmitError<ExpectedVariableName>(*position_);
      break;
  }

  return llvm::None;
}

auto ParseTree::Parser::ParseFunctionParameter() -> llvm::Optional<Node> {
  RETURN_IF_STACK_LIMITED(llvm::None);
  return ParsePattern(PatternKind::Parameter);
}

auto ParseTree::Parser::ParseFunctionSignature() -> bool {
  RETURN_IF_STACK_LIMITED(false);
  auto start = GetSubtreeStartPosition();

  auto params = ParseParenList(
      [&] { return ParseFunctionParameter(); },
      ParseNodeKind::ParameterListComma(),
      [&](TokenizedBuffer::Token open_paren, bool /*is_single_item*/,
          TokenizedBuffer::Token close_paren, bool has_errors) {
        AddLeafNode(ParseNodeKind::ParameterListEnd(), close_paren);
        return AddNode(ParseNodeKind::ParameterList(), open_paren, start,
                       has_errors);
      });

  auto start_return_type = GetSubtreeStartPosition();
  if (auto arrow = ConsumeIf(TokenKind::MinusGreater())) {
    auto return_type = ParseType();
    AddNode(ParseNodeKind::ReturnType(), *arrow, start_return_type,
            /*has_error=*/!return_type);
    if (!return_type) {
      return false;
    }
  }

  return params.hasValue();
}

auto ParseTree::Parser::ParseCodeBlock() -> llvm::Optional<Node> {
  RETURN_IF_STACK_LIMITED(llvm::None);
  llvm::Optional<TokenizedBuffer::Token> maybe_open_curly =
      ConsumeIf(TokenKind::OpenCurlyBrace());
  if (!maybe_open_curly) {
    // Recover by parsing a single statement.
    emitter_.EmitError<ExpectedCodeBlock>(*position_);
    return ParseStatement();
  }
  TokenizedBuffer::Token open_curly = *maybe_open_curly;

  auto start = GetSubtreeStartPosition();

  bool has_errors = false;

  // Loop over all the different possibly nested elements in the code block.
  while (!NextTokenIs(TokenKind::CloseCurlyBrace())) {
    if (!ParseStatement()) {
      // We detected and diagnosed an error of some kind. We can trivially skip
      // to the actual close curly brace from here.
      // FIXME: It would be better to skip to the next semicolon, or the next
      // token at the start of a line with the same indent as this one.
      SkipTo(tokens_.GetMatchedClosingToken(open_curly));
      has_errors = true;
      break;
    }
  }

  // We always reach here having set our position in the token stream to the
  // close curly brace.
  AddLeafNode(ParseNodeKind::CodeBlockEnd(),
              Consume(TokenKind::CloseCurlyBrace()));

  return AddNode(ParseNodeKind::CodeBlock(), open_curly, start, has_errors);
}

auto ParseTree::Parser::ParseFunctionDeclaration() -> Node {
  TokenizedBuffer::Token function_intro_token = Consume(TokenKind::FnKeyword());
  auto start = GetSubtreeStartPosition();

  auto add_error_function_node = [&] {
    return AddNode(ParseNodeKind::FunctionDeclaration(), function_intro_token,
                   start, /*has_error=*/true);
  };
  RETURN_IF_STACK_LIMITED(add_error_function_node());

  auto handle_semi_in_error_recovery = [&](TokenizedBuffer::Token semi) {
    return AddLeafNode(ParseNodeKind::DeclarationEnd(), semi);
  };

  auto name_n = ConsumeAndAddLeafNodeIf(TokenKind::Identifier(),
                                        ParseNodeKind::DeclaredName());
  if (!name_n) {
    emitter_.EmitError<ExpectedFunctionName>(*position_);
    // FIXME: We could change the lexer to allow us to synthesize certain
    // kinds of tokens and try to "recover" here, but unclear that this is
    // really useful.
    SkipPastLikelyEnd(function_intro_token, handle_semi_in_error_recovery);
    return add_error_function_node();
  }

  TokenizedBuffer::Token open_paren = *position_;
  if (tokens_.GetKind(open_paren) != TokenKind::OpenParen()) {
    emitter_.EmitError<ExpectedFunctionParams>(open_paren);
    SkipPastLikelyEnd(function_intro_token, handle_semi_in_error_recovery);
    return add_error_function_node();
  }
  TokenizedBuffer::Token close_paren =
      tokens_.GetMatchedClosingToken(open_paren);

  if (!ParseFunctionSignature()) {
    // Don't try to parse more of the function declaration, but consume a
    // declaration ending semicolon if found (without going to a new line).
    SkipPastLikelyEnd(function_intro_token, handle_semi_in_error_recovery);
    return add_error_function_node();
  }

  // See if we should parse a definition which is represented as a code block.
  if (NextTokenIs(TokenKind::OpenCurlyBrace())) {
    if (!ParseCodeBlock()) {
      return add_error_function_node();
    }
  } else if (!ConsumeAndAddLeafNodeIf(TokenKind::Semi(),
                                      ParseNodeKind::DeclarationEnd())) {
    emitter_.EmitError<ExpectedFunctionBodyOrSemi>(*position_);
    if (tokens_.GetLine(*position_) == tokens_.GetLine(close_paren)) {
      // Only need to skip if we've not already found a new line.
      SkipPastLikelyEnd(function_intro_token, handle_semi_in_error_recovery);
    }
    return add_error_function_node();
  }

  // Successfully parsed the function, add that node.
  return AddNode(ParseNodeKind::FunctionDeclaration(), function_intro_token,
                 start);
}

auto ParseTree::Parser::ParseVariableDeclaration() -> Node {
  // `var` pattern [= expression] `;`
  TokenizedBuffer::Token var_token = Consume(TokenKind::VarKeyword());
  auto start = GetSubtreeStartPosition();

  RETURN_IF_STACK_LIMITED(AddNode(ParseNodeKind::VariableDeclaration(),
                                  var_token, start,
                                  /*has_error=*/true));

  auto pattern = ParsePattern(PatternKind::Variable);
  if (!pattern) {
    if (auto after_pattern =
            FindNextOf({TokenKind::Equal(), TokenKind::Semi()})) {
      SkipTo(*after_pattern);
    }
  }

  auto start_init = GetSubtreeStartPosition();
  if (auto equal_token = ConsumeIf(TokenKind::Equal())) {
    auto init = ParseExpression();
    AddNode(ParseNodeKind::VariableInitializer(), *equal_token, start_init,
            /*has_error=*/!init);
  }

  auto semi = ConsumeAndAddLeafNodeIf(TokenKind::Semi(),
                                      ParseNodeKind::DeclarationEnd());
  if (!semi) {
    emitter_.EmitError<ExpectedSemiAfterExpression>(*position_);
    SkipPastLikelyEnd(var_token, [&](TokenizedBuffer::Token semi) {
      return AddLeafNode(ParseNodeKind::DeclarationEnd(), semi);
    });
  }

  return AddNode(ParseNodeKind::VariableDeclaration(), var_token, start,
                 /*has_error=*/!pattern || !semi);
}

auto ParseTree::Parser::ParseEmptyDeclaration() -> Node {
  return AddLeafNode(ParseNodeKind::EmptyDeclaration(),
                     Consume(TokenKind::Semi()));
}

auto ParseTree::Parser::ParseDeclaration() -> llvm::Optional<Node> {
  RETURN_IF_STACK_LIMITED(llvm::None);
  switch (NextTokenKind()) {
    case TokenKind::FnKeyword():
      return ParseFunctionDeclaration();
    case TokenKind::VarKeyword():
      return ParseVariableDeclaration();
    case TokenKind::Semi():
      return ParseEmptyDeclaration();
    case TokenKind::EndOfFile():
      return llvm::None;
    default:
      // Errors are handled outside the switch.
      break;
  }

  // We didn't recognize an introducer for a valid declaration.
  emitter_.EmitError<UnrecognizedDeclaration>(*position_);

  // Skip forward past any end of a declaration we simply didn't understand so
  // that we can find the start of the next declaration or the end of a scope.
  if (auto found_semi_n =
          SkipPastLikelyEnd(*position_, [&](TokenizedBuffer::Token semi) {
            return AddLeafNode(ParseNodeKind::EmptyDeclaration(), semi);
          })) {
    MarkNodeError(*found_semi_n);
    return *found_semi_n;
  }

  // Nothing, not even a semicolon found.
  return llvm::None;
}

auto ParseTree::Parser::ParseParenExpression() -> llvm::Optional<Node> {
  RETURN_IF_STACK_LIMITED(llvm::None);
  // parenthesized-expression ::= `(` expression `)`
  // tuple-literal ::= `(` `)`
  //               ::= `(` expression `,` [expression-list [`,`]] `)`
  //
  // Parse the union of these, `(` [expression-list [`,`]] `)`, and work out
  // whether it's a tuple or a parenthesized expression afterwards.
  auto start = GetSubtreeStartPosition();
  return ParseParenList(
      [&] { return ParseExpression(); }, ParseNodeKind::TupleLiteralComma(),
      [&](TokenizedBuffer::Token open_paren, bool is_single_item,
          TokenizedBuffer::Token close_paren, bool has_arg_errors) {
        AddLeafNode(is_single_item ? ParseNodeKind::ParenExpressionEnd()
                                   : ParseNodeKind::TupleLiteralEnd(),
                    close_paren);
        return AddNode(is_single_item ? ParseNodeKind::ParenExpression()
                                      : ParseNodeKind::TupleLiteral(),
                       open_paren, start, has_arg_errors);
      },
      /*allow_trailing_comma=*/true);
}

auto ParseTree::Parser::ParseBraceExpression() -> llvm::Optional<Node> {
  RETURN_IF_STACK_LIMITED(llvm::None);
  // braced-expression ::= `{` [field-value-list] `}`
  //                   ::= `{` field-type-list `}`
  // field-value-list ::= field-value [`,`]
  //                  ::= field-value `,` field-value-list
  // field-value ::= `.` identifier `=` expression
  // field-type-list ::= field-type [`,`]
  //                 ::= field-type `,` field-type-list
  // field-type ::= `.` identifier `:` type
  //
  // Note that `{` `}` is the first form (an empty struct), but that an empty
  // struct value also behaves as an empty struct type.
  auto start = GetSubtreeStartPosition();
  enum Kind { Unknown, Value, Type };
  Kind kind = Unknown;
  return ParseList(
      TokenKind::OpenCurlyBrace(), TokenKind::CloseCurlyBrace(),
      [&]() -> llvm::Optional<Node> {
        auto start_elem = GetSubtreeStartPosition();

        auto diagnose_invalid_syntax = [&] {
          emitter_.EmitError<ExpectedStructLiteralField>(
              *position_,
              {.can_be_type = kind != Value, .can_be_value = kind != Type});
          return llvm::None;
        };

        if (!NextTokenIs(TokenKind::Period())) {
          return diagnose_invalid_syntax();
        }
        auto designator = ParseDesignatorExpression(
            start_elem, ParseNodeKind::StructFieldDesignator(),
            /*has_errors=*/false);
        if (!designator) {
          auto recovery_pos = FindNextOf(
              {TokenKind::Equal(), TokenKind::Colon(), TokenKind::Comma()});
          if (!recovery_pos ||
              tokens_.GetKind(*recovery_pos) == TokenKind::Comma()) {
            return llvm::None;
          }
          SkipTo(*recovery_pos);
        }

        // Work out the kind of this element
        Kind elem_kind =
            (NextTokenIs(TokenKind::Equal())
                 ? Value
                 : NextTokenIs(TokenKind::Colon()) ? Type : Unknown);
        if (elem_kind == Unknown || (kind != Unknown && elem_kind != kind)) {
          return diagnose_invalid_syntax();
        }
        kind = elem_kind;

        // Struct type fields and value fields use the same grammar except that
        // one has a `:` separator and the other has an `=` separator.
        auto equal_or_colon_token =
            Consume(kind == Type ? TokenKind::Colon() : TokenKind::Equal());
        auto type_or_value = ParseExpression();
        return AddNode(kind == Type ? ParseNodeKind::StructFieldType()
                                    : ParseNodeKind::StructFieldValue(),
                       equal_or_colon_token, start_elem,
                       /*has_error=*/!designator || !type_or_value);
      },
      ParseNodeKind::StructComma(),
      [&](TokenizedBuffer::Token open_brace, bool /*is_single_item*/,
          TokenizedBuffer::Token close_brace, bool has_errors) {
        AddLeafNode(ParseNodeKind::StructEnd(), close_brace);
        return AddNode(kind == Type ? ParseNodeKind::StructTypeLiteral()
                                    : ParseNodeKind::StructLiteral(),
                       open_brace, start, has_errors);
      },
      /*allow_trailing_comma=*/true);
}

auto ParseTree::Parser::ParsePrimaryExpression() -> llvm::Optional<Node> {
  RETURN_IF_STACK_LIMITED(llvm::None);
  llvm::Optional<ParseNodeKind> kind;
  switch (NextTokenKind()) {
    case TokenKind::Identifier():
      kind = ParseNodeKind::NameReference();
      break;

    case TokenKind::IntegerLiteral():
    case TokenKind::RealLiteral():
    case TokenKind::StringLiteral():
    case TokenKind::IntegerTypeLiteral():
    case TokenKind::UnsignedIntegerTypeLiteral():
    case TokenKind::FloatingPointTypeLiteral():
      kind = ParseNodeKind::Literal();
      break;

    case TokenKind::OpenParen():
      return ParseParenExpression();

    case TokenKind::OpenCurlyBrace():
      return ParseBraceExpression();

    default:
      emitter_.EmitError<ExpectedExpression>(*position_);
      return llvm::None;
  }

  return AddLeafNode(*kind, Consume(NextTokenKind()));
}

auto ParseTree::Parser::ParseDesignatorExpression(SubtreeStart start,
                                                  ParseNodeKind kind,
                                                  bool has_errors)
    -> llvm::Optional<Node> {
  // `.` identifier
  auto dot = Consume(TokenKind::Period());
  auto name = ConsumeIf(TokenKind::Identifier());
  if (name) {
    AddLeafNode(ParseNodeKind::DesignatedName(), *name);
  } else {
    emitter_.EmitError<ExpectedIdentifierAfterDot>(*position_);
    // If we see a keyword, assume it was intended to be the designated name.
    // TODO: Should keywords be valid in designators?
    if (NextTokenKind().IsKeyword()) {
      name = Consume(NextTokenKind());
      auto name_node = AddLeafNode(ParseNodeKind::DesignatedName(), *name);
      MarkNodeError(name_node);
    } else {
      has_errors = true;
    }
  }

  Node result = AddNode(kind, dot, start, has_errors);
  return name ? result : llvm::Optional<Node>();
}

auto ParseTree::Parser::ParseCallExpression(SubtreeStart start, bool has_errors)
    -> llvm::Optional<Node> {
  RETURN_IF_STACK_LIMITED(llvm::None);
  // `(` expression-list[opt] `)`
  //
  // expression-list ::= expression
  //                 ::= expression `,` expression-list
  return ParseParenList(
      [&] { return ParseExpression(); }, ParseNodeKind::CallExpressionComma(),
      [&](TokenizedBuffer::Token open_paren, bool /*is_single_item*/,
          TokenizedBuffer::Token close_paren, bool has_arg_errors) {
        AddLeafNode(ParseNodeKind::CallExpressionEnd(), close_paren);
        return AddNode(ParseNodeKind::CallExpression(), open_paren, start,
                       has_errors || has_arg_errors);
      });
}

auto ParseTree::Parser::ParsePostfixExpression() -> llvm::Optional<Node> {
  RETURN_IF_STACK_LIMITED(llvm::None);
  auto start = GetSubtreeStartPosition();
  llvm::Optional<Node> expression = ParsePrimaryExpression();

  while (true) {
    switch (NextTokenKind()) {
      case TokenKind::Period():
        expression = ParseDesignatorExpression(
            start, ParseNodeKind::DesignatorExpression(), !expression);
        break;

      case TokenKind::OpenParen():
        expression = ParseCallExpression(start, !expression);
        break;

      default: {
        return expression;
      }
    }
  }
}

// Determines whether the given token is considered to be the start of an
// operand according to the rules for infix operator parsing.
static auto IsAssumedStartOfOperand(TokenKind kind) -> bool {
  return kind.IsOneOf({TokenKind::OpenParen(), TokenKind::Identifier(),
                       TokenKind::IntegerLiteral(), TokenKind::RealLiteral(),
                       TokenKind::StringLiteral()});
}

// Determines whether the given token is considered to be the end of an operand
// according to the rules for infix operator parsing.
static auto IsAssumedEndOfOperand(TokenKind kind) -> bool {
  return kind.IsOneOf({TokenKind::CloseParen(), TokenKind::CloseCurlyBrace(),
                       TokenKind::CloseSquareBracket(), TokenKind::Identifier(),
                       TokenKind::IntegerLiteral(), TokenKind::RealLiteral(),
                       TokenKind::StringLiteral()});
}

// Determines whether the given token could possibly be the start of an operand.
// This is conservatively correct, and will never incorrectly return `false`,
// but can incorrectly return `true`.
static auto IsPossibleStartOfOperand(TokenKind kind) -> bool {
  return !kind.IsOneOf({TokenKind::CloseParen(), TokenKind::CloseCurlyBrace(),
                        TokenKind::CloseSquareBracket(), TokenKind::Comma(),
                        TokenKind::Semi(), TokenKind::Colon()});
}

auto ParseTree::Parser::IsLexicallyValidInfixOperator() -> bool {
  CHECK(!AtEndOfFile()) << "Expected an operator token.";

  bool leading_space = tokens_.HasLeadingWhitespace(*position_);
  bool trailing_space = tokens_.HasTrailingWhitespace(*position_);

  // If there's whitespace on both sides, it's an infix operator.
  if (leading_space && trailing_space) {
    return true;
  }

  // If there's whitespace on exactly one side, it's not an infix operator.
  if (leading_space || trailing_space) {
    return false;
  }

  // Otherwise, for an infix operator, the preceding token must be any close
  // bracket, identifier, or literal and the next token must be an open paren,
  // identifier, or literal.
  if (position_ == tokens_.Tokens().begin() ||
      !IsAssumedEndOfOperand(tokens_.GetKind(*(position_ - 1))) ||
      !IsAssumedStartOfOperand(tokens_.GetKind(*(position_ + 1)))) {
    return false;
  }

  return true;
}

auto ParseTree::Parser::DiagnoseOperatorFixity(OperatorFixity fixity) -> void {
  bool is_valid_as_infix = IsLexicallyValidInfixOperator();

  if (fixity == OperatorFixity::Infix) {
    // Infix operators must satisfy the infix operator rules.
    if (!is_valid_as_infix) {
      emitter_.EmitError<BinaryOperatorRequiresWhitespace>(
          *position_,
          {.has_leading_space = tokens_.HasLeadingWhitespace(*position_),
           .has_trailing_space = tokens_.HasTrailingWhitespace(*position_)});
    }
  } else {
    bool prefix = fixity == OperatorFixity::Prefix;

    // Whitespace is not permitted between a symbolic pre/postfix operator and
    // its operand.
    if (NextTokenKind().IsSymbol() &&
        (prefix ? tokens_.HasTrailingWhitespace(*position_)
                : tokens_.HasLeadingWhitespace(*position_))) {
      emitter_.EmitError<UnaryOperatorHasWhitespace>(*position_,
                                                     {.prefix = prefix});
    }
    // Pre/postfix operators must not satisfy the infix operator rules.
    if (is_valid_as_infix) {
      emitter_.EmitError<UnaryOperatorRequiresWhitespace>(*position_,
                                                          {.prefix = prefix});
    }
  }
}

auto ParseTree::Parser::IsTrailingOperatorInfix() -> bool {
  if (AtEndOfFile()) {
    return false;
  }

  // An operator that follows the infix operator rules is parsed as
  // infix, unless the next token means that it can't possibly be.
  if (IsLexicallyValidInfixOperator() &&
      IsPossibleStartOfOperand(tokens_.GetKind(*(position_ + 1)))) {
    return true;
  }

  // A trailing operator with leading whitespace that's not valid as infix is
  // not valid at all. If the next token looks like the start of an operand,
  // then parse as infix, otherwise as postfix. Either way we'll produce a
  // diagnostic later on.
  if (tokens_.HasLeadingWhitespace(*position_) &&
      IsAssumedStartOfOperand(tokens_.GetKind(*(position_ + 1)))) {
    return true;
  }

  return false;
}

auto ParseTree::Parser::ParseOperatorExpression(
    PrecedenceGroup ambient_precedence) -> llvm::Optional<Node> {
  RETURN_IF_STACK_LIMITED(llvm::None);
  auto start = GetSubtreeStartPosition();

  llvm::Optional<Node> lhs;
  PrecedenceGroup lhs_precedence = PrecedenceGroup::ForPostfixExpression();

  // Check for a prefix operator.
  if (auto operator_precedence = PrecedenceGroup::ForLeading(NextTokenKind());
      !operator_precedence) {
    lhs = ParsePostfixExpression();
  } else {
    if (PrecedenceGroup::GetPriority(ambient_precedence,
                                     *operator_precedence) !=
        OperatorPriority::RightFirst) {
      // The precedence rules don't permit this prefix operator in this
      // context. Diagnose this, but carry on and parse it anyway.
      emitter_.EmitError<OperatorRequiresParentheses>(*position_);
    } else {
      // Check that this operator follows the proper whitespace rules.
      DiagnoseOperatorFixity(OperatorFixity::Prefix);
    }

    auto operator_token = Consume(NextTokenKind());
    bool has_errors = !ParseOperatorExpression(*operator_precedence);
    lhs = AddNode(ParseNodeKind::PrefixOperator(), operator_token, start,
                  has_errors);
    lhs_precedence = *operator_precedence;
  }

  // Consume a sequence of infix and postfix operators.
  while (auto trailing_operator = PrecedenceGroup::ForTrailing(
             NextTokenKind(), IsTrailingOperatorInfix())) {
    auto [operator_precedence, is_binary] = *trailing_operator;

    // FIXME: If this operator is ambiguous with either the ambient precedence
    // or the LHS precedence, and there's a variant with a different fixity
    // that would work, use that one instead for error recovery.
    if (PrecedenceGroup::GetPriority(ambient_precedence, operator_precedence) !=
        OperatorPriority::RightFirst) {
      // The precedence rules don't permit this operator in this context. Try
      // again in the enclosing expression context.
      return lhs;
    }

    if (PrecedenceGroup::GetPriority(lhs_precedence, operator_precedence) !=
        OperatorPriority::LeftFirst) {
      // Either the LHS operator and this operator are ambiguous, or the
      // LHS operaor is a unary operator that can't be nested within
      // this operator. Either way, parentheses are required.
      emitter_.EmitError<OperatorRequiresParentheses>(*position_);
      lhs = llvm::None;
    } else {
      DiagnoseOperatorFixity(is_binary ? OperatorFixity::Infix
                                       : OperatorFixity::Postfix);
    }

    auto operator_token = Consume(NextTokenKind());

    if (is_binary) {
      auto rhs = ParseOperatorExpression(operator_precedence);
      lhs = AddNode(ParseNodeKind::InfixOperator(), operator_token, start,
                    /*has_error=*/!lhs || !rhs);
    } else {
      lhs = AddNode(ParseNodeKind::PostfixOperator(), operator_token, start,
                    /*has_error=*/!lhs);
    }
    lhs_precedence = operator_precedence;
  }

  return lhs;
}

auto ParseTree::Parser::ParseExpression() -> llvm::Optional<Node> {
  RETURN_IF_STACK_LIMITED(llvm::None);
  return ParseOperatorExpression(PrecedenceGroup::ForTopLevelExpression());
}

auto ParseTree::Parser::ParseType() -> llvm::Optional<Node> {
  RETURN_IF_STACK_LIMITED(llvm::None);
  return ParseOperatorExpression(PrecedenceGroup::ForType());
}

auto ParseTree::Parser::ParseExpressionStatement() -> llvm::Optional<Node> {
  RETURN_IF_STACK_LIMITED(llvm::None);
  TokenizedBuffer::Token start_token = *position_;
  auto start = GetSubtreeStartPosition();

  bool has_errors = !ParseExpression();

  if (auto semi = ConsumeIf(TokenKind::Semi())) {
    return AddNode(ParseNodeKind::ExpressionStatement(), *semi, start,
                   has_errors);
  }

  if (!has_errors) {
    emitter_.EmitError<ExpectedSemiAfterExpression>(*position_);
  }

  if (auto recovery_node =
          SkipPastLikelyEnd(start_token, [&](TokenizedBuffer::Token semi) {
            return AddNode(ParseNodeKind::ExpressionStatement(), semi, start,
                           true);
          })) {
    return recovery_node;
  }

  // Found junk not even followed by a `;`.
  return llvm::None;
}

auto ParseTree::Parser::ParseParenCondition(TokenKind introducer)
    -> llvm::Optional<Node> {
  RETURN_IF_STACK_LIMITED(llvm::None);
  // `(` expression `)`
  auto start = GetSubtreeStartPosition();
  auto open_paren = ConsumeIf(TokenKind::OpenParen());
  if (!open_paren) {
    emitter_.EmitError<ExpectedParenAfter>(*position_,
                                           {.introducer = introducer});
  }

  auto expr = ParseExpression();

  if (!open_paren) {
    // Don't expect a matching closing paren if there wasn't an opening paren.
    return llvm::None;
  }

  auto close_paren =
      ParseCloseParen(*open_paren, ParseNodeKind::ConditionEnd());

  return AddNode(ParseNodeKind::Condition(), *open_paren, start,
                 /*has_error=*/!expr || !close_paren);
}

auto ParseTree::Parser::ParseIfStatement() -> llvm::Optional<Node> {
  auto start = GetSubtreeStartPosition();
  auto if_token = Consume(TokenKind::IfKeyword());
  auto cond = ParseParenCondition(TokenKind::IfKeyword());
  auto then_case = ParseCodeBlock();
  bool else_has_errors = false;
  if (ConsumeAndAddLeafNodeIf(TokenKind::ElseKeyword(),
                              ParseNodeKind::IfStatementElse())) {
    // 'else if' is permitted as a special case.
    if (NextTokenIs(TokenKind::IfKeyword())) {
      else_has_errors = !ParseIfStatement();
    } else {
      else_has_errors = !ParseCodeBlock();
    }
  }
  return AddNode(ParseNodeKind::IfStatement(), if_token, start,
                 /*has_error=*/!cond || !then_case || else_has_errors);
}

auto ParseTree::Parser::ParseWhileStatement() -> llvm::Optional<Node> {
  RETURN_IF_STACK_LIMITED(llvm::None);
  auto start = GetSubtreeStartPosition();
  auto while_token = Consume(TokenKind::WhileKeyword());
  auto cond = ParseParenCondition(TokenKind::WhileKeyword());
  auto body = ParseCodeBlock();
  return AddNode(ParseNodeKind::WhileStatement(), while_token, start,
                 /*has_error=*/!cond || !body);
}

auto ParseTree::Parser::ParseKeywordStatement(ParseNodeKind kind,
                                              KeywordStatementArgument argument)
    -> llvm::Optional<Node> {
  RETURN_IF_STACK_LIMITED(llvm::None);
  auto keyword_kind = NextTokenKind();
  assert(keyword_kind.IsKeyword());

  auto start = GetSubtreeStartPosition();
  auto keyword = Consume(keyword_kind);

  bool arg_error = false;
  if ((argument == KeywordStatementArgument::Optional &&
       NextTokenKind() != TokenKind::Semi()) ||
      argument == KeywordStatementArgument::Mandatory) {
    arg_error = !ParseExpression();
  }

  auto semi =
      ConsumeAndAddLeafNodeIf(TokenKind::Semi(), ParseNodeKind::StatementEnd());
  if (!semi) {
    emitter_.EmitError<ExpectedSemiAfter>(*position_,
                                          {.preceding = keyword_kind});
    // FIXME: Try to skip to a semicolon to recover.
  }
  return AddNode(kind, keyword, start, /*has_error=*/!semi || arg_error);
}

auto ParseTree::Parser::ParseStatement() -> llvm::Optional<Node> {
  RETURN_IF_STACK_LIMITED(llvm::None);
  switch (NextTokenKind()) {
    case TokenKind::VarKeyword():
      return ParseVariableDeclaration();

    case TokenKind::IfKeyword():
      return ParseIfStatement();

    case TokenKind::WhileKeyword():
      return ParseWhileStatement();

    case TokenKind::ContinueKeyword():
      return ParseKeywordStatement(ParseNodeKind::ContinueStatement(),
                                   KeywordStatementArgument::None);

    case TokenKind::BreakKeyword():
      return ParseKeywordStatement(ParseNodeKind::BreakStatement(),
                                   KeywordStatementArgument::None);

    case TokenKind::ReturnKeyword():
      return ParseKeywordStatement(ParseNodeKind::ReturnStatement(),
                                   KeywordStatementArgument::Optional);

    default:
      // A statement with no introducer token can only be an expression
      // statement.
      return ParseExpressionStatement();
  }
}

}  // namespace Carbon<|MERGE_RESOLUTION|>--- conflicted
+++ resolved
@@ -17,13 +17,10 @@
 
 namespace Carbon {
 
-<<<<<<< HEAD
-struct UnexpectedTokenInCodeBlock : DiagnosticBase<UnexpectedTokenInCodeBlock> {
-=======
-struct StackLimitExceeded {
-  static constexpr llvm::StringLiteral ShortName = "syntax-error";
-
-  auto Format() -> std::string {
+struct StackLimitExceeded : DiagnosticBase<StackLimitExceeded> {
+  static constexpr llvm::StringLiteral ShortName = "syntax-error";
+
+  static auto Format() -> std::string {
     return llvm::formatv("Exceeded recursion limit ({0})",
                          ParseTree::StackDepthLimit);
   }
@@ -59,8 +56,7 @@
   }
 
 struct UnexpectedTokenInCodeBlock
-    : SimpleDiagnostic<UnexpectedTokenInCodeBlock> {
->>>>>>> a0619f22
+    : DiagnosticBase<UnexpectedTokenInCodeBlock> {
   static constexpr llvm::StringLiteral ShortName = "syntax-error";
   static constexpr llvm::StringLiteral Message =
       "Unexpected token in code block.";
