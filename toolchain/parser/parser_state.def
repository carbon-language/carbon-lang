--- conflicted
+++ resolved
@@ -382,14 +382,8 @@
 //   1. Expression
 //   2. PatternFinishAs(Generic|Regular)
 // Else:
-<<<<<<< HEAD
-//   1. PatternFinishAsRegular
-CARBON_PARSER_STATE_VARIANTS3(Pattern, DeducedParameter, FunctionParameter,
-                              Variable)
-=======
 //   1. PatternFinish
 CARBON_PARSER_STATE_VARIANTS3(Pattern, DeducedParameter, Parameter, Variable)
->>>>>>> 7d553107
 
 // Handles `addr` in a pattern.
 //
