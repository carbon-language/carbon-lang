--- conflicted
+++ resolved
@@ -106,8 +106,6 @@
         additional_dependencies:
           - gql >= 2.0.0, < 3.0.0
           - PyGitHub
-<<<<<<< HEAD
-        # TODO: should probably fix gen_rtti.
         # Exclusions are:
         # - p#### scripts because they're not tested or maintained.
         # - lit.cfg.py because it has multiple copies, breaking mypy.
@@ -115,13 +113,7 @@
         #   assigning a mock to a function.
         exclude: |
           (?x)^(
-              explorer/gen_rtti\.py|
               proposals/(?!scripts/).*|
-=======
-        exclude: |
-          (?x)^(
-              proposals/.*|
->>>>>>> 45b343e2
               .*/lit\.cfg\.py|
               .*_test\.py
           )$
