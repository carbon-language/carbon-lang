# See https://pre-commit.com for more information
# See https://pre-commit.com/hooks.html for more hooks
repos:
  - repo: https://github.com/pre-commit/pre-commit-hooks
    rev: v2.4.0
    hooks:
      - id: check-added-large-files
      - id: check-case-conflict
      - id: check-executables-have-shebangs
      - id: check-merge-conflict
      - id: check-symlinks
      - id: check-yaml
      - id: detect-private-key
      - id: end-of-file-fixer
      - id: mixed-line-ending
        args: ['--fix=lf']
      - id: trailing-whitespace
  - repo: https://github.com/codespell-project/codespell
    rev: v1.17.1
    hooks:
      - id: codespell
        args: ['-L', 'copyable,circularly']
        exclude: '^src/jekyll/Gemfile.lock$'
  - repo: local
    hooks:
      - id: markdown-toc
        name: Update table of contents
        description: Runs https://github.com/jonschlinkert/markdown-toc
        entry: src/scripts/pre-commit-toc.js
        language: node
        additional_dependencies: [markdown-toc]
        files: .*\.md$
        exclude: ^src/jekyll/theme/
<<<<<<< HEAD
      - id: proposal-list
        name: Update list of proposals
        description: Updates the list of proposals in proposals/README.md
        entry: src/scripts/pre-commit-proposal-list.py
        language: python
        language_version: python3
        files: ^proposals/(README|p.*)\.md$
        pass_filenames: false
  # Prettier should be run late so that it can re-format any prior changes.
=======
  # Formatters should be run late so that they can re-format any prior changes.
  - repo: https://github.com/psf/black
    rev: stable
    hooks:
      - id: black
        language_version: python3.6
>>>>>>> 160b5c4d
  - repo: https://github.com/prettier/prettier
    rev: 2.0.5
    hooks:
      - id: prettier
        exclude: ^src/jekyll/theme/<|MERGE_RESOLUTION|>--- conflicted
+++ resolved
@@ -31,7 +31,6 @@
         additional_dependencies: [markdown-toc]
         files: .*\.md$
         exclude: ^src/jekyll/theme/
-<<<<<<< HEAD
       - id: proposal-list
         name: Update list of proposals
         description: Updates the list of proposals in proposals/README.md
@@ -40,15 +39,12 @@
         language_version: python3
         files: ^proposals/(README|p.*)\.md$
         pass_filenames: false
-  # Prettier should be run late so that it can re-format any prior changes.
-=======
   # Formatters should be run late so that they can re-format any prior changes.
   - repo: https://github.com/psf/black
     rev: stable
     hooks:
       - id: black
         language_version: python3.6
->>>>>>> 160b5c4d
   - repo: https://github.com/prettier/prettier
     rev: 2.0.5
     hooks:
