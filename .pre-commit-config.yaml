# Part of the Carbon Language project, under the Apache License v2.0 with LLVM
# Exceptions. See /LICENSE for license information.
# SPDX-License-Identifier: Apache-2.0 WITH LLVM-exception

# Update versions with:
#   pre-commit autoupdate --freeze && pre-commit run -a
# See https://pre-commit.com for more information
# See https://pre-commit.com/hooks.html for more hooks

default_language_version:
  python: python3 # Defaults to python2, so override it.

repos:
  - repo: https://github.com/pre-commit/pre-commit-hooks
    rev: db7346d375eda68a0174f2c057dd97f2fbffe030 # frozen: v4.2.0
    hooks:
      - id: check-added-large-files
      - id: check-case-conflict
      - id: check-executables-have-shebangs
      - id: check-merge-conflict
      - id: check-symlinks
        exclude: ^bazel-(clang-toolchain|execroot)$
      - id: check-yaml
      - id: detect-private-key
      - id: end-of-file-fixer
        exclude: '^(.*/fuzzer_corpus/.*)$'
      - id: mixed-line-ending
        args: ['--fix=lf']
        exclude: '^(.*/fuzzer_corpus/.*)$'
      - id: trailing-whitespace
        exclude: '^(.*/fuzzer_corpus/.*|.*/testdata/.*\.golden)$'
  - repo: https://github.com/google/pre-commit-tool-hooks
    rev: cb78d9293306d9f737c64d9702bbaa88e157caaa # frozen: v1.2.2
    hooks:
      - id: check-google-doc-style
      - id: markdown-toc
  - repo: local
    hooks:
      - id: fix-cc-deps
        name: Fix missing C++ deps
        entry: scripts/fix_cc_deps.py
        language: python
        files: ^.*/(BUILD|[^/]+\.(h|cpp))$
        pass_filenames: false

  # Formatters should be run late so that they can re-format any prior changes.
  - repo: https://github.com/psf/black
    rev: ae2c0758c9e61a385df9700dc9c231bf54887041 # frozen: 22.3.0
    hooks:
      - id: black
  - repo: https://github.com/pre-commit/mirrors-prettier
    rev: 5e374fda194d7f7ce9eebbd582b2a5594838c85b # frozen: v2.6.2
    hooks:
      - id: prettier
  - repo: local
    hooks:
      - id: buildifier
        name: Bazel buildifier
        entry: scripts/run_buildifier.py
        language: python
<<<<<<< HEAD
        files: '^(.*/)?(BUILD\.bazel|BUILD|WORKSPACE)$|\.BUILD$|\.bzl$'
      - id: check-header-guards
        name: Check header guards
        entry: scripts/check_header_guards.py
        language: python
        files: '^.*\.h$'
      - id: clang-format
        name: clang-format
        entry: clang-format
        types_or: [c++, proto]
        language: python
        args: ['-i']
        additional_dependencies: ['clang-format==13.0.1']
      - id: explorer-format-grammar
        name: Format the explorer grammar file
        entry: explorer/syntax/format_grammar.py
        language: python
        files: ^explorer/syntax/(lexer.lpp|parser.ypp)$
        pass_filenames: false
        additional_dependencies: ['clang-format==13.0.1']
=======
        files: |
          (?x)^(
            .*BUILD.*|
            .*WORKSPACE.*|
            .*\.bzl
          )$'
      - id: clang-format
        name: clang-format
        entry: clang-format
        types_or: [c++, proto]
        language: python
        args: ['-i']
        additional_dependencies: ['clang-format==13.0.1']
      - id: explorer-format-grammar
        name: Format the explorer grammar file
        entry: explorer/syntax/format_grammar.py
        language: python
        files: ^explorer/syntax/(lexer.lpp|parser.ypp)$
        pass_filenames: false
        additional_dependencies: ['clang-format==13.0.1']

  # This may rename files, so it's deliberately between formatters and linters.
  - repo: local
    hooks:
      - id: check-sha-filenames
        name: Check fuzzer SHA filenames
        entry: scripts/check_sha_filenames.py
        language: python
        files: ^.*/fuzzer_corpus/.*$
>>>>>>> bba59a6c

  # Run linters last, as formatters and other checks may fix issues.
  - repo: local
    hooks:
      - id: forbid-llvm-googletest
        name: Checks for deps on LLVM's version of GoogleTest
        entry: scripts/forbid_llvm_googletest.py
        language: python
        files: ^.*/BUILD$
        pass_filenames: false
  - repo: https://github.com/PyCQA/flake8
    rev: cbeb4c9c4137cff1568659fcc48e8b85cddd0c8d # frozen: 4.0.1
    hooks:
      - id: flake8
  - repo: https://github.com/pre-commit/mirrors-mypy
    rev: 'a04404bdf52c2cbc9c5bd705454b89bd83b84383' # frozen: v0.950
    hooks:
      - id: mypy
        # Use setup.cfg to match the command line.
        args:
          - --config-file=setup.cfg
        # This should match the requirements added in the WORKSPACE pip_install.
        additional_dependencies:
          - gql >= 2.0.0, < 3.0.0
          - PyGitHub
        # Exclusions are:
        # - p#### scripts because they're not tested or maintained.
        # - lit.cfg.py because it has multiple copies, breaking mypy.
        # - Unit tests because they sometimes violate typing, such as by
        #   assigning a mock to a function.
        exclude: |
          (?x)^(
              proposals/(?!scripts/).*|
              .*/lit\.cfg\.py|
              .*_test\.py
          )$
  - repo: https://github.com/codespell-project/codespell
    rev: 01da43d753cdff4ea7dff952b4f5317450af31e3 # frozen: v2.1.0
    hooks:
      - id: codespell
        args: ['-I', '.codespell_ignore', '--uri-ignore-words-list', '*']
  - repo: https://github.com/google/pre-commit-tool-hooks
    rev: cb78d9293306d9f737c64d9702bbaa88e157caaa # frozen: v1.2.2
    hooks:
      - id: check-copyright
        args:
          - --copyright
          - |+
            Part of the Carbon Language project, under the Apache License v2.0 with LLVM
            Exceptions. See /LICENSE for license information.
            SPDX-License-Identifier: Apache-2.0 WITH LLVM-exception
          - --custom_format
          - '\.(carbon|proto|ypp)$'
          - ''
          - '// '
          - ''
          - --custom_format
          - '\.(l|lpp|y)$'
          - '/*'
          - ''
          - '*/'
        exclude: |
          (?x)^(
              .bazelversion|
              compile_flags.txt|
              third_party/.*|
              .*\.def|
              .*\.svg|
              .*/fuzzer_corpus/.*|
              .*/testdata/.*\.golden
          )$
      - id: check-links

# Most third-party code is in submodules; local commits are excluded here.
# We fully exclude fuzzer corpus directories as they are generated binary data.
exclude: |
  (?x)^(
      third_party/examples/.*/carbon/.*|
      third_party/llvm-project/.*|
  )$<|MERGE_RESOLUTION|>--- conflicted
+++ resolved
@@ -58,28 +58,6 @@
         name: Bazel buildifier
         entry: scripts/run_buildifier.py
         language: python
-<<<<<<< HEAD
-        files: '^(.*/)?(BUILD\.bazel|BUILD|WORKSPACE)$|\.BUILD$|\.bzl$'
-      - id: check-header-guards
-        name: Check header guards
-        entry: scripts/check_header_guards.py
-        language: python
-        files: '^.*\.h$'
-      - id: clang-format
-        name: clang-format
-        entry: clang-format
-        types_or: [c++, proto]
-        language: python
-        args: ['-i']
-        additional_dependencies: ['clang-format==13.0.1']
-      - id: explorer-format-grammar
-        name: Format the explorer grammar file
-        entry: explorer/syntax/format_grammar.py
-        language: python
-        files: ^explorer/syntax/(lexer.lpp|parser.ypp)$
-        pass_filenames: false
-        additional_dependencies: ['clang-format==13.0.1']
-=======
         files: |
           (?x)^(
             .*BUILD.*|
@@ -101,15 +79,21 @@
         pass_filenames: false
         additional_dependencies: ['clang-format==13.0.1']
 
-  # This may rename files, so it's deliberately between formatters and linters.
   - repo: local
     hooks:
+      - id: check-header-guards
+        # This should run after clang-format, which may reformat a guard.
+        name: Check header guards
+        entry: scripts/check_header_guards.py
+        language: python
+        files: '^.*\.h$'
       - id: check-sha-filenames
+        # This may rename files, so it's deliberately between formatters and
+        # linters.
         name: Check fuzzer SHA filenames
         entry: scripts/check_sha_filenames.py
         language: python
         files: ^.*/fuzzer_corpus/.*$
->>>>>>> bba59a6c
 
   # Run linters last, as formatters and other checks may fix issues.
   - repo: local
