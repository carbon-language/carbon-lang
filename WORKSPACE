# Part of the Carbon Language project, under the Apache License v2.0 with LLVM
# Exceptions. See /LICENSE for license information.
# SPDX-License-Identifier: Apache-2.0 WITH LLVM-exception

workspace(name = "carbon")

load("@bazel_tools//tools/build_defs/repo:http.bzl", "http_archive")
load("@bazel_tools//tools/build_defs/repo:utils.bzl", "maybe")

skylib_version = "1.3.0"

http_archive(
    name = "bazel_skylib",
    sha256 = "74d544d96f4a5bb630d465ca8bbcfe231e3594e5aae57e1edbf17a6eb3ca2506",
    urls = [
        "https://mirror.bazel.build/github.com/bazelbuild/bazel-skylib/releases/download/{0}/bazel-skylib-{0}.tar.gz".format(skylib_version),
        "https://github.com/bazelbuild/bazel-skylib/releases/download/{0}/bazel-skylib-{0}.tar.gz".format(skylib_version),
    ],
)

###############################################################################
# Python rules
###############################################################################

rules_python_version = "0.8.1"

# Add Bazel's python rules and set up pip.
http_archive(
    name = "rules_python",
    sha256 = "cdf6b84084aad8f10bf20b46b77cb48d83c319ebe6458a18e9d2cebf57807cdd",
    strip_prefix = "rules_python-{0}".format(rules_python_version),
    url = "https://github.com/bazelbuild/rules_python/archive/refs/tags/{0}.tar.gz".format(rules_python_version),
)

load("@rules_python//python:pip.bzl", "pip_install")

# Create a central repo that knows about the pip dependencies.
pip_install(
    name = "py_deps",
    requirements = "//github_tools:requirements.txt",
)

###############################################################################
# C++ rules
###############################################################################

# Configure the bootstrapped Clang and LLVM toolchain for Bazel.
load(
    "//bazel/cc_toolchains:clang_configuration.bzl",
    "configure_clang_toolchain",
)

configure_clang_toolchain(name = "bazel_cc_toolchain")

###############################################################################
# Abseil libraries
###############################################################################

# Head as of 2022-09-13.
abseil_version = "530cd52f585c9d31b2b28cea7e53915af7a878e3"

http_archive(
    name = "com_google_absl",
    sha256 = "f8a6789514a3b109111252af92da41d6e64f90efca9fb70515d86debee57dc24",
    strip_prefix = "abseil-cpp-{0}".format(abseil_version),
    urls = ["https://github.com/abseil/abseil-cpp/archive/{0}.tar.gz".format(abseil_version)],
)

###############################################################################
# RE2 libraries
###############################################################################

# Head as of 2022-09-14.
re2_version = "cc1c9db8bf5155d89d10d65998cdb226f676492c"

http_archive(
    name = "com_googlesource_code_re2",
    sha256 = "8ef976c79a300f8c5e880535665bd4ba146fb09fb6d2342f8f1a02d9af29f365",
    strip_prefix = "re2-{0}".format(re2_version),
    urls = ["https://github.com/google/re2/archive/{0}.tar.gz".format(re2_version)],
)

###############################################################################
# GoogleTest libraries
###############################################################################

# Head as of 2022-09-14.
googletest_version = "1336c4b6d1a6f4bc6beebccb920e5ff858889292"

http_archive(
    name = "com_google_googletest",
    sha256 = "d701aaeb9a258afba27210d746d971042be96c371ddc5a49f1e8914d9ea17e3c",
    strip_prefix = "googletest-{0}".format(googletest_version),
    urls = ["https://github.com/google/googletest/archive/{0}.tar.gz".format(googletest_version)],
)

###############################################################################
# Google Benchmark libraries
###############################################################################

benchmark_version = "1.6.1"

http_archive(
    name = "com_github_google_benchmark",
    sha256 = "6132883bc8c9b0df5375b16ab520fac1a85dc9e4cf5be59480448ece74b278d4",
    strip_prefix = "benchmark-{0}".format(benchmark_version),
    urls = ["https://github.com/google/benchmark/archive/refs/tags/v{0}.tar.gz".format(benchmark_version)],
)

###############################################################################
# LLVM libraries
###############################################################################

# We pin to specific upstream commits and try to track top-of-tree reasonably
# closely rather than pinning to a specific release.
<<<<<<< HEAD
llvm_version = "0258a53521cfedf5cb80c2b1d4a66c942615de74"
=======
llvm_version = "c5f6a287499a816cba5585708999e2c8b134290f"
>>>>>>> abecb251

http_archive(
    name = "llvm-raw",
    build_file_content = "# empty",
    patch_args = ["-p1"],
    patches = [
        "@carbon//bazel/patches/llvm:0001_Patch_for_mallinfo2_when_using_Bazel_build_system.patch",
        "@carbon//bazel/patches/llvm:0002_Added_Bazel_build_for_compiler_rt_fuzzer.patch",
        "@carbon//bazel/patches/llvm:0003_Modernize_py_binary_rule_for_lit.patch",
    ],
<<<<<<< HEAD
    sha256 = "e9f298730072bca14d4db5a786ed7d11962654d3895c27c47ee8130b77cb5f18",
=======
    sha256 = "03a8eb4b243846ee037d700b048ec48a87eeef480cb129ab56aa7e0537172b98",
>>>>>>> abecb251
    strip_prefix = "llvm-project-{0}".format(llvm_version),
    urls = ["https://github.com/llvm/llvm-project/archive/{0}.tar.gz".format(llvm_version)],
)

load("@llvm-raw//utils/bazel:configure.bzl", "llvm_configure")

llvm_configure(
    name = "llvm-project",
    targets = [
        "AArch64",
        "X86",
    ],
)

# Dependencies copied from
# https://github.com/llvm/llvm-project/blob/main/utils/bazel/WORKSPACE.
maybe(
    http_archive,
    name = "llvm_zlib",
    build_file = "@llvm-raw//utils/bazel/third_party_build:zlib-ng.BUILD",
    sha256 = "e36bb346c00472a1f9ff2a0a4643e590a254be6379da7cddd9daeb9a7f296731",
    strip_prefix = "zlib-ng-2.0.7",
    urls = [
        "https://github.com/zlib-ng/zlib-ng/archive/refs/tags/2.0.7.zip",
    ],
)

maybe(
    http_archive,
    name = "llvm_zstd",
    build_file = "@llvm-raw//utils/bazel/third_party_build:zstd.BUILD",
    sha256 = "7c42d56fac126929a6a85dbc73ff1db2411d04f104fae9bdea51305663a83fd0",
    strip_prefix = "zstd-1.5.2",
    urls = [
        "https://github.com/facebook/zstd/releases/download/v1.5.2/zstd-1.5.2.tar.gz",
    ],
)

###############################################################################
# Flex/Bison rules
###############################################################################

rules_m4_version = "0.2.3"

http_archive(
    name = "rules_m4",
    sha256 = "10ce41f150ccfbfddc9d2394ee680eb984dc8a3dfea613afd013cfb22ea7445c",
    urls = ["https://github.com/jmillikin/rules_m4/releases/download/v{0}/rules_m4-v{0}.tar.xz".format(rules_m4_version)],
)

load("@rules_m4//m4:m4.bzl", "m4_register_toolchains")

# When building M4, disable all compiler warnings as we can't realistically fix
# them anyways.
m4_register_toolchains(extra_copts = ["-w"])

rules_flex_version = "0.2.1"

http_archive(
    name = "rules_flex",
    sha256 = "8929fedc40909d19a4b42548d0785f796c7677dcef8b5d1600b415e5a4a7749f",
    urls = ["https://github.com/jmillikin/rules_flex/releases/download/v{0}/rules_flex-v{0}.tar.xz".format(rules_flex_version)],
)

load("@rules_flex//flex:flex.bzl", "flex_register_toolchains")

# When building Flex, disable all compiler warnings as we can't realistically
# fix them anyways.
flex_register_toolchains(extra_copts = ["-w"])

rules_bison_version = "0.2.2"

http_archive(
    name = "rules_bison",
    sha256 = "2279183430e438b2dc77cacd7b1dbb63438971b2411406570f1ddd920b7c9145",
    urls = ["https://github.com/jmillikin/rules_bison/releases/download/v{0}/rules_bison-v{0}.tar.xz".format(rules_bison_version)],
)

load("@rules_bison//bison:bison.bzl", "bison_register_toolchains")

# When building Bison, disable all compiler warnings as we can't realistically
# fix them anyways.
bison_register_toolchains(extra_copts = ["-w"])

###############################################################################
# Protocol buffers - for structured fuzzer testing.
###############################################################################

rules_cc_version = "0.0.4"

http_archive(
    name = "rules_cc",
    sha256 = "af6cc82d87db94585bceeda2561cb8a9d55ad435318ccb4ddfee18a43580fb5d",
    strip_prefix = "rules_cc-{0}".format(rules_cc_version),
    urls = ["https://github.com/bazelbuild/rules_cc/releases/download/{0}/rules_cc-{0}.tar.gz".format(rules_cc_version)],
)

rules_proto_version = "5.3.0-21.7"

http_archive(
    name = "rules_proto",
    sha256 = "dc3fb206a2cb3441b485eb1e423165b231235a1ea9b031b4433cf7bc1fa460dd",
    strip_prefix = "rules_proto-{0}".format(rules_proto_version),
    urls = ["https://github.com/bazelbuild/rules_proto/archive/refs/tags/{0}.tar.gz".format(rules_proto_version)],
)

load("@rules_proto//proto:repositories.bzl", "rules_proto_dependencies", "rules_proto_toolchains")

rules_proto_dependencies()

rules_proto_toolchains()

###############################################################################
# libprotobuf_mutator - for structured fuzzer testing.
###############################################################################

libprotobuf_mutator_version = "1.1"

http_archive(
    name = "com_google_libprotobuf_mutator",
    build_file = "@//:third_party/libprotobuf_mutator/BUILD.txt",
    sha256 = "fd299fd72c5cf664259d9bd43a72cb74dc6a8b9604d107fe2d2e90885aeb7c16",
    strip_prefix = "libprotobuf-mutator-{0}".format(libprotobuf_mutator_version),
    urls = ["https://github.com/google/libprotobuf-mutator/archive/v{0}.tar.gz".format(libprotobuf_mutator_version)],
)

###############################################################################
# Example conversion repositories
###############################################################################

local_repository(
    name = "brotli",
    path = "third_party/examples/brotli/original",
)

new_local_repository(
    name = "woff2",
    build_file = "third_party/examples/woff2/BUILD.original",
    path = "third_party/examples/woff2/original",
    workspace_file = "third_party/examples/woff2/WORKSPACE.original",
)

local_repository(
    name = "woff2_carbon",
    path = "third_party/examples/woff2/carbon",
)<|MERGE_RESOLUTION|>--- conflicted
+++ resolved
@@ -113,11 +113,9 @@
 
 # We pin to specific upstream commits and try to track top-of-tree reasonably
 # closely rather than pinning to a specific release.
-<<<<<<< HEAD
+
 llvm_version = "0258a53521cfedf5cb80c2b1d4a66c942615de74"
-=======
-llvm_version = "c5f6a287499a816cba5585708999e2c8b134290f"
->>>>>>> abecb251
+
 
 http_archive(
     name = "llvm-raw",
@@ -128,11 +126,7 @@
         "@carbon//bazel/patches/llvm:0002_Added_Bazel_build_for_compiler_rt_fuzzer.patch",
         "@carbon//bazel/patches/llvm:0003_Modernize_py_binary_rule_for_lit.patch",
     ],
-<<<<<<< HEAD
     sha256 = "e9f298730072bca14d4db5a786ed7d11962654d3895c27c47ee8130b77cb5f18",
-=======
-    sha256 = "03a8eb4b243846ee037d700b048ec48a87eeef480cb129ab56aa7e0537172b98",
->>>>>>> abecb251
     strip_prefix = "llvm-project-{0}".format(llvm_version),
     urls = ["https://github.com/llvm/llvm-project/archive/{0}.tar.gz".format(llvm_version)],
 )
