// Part of the Carbon Language project, under the Apache License v2.0 with LLVM
// Exceptions. See /LICENSE for license information.
// SPDX-License-Identifier: Apache-2.0 WITH LLVM-exception

#ifndef PARSER_PARSER_IMPL_H_
#define PARSER_PARSER_IMPL_H_

#include "diagnostics/diagnostic_emitter.h"
#include "lexer/token_kind.h"
#include "lexer/tokenized_buffer.h"
#include "llvm/ADT/Optional.h"
#include "parser/parse_node_kind.h"
#include "parser/parse_tree.h"

namespace Carbon {

class ParseTree::Parser {
 public:
  // Parses the tokens into a parse tree, emitting any errors encountered.
  //
  // This is the entry point to the parser implementation.
  static auto Parse(TokenizedBuffer& tokens, TokenDiagnosticEmitter& de)
      -> ParseTree;

 private:
  struct SubtreeStart;

<<<<<<< HEAD
  explicit Parser(ParseTree& tree_arg, TokenizedBuffer& tokens_arg,
                  TokenDiagnosticEmitter& emitter)
      : tree(tree_arg),
        tokens(tokens_arg),
        emitter(emitter),
        position(tokens.Tokens().begin()),
        end(tokens.Tokens().end()) {}
=======
  explicit Parser(ParseTree& tree_arg, TokenizedBuffer& tokens_arg);

  auto AtEndOfFile() -> bool {
    return tokens.GetKind(*position) == TokenKind::EndOfFile();
  }
>>>>>>> 2f595aa1

  auto AtEof() -> bool { return tokens.GetKind(*position) == TokenKind::Eof(); }

  // Requires (and asserts) that the current position matches the provide
  // `Kind`. Returns the current token and advances to the next position.
  auto Consume(TokenKind kind) -> TokenizedBuffer::Token;

  // If the current position's token matches this `Kind`, returns it and
  // advances to the next position. Otherwise returns an empty optional.
  auto ConsumeIf(TokenKind kind) -> llvm::Optional<TokenizedBuffer::Token>;

  // Adds a node to the parse tree that is fully parsed, has no children
  // ("leaf"), and has a subsequent sibling.
  //
  // This sets up the next sibling of the node to be the next node in the parse
  // tree's preorder sequence.
  auto AddLeafNode(ParseNodeKind kind, TokenizedBuffer::Token token) -> Node;

  // Composes `consumeIf` and `addLeafNode`, propagating the failure case
  // through the optional.
  auto ConsumeAndAddLeafNodeIf(TokenKind t_kind, ParseNodeKind n_kind)
      -> llvm::Optional<Node>;

  // Marks the node `N` as having some parse error and that the tree contains
  // a node with a parse error.
  auto MarkNodeError(Node n) -> void;

  // Start parsing one (or more) subtrees of nodes.
  //
  // This returns a marker representing start position. It will also enforce
  // that at least *some* node is added using this starting position. Multiple
  // nodes can be added if they share a start position though.
  auto StartSubtree() -> SubtreeStart;

  // Add a node to the parse tree that potentially has a subtree larger than
  // itself.
  //
  // Requires a start marker be passed to compute the size of the subtree rooted
  // at this node.
  auto AddNode(ParseNodeKind n_kind, TokenizedBuffer::Token t,
               SubtreeStart& start, bool has_error = false) -> Node;

  // If the current token is an opening symbol for a matched group, skips
  // forward to one past the matched closing symbol and returns true. Otherwise,
  // returns false.
  auto SkipMatchingGroup() -> bool;

  // Skip forward to the token immediately after the given token.
  auto SkipTo(TokenizedBuffer::Token t) -> void;

  // Skips forward to move past the likely end of a declaration.
  //
  // Looks forward, skipping over any matched symbol groups, to find the next
  // position that is likely past the end of a declaration. This is a heuristic
  // and should only be called when skipping past parse errors.
  //
  // The strategy for recognizing when we have likely passed the end of a
  // declaration:
  // - If we get to close curly brace, we likely ended the entire context of
  //   declarations.
  // - If we get to a semicolon, that should have ended the declaration.
  // - If we get to a new line from the `SkipRoot` token, but with the same or
  //   less indentation, there is likely a missing semicolon. Continued
  //   declarations across multiple lines should be indented.
  //
  // If we find a semicolon based on this skipping, we try to build a parse node
  // to represent it and will return that node. Otherwise we will return an
  // empty optional. If `IsInsideDeclaration` is true (the default) we build a
  // node that marks the end of the declaration we are inside. Otherwise we
  // build an empty declaration node.
  auto SkipPastLikelyDeclarationEnd(TokenizedBuffer::Token skip_root,
                                    bool is_inside_declaration = true)
      -> llvm::Optional<Node>;

  // Parses the signature of the function, consisting of a parameter list and an
  // optional return type. Returns the root node of the signature which must be
  // based on the open parenthesis of the parameter list.
  auto ParseFunctionSignature() -> Node;

  // Parses a block of code: `{ ... }`.
  //
  // These can form the definition for a function or be nested within a function
  // definition. These contain variable declarations and statements.
  auto ParseCodeBlock() -> Node;

  // Parses a function declaration with an optional definition. Returns the
  // function parse node which is based on the `fn` introducer keyword.
  auto ParseFunctionDeclaration() -> Node;

  // Parses and returns an empty declaration node from a single semicolon token.
  auto ParseEmptyDeclaration() -> Node;

  // Tries to parse a declaration. If a declaration, even an empty one after
  // skipping errors, can be parsed, it is returned. There may be parse errors
  // even when a node is returned.
  auto ParseDeclaration() -> llvm::Optional<Node>;

  ParseTree& tree;
  TokenizedBuffer& tokens;
  TokenDiagnosticEmitter& emitter;

  // The current position within the token buffer. Never equal to `end`.
  TokenizedBuffer::TokenIterator position;
  // The end position of the token buffer. There will always be an `EndOfFile`
  // token between `position` (inclusive) and `end` (exclusive).
  TokenizedBuffer::TokenIterator end;
};

}  // namespace Carbon

#endif  // PARSER_PARSER_IMPL_H_<|MERGE_RESOLUTION|>--- conflicted
+++ resolved
@@ -25,23 +25,12 @@
  private:
   struct SubtreeStart;
 
-<<<<<<< HEAD
   explicit Parser(ParseTree& tree_arg, TokenizedBuffer& tokens_arg,
-                  TokenDiagnosticEmitter& emitter)
-      : tree(tree_arg),
-        tokens(tokens_arg),
-        emitter(emitter),
-        position(tokens.Tokens().begin()),
-        end(tokens.Tokens().end()) {}
-=======
-  explicit Parser(ParseTree& tree_arg, TokenizedBuffer& tokens_arg);
+                  TokenDiagnosticEmitter& emitter);
 
   auto AtEndOfFile() -> bool {
     return tokens.GetKind(*position) == TokenKind::EndOfFile();
   }
->>>>>>> 2f595aa1
-
-  auto AtEof() -> bool { return tokens.GetKind(*position) == TokenKind::Eof(); }
 
   // Requires (and asserts) that the current position matches the provide
   // `Kind`. Returns the current token and advances to the next position.
