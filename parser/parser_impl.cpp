// Part of the Carbon Language project, under the Apache License v2.0 with LLVM
// Exceptions. See /LICENSE for license information.
// SPDX-License-Identifier: Apache-2.0 WITH LLVM-exception

#include "parser/parser_impl.h"

#include <cstdlib>

#include "lexer/token_kind.h"
#include "lexer/tokenized_buffer.h"
#include "llvm/ADT/Optional.h"
#include "llvm/Support/raw_ostream.h"
#include "parser/parse_node_kind.h"
#include "parser/parse_tree.h"

namespace Carbon {

struct UnexpectedTokenInFunctionParams
    : SimpleDiagnostic<UnexpectedTokenInFunctionParams> {
  static constexpr llvm::StringLiteral ShortName = "syntax-error";
  static constexpr llvm::StringLiteral Message =
      "Unexpected token in function parameter list.";
};

struct UnexpectedTokenInCodeBlock
    : SimpleDiagnostic<UnexpectedTokenInCodeBlock> {
  static constexpr llvm::StringLiteral ShortName = "syntax-error";
  static constexpr llvm::StringLiteral Message =
      "Unexpected token in code block.";
};

struct ExpectedFunctionName : SimpleDiagnostic<ExpectedFunctionName> {
  static constexpr llvm::StringLiteral ShortName = "syntax-error";
  static constexpr llvm::StringLiteral Message =
      "Expected function name after `fn` keyword.";
};

struct ExpectedFunctionParams : SimpleDiagnostic<ExpectedFunctionParams> {
  static constexpr llvm::StringLiteral ShortName = "syntax-error";
  static constexpr llvm::StringLiteral Message =
      "Expected `(` after function name.";
};

struct ExpectedFunctionBodyOrSemi
    : SimpleDiagnostic<ExpectedFunctionBodyOrSemi> {
  static constexpr llvm::StringLiteral ShortName = "syntax-error";
  static constexpr llvm::StringLiteral Message =
      "Expected function definition or `;` after function declaration.";
};

struct UnrecognizedDeclaration : SimpleDiagnostic<UnrecognizedDeclaration> {
  static constexpr llvm::StringLiteral ShortName = "syntax-error";
  static constexpr llvm::StringLiteral Message =
      "Unrecognized declaration introducer.";
};

auto ParseTree::Parser::Parse(TokenizedBuffer& tokens,
                              TokenDiagnosticEmitter& emitter) -> ParseTree {
  ParseTree tree(tokens);

  // We expect to have a 1:1 correspondence between tokens and tree nodes, so
  // reserve the space we expect to need here to avoid allocation and copying
  // overhead.
  tree.node_impls.reserve(tokens.Size());

<<<<<<< HEAD
  Parser parser(tree, tokens, emitter);
=======
  Parser parser(tree, tokens);
>>>>>>> 086a2346
  while (!parser.AtEndOfFile()) {
    parser.ParseDeclaration();
  }

  parser.AddLeafNode(ParseNodeKind::FileEnd(), *parser.position);

  assert(tree.Verify() && "Parse tree built but does not verify!");
  return tree;
}

<<<<<<< HEAD
ParseTree::Parser::Parser(ParseTree& tree_arg, TokenizedBuffer& tokens_arg,
                          TokenDiagnosticEmitter& emitter)
    : tree(tree_arg),
      tokens(tokens_arg),
      emitter(emitter),
=======
ParseTree::Parser::Parser(ParseTree& tree_arg, TokenizedBuffer& tokens_arg)
    : tree(tree_arg),
      tokens(tokens_arg),
>>>>>>> 086a2346
      position(tokens.Tokens().begin()),
      end(tokens.Tokens().end()) {
  assert(std::find_if(position, end,
                      [&](TokenizedBuffer::Token t) {
                        return tokens.GetKind(t) == TokenKind::EndOfFile();
                      }) != end &&
         "No EndOfFileToken in token buffer.");
}

auto ParseTree::Parser::Consume(TokenKind kind) -> TokenizedBuffer::Token {
  TokenizedBuffer::Token t = *position;
  assert(kind != TokenKind::EndOfFile() && "Cannot consume the EOF token!");
  assert(tokens.GetKind(t) == kind && "The current token is the wrong kind!");
  ++position;
  assert(position != end && "Reached end of tokens without finding EOF token.");
  return t;
}

auto ParseTree::Parser::ConsumeIf(TokenKind kind)
    -> llvm::Optional<TokenizedBuffer::Token> {
  if (tokens.GetKind(*position) != kind) {
    return {};
  }
  return Consume(kind);
}

auto ParseTree::Parser::AddLeafNode(ParseNodeKind kind,
                                    TokenizedBuffer::Token token) -> Node {
  Node n(tree.node_impls.size());
  tree.node_impls.push_back(NodeImpl(kind, token, /*subtree_size_arg=*/1));
  return n;
}

auto ParseTree::Parser::ConsumeAndAddLeafNodeIf(TokenKind t_kind,
                                                ParseNodeKind n_kind)
    -> llvm::Optional<Node> {
  auto t = ConsumeIf(t_kind);
  if (!t) {
    return {};
  }

  return AddLeafNode(n_kind, *t);
}

auto ParseTree::Parser::MarkNodeError(Node n) -> void {
  tree.node_impls[n.index].has_error = true;
  tree.has_errors = true;
}

// A marker for the start of a node's subtree.
//
// This is used to track the size of the node's subtree and ensure at least one
// parse node is added. It can be used repeatedly if multiple subtrees start at
// the same position.
struct ParseTree::Parser::SubtreeStart {
  int tree_size;
  bool node_added = false;

  ~SubtreeStart() {
    assert(node_added && "Never added a node for a subtree region!");
  }
};

auto ParseTree::Parser::StartSubtree() -> SubtreeStart {
  return {static_cast<int>(tree.node_impls.size())};
}

auto ParseTree::Parser::AddNode(ParseNodeKind n_kind, TokenizedBuffer::Token t,
                                SubtreeStart& start, bool has_error) -> Node {
  // The size of the subtree is the change in size from when we started this
  // subtree to now, but including the node we're about to add.
  int tree_stop_size = static_cast<int>(tree.node_impls.size()) + 1;
  int subtree_size = tree_stop_size - start.tree_size;

  Node n(tree.node_impls.size());
  tree.node_impls.push_back(NodeImpl(n_kind, t, subtree_size));
  if (has_error) {
    MarkNodeError(n);
  }

  start.node_added = true;
  return n;
}

auto ParseTree::Parser::SkipMatchingGroup() -> bool {
  TokenizedBuffer::Token t = *position;
  TokenKind t_kind = tokens.GetKind(t);
  if (!t_kind.IsOpeningSymbol()) {
    return false;
  }

  SkipTo(tokens.GetMatchedClosingToken(t));
  Consume(t_kind.GetClosingSymbol());
  return true;
}

auto ParseTree::Parser::SkipTo(TokenizedBuffer::Token t) -> void {
  assert(t >= *position && "Tried to skip backwards.");
  position = TokenizedBuffer::TokenIterator(t);
  assert(position != end && "Skipped past EOF.");
}

auto ParseTree::Parser::SkipPastLikelyDeclarationEnd(
    TokenizedBuffer::Token skip_root, bool is_inside_declaration)
    -> llvm::Optional<Node> {
  if (AtEndOfFile()) {
    return {};
  }

  TokenizedBuffer::Line root_line = tokens.GetLine(skip_root);
  int root_line_indent = tokens.GetIndentColumnNumber(root_line);

  // We will keep scanning through tokens on the same line as the root or
  // lines with greater indentation than root's line.
  auto is_same_line_or_indent_greater_than_root =
      [&](TokenizedBuffer::Token t) {
        TokenizedBuffer::Line l = tokens.GetLine(t);
        if (l == root_line) {
          return true;
        }

        return tokens.GetIndentColumnNumber(l) > root_line_indent;
      };

  do {
    TokenKind current_kind = tokens.GetKind(*position);
    if (current_kind == TokenKind::CloseCurlyBrace()) {
      // Immediately bail out if we hit an unmatched close curly, this will
      // pop us up a level of the syntax grouping.
      return {};
    }

    // If we find a semicolon, parse it and add a corresponding node. If we're
    // inside of a declaration, this is a declaration ending semicolon,
    // otherwise it simply forms an empty declaration.
    if (auto end_node = ConsumeAndAddLeafNodeIf(
            TokenKind::Semi(), is_inside_declaration
                                   ? ParseNodeKind::DeclarationEnd()
                                   : ParseNodeKind::EmptyDeclaration())) {
      return end_node;
    }

    // Skip over any matching group of tokens.
    if (SkipMatchingGroup()) {
      continue;
    }

    // Otherwise just step forward one token.
    Consume(current_kind);
  } while (!AtEndOfFile() &&
           is_same_line_or_indent_greater_than_root(*position));

  return {};
}

auto ParseTree::Parser::ParseFunctionSignature() -> Node {
  TokenizedBuffer::Token open_paren = Consume(TokenKind::OpenParen());
  auto start = StartSubtree();

  // FIXME: Add support for parsing parameters.

  bool has_errors = false;
  if (tokens.GetKind(*position) != TokenKind::CloseParen()) {
<<<<<<< HEAD
    emitter.EmitError<UnexpectedTokenInFunctionParams>(*position);
=======
    llvm::errs() << "ERROR: unexpected token before the close of the "
                    "parameters on line "
                 << tokens.GetLineNumber(*position) << "!\n";
>>>>>>> 086a2346
    has_errors = true;

    // We can trivially skip to the actual close parenthesis from here.
    SkipTo(tokens.GetMatchedClosingToken(open_paren));
  }
  AddLeafNode(ParseNodeKind::ParameterListEnd(),
              Consume(TokenKind::CloseParen()));

  // FIXME: Implement parsing of a return type.

  return AddNode(ParseNodeKind::ParameterList(), open_paren, start, has_errors);
}

auto ParseTree::Parser::ParseCodeBlock() -> Node {
  TokenizedBuffer::Token open_curly = Consume(TokenKind::OpenCurlyBrace());
  auto start = StartSubtree();

  bool has_errors = false;

  // Loop over all the different possibly nested elements in the code block.
  for (;;) {
    switch (tokens.GetKind(*position)) {
      default:
        // FIXME: Add support for parsing more expressions & statements.
        emitter.EmitError<UnexpectedTokenInCodeBlock>(*position);
        has_errors = true;

        // We can trivially skip to the actual close curly brace from here.
        SkipTo(tokens.GetMatchedClosingToken(open_curly));
        // Now fall through to the close curly brace handling code.
        LLVM_FALLTHROUGH;

      case TokenKind::CloseCurlyBrace():
        break;

      case TokenKind::OpenCurlyBrace():
        // FIXME: We should consider avoiding recursion here with some side
        // stack.
        ParseCodeBlock();
        continue;
    }

    // We only continue looping with `continue` above.
    break;
  }

  // We always reach here having set our position in the token stream to the
  // close curly brace.
  AddLeafNode(ParseNodeKind::CodeBlockEnd(),
              Consume(TokenKind::CloseCurlyBrace()));

  return AddNode(ParseNodeKind::CodeBlock(), open_curly, start, has_errors);
}

auto ParseTree::Parser::ParseFunctionDeclaration() -> Node {
  TokenizedBuffer::Token function_intro_token = Consume(TokenKind::FnKeyword());
  auto start = StartSubtree();

  auto add_error_function_node = [&] {
    return AddNode(ParseNodeKind::FunctionDeclaration(), function_intro_token,
                   start, /*has_error=*/true);
  };

  auto name_n = ConsumeAndAddLeafNodeIf(TokenKind::Identifier(),
                                        ParseNodeKind::Identifier());
  if (!name_n) {
    emitter.EmitError<ExpectedFunctionName>(*position);
    // FIXME: We could change the lexer to allow us to synthesize certain
    // kinds of tokens and try to "recover" here, but unclear that this is
    // really useful.
    SkipPastLikelyDeclarationEnd(function_intro_token);
    return add_error_function_node();
  }

  TokenizedBuffer::Token open_paren = *position;
  if (tokens.GetKind(open_paren) != TokenKind::OpenParen()) {
    emitter.EmitError<ExpectedFunctionParams>(open_paren);
    SkipPastLikelyDeclarationEnd(function_intro_token);
    return add_error_function_node();
  }
  TokenizedBuffer::Token close_paren =
      tokens.GetMatchedClosingToken(open_paren);

  Node signature_n = ParseFunctionSignature();
  assert(*std::prev(position) == close_paren &&
         "Should have parsed through the close paren, whether successfully "
         "or with errors.");
  if (tree.node_impls[signature_n.index].has_error) {
    // Don't try to parse more of the function declaration, but consume a
    // declaration ending semicolon if found (without going to a new line).
    SkipPastLikelyDeclarationEnd(function_intro_token);
    return add_error_function_node();
  }

  // See if we should parse a definition which is represented as a code block.
  if (tokens.GetKind(*position) == TokenKind::OpenCurlyBrace()) {
    ParseCodeBlock();
  } else if (!ConsumeAndAddLeafNodeIf(TokenKind::Semi(),
                                      ParseNodeKind::DeclarationEnd())) {
    emitter.EmitError<ExpectedFunctionBodyOrSemi>(*position);
    if (tokens.GetLine(*position) == tokens.GetLine(close_paren)) {
      // Only need to skip if we've not already found a new line.
      SkipPastLikelyDeclarationEnd(function_intro_token);
    }
    return add_error_function_node();
  }

  // Successfully parsed the function, add that node.
  return AddNode(ParseNodeKind::FunctionDeclaration(), function_intro_token,
                 start);
}

auto ParseTree::Parser::ParseEmptyDeclaration() -> Node {
  return AddLeafNode(ParseNodeKind::EmptyDeclaration(),
                     Consume(TokenKind::Semi()));
}

auto ParseTree::Parser::ParseDeclaration() -> llvm::Optional<Node> {
  TokenizedBuffer::Token t = *position;
  switch (tokens.GetKind(t)) {
    case TokenKind::FnKeyword():
      return ParseFunctionDeclaration();
    case TokenKind::Semi():
      return ParseEmptyDeclaration();
    case TokenKind::EndOfFile():
      return llvm::None;
    default:
      // Errors are handled outside the switch.
      break;
  }

  // We didn't recognize an introducer for a valid declaration.
  emitter.EmitError<UnrecognizedDeclaration>(t);

  // Skip forward past any end of a declaration we simply didn't understand so
  // that we can find the start of the next declaration or the end of a scope.
  if (auto found_semi_n =
          SkipPastLikelyDeclarationEnd(t, /*is_inside_declaration=*/false)) {
    MarkNodeError(*found_semi_n);
    return *found_semi_n;
  }

  // Nothing, not even a semicolon found. We still need to mark that an error
  // occurred though.
  tree.has_errors = true;
  return {};
}

}  // namespace Carbon<|MERGE_RESOLUTION|>--- conflicted
+++ resolved
@@ -54,41 +54,11 @@
       "Unrecognized declaration introducer.";
 };
 
-auto ParseTree::Parser::Parse(TokenizedBuffer& tokens,
-                              TokenDiagnosticEmitter& emitter) -> ParseTree {
-  ParseTree tree(tokens);
-
-  // We expect to have a 1:1 correspondence between tokens and tree nodes, so
-  // reserve the space we expect to need here to avoid allocation and copying
-  // overhead.
-  tree.node_impls.reserve(tokens.Size());
-
-<<<<<<< HEAD
-  Parser parser(tree, tokens, emitter);
-=======
-  Parser parser(tree, tokens);
->>>>>>> 086a2346
-  while (!parser.AtEndOfFile()) {
-    parser.ParseDeclaration();
-  }
-
-  parser.AddLeafNode(ParseNodeKind::FileEnd(), *parser.position);
-
-  assert(tree.Verify() && "Parse tree built but does not verify!");
-  return tree;
-}
-
-<<<<<<< HEAD
 ParseTree::Parser::Parser(ParseTree& tree_arg, TokenizedBuffer& tokens_arg,
                           TokenDiagnosticEmitter& emitter)
     : tree(tree_arg),
       tokens(tokens_arg),
       emitter(emitter),
-=======
-ParseTree::Parser::Parser(ParseTree& tree_arg, TokenizedBuffer& tokens_arg)
-    : tree(tree_arg),
-      tokens(tokens_arg),
->>>>>>> 086a2346
       position(tokens.Tokens().begin()),
       end(tokens.Tokens().end()) {
   assert(std::find_if(position, end,
@@ -96,6 +66,26 @@
                         return tokens.GetKind(t) == TokenKind::EndOfFile();
                       }) != end &&
          "No EndOfFileToken in token buffer.");
+}
+
+auto ParseTree::Parser::Parse(TokenizedBuffer& tokens,
+                              TokenDiagnosticEmitter& emitter) -> ParseTree {
+  ParseTree tree(tokens);
+
+  // We expect to have a 1:1 correspondence between tokens and tree nodes, so
+  // reserve the space we expect to need here to avoid allocation and copying
+  // overhead.
+  tree.node_impls.reserve(tokens.Size());
+
+  Parser parser(tree, tokens, emitter);
+  while (!parser.AtEndOfFile()) {
+    parser.ParseDeclaration();
+  }
+
+  parser.AddLeafNode(ParseNodeKind::FileEnd(), *parser.position);
+
+  assert(tree.Verify() && "Parse tree built but does not verify!");
+  return tree;
 }
 
 auto ParseTree::Parser::Consume(TokenKind kind) -> TokenizedBuffer::Token {
@@ -252,13 +242,7 @@
 
   bool has_errors = false;
   if (tokens.GetKind(*position) != TokenKind::CloseParen()) {
-<<<<<<< HEAD
     emitter.EmitError<UnexpectedTokenInFunctionParams>(*position);
-=======
-    llvm::errs() << "ERROR: unexpected token before the close of the "
-                    "parameters on line "
-                 << tokens.GetLineNumber(*position) << "!\n";
->>>>>>> 086a2346
     has_errors = true;
 
     // We can trivially skip to the actual close parenthesis from here.
