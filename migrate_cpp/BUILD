# Part of the Carbon Language project, under the Apache License v2.0 with LLVM
# Exceptions. See /LICENSE for license information.
# SPDX-License-Identifier: Apache-2.0 WITH LLVM-exception

<<<<<<< HEAD
=======
load("@rules_python//python:defs.bzl", "py_binary")
load("@mypy_integration//:mypy.bzl", "mypy_test")

>>>>>>> 77ff9300
py_binary(
    name = "migrate_cpp",
    srcs = ["migrate_cpp.py"],
    data = [
        ":clang_tidy.yaml",
        "//migrate_cpp/cpp_refactoring",
    ],
    python_version = "PY3",
)

mypy_test(
    name = "migrate_cpp_mypy_test",
    deps = [":migrate_cpp"],
)<|MERGE_RESOLUTION|>--- conflicted
+++ resolved
@@ -2,12 +2,8 @@
 # Exceptions. See /LICENSE for license information.
 # SPDX-License-Identifier: Apache-2.0 WITH LLVM-exception
 
-<<<<<<< HEAD
-=======
-load("@rules_python//python:defs.bzl", "py_binary")
 load("@mypy_integration//:mypy.bzl", "mypy_test")
 
->>>>>>> 77ff9300
 py_binary(
     name = "migrate_cpp",
     srcs = ["migrate_cpp.py"],
