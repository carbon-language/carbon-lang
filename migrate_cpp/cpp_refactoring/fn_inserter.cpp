// Part of the Carbon Language project, under the Apache License v2.0 with LLVM
// Exceptions. See /LICENSE for license information.
// SPDX-License-Identifier: Apache-2.0 WITH LLVM-exception

#include "migrate_cpp/cpp_refactoring/fn_inserter.h"

<<<<<<< HEAD
=======
#include "clang/ASTMatchers/ASTMatchers.h"
#include "clang/Lex/Lexer.h"

>>>>>>> 914e7660
namespace cam = ::clang::ast_matchers;

namespace Carbon {

static constexpr char Label[] = "FnInserter";

cam::DeclarationMatcher FnInserter::GetAstMatcher() {
  return cam::functionDecl(cam::anyOf(cam::hasTrailingReturn(),
                                      cam::returns(cam::asString("void"))),
                           cam::unless(cam::anyOf(cam::cxxConstructorDecl(),
                                                  cam::cxxDestructorDecl())))
      .bind(Label);
}

<<<<<<< HEAD
void FnInserter::Run() {
  const auto& decl = GetNodeOrDie<clang::FunctionDecl>(Label);
  clang::SourceLocation begin = decl.getBeginLoc();
  // Replace the first token in the range, `auto`.
  auto range = clang::CharSourceRange::getTokenRange(begin, begin);
  AddReplacement(range, "fn");
=======
void FnInserter::run(const cam::MatchFinder::MatchResult& result) {
  const auto* decl = result.Nodes.getNodeAs<clang::FunctionDecl>(Label);
  if (!decl) {
    llvm::report_fatal_error(std::string("getNodeAs failed for ") + Label);
  }

  auto& sm = *(result.SourceManager);
  auto lang_opts = result.Context->getLangOpts();

  // For names like "Class::Method", replace up to "Class" not "Method".
  clang::NestedNameSpecifierLoc qual_loc = decl->getQualifierLoc();
  clang::SourceLocation name_begin_loc =
      qual_loc.hasQualifier() ? qual_loc.getBeginLoc() : decl->getLocation();
  auto range =
      clang::CharSourceRange::getCharRange(decl->getBeginLoc(), name_begin_loc);

  // In order to handle keywords like "virtual" in "virtual auto Foo() -> ...",
  // scan the replaced text and only drop auto/void entries.
  llvm::SmallVector<llvm::StringRef> split;
  clang::Lexer::getSourceText(range, sm, lang_opts)
      .split(split, ' ', /*MaxSplit=*/-1, /*KeepEmpty=*/false);
  std::string new_text = "fn ";
  for (llvm::StringRef t : split) {
    if (t != "auto" && t != "void") {
      new_text += t.str() + " ";
    }
  }
  AddReplacement(*(result.SourceManager), range, new_text);
>>>>>>> 914e7660
}

}  // namespace Carbon<|MERGE_RESOLUTION|>--- conflicted
+++ resolved
@@ -4,12 +4,8 @@
 
 #include "migrate_cpp/cpp_refactoring/fn_inserter.h"
 
-<<<<<<< HEAD
-=======
 #include "clang/ASTMatchers/ASTMatchers.h"
-#include "clang/Lex/Lexer.h"
 
->>>>>>> 914e7660
 namespace cam = ::clang::ast_matchers;
 
 namespace Carbon {
@@ -24,43 +20,27 @@
       .bind(Label);
 }
 
-<<<<<<< HEAD
 void FnInserter::Run() {
   const auto& decl = GetNodeOrDie<clang::FunctionDecl>(Label);
-  clang::SourceLocation begin = decl.getBeginLoc();
-  // Replace the first token in the range, `auto`.
-  auto range = clang::CharSourceRange::getTokenRange(begin, begin);
-  AddReplacement(range, "fn");
-=======
-void FnInserter::run(const cam::MatchFinder::MatchResult& result) {
-  const auto* decl = result.Nodes.getNodeAs<clang::FunctionDecl>(Label);
-  if (!decl) {
-    llvm::report_fatal_error(std::string("getNodeAs failed for ") + Label);
-  }
-
-  auto& sm = *(result.SourceManager);
-  auto lang_opts = result.Context->getLangOpts();
 
   // For names like "Class::Method", replace up to "Class" not "Method".
-  clang::NestedNameSpecifierLoc qual_loc = decl->getQualifierLoc();
+  clang::NestedNameSpecifierLoc qual_loc = decl.getQualifierLoc();
   clang::SourceLocation name_begin_loc =
-      qual_loc.hasQualifier() ? qual_loc.getBeginLoc() : decl->getLocation();
+      qual_loc.hasQualifier() ? qual_loc.getBeginLoc() : decl.getLocation();
   auto range =
-      clang::CharSourceRange::getCharRange(decl->getBeginLoc(), name_begin_loc);
+      clang::CharSourceRange::getCharRange(decl.getBeginLoc(), name_begin_loc);
 
   // In order to handle keywords like "virtual" in "virtual auto Foo() -> ...",
   // scan the replaced text and only drop auto/void entries.
   llvm::SmallVector<llvm::StringRef> split;
-  clang::Lexer::getSourceText(range, sm, lang_opts)
-      .split(split, ' ', /*MaxSplit=*/-1, /*KeepEmpty=*/false);
+  GetSourceText(range).split(split, ' ', /*MaxSplit=*/-1, /*KeepEmpty=*/false);
   std::string new_text = "fn ";
   for (llvm::StringRef t : split) {
     if (t != "auto" && t != "void") {
       new_text += t.str() + " ";
     }
   }
-  AddReplacement(*(result.SourceManager), range, new_text);
->>>>>>> 914e7660
+  AddReplacement(range, new_text);
 }
 
 }  // namespace Carbon