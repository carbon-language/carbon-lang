--- conflicted
+++ resolved
@@ -42,12 +42,8 @@
   }
 
   // This decides the range to replace. Normally the entire decl is replaced,
-<<<<<<< HEAD
-  // but for code like `int i, j` we need to detect the comma operator. That
-  // case currently results in `var i: int, var j: int`.
-=======
-  // but for code like `int i, j` we need to detect the comma between the declared names.
->>>>>>> b33ca3be
+  // but for code like `int i, j` we need to detect the comma between the
+  // declared names. That case currently results in `var i: int, var j: int`.
   auto type_loc = decl->getTypeSourceInfo()->getTypeLoc();
   auto after_type_loc =
       clang::Lexer::getLocForEndOfToken(type_loc.getEndLoc(), 0, sm, lang_opts);
