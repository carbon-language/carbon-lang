/*
Part of the Carbon Language project, under the Apache License v2.0 with LLVM
Exceptions. See /LICENSE for license information.
SPDX-License-Identifier: Apache-2.0 WITH LLVM-exception
*/

%{
  #include <cstdlib>

  #include "common/check.h"
  #include "common/error.h"
  #include "explorer/syntax/lex_helper.h"
  #include "explorer/syntax/lex_scan_helper.h"
  #include "explorer/syntax/parse_and_lex_context.h"
  #include "explorer/syntax/parser.h"
  #include "llvm/ADT/StringExtras.h"
  #include "llvm/Support/FormatVariadic.h"
%}

/* Turn off legacy bits we don't need. */
%option noyywrap nounput nodefault

%option reentrant

/* Lexing a token immediately after consuming some whitespace. */
%s AFTER_WHITESPACE
/*
 * Lexing a token immediately after consuming an operand-ending token:
 * a closing bracket, identifier, or literal.
 */
%s AFTER_OPERAND

/* table-begin */
ABSTRACT             "abstract"
ADDR                 "addr"
ALIAS                "alias"
AMPERSAND            "&"
AND                  "and"
API                  "api"
ARROW                "->"
AS                   "as"
AUTO                 "auto"
AWAIT                "__await"
BASE                 "base"
BOOL                 "bool"
BREAK                "break"
CARET                "^"
CASE                 "case"
CHOICE               "choice"
CLASS                "class"
COLON                ":"
COLON_BANG           ":!"
COMMA                ","
CONTINUATION         "__continuation"
CONTINUATION_TYPE    "__Continuation"
CONTINUE             "continue"
DEFAULT              "default"
DESTRUCTOR           "destructor"
DOUBLE_ARROW         "=>"
ELSE                 "else"
EQUAL                "="
EQUAL_EQUAL          "=="
EXTENDS              "extends"
EXTERNAL             "external"
FALSE                "false"
FN                   "fn"
FN_TYPE              "__Fn"
FOR                  "for"
FORALL               "forall"
GREATER              ">"
GREATER_EQUAL        ">="
GREATER_GREATER      ">>"
IF                   "if"
IMPL                 "impl"
IMPORT               "import"
IN                   "in"
INTERFACE            "interface"
IS                   "is"
LEFT_CURLY_BRACE     "{"
LEFT_PARENTHESIS     "("
LEFT_SQUARE_BRACKET  "["
LESS                 "<"
LESS_EQUAL           "<="
LESS_LESS            "<<"
LET                  "let"
LIBRARY              "library"
MATCH                "match"
MINUS                "-"
MIX                  "__mix"
MIXIN                "__mixin"
NOT                  "not"
NOT_EQUAL            "!="
OR                   "or"
PACKAGE              "package"
PERCENT              "%"
PERIOD               "."
PIPE                 "|"
PLUS                 "+"
RETURN               "return"
RETURNED             "returned"
RIGHT_CURLY_BRACE    "}"
RIGHT_PARENTHESIS    ")"
RIGHT_SQUARE_BRACKET "]"
RUN                  "__run"
SELF                 "Self"
SEMICOLON            ";"
SLASH                "/"
STRING               "String"
THEN                 "then"
TRUE                 "true"
TYPE                 "Type"
UNDERSCORE           "_"
UNIMPL_EXAMPLE       "__unimplemented_example_infix"
VAR                  "var"
WHERE                "where"
WHILE                "while"
/* table-end */

/* This should be kept table-like, but isn't automatic due to spaces. */
identifier            [A-Za-z_][A-Za-z0-9_]*
/* TODO: Remove Print special casing once we have variadics or overloads. */
intrinsic_identifier  (Print|__intrinsic_[A-Za-z0-9_]*)
sized_type_literal    [iuf][1-9][0-9]*
integer_literal       [0-9]+
horizontal_whitespace [ \t\r]
whitespace            [ \t\r\n]
one_line_comment      \/\/[^\n]*\n
operand_start         [(A-Za-z0-9_\"]

%%

%{
  // Code run each time yylex is called.

  // Begin with an empty token span starting where its previous end was.
  context.current_token_position.step();
%}

 /* table-begin */
{ABSTRACT}            { return CARBON_SIMPLE_TOKEN(ABSTRACT);            }
{ADDR}                { return CARBON_SIMPLE_TOKEN(ADDR);                }
{ALIAS}               { return CARBON_SIMPLE_TOKEN(ALIAS);               }
{AMPERSAND}           { return CARBON_SIMPLE_TOKEN(AMPERSAND);           }
{AND}                 { return CARBON_SIMPLE_TOKEN(AND);                 }
{API}                 { return CARBON_SIMPLE_TOKEN(API);                 }
{ARROW}               { return CARBON_SIMPLE_TOKEN(ARROW);               }
{AS}                  { return CARBON_SIMPLE_TOKEN(AS);                  }
{AUTO}                { return CARBON_SIMPLE_TOKEN(AUTO);                }
{AWAIT}               { return CARBON_SIMPLE_TOKEN(AWAIT);               }
{BASE}                { return CARBON_SIMPLE_TOKEN(BASE);                }
{BOOL}                { return CARBON_SIMPLE_TOKEN(BOOL);                }
{BREAK}               { return CARBON_SIMPLE_TOKEN(BREAK);               }
{CARET}               { return CARBON_SIMPLE_TOKEN(CARET);               }
{CASE}                { return CARBON_SIMPLE_TOKEN(CASE);                }
{CHOICE}              { return CARBON_SIMPLE_TOKEN(CHOICE);              }
{CLASS}               { return CARBON_SIMPLE_TOKEN(CLASS);               }
{COLON_BANG}          { return CARBON_SIMPLE_TOKEN(COLON_BANG);          }
{COLON}               { return CARBON_SIMPLE_TOKEN(COLON);               }
{COMMA}               { return CARBON_SIMPLE_TOKEN(COMMA);               }
{CONTINUATION_TYPE}   { return CARBON_SIMPLE_TOKEN(CONTINUATION_TYPE);   }
{CONTINUATION}        { return CARBON_SIMPLE_TOKEN(CONTINUATION);        }
{CONTINUE}            { return CARBON_SIMPLE_TOKEN(CONTINUE);            }
{DEFAULT}             { return CARBON_SIMPLE_TOKEN(DEFAULT);             }
{DESTRUCTOR}          { return CARBON_SIMPLE_TOKEN(DESTRUCTOR);          }
{DOUBLE_ARROW}        { return CARBON_SIMPLE_TOKEN(DOUBLE_ARROW);        }
{ELSE}                { return CARBON_SIMPLE_TOKEN(ELSE);                }
{EQUAL_EQUAL}         { return CARBON_SIMPLE_TOKEN(EQUAL_EQUAL);         }
{EQUAL}               { return CARBON_SIMPLE_TOKEN(EQUAL);               }
{EXTENDS}             { return CARBON_SIMPLE_TOKEN(EXTENDS);             }
{EXTERNAL}            { return CARBON_SIMPLE_TOKEN(EXTERNAL);            }
{FALSE}               { return CARBON_SIMPLE_TOKEN(FALSE);               }
{FN_TYPE}             { return CARBON_SIMPLE_TOKEN(FN_TYPE);             }
{FN}                  { return CARBON_SIMPLE_TOKEN(FN);                  }
{FORALL}              { return CARBON_SIMPLE_TOKEN(FORALL);              }
{FOR}                 { return CARBON_SIMPLE_TOKEN(FOR);                 }
{GREATER_EQUAL}       { return CARBON_SIMPLE_TOKEN(GREATER_EQUAL);       }
{GREATER_GREATER}     { return CARBON_SIMPLE_TOKEN(GREATER_GREATER);     }
{GREATER}             { return CARBON_SIMPLE_TOKEN(GREATER);             }
{IF}                  { return CARBON_SIMPLE_TOKEN(IF);                  }
{IMPL}                { return CARBON_SIMPLE_TOKEN(IMPL);                }
{IMPORT}              { return CARBON_SIMPLE_TOKEN(IMPORT);              }
{INTERFACE}           { return CARBON_SIMPLE_TOKEN(INTERFACE);           }
{IN}                  { return CARBON_SIMPLE_TOKEN(IN);                  }
{IS}                  { return CARBON_SIMPLE_TOKEN(IS);                  }
{LEFT_CURLY_BRACE}    { return CARBON_SIMPLE_TOKEN(LEFT_CURLY_BRACE);    }
{LEFT_PARENTHESIS}    { return CARBON_SIMPLE_TOKEN(LEFT_PARENTHESIS);    }
{LEFT_SQUARE_BRACKET} { return CARBON_SIMPLE_TOKEN(LEFT_SQUARE_BRACKET); }
{LESS_EQUAL}          { return CARBON_SIMPLE_TOKEN(LESS_EQUAL);          }
{LESS_LESS}           { return CARBON_SIMPLE_TOKEN(LESS_LESS);           }
{LESS}                { return CARBON_SIMPLE_TOKEN(LESS);                }
{LET}                 { return CARBON_SIMPLE_TOKEN(LET);                 }
{LIBRARY}             { return CARBON_SIMPLE_TOKEN(LIBRARY);             }
{MATCH}               { return CARBON_SIMPLE_TOKEN(MATCH);               }
{MINUS}               { return CARBON_SIMPLE_TOKEN(MINUS);               }
{MIXIN}               { return CARBON_SIMPLE_TOKEN(MIXIN);               }
{MIX}                 { return CARBON_SIMPLE_TOKEN(MIX);                 }
<<<<<<< HEAD
=======
{NOT_EQUAL}           { return CARBON_SIMPLE_TOKEN(NOT_EQUAL);           }
>>>>>>> 05b6c4f3
{NOT}                 { return CARBON_SIMPLE_TOKEN(NOT);                 }
{OR}                  { return CARBON_SIMPLE_TOKEN(OR);                  }
{PACKAGE}             { return CARBON_SIMPLE_TOKEN(PACKAGE);             }
{PERCENT}             { return CARBON_SIMPLE_TOKEN(PERCENT);             }
{PERIOD}              { return CARBON_SIMPLE_TOKEN(PERIOD);              }
{PIPE}                { return CARBON_SIMPLE_TOKEN(PIPE);                }
{PLUS}                { return CARBON_SIMPLE_TOKEN(PLUS);                }
{RETURNED}            { return CARBON_SIMPLE_TOKEN(RETURNED);            }
{RETURN}              { return CARBON_SIMPLE_TOKEN(RETURN);              }
{RUN}                 { return CARBON_SIMPLE_TOKEN(RUN);                 }
{SELF}                { return CARBON_SIMPLE_TOKEN(SELF);                }
{SEMICOLON}           { return CARBON_SIMPLE_TOKEN(SEMICOLON);           }
{SLASH}               { return CARBON_SIMPLE_TOKEN(SLASH);               }
{STRING}              { return CARBON_SIMPLE_TOKEN(STRING);              }
{THEN}                { return CARBON_SIMPLE_TOKEN(THEN);                }
{TRUE}                { return CARBON_SIMPLE_TOKEN(TRUE);                }
{TYPE}                { return CARBON_SIMPLE_TOKEN(TYPE);                }
{UNDERSCORE}          { return CARBON_SIMPLE_TOKEN(UNDERSCORE);          }
{UNIMPL_EXAMPLE}      { return CARBON_SIMPLE_TOKEN(UNIMPL_EXAMPLE);      }
{VAR}                 { return CARBON_SIMPLE_TOKEN(VAR);                 }
{WHERE}               { return CARBON_SIMPLE_TOKEN(WHERE);               }
{WHILE}               { return CARBON_SIMPLE_TOKEN(WHILE);               }
 /* table-end */

 /* More modern Bisons provide make_EOF. */
<<EOF>>               { return CARBON_SIMPLE_TOKEN(END_OF_FILE); }

{RIGHT_PARENTHESIS} {
  BEGIN(AFTER_OPERAND);
  return CARBON_SIMPLE_TOKEN(RIGHT_PARENTHESIS);
}
{RIGHT_CURLY_BRACE} {
  BEGIN(AFTER_OPERAND);
  return CARBON_SIMPLE_TOKEN(RIGHT_CURLY_BRACE);
}
{RIGHT_SQUARE_BRACKET} {
  BEGIN(AFTER_OPERAND);
  return CARBON_SIMPLE_TOKEN(RIGHT_SQUARE_BRACKET);
}

 /*
  * For a `*` operator, we look at whitespace and local context to determine the
  * arity and fixity. There are two ways to write a binary operator:
  *
  * 1) Whitespace on both sides.
  * 2) Whitespace on neither side, and the previous token is considered to be
  *    the end of an operand, and the next token is considered to be the start
  *    of an operand.
  *
  * Otherwise, the operator is unary, but we also check for whitespace to help
  * the parser enforce the rule that whitespace is not permitted between the
  * operator and its operand, leading to three more cases:
  *
  * 3) Whitespace before (but implicitly not after, because that would give a
  *    longer match and hit case 1): this can only be a prefix operator.
  * 4) Whitespace after and not before: this can only be a postfix operator.
  * 5) No whitespace on either side (otherwise the longest match would take us
  *    to case 4): this is a unary operator and could be either prefix or
  *    postfix.
  */

 /* `*` operator case 1: */
<AFTER_WHITESPACE>"*"{whitespace}+ {
  BEGIN(AFTER_WHITESPACE);
  return CARBON_SIMPLE_TOKEN(BINARY_STAR);
}
 /* `*` operator case 2: */
<AFTER_OPERAND>"*"/{operand_start} { return CARBON_SIMPLE_TOKEN(BINARY_STAR); }
 /* `*` operator case 3: */
<AFTER_WHITESPACE>"*" { return CARBON_SIMPLE_TOKEN(PREFIX_STAR); }
 /* `*` operator case 4: */
<INITIAL,AFTER_OPERAND>"*"{whitespace}+ {
  BEGIN(AFTER_WHITESPACE);
  return CARBON_SIMPLE_TOKEN(POSTFIX_STAR);
}
 /* `*` operator case 5: */
<INITIAL,AFTER_OPERAND>"*" { return CARBON_SIMPLE_TOKEN(UNARY_STAR); }

{sized_type_literal} {
  BEGIN(AFTER_OPERAND);
  return CARBON_ARG_TOKEN(sized_type_literal, yytext);
}

{intrinsic_identifier} {
  BEGIN(AFTER_OPERAND);
  Carbon::ErrorOr<Carbon::IntrinsicExpression::Intrinsic> intrinsic =
      Carbon::IntrinsicExpression::FindIntrinsic(yytext, context.source_loc());
  if (intrinsic.ok()) {
    return CARBON_ARG_TOKEN(intrinsic_identifier, *intrinsic);
  } else {
    return context.RecordSyntaxError(std::move(intrinsic).error());
  }
}

{identifier} {
  BEGIN(AFTER_OPERAND);
  return CARBON_ARG_TOKEN(identifier, yytext);
}

{integer_literal} {
  BEGIN(AFTER_OPERAND);
  int val = 0;
  if (!llvm::to_integer(yytext, val)) {
    return context.RecordSyntaxError(
        llvm::formatv("Invalid integer literal: {0}", yytext));
  }
  return CARBON_ARG_TOKEN(integer_literal, val);
}

#*(\"\"\"|\") {
  // Raw string literal.
  // yytext (the token that matches the above regex) and chars scanned by
  // str_lex_helper hold the source text, not the string the source represents.
  Carbon::StringLexHelper str_lex_helper(yytext, yyscanner, context);
  const std::string& s = str_lex_helper.str();
  const int hashtag_num = s.find_first_of('"');
  const int leading_quotes = s.size() - hashtag_num;
  if (leading_quotes == 3 && hashtag_num > 0) {
    // Check if it's a single-line string, like #"""#.
    // TODO: Extend with other single-line string cases, like #""""#, based on
    // the definition of block string in the design doc.
    if (Carbon::ReadHashTags(str_lex_helper, hashtag_num)) {
      return Carbon::ProcessSingleLineString(str_lex_helper.str(), context,
                                             hashtag_num);
    } else if (str_lex_helper.is_eof()) {
      return CARBON_SIMPLE_TOKEN(END_OF_FILE);
    }
  } else if (!str_lex_helper.Advance()) {
    return CARBON_SIMPLE_TOKEN(END_OF_FILE);
  }
  // 3 quotes indicates multi-line, otherwise it'll be one.
  const bool multi_line = leading_quotes == 3;

  while (!str_lex_helper.is_eof()) {
    switch (str_lex_helper.last_char()) {
      case '\n':  // Fall through.
      case '\v':  // Fall through.
      case '\f':  // Fall through.
      case '\r':
        if (!multi_line) {
          return context.RecordSyntaxError(
              llvm::formatv("missing closing quote in single-line string: {0}",
                            str_lex_helper.str()));
        }
        str_lex_helper.Advance();
        break;
      case '"':
        if (multi_line) {
          // Check for 2 more '"'s on block string.
          if (!(str_lex_helper.Advance() &&
                str_lex_helper.last_char() == '"')) {
            continue;
          }
          if (!(str_lex_helper.Advance() &&
                str_lex_helper.last_char() == '"')) {
            continue;
          }
          // Now we are at the last " of """.
        }

        if (Carbon::ReadHashTags(str_lex_helper, hashtag_num)) {
          // Reach closing quotes, break out of the loop.
          if (leading_quotes == 3) {
            return Carbon::ProcessMultiLineString(str_lex_helper.str(), context,
                                                  hashtag_num);
          } else {
            return Carbon::ProcessSingleLineString(str_lex_helper.str(),
                                                   context, hashtag_num);
          }
        }
        break;
      case '\\':
        if (Carbon::ReadHashTags(str_lex_helper, hashtag_num)) {
          // Read the escaped char.
          if (!str_lex_helper.Advance()) {
            continue;
          }
          // Read the next char.
          str_lex_helper.Advance();
        }
        break;
      default:
        str_lex_helper.Advance();
    }
  }
  return CARBON_SIMPLE_TOKEN(END_OF_FILE);
}

{one_line_comment} {
  // Advance end by 1 line, resetting the column to zero.
  context.current_token_position.lines(1);
  // Make the span empty by setting start to end.
  context.current_token_position.step();
}

{horizontal_whitespace}+ {
  // Make the span empty by setting start to end.
  context.current_token_position.step();
  BEGIN(AFTER_WHITESPACE);
}

\n+ {
  // Advance end by yyleng lines, resetting the column to zero.
  context.current_token_position.lines(yyleng);
  // Make the span empty by setting start to end.
  context.current_token_position.step();
  BEGIN(AFTER_WHITESPACE);
}

. {
  return context.RecordSyntaxError(
      llvm::formatv("invalid character '\\x{0}' in source file.",
                    llvm::toHex(llvm::StringRef(yytext, 1))));
}

%%

auto YyinputWrapper(yyscan_t yyscanner) -> int { return yyinput(yyscanner); }<|MERGE_RESOLUTION|>--- conflicted
+++ resolved
@@ -194,10 +194,7 @@
 {MINUS}               { return CARBON_SIMPLE_TOKEN(MINUS);               }
 {MIXIN}               { return CARBON_SIMPLE_TOKEN(MIXIN);               }
 {MIX}                 { return CARBON_SIMPLE_TOKEN(MIX);                 }
-<<<<<<< HEAD
-=======
 {NOT_EQUAL}           { return CARBON_SIMPLE_TOKEN(NOT_EQUAL);           }
->>>>>>> 05b6c4f3
 {NOT}                 { return CARBON_SIMPLE_TOKEN(NOT);                 }
 {OR}                  { return CARBON_SIMPLE_TOKEN(OR);                  }
 {PACKAGE}             { return CARBON_SIMPLE_TOKEN(PACKAGE);             }
