--- conflicted
+++ resolved
@@ -157,11 +157,8 @@
 {FN_TYPE}             { return CARBON_SIMPLE_TOKEN(FN_TYPE);             }
 {FN}                  { return CARBON_SIMPLE_TOKEN(FN);                  }
 {FORALL}              { return CARBON_SIMPLE_TOKEN(FORALL);              }
-<<<<<<< HEAD
 {FOR}                 { return CARBON_SIMPLE_TOKEN(FOR);                 }
-=======
 {GREATER_GREATER}     { return CARBON_SIMPLE_TOKEN(GREATER_GREATER);     }
->>>>>>> ef96f604
 {IF}                  { return CARBON_SIMPLE_TOKEN(IF);                  }
 {IMPL}                { return CARBON_SIMPLE_TOKEN(IMPL);                }
 {IMPORT}              { return CARBON_SIMPLE_TOKEN(IMPORT);              }
