/*
Part of the Carbon Language project, under the Apache License v2.0 with LLVM
Exceptions. See /LICENSE for license information.
SPDX-License-Identifier: Apache-2.0 WITH LLVM-exception
*/

%{
  #include <cstdlib>

  #include "common/check.h"
  #include "common/error.h"
  #include "explorer/syntax/lex_helper.h"
  #include "explorer/syntax/lex_scan_helper.h"
  #include "explorer/syntax/parse_and_lex_context.h"
  #include "explorer/syntax/parser.h"
  #include "llvm/ADT/StringExtras.h"
  #include "llvm/Support/FormatVariadic.h"
%}

/* Turn off legacy bits we don't need. */
%option noyywrap nounput nodefault

%option reentrant

/* Lexing a token immediately after consuming some whitespace. */
%s AFTER_WHITESPACE
/*
 * Lexing a token immediately after consuming an operand-ending token:
 * a closing bracket, identifier, or literal.
 */
%s AFTER_OPERAND

/* table-begin */
<<<<<<< HEAD
ABSTRACT             "abstract"
ADDR                 "addr"
ALIAS                "alias"
AMPERSAND            "&"
AND                  "and"
API                  "api"
ARROW                "->"
AS                   "as"
AUTO                 "auto"
AWAIT                "__await"
BASE                 "base"
BOOL                 "bool"
BREAK                "break"
CARET                "^"
CASE                 "case"
CHOICE               "choice"
CLASS                "class"
COLON                ":"
COLON_BANG           ":!"
COMMA                ","
CONTINUATION         "__continuation"
CONTINUATION_TYPE    "__Continuation"
CONTINUE             "continue"
DEFAULT              "default"
DESTRUCTOR           "destructor"
DOUBLE_ARROW         "=>"
ELSE                 "else"
EQUAL                "="
EQUAL_EQUAL          "=="
EXPORT               "export"
EXTENDS              "extends"
EXTERNAL             "external"
FALSE                "false"
FN                   "fn"
FN_TYPE              "__Fn"
FOR                  "for"
FORALL               "forall"
GREATER              ">"
GREATER_EQUAL        ">="
GREATER_GREATER      ">>"
IF                   "if"
IMPL                 "impl"
IMPORT               "import"
IN                   "in"
INTERFACE            "interface"
IS                   "is"
LEFT_CURLY_BRACE     "{"
LEFT_PARENTHESIS     "("
LEFT_SQUARE_BRACKET  "["
LESS                 "<"
LESS_EQUAL           "<="
LESS_LESS            "<<"
LET                  "let"
LIBRARY              "library"
MATCH                "match"
MINUS                "-"
MIX                  "__mix"
MIXIN                "__mixin"
NOT                  "not"
NOT_EQUAL            "!="
OR                   "or"
PACKAGE              "package"
PERCENT              "%"
PERIOD               "."
PIPE                 "|"
PLUS                 "+"
RETURN               "return"
RETURNED             "returned"
RIGHT_CURLY_BRACE    "}"
RIGHT_PARENTHESIS    ")"
RIGHT_SQUARE_BRACKET "]"
RUN                  "__run"
SELF                 "Self"
SEMICOLON            ";"
SLASH                "/"
STRING               "String"
THEN                 "then"
TRUE                 "true"
TYPE                 "Type"
UNDERSCORE           "_"
UNIMPL_EXAMPLE       "__unimplemented_example_infix"
VAR                  "var"
WHERE                "where"
WHILE                "while"
=======
ABSTRACT              "abstract"
ADDR                  "addr"
ALIAS                 "alias"
AMPERSAND             "&"
AMPERSAND_EQUAL       "&="
AND                   "and"
API                   "api"
ARROW                 "->"
AS                    "as"
AUTO                  "auto"
AWAIT                 "__await"
BASE                  "base"
BOOL                  "bool"
BREAK                 "break"
CARET                 "^"
CARET_EQUAL           "^="
CASE                  "case"
CHOICE                "choice"
CLASS                 "class"
COLON                 ":"
COLON_BANG            ":!"
COMMA                 ","
CONSTRAINT            "constraint"
CONTINUATION          "__continuation"
CONTINUATION_TYPE     "__Continuation"
CONTINUE              "continue"
DEFAULT               "default"
DESTRUCTOR            "destructor"
DOUBLE_ARROW          "=>"
ELSE                  "else"
EQUAL                 "="
EQUAL_EQUAL           "=="
EXTENDS               "extends"
EXTERNAL              "external"
FALSE                 "false"
FN                    "fn"
FN_TYPE               "__Fn"
FOR                   "for"
FORALL                "forall"
GREATER               ">"
GREATER_EQUAL         ">="
GREATER_GREATER       ">>"
GREATER_GREATER_EQUAL ">>="
IF                    "if"
IMPL                  "impl"
IMPORT                "import"
IN                    "in"
INTERFACE             "interface"
IS                    "is"
LEFT_CURLY_BRACE      "{"
LEFT_PARENTHESIS      "("
LEFT_SQUARE_BRACKET   "["
LESS                  "<"
LESS_EQUAL            "<="
LESS_LESS             "<<"
LESS_LESS_EQUAL       "<<="
LET                   "let"
LIBRARY               "library"
MATCH                 "match"
MATCH_FIRST           "__match_first"
MINUS                 "-"
MINUS_EQUAL           "-="
MINUS_MINUS           "--"
MIX                   "__mix"
MIXIN                 "__mixin"
NAMESPACE             "namespace"
NOT                   "not"
NOT_EQUAL             "!="
OR                    "or"
PACKAGE               "package"
PERCENT               "%"
PERCENT_EQUAL         "%="
PERIOD                "."
PIPE                  "|"
PIPE_EQUAL            "|="
PLUS                  "+"
PLUS_EQUAL            "+="
PLUS_PLUS             "++"
RETURN                "return"
RETURNED              "returned"
RIGHT_CURLY_BRACE     "}"
RIGHT_PARENTHESIS     ")"
RIGHT_SQUARE_BRACKET  "]"
RUN                   "__run"
SELF                  "Self"
SEMICOLON             ";"
SLASH                 "/"
SLASH_EQUAL           "/="
STAR_EQUAL            "*="
STRING                "String"
THEN                  "then"
TRUE                  "true"
TYPE                  "type"
UNDERSCORE            "_"
UNIMPL_EXAMPLE        "__unimplemented_example_infix"
VAR                   "var"
VIRTUAL               "virtual"
WHERE                 "where"
WHILE                 "while"
>>>>>>> 0b6411e6
/* table-end */

/* This should be kept table-like, but isn't automatic due to spaces. */
identifier            [A-Za-z_][A-Za-z0-9_]*
/* TODO: Remove Print special casing once we have variadics or overloads. */
intrinsic_identifier  (Print|__intrinsic_[A-Za-z0-9_]*)
sized_type_literal    [iuf][1-9][0-9]*
integer_literal       [0-9]+
horizontal_whitespace [ \t\r]
whitespace            [ \t\r\n]
one_line_comment      \/\/[^\n]*\n
operand_start         [(A-Za-z0-9_\"]

%%

%{
  // Code run each time yylex is called.

  // Begin with an empty token span starting where its previous end was.
  context.current_token_position.step();
%}

 /* table-begin */
<<<<<<< HEAD
{ABSTRACT}            { return CARBON_SIMPLE_TOKEN(ABSTRACT);            }
{ADDR}                { return CARBON_SIMPLE_TOKEN(ADDR);                }
{ALIAS}               { return CARBON_SIMPLE_TOKEN(ALIAS);               }
{AMPERSAND}           { return CARBON_SIMPLE_TOKEN(AMPERSAND);           }
{AND}                 { return CARBON_SIMPLE_TOKEN(AND);                 }
{API}                 { return CARBON_SIMPLE_TOKEN(API);                 }
{ARROW}               { return CARBON_SIMPLE_TOKEN(ARROW);               }
{AS}                  { return CARBON_SIMPLE_TOKEN(AS);                  }
{AUTO}                { return CARBON_SIMPLE_TOKEN(AUTO);                }
{AWAIT}               { return CARBON_SIMPLE_TOKEN(AWAIT);               }
{BASE}                { return CARBON_SIMPLE_TOKEN(BASE);                }
{BOOL}                { return CARBON_SIMPLE_TOKEN(BOOL);                }
{BREAK}               { return CARBON_SIMPLE_TOKEN(BREAK);               }
{CARET}               { return CARBON_SIMPLE_TOKEN(CARET);               }
{CASE}                { return CARBON_SIMPLE_TOKEN(CASE);                }
{CHOICE}              { return CARBON_SIMPLE_TOKEN(CHOICE);              }
{CLASS}               { return CARBON_SIMPLE_TOKEN(CLASS);               }
{COLON_BANG}          { return CARBON_SIMPLE_TOKEN(COLON_BANG);          }
{COLON}               { return CARBON_SIMPLE_TOKEN(COLON);               }
{COMMA}               { return CARBON_SIMPLE_TOKEN(COMMA);               }
{CONTINUATION_TYPE}   { return CARBON_SIMPLE_TOKEN(CONTINUATION_TYPE);   }
{CONTINUATION}        { return CARBON_SIMPLE_TOKEN(CONTINUATION);        }
{CONTINUE}            { return CARBON_SIMPLE_TOKEN(CONTINUE);            }
{DEFAULT}             { return CARBON_SIMPLE_TOKEN(DEFAULT);             }
{DESTRUCTOR}          { return CARBON_SIMPLE_TOKEN(DESTRUCTOR);          }
{DOUBLE_ARROW}        { return CARBON_SIMPLE_TOKEN(DOUBLE_ARROW);        }
{ELSE}                { return CARBON_SIMPLE_TOKEN(ELSE);                }
{EQUAL_EQUAL}         { return CARBON_SIMPLE_TOKEN(EQUAL_EQUAL);         }
{EQUAL}               { return CARBON_SIMPLE_TOKEN(EQUAL);               }
{EXPORT}              { return CARBON_SIMPLE_TOKEN(EXPORT);              }
{EXTENDS}             { return CARBON_SIMPLE_TOKEN(EXTENDS);             }
{EXTERNAL}            { return CARBON_SIMPLE_TOKEN(EXTERNAL);            }
{FALSE}               { return CARBON_SIMPLE_TOKEN(FALSE);               }
{FN_TYPE}             { return CARBON_SIMPLE_TOKEN(FN_TYPE);             }
{FN}                  { return CARBON_SIMPLE_TOKEN(FN);                  }
{FORALL}              { return CARBON_SIMPLE_TOKEN(FORALL);              }
{FOR}                 { return CARBON_SIMPLE_TOKEN(FOR);                 }
{GREATER_EQUAL}       { return CARBON_SIMPLE_TOKEN(GREATER_EQUAL);       }
{GREATER_GREATER}     { return CARBON_SIMPLE_TOKEN(GREATER_GREATER);     }
{GREATER}             { return CARBON_SIMPLE_TOKEN(GREATER);             }
{IF}                  { return CARBON_SIMPLE_TOKEN(IF);                  }
{IMPL}                { return CARBON_SIMPLE_TOKEN(IMPL);                }
{IMPORT}              { return CARBON_SIMPLE_TOKEN(IMPORT);              }
{INTERFACE}           { return CARBON_SIMPLE_TOKEN(INTERFACE);           }
{IN}                  { return CARBON_SIMPLE_TOKEN(IN);                  }
{IS}                  { return CARBON_SIMPLE_TOKEN(IS);                  }
{LEFT_CURLY_BRACE}    { return CARBON_SIMPLE_TOKEN(LEFT_CURLY_BRACE);    }
{LEFT_PARENTHESIS}    { return CARBON_SIMPLE_TOKEN(LEFT_PARENTHESIS);    }
{LEFT_SQUARE_BRACKET} { return CARBON_SIMPLE_TOKEN(LEFT_SQUARE_BRACKET); }
{LESS_EQUAL}          { return CARBON_SIMPLE_TOKEN(LESS_EQUAL);          }
{LESS_LESS}           { return CARBON_SIMPLE_TOKEN(LESS_LESS);           }
{LESS}                { return CARBON_SIMPLE_TOKEN(LESS);                }
{LET}                 { return CARBON_SIMPLE_TOKEN(LET);                 }
{LIBRARY}             { return CARBON_SIMPLE_TOKEN(LIBRARY);             }
{MATCH}               { return CARBON_SIMPLE_TOKEN(MATCH);               }
{MINUS}               { return CARBON_SIMPLE_TOKEN(MINUS);               }
{MIXIN}               { return CARBON_SIMPLE_TOKEN(MIXIN);               }
{MIX}                 { return CARBON_SIMPLE_TOKEN(MIX);                 }
{NOT_EQUAL}           { return CARBON_SIMPLE_TOKEN(NOT_EQUAL);           }
{NOT}                 { return CARBON_SIMPLE_TOKEN(NOT);                 }
{OR}                  { return CARBON_SIMPLE_TOKEN(OR);                  }
{PACKAGE}             { return CARBON_SIMPLE_TOKEN(PACKAGE);             }
{PERCENT}             { return CARBON_SIMPLE_TOKEN(PERCENT);             }
{PERIOD}              { return CARBON_SIMPLE_TOKEN(PERIOD);              }
{PIPE}                { return CARBON_SIMPLE_TOKEN(PIPE);                }
{PLUS}                { return CARBON_SIMPLE_TOKEN(PLUS);                }
{RETURNED}            { return CARBON_SIMPLE_TOKEN(RETURNED);            }
{RETURN}              { return CARBON_SIMPLE_TOKEN(RETURN);              }
{RUN}                 { return CARBON_SIMPLE_TOKEN(RUN);                 }
{SELF}                { return CARBON_SIMPLE_TOKEN(SELF);                }
{SEMICOLON}           { return CARBON_SIMPLE_TOKEN(SEMICOLON);           }
{SLASH}               { return CARBON_SIMPLE_TOKEN(SLASH);               }
{STRING}              { return CARBON_SIMPLE_TOKEN(STRING);              }
{THEN}                { return CARBON_SIMPLE_TOKEN(THEN);                }
{TRUE}                { return CARBON_SIMPLE_TOKEN(TRUE);                }
{TYPE}                { return CARBON_SIMPLE_TOKEN(TYPE);                }
{UNDERSCORE}          { return CARBON_SIMPLE_TOKEN(UNDERSCORE);          }
{UNIMPL_EXAMPLE}      { return CARBON_SIMPLE_TOKEN(UNIMPL_EXAMPLE);      }
{VAR}                 { return CARBON_SIMPLE_TOKEN(VAR);                 }
{WHERE}               { return CARBON_SIMPLE_TOKEN(WHERE);               }
{WHILE}               { return CARBON_SIMPLE_TOKEN(WHILE);               }
=======
{ABSTRACT}              { return CARBON_SIMPLE_TOKEN(ABSTRACT);              }
{ADDR}                  { return CARBON_SIMPLE_TOKEN(ADDR);                  }
{ALIAS}                 { return CARBON_SIMPLE_TOKEN(ALIAS);                 }
{AMPERSAND_EQUAL}       { return CARBON_SIMPLE_TOKEN(AMPERSAND_EQUAL);       }
{AMPERSAND}             { return CARBON_SIMPLE_TOKEN(AMPERSAND);             }
{AND}                   { return CARBON_SIMPLE_TOKEN(AND);                   }
{API}                   { return CARBON_SIMPLE_TOKEN(API);                   }
{ARROW}                 { return CARBON_SIMPLE_TOKEN(ARROW);                 }
{AS}                    { return CARBON_SIMPLE_TOKEN(AS);                    }
{AUTO}                  { return CARBON_SIMPLE_TOKEN(AUTO);                  }
{AWAIT}                 { return CARBON_SIMPLE_TOKEN(AWAIT);                 }
{BASE}                  { return CARBON_SIMPLE_TOKEN(BASE);                  }
{BOOL}                  { return CARBON_SIMPLE_TOKEN(BOOL);                  }
{BREAK}                 { return CARBON_SIMPLE_TOKEN(BREAK);                 }
{CARET_EQUAL}           { return CARBON_SIMPLE_TOKEN(CARET_EQUAL);           }
{CARET}                 { return CARBON_SIMPLE_TOKEN(CARET);                 }
{CASE}                  { return CARBON_SIMPLE_TOKEN(CASE);                  }
{CHOICE}                { return CARBON_SIMPLE_TOKEN(CHOICE);                }
{CLASS}                 { return CARBON_SIMPLE_TOKEN(CLASS);                 }
{COLON_BANG}            { return CARBON_SIMPLE_TOKEN(COLON_BANG);            }
{COLON}                 { return CARBON_SIMPLE_TOKEN(COLON);                 }
{COMMA}                 { return CARBON_SIMPLE_TOKEN(COMMA);                 }
{CONSTRAINT}            { return CARBON_SIMPLE_TOKEN(CONSTRAINT);            }
{CONTINUATION_TYPE}     { return CARBON_SIMPLE_TOKEN(CONTINUATION_TYPE);     }
{CONTINUATION}          { return CARBON_SIMPLE_TOKEN(CONTINUATION);          }
{CONTINUE}              { return CARBON_SIMPLE_TOKEN(CONTINUE);              }
{DEFAULT}               { return CARBON_SIMPLE_TOKEN(DEFAULT);               }
{DESTRUCTOR}            { return CARBON_SIMPLE_TOKEN(DESTRUCTOR);            }
{DOUBLE_ARROW}          { return CARBON_SIMPLE_TOKEN(DOUBLE_ARROW);          }
{ELSE}                  { return CARBON_SIMPLE_TOKEN(ELSE);                  }
{EQUAL_EQUAL}           { return CARBON_SIMPLE_TOKEN(EQUAL_EQUAL);           }
{EQUAL}                 { return CARBON_SIMPLE_TOKEN(EQUAL);                 }
{EXTENDS}               { return CARBON_SIMPLE_TOKEN(EXTENDS);               }
{EXTERNAL}              { return CARBON_SIMPLE_TOKEN(EXTERNAL);              }
{FALSE}                 { return CARBON_SIMPLE_TOKEN(FALSE);                 }
{FN_TYPE}               { return CARBON_SIMPLE_TOKEN(FN_TYPE);               }
{FN}                    { return CARBON_SIMPLE_TOKEN(FN);                    }
{FORALL}                { return CARBON_SIMPLE_TOKEN(FORALL);                }
{FOR}                   { return CARBON_SIMPLE_TOKEN(FOR);                   }
{GREATER_EQUAL}         { return CARBON_SIMPLE_TOKEN(GREATER_EQUAL);         }
{GREATER_GREATER_EQUAL} { return CARBON_SIMPLE_TOKEN(GREATER_GREATER_EQUAL); }
{GREATER_GREATER}       { return CARBON_SIMPLE_TOKEN(GREATER_GREATER);       }
{GREATER}               { return CARBON_SIMPLE_TOKEN(GREATER);               }
{IF}                    { return CARBON_SIMPLE_TOKEN(IF);                    }
{IMPL}                  { return CARBON_SIMPLE_TOKEN(IMPL);                  }
{IMPORT}                { return CARBON_SIMPLE_TOKEN(IMPORT);                }
{INTERFACE}             { return CARBON_SIMPLE_TOKEN(INTERFACE);             }
{IN}                    { return CARBON_SIMPLE_TOKEN(IN);                    }
{IS}                    { return CARBON_SIMPLE_TOKEN(IS);                    }
{LEFT_CURLY_BRACE}      { return CARBON_SIMPLE_TOKEN(LEFT_CURLY_BRACE);      }
{LEFT_PARENTHESIS}      { return CARBON_SIMPLE_TOKEN(LEFT_PARENTHESIS);      }
{LEFT_SQUARE_BRACKET}   { return CARBON_SIMPLE_TOKEN(LEFT_SQUARE_BRACKET);   }
{LESS_EQUAL}            { return CARBON_SIMPLE_TOKEN(LESS_EQUAL);            }
{LESS_LESS_EQUAL}       { return CARBON_SIMPLE_TOKEN(LESS_LESS_EQUAL);       }
{LESS_LESS}             { return CARBON_SIMPLE_TOKEN(LESS_LESS);             }
{LESS}                  { return CARBON_SIMPLE_TOKEN(LESS);                  }
{LET}                   { return CARBON_SIMPLE_TOKEN(LET);                   }
{LIBRARY}               { return CARBON_SIMPLE_TOKEN(LIBRARY);               }
{MATCH_FIRST}           { return CARBON_SIMPLE_TOKEN(MATCH_FIRST);           }
{MATCH}                 { return CARBON_SIMPLE_TOKEN(MATCH);                 }
{MINUS_EQUAL}           { return CARBON_SIMPLE_TOKEN(MINUS_EQUAL);           }
{MINUS_MINUS}           { return CARBON_SIMPLE_TOKEN(MINUS_MINUS);           }
{MINUS}                 { return CARBON_SIMPLE_TOKEN(MINUS);                 }
{MIXIN}                 { return CARBON_SIMPLE_TOKEN(MIXIN);                 }
{MIX}                   { return CARBON_SIMPLE_TOKEN(MIX);                   }
{NAMESPACE}             { return CARBON_SIMPLE_TOKEN(NAMESPACE);             }
{NOT_EQUAL}             { return CARBON_SIMPLE_TOKEN(NOT_EQUAL);             }
{NOT}                   { return CARBON_SIMPLE_TOKEN(NOT);                   }
{OR}                    { return CARBON_SIMPLE_TOKEN(OR);                    }
{PACKAGE}               { return CARBON_SIMPLE_TOKEN(PACKAGE);               }
{PERCENT_EQUAL}         { return CARBON_SIMPLE_TOKEN(PERCENT_EQUAL);         }
{PERCENT}               { return CARBON_SIMPLE_TOKEN(PERCENT);               }
{PERIOD}                { return CARBON_SIMPLE_TOKEN(PERIOD);                }
{PIPE_EQUAL}            { return CARBON_SIMPLE_TOKEN(PIPE_EQUAL);            }
{PIPE}                  { return CARBON_SIMPLE_TOKEN(PIPE);                  }
{PLUS_EQUAL}            { return CARBON_SIMPLE_TOKEN(PLUS_EQUAL);            }
{PLUS_PLUS}             { return CARBON_SIMPLE_TOKEN(PLUS_PLUS);             }
{PLUS}                  { return CARBON_SIMPLE_TOKEN(PLUS);                  }
{RETURNED}              { return CARBON_SIMPLE_TOKEN(RETURNED);              }
{RETURN}                { return CARBON_SIMPLE_TOKEN(RETURN);                }
{RUN}                   { return CARBON_SIMPLE_TOKEN(RUN);                   }
{SELF}                  { return CARBON_SIMPLE_TOKEN(SELF);                  }
{SEMICOLON}             { return CARBON_SIMPLE_TOKEN(SEMICOLON);             }
{SLASH_EQUAL}           { return CARBON_SIMPLE_TOKEN(SLASH_EQUAL);           }
{SLASH}                 { return CARBON_SIMPLE_TOKEN(SLASH);                 }
{STAR_EQUAL}            { return CARBON_SIMPLE_TOKEN(STAR_EQUAL);            }
{STRING}                { return CARBON_SIMPLE_TOKEN(STRING);                }
{THEN}                  { return CARBON_SIMPLE_TOKEN(THEN);                  }
{TRUE}                  { return CARBON_SIMPLE_TOKEN(TRUE);                  }
{TYPE}                  { return CARBON_SIMPLE_TOKEN(TYPE);                  }
{UNDERSCORE}            { return CARBON_SIMPLE_TOKEN(UNDERSCORE);            }
{UNIMPL_EXAMPLE}        { return CARBON_SIMPLE_TOKEN(UNIMPL_EXAMPLE);        }
{VAR}                   { return CARBON_SIMPLE_TOKEN(VAR);                   }
{VIRTUAL}               { return CARBON_SIMPLE_TOKEN(VIRTUAL);               }
{WHERE}                 { return CARBON_SIMPLE_TOKEN(WHERE);                 }
{WHILE}                 { return CARBON_SIMPLE_TOKEN(WHILE);                 }
>>>>>>> 0b6411e6
 /* table-end */

 /* More modern Bisons provide make_EOF. */
<<EOF>>               { return CARBON_SIMPLE_TOKEN(END_OF_FILE); }

{RIGHT_PARENTHESIS} {
  BEGIN(AFTER_OPERAND);
  return CARBON_SIMPLE_TOKEN(RIGHT_PARENTHESIS);
}
{RIGHT_CURLY_BRACE} {
  BEGIN(AFTER_OPERAND);
  return CARBON_SIMPLE_TOKEN(RIGHT_CURLY_BRACE);
}
{RIGHT_SQUARE_BRACKET} {
  BEGIN(AFTER_OPERAND);
  return CARBON_SIMPLE_TOKEN(RIGHT_SQUARE_BRACKET);
}

 /*
  * For a `*` operator, we look at whitespace and local context to determine the
  * arity and fixity. There are two ways to write a binary operator:
  *
  * 1) Whitespace on both sides.
  * 2) Whitespace on neither side, and the previous token is considered to be
  *    the end of an operand, and the next token is considered to be the start
  *    of an operand.
  *
  * Otherwise, the operator is unary, but we also check for whitespace to help
  * the parser enforce the rule that whitespace is not permitted between the
  * operator and its operand, leading to three more cases:
  *
  * 3) Whitespace before (but implicitly not after, because that would give a
  *    longer match and hit case 1): this can only be a prefix operator.
  * 4) Whitespace after and not before: this can only be a postfix operator.
  * 5) No whitespace on either side (otherwise the longest match would take us
  *    to case 4): this is a unary operator and could be either prefix or
  *    postfix.
  */

 /* `*` operator case 1: */
<AFTER_WHITESPACE>"*"{whitespace}+ {
  BEGIN(AFTER_WHITESPACE);
  return CARBON_SIMPLE_TOKEN(BINARY_STAR);
}
 /* `*` operator case 2: */
<AFTER_OPERAND>"*"/{operand_start} { return CARBON_SIMPLE_TOKEN(BINARY_STAR); }
 /* `*` operator case 3: */
<AFTER_WHITESPACE>"*" { return CARBON_SIMPLE_TOKEN(PREFIX_STAR); }
 /* `*` operator case 4: */
<INITIAL,AFTER_OPERAND>"*"{whitespace}+ {
  BEGIN(AFTER_WHITESPACE);
  return CARBON_SIMPLE_TOKEN(POSTFIX_STAR);
}
 /* `*` operator case 5: */
<INITIAL,AFTER_OPERAND>"*" { return CARBON_SIMPLE_TOKEN(UNARY_STAR); }

{sized_type_literal} {
  BEGIN(AFTER_OPERAND);
  return CARBON_ARG_TOKEN(sized_type_literal, yytext);
}

{intrinsic_identifier} {
  BEGIN(AFTER_OPERAND);
  Carbon::ErrorOr<Carbon::IntrinsicExpression::Intrinsic> intrinsic =
      Carbon::IntrinsicExpression::FindIntrinsic(yytext, context.source_loc());
  if (intrinsic.ok()) {
    return CARBON_ARG_TOKEN(intrinsic_identifier, *intrinsic);
  } else {
    return context.RecordSyntaxError(std::move(intrinsic).error());
  }
}

{identifier} {
  BEGIN(AFTER_OPERAND);
  return CARBON_ARG_TOKEN(identifier, yytext);
}

{integer_literal} {
  BEGIN(AFTER_OPERAND);
  int val = 0;
  if (!llvm::to_integer(yytext, val)) {
    return context.RecordSyntaxError(
        llvm::formatv("Invalid integer literal: {0}", yytext));
  }
  return CARBON_ARG_TOKEN(integer_literal, val);
}

#*\" {
  // Found a double quote character.
  Carbon::StringLexHelper str_lex_helper(yytext, yyscanner, context);
  const std::string& s = str_lex_helper.str();
  const int hashtag_num = s.find_first_of('"');

  if (!str_lex_helper.Advance()) {
    return CARBON_SIMPLE_TOKEN(END_OF_FILE);
  }

  while (!str_lex_helper.is_eof()) {
    switch (str_lex_helper.last_char()) {
      case '\n':  // Fall through.
      case '\v':  // Fall through.
      case '\f':  // Fall through.
      case '\r':
        return context.RecordSyntaxError(
            llvm::formatv("missing closing quote in single-line string: {0}",
                          str_lex_helper.str()));
        break;
      case '"':
        if (Carbon::ReadHashTags(str_lex_helper, hashtag_num)) {
          // Reach closing quotes, break out of the loop.
          return Carbon::ProcessSingleLineString(str_lex_helper.str(), context,
                                                 hashtag_num);
        }
        break;
      case '\\':
        if (Carbon::ReadHashTags(str_lex_helper, hashtag_num)) {
          // Read the escaped char.
          if (!str_lex_helper.Advance()) {
            continue;
          }
          // Read the next char.
          str_lex_helper.Advance();
        }
        break;
      default:
        str_lex_helper.Advance();
    }
  }

  return CARBON_SIMPLE_TOKEN(END_OF_FILE);
}

#*\'\'\' {
  // Multi-line string literal.
  Carbon::StringLexHelper str_lex_helper(yytext, yyscanner, context);
  const std::string& s = str_lex_helper.str();
  const int hashtag_num = s.find_first_of('\'');

  if (!str_lex_helper.Advance()) {
    return CARBON_SIMPLE_TOKEN(END_OF_FILE);
  }

  while (!str_lex_helper.is_eof()) {
    switch (str_lex_helper.last_char()) {
      case '\'':
        // Check for 2 more '\''s on block string.
        if (!(str_lex_helper.Advance() && str_lex_helper.last_char() == '\'')) {
          continue;
        }
        if (!(str_lex_helper.Advance() && str_lex_helper.last_char() == '\'')) {
          continue;
        }
        // Now we are at the last ' of '''.
        if (Carbon::ReadHashTags(str_lex_helper, hashtag_num)) {
          // Reach closing quotes, break out of the loop.
          return Carbon::ProcessMultiLineString(str_lex_helper.str(), context,
                                                hashtag_num);
        }
        break;
      case '\\':
        if (Carbon::ReadHashTags(str_lex_helper, hashtag_num)) {
          // Read the escaped char.
          if (!str_lex_helper.Advance()) {
            continue;
          }
          // Read the next char.
          str_lex_helper.Advance();
        }
        break;
      default:
        str_lex_helper.Advance();
    }
  }
  return CARBON_SIMPLE_TOKEN(END_OF_FILE);
}

{one_line_comment} {
  // Advance end by 1 line, resetting the column to zero.
  context.current_token_position.lines(1);
  // Make the span empty by setting start to end.
  context.current_token_position.step();
}

{horizontal_whitespace}+ {
  // Make the span empty by setting start to end.
  context.current_token_position.step();
  BEGIN(AFTER_WHITESPACE);
}

\n+ {
  // Advance end by yyleng lines, resetting the column to zero.
  context.current_token_position.lines(yyleng);
  // Make the span empty by setting start to end.
  context.current_token_position.step();
  BEGIN(AFTER_WHITESPACE);
}

. {
  return context.RecordSyntaxError(
      llvm::formatv("invalid character '\\x{0}' in source file.",
                    llvm::toHex(llvm::StringRef(yytext, 1))));
}

%%

auto YyinputWrapper(yyscan_t yyscanner) -> int { return yyinput(yyscanner); }<|MERGE_RESOLUTION|>--- conflicted
+++ resolved
@@ -31,92 +31,6 @@
 %s AFTER_OPERAND
 
 /* table-begin */
-<<<<<<< HEAD
-ABSTRACT             "abstract"
-ADDR                 "addr"
-ALIAS                "alias"
-AMPERSAND            "&"
-AND                  "and"
-API                  "api"
-ARROW                "->"
-AS                   "as"
-AUTO                 "auto"
-AWAIT                "__await"
-BASE                 "base"
-BOOL                 "bool"
-BREAK                "break"
-CARET                "^"
-CASE                 "case"
-CHOICE               "choice"
-CLASS                "class"
-COLON                ":"
-COLON_BANG           ":!"
-COMMA                ","
-CONTINUATION         "__continuation"
-CONTINUATION_TYPE    "__Continuation"
-CONTINUE             "continue"
-DEFAULT              "default"
-DESTRUCTOR           "destructor"
-DOUBLE_ARROW         "=>"
-ELSE                 "else"
-EQUAL                "="
-EQUAL_EQUAL          "=="
-EXPORT               "export"
-EXTENDS              "extends"
-EXTERNAL             "external"
-FALSE                "false"
-FN                   "fn"
-FN_TYPE              "__Fn"
-FOR                  "for"
-FORALL               "forall"
-GREATER              ">"
-GREATER_EQUAL        ">="
-GREATER_GREATER      ">>"
-IF                   "if"
-IMPL                 "impl"
-IMPORT               "import"
-IN                   "in"
-INTERFACE            "interface"
-IS                   "is"
-LEFT_CURLY_BRACE     "{"
-LEFT_PARENTHESIS     "("
-LEFT_SQUARE_BRACKET  "["
-LESS                 "<"
-LESS_EQUAL           "<="
-LESS_LESS            "<<"
-LET                  "let"
-LIBRARY              "library"
-MATCH                "match"
-MINUS                "-"
-MIX                  "__mix"
-MIXIN                "__mixin"
-NOT                  "not"
-NOT_EQUAL            "!="
-OR                   "or"
-PACKAGE              "package"
-PERCENT              "%"
-PERIOD               "."
-PIPE                 "|"
-PLUS                 "+"
-RETURN               "return"
-RETURNED             "returned"
-RIGHT_CURLY_BRACE    "}"
-RIGHT_PARENTHESIS    ")"
-RIGHT_SQUARE_BRACKET "]"
-RUN                  "__run"
-SELF                 "Self"
-SEMICOLON            ";"
-SLASH                "/"
-STRING               "String"
-THEN                 "then"
-TRUE                 "true"
-TYPE                 "Type"
-UNDERSCORE           "_"
-UNIMPL_EXAMPLE       "__unimplemented_example_infix"
-VAR                  "var"
-WHERE                "where"
-WHILE                "while"
-=======
 ABSTRACT              "abstract"
 ADDR                  "addr"
 ALIAS                 "alias"
@@ -149,6 +63,7 @@
 ELSE                  "else"
 EQUAL                 "="
 EQUAL_EQUAL           "=="
+EXPORT                "export"
 EXTENDS               "extends"
 EXTERNAL              "external"
 FALSE                 "false"
@@ -216,7 +131,6 @@
 VIRTUAL               "virtual"
 WHERE                 "where"
 WHILE                 "while"
->>>>>>> 0b6411e6
 /* table-end */
 
 /* This should be kept table-like, but isn't automatic due to spaces. */
@@ -240,89 +154,6 @@
 %}
 
  /* table-begin */
-<<<<<<< HEAD
-{ABSTRACT}            { return CARBON_SIMPLE_TOKEN(ABSTRACT);            }
-{ADDR}                { return CARBON_SIMPLE_TOKEN(ADDR);                }
-{ALIAS}               { return CARBON_SIMPLE_TOKEN(ALIAS);               }
-{AMPERSAND}           { return CARBON_SIMPLE_TOKEN(AMPERSAND);           }
-{AND}                 { return CARBON_SIMPLE_TOKEN(AND);                 }
-{API}                 { return CARBON_SIMPLE_TOKEN(API);                 }
-{ARROW}               { return CARBON_SIMPLE_TOKEN(ARROW);               }
-{AS}                  { return CARBON_SIMPLE_TOKEN(AS);                  }
-{AUTO}                { return CARBON_SIMPLE_TOKEN(AUTO);                }
-{AWAIT}               { return CARBON_SIMPLE_TOKEN(AWAIT);               }
-{BASE}                { return CARBON_SIMPLE_TOKEN(BASE);                }
-{BOOL}                { return CARBON_SIMPLE_TOKEN(BOOL);                }
-{BREAK}               { return CARBON_SIMPLE_TOKEN(BREAK);               }
-{CARET}               { return CARBON_SIMPLE_TOKEN(CARET);               }
-{CASE}                { return CARBON_SIMPLE_TOKEN(CASE);                }
-{CHOICE}              { return CARBON_SIMPLE_TOKEN(CHOICE);              }
-{CLASS}               { return CARBON_SIMPLE_TOKEN(CLASS);               }
-{COLON_BANG}          { return CARBON_SIMPLE_TOKEN(COLON_BANG);          }
-{COLON}               { return CARBON_SIMPLE_TOKEN(COLON);               }
-{COMMA}               { return CARBON_SIMPLE_TOKEN(COMMA);               }
-{CONTINUATION_TYPE}   { return CARBON_SIMPLE_TOKEN(CONTINUATION_TYPE);   }
-{CONTINUATION}        { return CARBON_SIMPLE_TOKEN(CONTINUATION);        }
-{CONTINUE}            { return CARBON_SIMPLE_TOKEN(CONTINUE);            }
-{DEFAULT}             { return CARBON_SIMPLE_TOKEN(DEFAULT);             }
-{DESTRUCTOR}          { return CARBON_SIMPLE_TOKEN(DESTRUCTOR);          }
-{DOUBLE_ARROW}        { return CARBON_SIMPLE_TOKEN(DOUBLE_ARROW);        }
-{ELSE}                { return CARBON_SIMPLE_TOKEN(ELSE);                }
-{EQUAL_EQUAL}         { return CARBON_SIMPLE_TOKEN(EQUAL_EQUAL);         }
-{EQUAL}               { return CARBON_SIMPLE_TOKEN(EQUAL);               }
-{EXPORT}              { return CARBON_SIMPLE_TOKEN(EXPORT);              }
-{EXTENDS}             { return CARBON_SIMPLE_TOKEN(EXTENDS);             }
-{EXTERNAL}            { return CARBON_SIMPLE_TOKEN(EXTERNAL);            }
-{FALSE}               { return CARBON_SIMPLE_TOKEN(FALSE);               }
-{FN_TYPE}             { return CARBON_SIMPLE_TOKEN(FN_TYPE);             }
-{FN}                  { return CARBON_SIMPLE_TOKEN(FN);                  }
-{FORALL}              { return CARBON_SIMPLE_TOKEN(FORALL);              }
-{FOR}                 { return CARBON_SIMPLE_TOKEN(FOR);                 }
-{GREATER_EQUAL}       { return CARBON_SIMPLE_TOKEN(GREATER_EQUAL);       }
-{GREATER_GREATER}     { return CARBON_SIMPLE_TOKEN(GREATER_GREATER);     }
-{GREATER}             { return CARBON_SIMPLE_TOKEN(GREATER);             }
-{IF}                  { return CARBON_SIMPLE_TOKEN(IF);                  }
-{IMPL}                { return CARBON_SIMPLE_TOKEN(IMPL);                }
-{IMPORT}              { return CARBON_SIMPLE_TOKEN(IMPORT);              }
-{INTERFACE}           { return CARBON_SIMPLE_TOKEN(INTERFACE);           }
-{IN}                  { return CARBON_SIMPLE_TOKEN(IN);                  }
-{IS}                  { return CARBON_SIMPLE_TOKEN(IS);                  }
-{LEFT_CURLY_BRACE}    { return CARBON_SIMPLE_TOKEN(LEFT_CURLY_BRACE);    }
-{LEFT_PARENTHESIS}    { return CARBON_SIMPLE_TOKEN(LEFT_PARENTHESIS);    }
-{LEFT_SQUARE_BRACKET} { return CARBON_SIMPLE_TOKEN(LEFT_SQUARE_BRACKET); }
-{LESS_EQUAL}          { return CARBON_SIMPLE_TOKEN(LESS_EQUAL);          }
-{LESS_LESS}           { return CARBON_SIMPLE_TOKEN(LESS_LESS);           }
-{LESS}                { return CARBON_SIMPLE_TOKEN(LESS);                }
-{LET}                 { return CARBON_SIMPLE_TOKEN(LET);                 }
-{LIBRARY}             { return CARBON_SIMPLE_TOKEN(LIBRARY);             }
-{MATCH}               { return CARBON_SIMPLE_TOKEN(MATCH);               }
-{MINUS}               { return CARBON_SIMPLE_TOKEN(MINUS);               }
-{MIXIN}               { return CARBON_SIMPLE_TOKEN(MIXIN);               }
-{MIX}                 { return CARBON_SIMPLE_TOKEN(MIX);                 }
-{NOT_EQUAL}           { return CARBON_SIMPLE_TOKEN(NOT_EQUAL);           }
-{NOT}                 { return CARBON_SIMPLE_TOKEN(NOT);                 }
-{OR}                  { return CARBON_SIMPLE_TOKEN(OR);                  }
-{PACKAGE}             { return CARBON_SIMPLE_TOKEN(PACKAGE);             }
-{PERCENT}             { return CARBON_SIMPLE_TOKEN(PERCENT);             }
-{PERIOD}              { return CARBON_SIMPLE_TOKEN(PERIOD);              }
-{PIPE}                { return CARBON_SIMPLE_TOKEN(PIPE);                }
-{PLUS}                { return CARBON_SIMPLE_TOKEN(PLUS);                }
-{RETURNED}            { return CARBON_SIMPLE_TOKEN(RETURNED);            }
-{RETURN}              { return CARBON_SIMPLE_TOKEN(RETURN);              }
-{RUN}                 { return CARBON_SIMPLE_TOKEN(RUN);                 }
-{SELF}                { return CARBON_SIMPLE_TOKEN(SELF);                }
-{SEMICOLON}           { return CARBON_SIMPLE_TOKEN(SEMICOLON);           }
-{SLASH}               { return CARBON_SIMPLE_TOKEN(SLASH);               }
-{STRING}              { return CARBON_SIMPLE_TOKEN(STRING);              }
-{THEN}                { return CARBON_SIMPLE_TOKEN(THEN);                }
-{TRUE}                { return CARBON_SIMPLE_TOKEN(TRUE);                }
-{TYPE}                { return CARBON_SIMPLE_TOKEN(TYPE);                }
-{UNDERSCORE}          { return CARBON_SIMPLE_TOKEN(UNDERSCORE);          }
-{UNIMPL_EXAMPLE}      { return CARBON_SIMPLE_TOKEN(UNIMPL_EXAMPLE);      }
-{VAR}                 { return CARBON_SIMPLE_TOKEN(VAR);                 }
-{WHERE}               { return CARBON_SIMPLE_TOKEN(WHERE);               }
-{WHILE}               { return CARBON_SIMPLE_TOKEN(WHILE);               }
-=======
 {ABSTRACT}              { return CARBON_SIMPLE_TOKEN(ABSTRACT);              }
 {ADDR}                  { return CARBON_SIMPLE_TOKEN(ADDR);                  }
 {ALIAS}                 { return CARBON_SIMPLE_TOKEN(ALIAS);                 }
@@ -355,6 +186,7 @@
 {ELSE}                  { return CARBON_SIMPLE_TOKEN(ELSE);                  }
 {EQUAL_EQUAL}           { return CARBON_SIMPLE_TOKEN(EQUAL_EQUAL);           }
 {EQUAL}                 { return CARBON_SIMPLE_TOKEN(EQUAL);                 }
+{EXPORT}                { return CARBON_SIMPLE_TOKEN(EXPORT);                }
 {EXTENDS}               { return CARBON_SIMPLE_TOKEN(EXTENDS);               }
 {EXTERNAL}              { return CARBON_SIMPLE_TOKEN(EXTERNAL);              }
 {FALSE}                 { return CARBON_SIMPLE_TOKEN(FALSE);                 }
@@ -419,7 +251,6 @@
 {VIRTUAL}               { return CARBON_SIMPLE_TOKEN(VIRTUAL);               }
 {WHERE}                 { return CARBON_SIMPLE_TOKEN(WHERE);                 }
 {WHILE}                 { return CARBON_SIMPLE_TOKEN(WHILE);                 }
->>>>>>> 0b6411e6
  /* table-end */
 
  /* More modern Bisons provide make_EOF. */
