// Part of the Carbon Language project, under the Apache License v2.0 with LLVM
// Exceptions. See /LICENSE for license information.
// SPDX-License-Identifier: Apache-2.0 WITH LLVM-exception

// -----------------------------------------------------------------------------
// Bison Configuration
// -----------------------------------------------------------------------------

%require "3.2"
%language "c++"

// We don't need a separate header for Bison locations.
%define api.location.file none

// Use a type-safe C++ variant for semantic values
%define api.value.type variant

// Have Bison generate the functions ‘make_TEXT’ and ‘make_NUMBER’, but also
// ‘make_YYEOF’, for the end of input.
%define api.token.constructor

// Generate the parser as `::Carbon::Parser`.
%define api.namespace { Carbon }
%define api.parser.class { Parser }

// Make parse error messages more detailed
%define parse.error verbose

// Enable support for parser debugging
%define parse.trace true

// Generate location structs.
%locations

// Parameters to the parser and lexer.
//
// Parameters to the parser are stored therein as protected data members, and
// thus available to its methods.

// "inout" parameters passed to both the parser and the lexer.
%param {Nonnull<Arena*> arena}
%param {yyscan_t yyscanner}
%param {ParseAndLexContext& context}

// "out" parameter passed to the parser, where the AST is written.
%parse-param {std::optional<AST>* ast}

// No shift-reduce conflicts are expected.
// See README.md#precedence-and-associativity for a description of how
// operator precedence is expressed.
%expect 0

// -----------------------------------------------------------------------------

%code top {
  #include <algorithm>
  #include <cstdarg>
  #include <cstdio>
  #include <cstdlib>
  #include <vector>

  #include "common/check.h"
  #include "explorer/syntax/parse_and_lex_context.h"
  #include "llvm/ADT/StringExtras.h"
  #include "llvm/Support/raw_ostream.h"
}  // %code top

%code requires {
  #include <optional>

  #include "explorer/ast/ast.h"
  #include "explorer/ast/declaration.h"
  #include "explorer/ast/expression.h"
  #include "explorer/ast/paren_contents.h"
  #include "explorer/ast/pattern.h"
  #include "explorer/ast/value_category.h"
  #include "explorer/common/arena.h"
  #include "explorer/common/nonnull.h"
  #include "explorer/syntax/bison_wrap.h"

  namespace Carbon {
  class ParseAndLexContext;
  }  // namespace Carbon

  typedef void* yyscan_t;
}  // %code requires

%code {
  void Carbon::Parser::error(const location_type&, const std::string& message) {
    context.RecordSyntaxError(message);
  }
}  // %code

%token <int> integer_literal
%token <std::string> identifier
%token <IntrinsicExpression::Intrinsic> intrinsic_identifier
%token <std::string> sized_type_literal
%token <std::string> string_literal
%type <std::string> designator
%type <ImplKind> impl_kind
%type <Nonnull<Expression*>> impl_type
%type <std::pair<LibraryName, bool>> package_directive
%type <LibraryName> import_directive
%type <std::vector<LibraryName>> import_directives
%type <std::string> optional_library_path
%type <bool> api_or_impl
%type <Nonnull<Declaration*>> declaration
%type <Nonnull<FunctionDeclaration*>> function_declaration
%type <Nonnull<AliasDeclaration*>> alias_declaration
%type <std::vector<Nonnull<Declaration*>>> declaration_list
%type <std::vector<Nonnull<Declaration*>>> interface_body
%type <std::vector<Nonnull<Declaration*>>> impl_body
%type <Nonnull<Statement*>> statement
%type <Nonnull<If*>> if_statement
%type <std::optional<Nonnull<Block*>>> optional_else
%type <std::pair<Nonnull<Expression*>, bool>> return_expression
%type <Nonnull<Block*>> block
%type <std::vector<Nonnull<Statement*>>> statement_list
%type <Nonnull<Expression*>> primary_expression
%type <Nonnull<Expression*>> postfix_expression
%type <Nonnull<Expression*>> ref_deref_expression
%type <Nonnull<Expression*>> combine_lhs
%type <Nonnull<Expression*>> combine_expression
%type <Nonnull<Expression*>> type_expression
%type <Nonnull<Expression*>> fn_type_expression
%type <Nonnull<Expression*>> minus_expression
%type <Nonnull<Expression*>> multiplicative_operand
%type <Nonnull<Expression*>> multiplicative_lhs
%type <Nonnull<Expression*>> multiplicative_expression
%type <Nonnull<Expression*>> additive_operand
%type <Nonnull<Expression*>> additive_lhs
%type <Nonnull<Expression*>> additive_expression
%type <Nonnull<Expression*>> unimpl_expression
%type <Nonnull<Expression*>> value_expression
%type <Nonnull<Expression*>> comparison_operand
%type <Nonnull<Expression*>> comparison_expression
%type <Nonnull<Expression*>> not_expression
%type <Nonnull<Expression*>> predicate_expression
%type <Nonnull<Expression*>> and_or_operand
%type <Nonnull<Expression*>> and_lhs
%type <Nonnull<Expression*>> and_expression
%type <Nonnull<Expression*>> or_lhs
%type <Nonnull<Expression*>> or_expression
%type <Nonnull<WhereClause*>> where_clause
%type <std::vector<Nonnull<WhereClause*>>> where_clause_list
%type <Nonnull<Expression*>> where_expression
%type <Nonnull<Expression*>> statement_expression
%type <Nonnull<Expression*>> if_expression
%type <Nonnull<Expression*>> expression
%type <Nonnull<GenericBinding*>> generic_binding
%type <Nonnull<Pattern*>> deduced_param
%type <std::vector<Nonnull<AstNode*>>> deduced_params
%type <std::vector<Nonnull<AstNode*>>> impl_deduced_params
%type <std::vector<Nonnull<AstNode*>>> deduced_param_list
%type <Nonnull<Pattern*>> pattern
%type <Nonnull<Pattern*>> non_expression_pattern
%type <BisonWrap<ReturnTerm>> return_term
%type <Nonnull<Expression*>> paren_expression
%type <Nonnull<StructLiteral*>> struct_literal
%type <std::vector<FieldInitializer>> struct_literal_contents
%type <Nonnull<StructTypeLiteral*>> struct_type_literal
%type <std::vector<FieldInitializer>> struct_type_literal_contents
%type <Nonnull<TupleLiteral*>> tuple
%type <std::string> binding_lhs
%type <std::optional<Nonnull<Pattern*>>> receiver
%type <Nonnull<BindingPattern*>> variable_declaration
%type <ParenContents<Expression>> paren_expression_base
%type <ParenContents<Expression>> paren_expression_contents
%type <Nonnull<Pattern*>> paren_pattern
%type <Nonnull<TuplePattern*>> tuple_pattern
%type <Nonnull<TuplePattern*>> maybe_empty_tuple_pattern
%type <std::optional<Nonnull<TuplePattern*>>> type_params
%type <ParenContents<Pattern>> paren_pattern_base
%type <ParenContents<Pattern>> paren_pattern_contents
%type <Nonnull<AlternativeSignature*>> alternative
%type <std::vector<Nonnull<AlternativeSignature*>>> alternative_list
%type <std::vector<Nonnull<AlternativeSignature*>>> alternative_list_contents
%type <BisonWrap<Match::Clause>> clause
%type <std::vector<Match::Clause>> clause_list

%token
  // Most tokens have their spelling defined in lexer.lpp.
  // table-begin
  ADDR
  ALIAS
  AMPERSAND
  AND
  API
  ARROW
  AS
  AUTO
  AWAIT
  BOOL
  BREAK
  CASE
  CHOICE
  CLASS
  COLON
  COLON_BANG
  COMMA
  CONTINUATION
  CONTINUATION_TYPE
  CONTINUE
  DEFAULT
  DOUBLE_ARROW
  ELSE
  EQUAL
  EQUAL_EQUAL
  EXTERNAL
  FALSE
  FN
  FN_TYPE
  FORALL
  IF
  IMPL
  IMPORT
  INTERFACE
  IS
  LEFT_CURLY_BRACE
  LEFT_PARENTHESIS
  LEFT_SQUARE_BRACKET
  LET
  LIBRARY
  MATCH
  MINUS
  NOT
  OR
  PACKAGE
  PERIOD
  PLUS
  RETURN
  RIGHT_CURLY_BRACE
  RIGHT_PARENTHESIS
  RIGHT_SQUARE_BRACKET
  RUN
  SELF
  SEMICOLON
  SLASH
  STRING
  THEN
  TRUE
  TYPE
  UNDERSCORE
  UNIMPL_EXAMPLE
  VAR
  WHERE
  WHILE
  // table-end
  // Used to track EOF.
  END_OF_FILE 0
  // Only used for precedence.
  FNARROW "-> in return type"
  // The lexer determines the arity and fixity of each `*` based on whitespace
  // and adjacent tokens. UNARY_STAR indicates that the operator is unary but
  // could be either prefix or postfix.
  UNARY_STAR "unary *"
  PREFIX_STAR "prefix *"
  POSTFIX_STAR "postfix *"
  BINARY_STAR "binary *"
;

%start input
%%
input: package_directive import_directives declaration_list
    {
      *ast = AST({.package = $1.first,
                  .is_api = $1.second,
                  .imports = std::move($2),
                  .declarations = std::move($3)});
    }
;
package_directive:
  PACKAGE identifier optional_library_path api_or_impl SEMICOLON
    { $$ = {LibraryName({.package = $2, .path = $3}), $4}; }
;
import_directive:
  IMPORT identifier optional_library_path SEMICOLON
    { $$ = LibraryName({.package = $2, .path = $3}); }
;
import_directives:
  // Empty
    { $$ = std::vector<LibraryName>(); }
| import_directives import_directive
    {
      $$ = std::move($1);
      $$.push_back($2);
    }
;
optional_library_path:
  // Empty
    { $$ = ""; }
| LIBRARY string_literal
    { $$ = $2; }
;
api_or_impl:
  API
    { $$ = true; }
| IMPL
    { $$ = false; }
;
primary_expression:
  identifier
    { $$ = arena->New<IdentifierExpression>(context.source_loc(), $1); }
| designator
    {
      // `.Foo` is rewritten to `.Self.Foo`.
      $$ = arena->New<SimpleMemberAccessExpression>(
          context.source_loc(),
          arena->New<DotSelfExpression>(context.source_loc()), $1);
    }
| PERIOD SELF
    { $$ = arena->New<DotSelfExpression>(context.source_loc()); }
| integer_literal
    { $$ = arena->New<IntLiteral>(context.source_loc(), $1); }
| string_literal
    { $$ = arena->New<StringLiteral>(context.source_loc(), $1); }
| TRUE
    { $$ = arena->New<BoolLiteral>(context.source_loc(), true); }
| FALSE
    { $$ = arena->New<BoolLiteral>(context.source_loc(), false); }
| sized_type_literal
    {
      int val;
      CARBON_CHECK(llvm::to_integer(llvm::StringRef($1).substr(1), val));
      CARBON_CHECK($1[0] == 'i' && val == 32)
          << "Only i32 is supported for now: " << $1;
      $$ = arena->New<IntTypeLiteral>(context.source_loc());
    }
| SELF
    // TODO: Should we create a new TypeLiteral for `Self`?
    { $$ = arena->New<IdentifierExpression>(context.source_loc(), "Self"); }
| STRING
    { $$ = arena->New<StringTypeLiteral>(context.source_loc()); }
| BOOL
    { $$ = arena->New<BoolTypeLiteral>(context.source_loc()); }
| TYPE
    { $$ = arena->New<TypeTypeLiteral>(context.source_loc()); }
| CONTINUATION_TYPE
    { $$ = arena->New<ContinuationTypeLiteral>(context.source_loc()); }
| paren_expression { $$ = $1; }
| struct_literal { $$ = $1; }
| struct_type_literal { $$ = $1; }
| LEFT_SQUARE_BRACKET expression SEMICOLON expression RIGHT_SQUARE_BRACKET
    { $$ = arena->New<ArrayTypeLiteral>(context.source_loc(), $2, $4); }
;
postfix_expression:
  primary_expression
| postfix_expression designator
    {
      $$ = arena->New<SimpleMemberAccessExpression>(context.source_loc(), $1,
                                                    $2);
    }
| postfix_expression PERIOD LEFT_PARENTHESIS expression RIGHT_PARENTHESIS
    {
      $$ = arena->New<CompoundMemberAccessExpression>(context.source_loc(), $1,
                                                      $4);
    }
| postfix_expression LEFT_SQUARE_BRACKET expression RIGHT_SQUARE_BRACKET
    { $$ = arena->New<IndexExpression>(context.source_loc(), $1, $3); }
| intrinsic_identifier tuple
    { $$ = arena->New<IntrinsicExpression>($1, $2, context.source_loc()); }
| postfix_expression tuple
    { $$ = arena->New<CallExpression>(context.source_loc(), $1, $2); }
| postfix_expression POSTFIX_STAR
    {
      $$ = arena->New<PrimitiveOperatorExpression>(
          context.source_loc(), Operator::Ptr,
          std::vector<Nonnull<Expression*>>({$1}));
    }
| postfix_expression UNARY_STAR
    {
      $$ = arena->New<PrimitiveOperatorExpression>(
          context.source_loc(), Operator::Ptr,
          std::vector<Nonnull<Expression*>>({$1}));
    }
;
ref_deref_expression:
  postfix_expression
| PREFIX_STAR ref_deref_expression
    {
      $$ = arena->New<PrimitiveOperatorExpression>(
          context.source_loc(), Operator::Deref,
          std::vector<Nonnull<Expression*>>({$2}));
    }
| UNARY_STAR ref_deref_expression
    {
      $$ = arena->New<PrimitiveOperatorExpression>(
          context.source_loc(), Operator::Deref,
          std::vector<Nonnull<Expression*>>({$2}));
    }
| AMPERSAND ref_deref_expression
    {
      $$ = arena->New<PrimitiveOperatorExpression>(
          context.source_loc(), Operator::AddressOf,
          std::vector<Nonnull<Expression*>>({$2}));
    }
;
fn_type_expression:
  FN_TYPE tuple ARROW type_expression
    { $$ = arena->New<FunctionTypeLiteral>(context.source_loc(), $2, $4); }
;
combine_lhs:
  ref_deref_expression
| combine_expression
;
combine_expression:
  combine_lhs AMPERSAND ref_deref_expression
    {
      $$ = arena->New<PrimitiveOperatorExpression>(
          context.source_loc(), Operator::Combine,
          std::vector<Nonnull<Expression*>>({$1, $3}));
    }
;
type_expression:
  ref_deref_expression
| combine_expression
| fn_type_expression
;
minus_expression:
  // ref_deref_expression excluded due to precedence diamond.
  MINUS ref_deref_expression
    {
      $$ = arena->New<PrimitiveOperatorExpression>(
          context.source_loc(), Operator::Neg,
          std::vector<Nonnull<Expression*>>({$2}));
    }
;
multiplicative_operand:
  ref_deref_expression
| minus_expression
;
multiplicative_lhs:
  ref_deref_expression
| multiplicative_expression
;
multiplicative_expression:
  minus_expression
| multiplicative_lhs BINARY_STAR multiplicative_operand
    {
      $$ = arena->New<PrimitiveOperatorExpression>(
          context.source_loc(), Operator::Mul,
          std::vector<Nonnull<Expression*>>({$1, $3}));
    }
;
additive_operand:
  ref_deref_expression
| multiplicative_expression
;
additive_lhs:
  ref_deref_expression
| additive_expression
;
additive_expression:
  multiplicative_expression
| additive_lhs PLUS additive_operand
    {
      $$ = arena->New<PrimitiveOperatorExpression>(
          context.source_loc(), Operator::Add,
          std::vector<Nonnull<Expression*>>({$1, $3}));
    }
| additive_lhs MINUS additive_operand
    {
      $$ = arena->New<PrimitiveOperatorExpression>(
          context.source_loc(), Operator::Sub,
          std::vector<Nonnull<Expression*>>({$1, $3}));
    }
;
unimpl_expression:
  // ref_deref_expression excluded due to precedence diamond.
  ref_deref_expression UNIMPL_EXAMPLE ref_deref_expression
    {
      $$ = arena->New<UnimplementedExpression>(context.source_loc(),
                                               "ExampleInfix", $1, $3);
    }
;
value_expression:
  // ref_deref_expression excluded due to precedence diamond.
  additive_expression
| combine_expression
| fn_type_expression
| unimpl_expression
;
comparison_operand:
  ref_deref_expression
| value_expression
;
comparison_expression:
  value_expression
| comparison_operand EQUAL_EQUAL comparison_operand
    {
      $$ = arena->New<PrimitiveOperatorExpression>(
          context.source_loc(), Operator::Eq,
          std::vector<Nonnull<Expression*>>({$1, $3}));
    }
;
not_expression:
  NOT ref_deref_expression
    {
      $$ = arena->New<PrimitiveOperatorExpression>(
          context.source_loc(), Operator::Not,
          std::vector<Nonnull<Expression*>>({$2}));
    }
;
predicate_expression:
  // ref_deref_expression excluded due to precedence diamond.
  not_expression
| comparison_expression
;
and_or_operand:
  ref_deref_expression
| predicate_expression
;
and_lhs:
  and_or_operand
| and_expression
;
and_expression:
  // predicate_expression excluded due to precedence diamond.
  and_lhs AND and_or_operand
    {
      $$ = arena->New<PrimitiveOperatorExpression>(
          context.source_loc(), Operator::And,
          std::vector<Nonnull<Expression*>>({$1, $3}));
    }
;
or_lhs:
  and_or_operand
| or_expression
;
or_expression:
  // predicate_expression excluded due to precedence diamond.
  or_lhs OR and_or_operand
    {
      $$ = arena->New<PrimitiveOperatorExpression>(
          context.source_loc(), Operator::Or,
          std::vector<Nonnull<Expression*>>({$1, $3}));
    }
;
where_clause:
  comparison_operand IS comparison_operand
    { $$ = arena->New<IsWhereClause>(context.source_loc(), $1, $3); }
| comparison_operand EQUAL_EQUAL comparison_operand
    { $$ = arena->New<EqualsWhereClause>(context.source_loc(), $1, $3); }
;
where_clause_list:
  where_clause
    { $$ = {$1}; }
| where_clause_list AND where_clause
    {
      $$ = std::move($1);
      $$.push_back($3);
    }
;
where_expression:
  type_expression WHERE where_clause_list
<<<<<<< HEAD
    {
      auto* self =
          arena -> New<GenericBinding>(context.source_loc(), ".Self", $1);
      $$ = arena->New<WhereExpression>(context.source_loc(), self, $3);
    }
=======
    { $$ = arena->New<WhereExpression>(context.source_loc(), $1, $3); }
>>>>>>> 92c8aa7f
;
statement_expression:
  ref_deref_expression
| predicate_expression
| and_expression
| or_expression
| where_expression
;
if_expression:
  statement_expression
| IF expression THEN if_expression ELSE if_expression
    { $$ = arena->New<IfExpression>(context.source_loc(), $2, $4, $6); }
;
expression:
  if_expression
;
designator: PERIOD identifier { $$ = $2; }
;
paren_expression: paren_expression_base
    { $$ = ExpressionFromParenContents(arena, context.source_loc(), $1); }
;
tuple: paren_expression_base
    { $$ = TupleExpressionFromParenContents(arena, context.source_loc(), $1); }
;
paren_expression_base:
  LEFT_PARENTHESIS RIGHT_PARENTHESIS
    { $$ = {.elements = {}, .has_trailing_comma = false}; }
| LEFT_PARENTHESIS paren_expression_contents RIGHT_PARENTHESIS
    { $$ = $2; }
| LEFT_PARENTHESIS paren_expression_contents COMMA RIGHT_PARENTHESIS
    {
      $$ = $2;
      $$.has_trailing_comma = true;
    }
;
paren_expression_contents:
  expression
    { $$ = {.elements = {$1}, .has_trailing_comma = false}; }
| paren_expression_contents COMMA expression
    {
      $$ = $1;
      $$.elements.push_back($3);
    }
;

struct_literal:
  LEFT_CURLY_BRACE struct_literal_contents RIGHT_CURLY_BRACE
    { $$ = arena->New<StructLiteral>(context.source_loc(), $2); }
| LEFT_CURLY_BRACE struct_literal_contents COMMA RIGHT_CURLY_BRACE
    { $$ = arena->New<StructLiteral>(context.source_loc(), $2); }
;
struct_literal_contents:
  designator EQUAL expression
    { $$ = {FieldInitializer($1, $3)}; }
| struct_literal_contents COMMA designator EQUAL expression
    {
      $$ = $1;
      $$.push_back(FieldInitializer($3, $5));
    }
;

struct_type_literal:
  LEFT_CURLY_BRACE RIGHT_CURLY_BRACE
    { $$ = arena->New<StructTypeLiteral>(context.source_loc()); }
| LEFT_CURLY_BRACE struct_type_literal_contents RIGHT_CURLY_BRACE
    { $$ = arena->New<StructTypeLiteral>(context.source_loc(), $2); }
| LEFT_CURLY_BRACE struct_type_literal_contents COMMA RIGHT_CURLY_BRACE
    { $$ = arena->New<StructTypeLiteral>(context.source_loc(), $2); }
;
struct_type_literal_contents:
  designator COLON expression
    { $$ = {FieldInitializer($1, $3)}; }
| struct_type_literal_contents COMMA designator COLON expression
  {
    $$ = $1;
    $$.push_back(FieldInitializer($3, $5));
  }
;

// In many cases, using `pattern` recursively will result in ambiguities.
// When that happens, it's necessary to factor out two separate productions,
// one for when the sub-pattern is an expression, and one for when it is not.
// To facilitate this, non-terminals besides `pattern` whose names contain
// `pattern` are structured to be disjoint from `expression`, unless otherwise
// specified.
pattern:
  non_expression_pattern
    { $$ = $1; }
| expression
    { $$ = arena->New<ExpressionPattern>($1); }
;
non_expression_pattern:
  AUTO
    { $$ = arena->New<AutoPattern>(context.source_loc()); }
| binding_lhs COLON pattern
    {
      $$ = arena->New<BindingPattern>(context.source_loc(), $1, $3,
                                      std::nullopt);
    }
| binding_lhs COLON_BANG expression
    { $$ = arena->New<GenericBinding>(context.source_loc(), $1, $3); }
| paren_pattern
    { $$ = $1; }
| postfix_expression tuple_pattern
    {
      ErrorOr<Nonnull<AlternativePattern*>> alternative_pattern =
          AlternativePattern::Create(arena, context.source_loc(), $1, $2);
      if (alternative_pattern.ok()) {
        $$ = *alternative_pattern;
      } else {
        context.RecordSyntaxError(alternative_pattern.error().message());
        YYERROR;
      }
    }
| VAR non_expression_pattern
    { $$ = arena->New<VarPattern>(context.source_loc(), $2); }
;
binding_lhs:
  identifier { $$ = $1; }
| UNDERSCORE { $$ = AnonymousName; }
;
paren_pattern: paren_pattern_base
    { $$ = PatternFromParenContents(arena, context.source_loc(), $1); }
;
paren_pattern_base:
  LEFT_PARENTHESIS paren_pattern_contents RIGHT_PARENTHESIS
    { $$ = $2; }
| LEFT_PARENTHESIS paren_pattern_contents COMMA RIGHT_PARENTHESIS
    {
      $$ = $2;
      $$.has_trailing_comma = true;
    }
;
// paren_pattern is analogous to paren_expression, but in order to avoid
// ambiguities, it must be disjoint from paren_expression, meaning it must
// contain at least one non_expression_pattern. The structure of this rule
// is very different from the corresponding expression rule because is has to
// enforce that requirement.
paren_pattern_contents:
  non_expression_pattern
    { $$ = {.elements = {$1}, .has_trailing_comma = false}; }
| paren_expression_contents COMMA non_expression_pattern
    {
      $$ = ParenExpressionToParenPattern(arena, $1);
      $$.elements.push_back($3);
    }
| paren_pattern_contents COMMA expression
    {
      $$ = $1;
      $$.elements.push_back(arena->New<ExpressionPattern>($3));
    }
| paren_pattern_contents COMMA non_expression_pattern
    {
      $$ = $1;
      $$.elements.push_back($3);
    }
;
tuple_pattern: paren_pattern_base
    { $$ = TuplePatternFromParenContents(arena, context.source_loc(), $1); }
;
// Unlike most `pattern` nonterminals, this one overlaps with `expression`,
// so it should be used only when prior context (such as an introducer)
// rules out the possibility of an `expression` at this point.
maybe_empty_tuple_pattern:
  LEFT_PARENTHESIS RIGHT_PARENTHESIS
    {
      $$ = arena->New<TuplePattern>(context.source_loc(),
                                    std::vector<Nonnull<Pattern*>>());
    }
| tuple_pattern
    { $$ = $1; }
;

clause:
  CASE pattern DOUBLE_ARROW block
    { $$ = Match::Clause($2, $4); }
| DEFAULT DOUBLE_ARROW block
    {
      $$ = Match::Clause(arena->New<BindingPattern>(
                             context.source_loc(), std::string(AnonymousName),
                             arena->New<AutoPattern>(context.source_loc()),
                             ValueCategory::Let),
                         $3);
    }
;
clause_list:
  // Empty
    { $$ = {}; }
| clause_list clause
    {
      $$ = $1;
      $$.push_back($2);
    }
;
statement:
  statement_expression EQUAL expression SEMICOLON
    { $$ = arena->New<Assign>(context.source_loc(), $1, $3); }
| VAR pattern EQUAL expression SEMICOLON
    {
      $$ = arena->New<VariableDefinition>(context.source_loc(), $2, $4,
                                          ValueCategory::Var);
    }
| LET pattern EQUAL expression SEMICOLON
    {
      $$ = arena->New<VariableDefinition>(context.source_loc(), $2, $4,
                                          ValueCategory::Let);
    }
| statement_expression SEMICOLON
    { $$ = arena->New<ExpressionStatement>(context.source_loc(), $1); }
| if_statement
    { $$ = $1; }
| WHILE LEFT_PARENTHESIS expression RIGHT_PARENTHESIS block
    { $$ = arena->New<While>(context.source_loc(), $3, $5); }
| BREAK SEMICOLON
    { $$ = arena->New<Break>(context.source_loc()); }
| CONTINUE SEMICOLON
    { $$ = arena->New<Continue>(context.source_loc()); }
| RETURN return_expression SEMICOLON
    {
      auto [return_exp, is_omitted_exp] = $2;
      $$ = arena->New<Return>(context.source_loc(), return_exp, is_omitted_exp);
    }
| MATCH LEFT_PARENTHESIS expression RIGHT_PARENTHESIS LEFT_CURLY_BRACE
  clause_list RIGHT_CURLY_BRACE
    { $$ = arena->New<Match>(context.source_loc(), $3, $6); }
| CONTINUATION identifier block
    { $$ = arena->New<Continuation>(context.source_loc(), $2, $3); }
| RUN expression SEMICOLON
    { $$ = arena->New<Run>(context.source_loc(), $2); }
| AWAIT SEMICOLON
    { $$ = arena->New<Await>(context.source_loc()); }
;
if_statement:
  IF LEFT_PARENTHESIS expression RIGHT_PARENTHESIS block optional_else
    { $$ = arena->New<If>(context.source_loc(), $3, $5, $6); }
;
optional_else:
  // Empty
    { $$ = std::nullopt; }
| ELSE if_statement
    {
      $$ = arena->New<Block>(context.source_loc(),
                             std::vector<Nonnull<Statement*>>({$2}));
    }
| ELSE block
    { $$ = $2; }
;
return_expression:
  // Empty
    { $$ = {arena->New<TupleLiteral>(context.source_loc()), true}; }
| expression
    { $$ = {$1, false}; }
;
statement_list:
  // Empty
    { $$ = {}; }
| statement_list statement
    {
      $$ = std::move($1);
      $$.push_back($2);
    }
;
block:
  LEFT_CURLY_BRACE statement_list RIGHT_CURLY_BRACE
    { $$ = arena->New<Block>(context.source_loc(), std::move($2)); }
;
return_term:
  // Empty
    { $$ = ReturnTerm::Omitted(context.source_loc()); }
| ARROW AUTO
    { $$ = ReturnTerm::Auto(context.source_loc()); }
| ARROW expression
    { $$ = ReturnTerm::Explicit($2); }
;
generic_binding:
  identifier COLON_BANG expression
    {
      $$ = arena->New<GenericBinding>(context.source_loc(), std::move($1), $3);
    }
;
deduced_param:
  generic_binding
    { $$ = $1; }
| variable_declaration
    { $$ = $1; }
| ADDR variable_declaration
    { $$ = arena->New<AddrPattern>(context.source_loc(), $2); }
;
deduced_param_list:
  // Empty
    { $$ = {}; }
| deduced_param
    { $$ = {$1}; }
| deduced_param_list COMMA deduced_param
    {
      $$ = $1;  // TODO: can we std::move here?
      $$.push_back($3);
    }
;
deduced_params:
  // Empty
    { $$ = std::vector<Nonnull<AstNode*>>(); }
| LEFT_SQUARE_BRACKET deduced_param_list RIGHT_SQUARE_BRACKET
    { $$ = $2; }
;
impl_deduced_params:
  // Empty
    { $$ = std::vector<Nonnull<AstNode*>>(); }
| FORALL LEFT_SQUARE_BRACKET deduced_param_list RIGHT_SQUARE_BRACKET
    { $$ = $3; }
;
receiver:
  // Empty
    { $$ = std::nullopt; }
| LEFT_CURLY_BRACE variable_declaration RIGHT_CURLY_BRACE
    { $$ = $2; }
| LEFT_CURLY_BRACE ADDR variable_declaration RIGHT_CURLY_BRACE
    { $$ = arena->New<AddrPattern>(context.source_loc(), $3); }
;
function_declaration:
  FN identifier deduced_params receiver maybe_empty_tuple_pattern return_term block
    {
      ErrorOr<FunctionDeclaration*> fn = FunctionDeclaration::Create(
          arena, context.source_loc(), $2, $3, $4, $5, $6, $7);
      if (fn.ok()) {
        $$ = *fn;
      } else {
        context.RecordSyntaxError(fn.error().message());
        YYERROR;
      }
    }
| FN identifier deduced_params receiver maybe_empty_tuple_pattern return_term SEMICOLON
    {
      ErrorOr<FunctionDeclaration*> fn = FunctionDeclaration::Create(
          arena, context.source_loc(), $2, $3, $4, $5, $6, std::nullopt);
      if (fn.ok()) {
        $$ = *fn;
      } else {
        context.RecordSyntaxError(fn.error().message());
        YYERROR;
      }
    }
;
variable_declaration: identifier COLON pattern
    {
      $$ = arena->New<BindingPattern>(context.source_loc(), $1, $3,
                                      std::nullopt);
    }
;
alias_declaration: ALIAS identifier EQUAL expression SEMICOLON
    { $$ = arena->New<AliasDeclaration>(context.source_loc(), $2, $4); }
;
alternative:
  identifier tuple
    { $$ = arena->New<AlternativeSignature>(context.source_loc(), $1, $2); }
| identifier
    {
      $$ = arena->New<AlternativeSignature>(
          context.source_loc(), $1,
          arena->New<TupleLiteral>(context.source_loc()));
    }
;
alternative_list:
  // Empty
    { $$ = {}; }
| alternative_list_contents
    { $$ = $1; }
| alternative_list_contents COMMA
    { $$ = $1; }
;
alternative_list_contents:
  alternative
    { $$ = {std::move($1)}; }
| alternative_list_contents COMMA alternative
    {
      $$ = $1;
      $$.push_back(std::move($3));
    }
;
type_params:
  // Empty
    { $$ = std::nullopt; }
| tuple_pattern
    { $$ = $1; }
;
declaration:
  function_declaration
    { $$ = $1; }
| CLASS identifier type_params LEFT_CURLY_BRACE declaration_list RIGHT_CURLY_BRACE
    {
      $$ = arena->New<ClassDeclaration>(
          context.source_loc(), $2,
          arena->New<SelfDeclaration>(context.source_loc()), $3, $5);
    }
| CHOICE identifier LEFT_CURLY_BRACE alternative_list RIGHT_CURLY_BRACE
    { $$ = arena->New<ChoiceDeclaration>(context.source_loc(), $2, $4); }
| VAR variable_declaration SEMICOLON
    {
      $$ = arena->New<VariableDeclaration>(context.source_loc(), $2,
                                           std::nullopt, ValueCategory::Var);
    }
| VAR variable_declaration EQUAL expression SEMICOLON
    {
      $$ = arena->New<VariableDeclaration>(context.source_loc(), $2, $4,
                                           ValueCategory::Var);
    }
| LET variable_declaration EQUAL expression SEMICOLON
    {
      $$ = arena->New<VariableDeclaration>(context.source_loc(), $2, $4,
                                           ValueCategory::Let);
    }
| INTERFACE identifier type_params LEFT_CURLY_BRACE interface_body RIGHT_CURLY_BRACE
    {
      // TODO: Type of `Self` should be the interface being declared, not
      // `Type`.
      auto ty_ty = arena -> New<TypeTypeLiteral>(context.source_loc());
      // TODO: Should this be switched to use a `SelfDeclaration` instead?
      auto self =
          arena -> New<GenericBinding>(context.source_loc(), "Self", ty_ty);
      $$ = arena->New<InterfaceDeclaration>(context.source_loc(), $2, $3, self,
                                            $5);
    }
| impl_kind IMPL impl_deduced_params impl_type AS expression LEFT_CURLY_BRACE impl_body RIGHT_CURLY_BRACE
    {
      ErrorOr<ImplDeclaration*> impl = ImplDeclaration::Create(
          arena, context.source_loc(), $1, $4, $6, $3, $8);
      if (impl.ok()) {
        $$ = *impl;
      } else {
        context.RecordSyntaxError(impl.error().message());
        YYERROR;
      }
    }
| alias_declaration
    { $$ = $1; }
;
impl_kind:
  // Internal
    { $$ = Carbon::ImplKind::InternalImpl; }
| EXTERNAL
    { $$ = Carbon::ImplKind::ExternalImpl; }
;
impl_type:
  // Self
    { $$ = arena->New<IdentifierExpression>(context.source_loc(), "Self"); }
| expression
;
declaration_list:
  // Empty
    { $$ = {}; }
| declaration_list declaration
    {
      $$ = $1;
      $$.push_back(Nonnull<Declaration*>($2));
    }
;
interface_body:
  // Empty
    { $$ = {}; }
| interface_body function_declaration
    {
      $$ = $1;
      $$.push_back($2);
    }
;
impl_body:
  // Empty
    { $$ = {}; }
| impl_body function_declaration
    {
      $$ = $1;
      $$.push_back($2);
    }
| impl_body alias_declaration
    {
      $$ = $1;
      $$.push_back($2);
    }
;
%%<|MERGE_RESOLUTION|>--- conflicted
+++ resolved
@@ -553,15 +553,11 @@
 ;
 where_expression:
   type_expression WHERE where_clause_list
-<<<<<<< HEAD
     {
       auto* self =
           arena -> New<GenericBinding>(context.source_loc(), ".Self", $1);
       $$ = arena->New<WhereExpression>(context.source_loc(), self, $3);
     }
-=======
-    { $$ = arena->New<WhereExpression>(context.source_loc(), $1, $3); }
->>>>>>> 92c8aa7f
 ;
 statement_expression:
   ref_deref_expression
