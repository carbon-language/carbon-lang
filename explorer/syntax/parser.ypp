--- conflicted
+++ resolved
@@ -1131,8 +1131,7 @@
   fn_virtual_override_intro identifier deduced_params maybe_empty_tuple_pattern return_term block
     {
       ErrorOr<FunctionDeclaration*> fn = FunctionDeclaration::Create(
-<<<<<<< HEAD
-          arena, context.source_loc(), $2, false, $3, $4, $5, $6);
+          arena, context.source_loc(), $2, false, $3, $4, $5, $6, $1);
       if (fn.ok()) {
         $$ = *fn;
       } else {
@@ -1140,13 +1139,10 @@
         YYERROR;
       }
     }
-| EXPORT FN identifier deduced_params maybe_empty_tuple_pattern return_term block
+| EXPORT fn_virtual_override_intro identifier deduced_params maybe_empty_tuple_pattern return_term block
     {
       ErrorOr<FunctionDeclaration*> fn = FunctionDeclaration::Create(
-          arena, context.source_loc(), $3, true, $4, $5, $6, $7);
-=======
-          arena, context.source_loc(), $2, $3, $4, $5, $6, $1);
->>>>>>> 0b6411e6
+          arena, context.source_loc(), $3, true, $4, $5, $6, $7, $2);
       if (fn.ok()) {
         $$ = *fn;
       } else {
@@ -1157,11 +1153,7 @@
 | fn_virtual_override_intro identifier deduced_params maybe_empty_tuple_pattern return_term SEMICOLON
     {
       ErrorOr<FunctionDeclaration*> fn = FunctionDeclaration::Create(
-<<<<<<< HEAD
-          arena, context.source_loc(), $2, false, $3, $4, $5, std::nullopt);
-=======
-          arena, context.source_loc(), $2, $3, $4, $5, std::nullopt, $1);
->>>>>>> 0b6411e6
+          arena, context.source_loc(), $2, false, $3, $4, $5, std::nullopt, $1);
       if (fn.ok()) {
         $$ = *fn;
       } else {
