--- conflicted
+++ resolved
@@ -108,10 +108,7 @@
 %type <std::optional<Nonnull<Expression*>>> class_declaration_extends
 %type <Nonnull<Declaration*>> declaration
 %type <Nonnull<FunctionDeclaration*>> function_declaration
-<<<<<<< HEAD
-=======
 %type <Nonnull<DestructorDeclaration*>> destructor_declaration;
->>>>>>> 05b6c4f3
 %type <Nonnull<MixDeclaration*>> mix_declaration
 %type <Nonnull<AliasDeclaration*>> alias_declaration
 %type <std::vector<Nonnull<Declaration*>>> declaration_list
@@ -1141,11 +1138,8 @@
 declaration:
   function_declaration
     { $$ = $1; }
-<<<<<<< HEAD
-=======
 | destructor_declaration
     { $$ = $1; }
->>>>>>> 05b6c4f3
 | class_declaration_extensibility CLASS identifier type_params class_declaration_extends LEFT_CURLY_BRACE class_body RIGHT_CURLY_BRACE
     {
       $$ = arena->New<ClassDeclaration>(
@@ -1154,16 +1148,10 @@
     }
 | MIXIN identifier type_params mixin_import LEFT_CURLY_BRACE mixin_body RIGHT_CURLY_BRACE
     {
-<<<<<<< HEAD
       // EXPERIMENTAL MIXIN FEATURE
-      auto self = arena -> New<MixinSelf>(context.source_loc(), $4);
+      auto self = arena->New<MixinSelf>(context.source_loc(), $4);
       $$ = arena->New<MixinDeclaration>(context.source_loc(), $2, $3, self, $6);
       self->set_mixin(llvm::cast<MixinDeclaration>($$));
-=======
-      // EXPERIMENTAL MIXN FEATURE
-      auto self = arena->New<GenericBinding>(context.source_loc(), "Self", $4);
-      $$ = arena->New<MixinDeclaration>(context.source_loc(), $2, $3, self, $6);
->>>>>>> 05b6c4f3
     }
 | CHOICE identifier type_params LEFT_CURLY_BRACE alternative_list RIGHT_CURLY_BRACE
     { $$ = arena->New<ChoiceDeclaration>(context.source_loc(), $2, $3, $5); }
