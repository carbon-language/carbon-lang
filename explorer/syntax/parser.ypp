--- conflicted
+++ resolved
@@ -1171,17 +1171,7 @@
     }
 | INTERFACE identifier type_params LEFT_CURLY_BRACE interface_body RIGHT_CURLY_BRACE
     {
-<<<<<<< HEAD
-      // TODO: Type of `Self` should be the interface being declared, not
-      // `Type`.
-      auto ty_ty = arena->New<TypeTypeLiteral>(context.source_loc());
-      // TODO: Should this be switched to use a `SelfDeclaration` instead?
-      auto self =
-          arena->New<GenericBinding>(context.source_loc(), "Self", ty_ty);
-      $$ = arena->New<InterfaceDeclaration>(context.source_loc(), $2, $3, self,
-=======
       $$ = arena->New<InterfaceDeclaration>(arena, context.source_loc(), $2, $3,
->>>>>>> 0b9bda10
                                             $5);
     }
 | impl_kind IMPL impl_deduced_params impl_type AS type_or_where_expression LEFT_CURLY_BRACE impl_body RIGHT_CURLY_BRACE
