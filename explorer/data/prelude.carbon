// Part of the Carbon Language project, under the Apache License v2.0 with LLVM
// Exceptions. See /LICENSE for license information.
// SPDX-License-Identifier: Apache-2.0 WITH LLVM-exception

package Carbon api;

// Conversion interfaces.

// Explicitly convert `Self` to `T`.
interface As(T:! Type) {
  fn Convert[me: Self]() -> T;
}

// Implicitly convert `Self` to `T`.
interface ImplicitAs(T:! Type) {
  fn Convert[me: Self]() -> T;
}

// TODO: ImplicitAs(T) should extend As(T).
impl forall [T:! Type, U:! ImplicitAs(T)] U as As(T) {
  fn Convert[me: Self]() -> T { return me.Convert(); }
}

// Every type implicitly converts to itself.
impl forall [T:! Type] T as ImplicitAs(T) {
  fn Convert[me: Self]() -> T { return me; }
}

// TODO: Simplify this once we have variadics.
// TODO: Should these be final?
impl forall [U1:! Type, T1:! ImplicitAs(U1)]
    (T1,) as ImplicitAs((U1,)) {
  fn Convert[me: Self]() -> (U1,) {
    let (v1: T1,) = me;
    return (v1.Convert(),);
  }
}
impl forall [U1:! Type, U2:! Type, T1:! ImplicitAs(U1), T2:! ImplicitAs(U2)]
    (T1, T2) as ImplicitAs((U1, U2)) {
  fn Convert[me: Self]() -> (U1, U2) {
    let (v1: T1, v2: T2) = me;
    return (v1.Convert(), v2.Convert());
  }
}
impl forall [U1:! Type, U2:! Type, U3:! Type,
             T1:! ImplicitAs(U1), T2:! ImplicitAs(U2), T3:! ImplicitAs(U3)]
    (T1, T2, T3) as ImplicitAs((U1, U2, U3)) {
  fn Convert[me: Self]() -> (U1, U2, U3) {
    let (v1: T1, v2: T2, v3: T3) = me;
    return (v1.Convert(), v2.Convert(), v3.Convert());
  }
}

// Arithmetic interfaces.

interface Negate {
  // TODO: = Self
  let Result:! Type;
  fn Op[me: Self]() -> Result;
}

interface AddWith(U:! Type) {
  // TODO: = Self
  let Result:! Type;
  fn Op[me: Self](other: U) -> Result;
}
// TODO: constraint Add { ... }

interface SubWith(U:! Type) {
  // TODO: = Self
  let Result:! Type;
  fn Op[me: Self](other: U) -> Result;
}
// TODO: constraint Sub { ... }

interface MulWith(U:! Type) {
  // TODO: = Self
  let Result:! Type;
  fn Op[me: Self](other: U) -> Result;
}
// TODO: constraint Mul { ... }

interface ModWith(U:! Type) {
  // TODO: = Self
  let Result:! Type;
  fn Op[me: Self](other: U) -> Result;
}
// TODO: constraint Mod { ... }

// Note, these impls use the builtin addition for i32.
external impl i32 as Negate where .Result == i32 {
  fn Op[me: i32]() -> i32 { return -me; }
}
external impl i32 as AddWith(i32) where .Result == i32 {
  fn Op[me: i32](other: i32) -> i32 { return me + other; }
}
external impl i32 as SubWith(i32) where .Result == i32 {
  fn Op[me: i32](other: i32) -> i32 { return me - other; }
}
external impl i32 as MulWith(i32) where .Result == i32 {
  fn Op[me: i32](other: i32) -> i32 { return me * other; }
}
<<<<<<< HEAD

// Bitwise and bit-shift interfaces.

// Unary `^`.
interface BitComplement {
  // TODO: = Self
  let Result:! Type;
  fn Op[me: Self]() -> Result;
}

// Binary `&`.
interface BitAndWith(U:! Type) {
  // TODO: = Self
  let Result:! Type;
  fn Op[me: Self](other: U) -> Result;
}
// TODO:
// constraint BitAnd {
//   extends BitAndWith(Self) where .Result == Self;
// }

// Binary `|`.
interface BitOrWith(U:! Type) {
  // TODO: = Self
  let Result:! Type;
  fn Op[me: Self](other: U) -> Result;
}
// TODO:
// constraint BitOr {
//   extends BitOrWith(Self) where .Result == Self;
// }

// Binary `^`.
interface BitXorWith(U:! Type) {
  // TODO: = Self
  let Result:! Type;
  fn Op[me: Self](other: U) -> Result;
}
// TODO:
// constraint BitXor {
//   extends BitXorWith(Self) where .Result == Self;
// }

// Binary `<<`.
interface LeftShiftWith(U:! Type) {
  // TODO: = Self
  let Result:! Type;
  fn Op[me: Self](other: U) -> Result;
}
// TODO:
// constraint LeftShift {
//   extends LeftShiftWith(Self) where .Result == Self;
// }

// Binary `>>`.
interface RightShiftWith(U:! Type) {
  // TODO: = Self
  let Result:! Type;
  fn Op[me: Self](other: U) -> Result;
}
// TODO:
// constraint RightShift {
//   extends RightShiftWith(Self) where .Result == Self;
// }

external impl i32 as BitComplement where .Result == i32 {
  fn Op[me: i32]() -> i32 {
    return __intrinsic_int_bit_complement(me);
  }
}
external impl i32 as BitAndWith(i32) where .Result == i32 {
  fn Op[me: i32](other: i32) -> i32 {
    return __intrinsic_int_bit_and(me, other);
  }
}
external impl i32 as BitOrWith(i32) where .Result == i32 {
  fn Op[me: i32](other: i32) -> i32 {
    return __intrinsic_int_bit_or(me, other);
  }
}
external impl i32 as BitXorWith(i32) where .Result == i32 {
  fn Op[me: i32](other: i32) -> i32 {
    return __intrinsic_int_bit_xor(me, other);
  }
}
external impl i32 as LeftShiftWith(i32) where .Result == i32 {
  fn Op[me: i32](other: i32) -> i32 {
    return __intrinsic_int_left_shift(me, other);
  }
}
external impl i32 as RightShiftWith(i32) where .Result == i32 {
  fn Op[me: i32](other: i32) -> i32 {
    return __intrinsic_int_right_shift(me, other);
  }
}

=======
external impl i32 as ModWith(i32) where .Result == i32 {
  fn Op[me: i32](other: i32) -> i32 { return me % other; }
}
>>>>>>> cbd4b8d8
// Note that Print is experimental, and not part of an accepted proposal, but
// is included here for printing state in tests.
// TODO: Remove Print special casing once we have variadics or overloads.
// fn Print(format_str: String) {
//   __intrinsic_print(format_str);
// }

fn Rand(low: i32, high: i32) -> i32{
    return __intrinsic_rand(low,high);
}

class Heap {
  fn New[T:! Type, me: Self](x : T) -> T* {
    return __intrinsic_new(x);
  }
  fn Delete[T:! Type, me: Self](p : T*) {
    __intrinsic_delete(p);
  }
}

var heap: Heap = {};<|MERGE_RESOLUTION|>--- conflicted
+++ resolved
@@ -100,7 +100,9 @@
 external impl i32 as MulWith(i32) where .Result == i32 {
   fn Op[me: i32](other: i32) -> i32 { return me * other; }
 }
-<<<<<<< HEAD
+external impl i32 as ModWith(i32) where .Result == i32 {
+  fn Op[me: i32](other: i32) -> i32 { return me % other; }
+}
 
 // Bitwise and bit-shift interfaces.
 
@@ -197,11 +199,6 @@
   }
 }
 
-=======
-external impl i32 as ModWith(i32) where .Result == i32 {
-  fn Op[me: i32](other: i32) -> i32 { return me % other; }
-}
->>>>>>> cbd4b8d8
 // Note that Print is experimental, and not part of an accepted proposal, but
 // is included here for printing state in tests.
 // TODO: Remove Print special casing once we have variadics or overloads.
