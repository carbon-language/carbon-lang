// Part of the Carbon Language project, under the Apache License v2.0 with LLVM
// Exceptions. See /LICENSE for license information.
// SPDX-License-Identifier: Apache-2.0 WITH LLVM-exception
//
<<<<<<< HEAD
// RUN: %{explorer} %s 2>&1 | %{FileCheck-strict} %s
// RUN: %{explorer-trace} %s 2>&1 | %{FileCheck-allow-unmatched} %s
// AUTOUPDATE: %{explorer} %s
// CHECK:DESTRUCTOR A 1
// CHECK:DESTRUCTOR B 2
// CHECK:DESTRUCTOR A 3
// CHECK:DESTRUCTOR A 4
// CHECK:DESTRUCTOR A 5
// CHECK:result: 1
=======
// AUTOUPDATE
// RUN: %{explorer-run}
// RUN: %{explorer-run-trace}
// CHECK:STDOUT: DESTRUCTOR A 1
// CHECK:STDOUT: DESTRUCTOR B 2
// CHECK:STDOUT: DESTRUCTOR A 3
// CHECK:STDOUT: DESTRUCTOR A 4
// CHECK:STDOUT: result: 1
>>>>>>> 4b679510

package ExplorerTest api;

class A{
    destructor[me: Self]{
        Print("DESTRUCTOR A {0}",me.n);
    }
    fn Create(x: i32) -> A{
        return {.n = x};
    }
    var n: i32;
}

class B{
    destructor[me: Self]{
        Print("DESTRUCTOR B {0}",me.n);
    }
    fn Create(x: i32) -> B{
       return {.n = x, .a1 = A.Create(4),.a2 = A.Create(3) };
    }
    var a1: A;
    var n: i32;
    var a2: A;
}


fn Main() -> i32 {
  var a: A = A.Create(5);
  var b: B = B.Create(2);
  var c: A = A.Create(1);
  return 1;
}<|MERGE_RESOLUTION|>--- conflicted
+++ resolved
@@ -2,17 +2,6 @@
 // Exceptions. See /LICENSE for license information.
 // SPDX-License-Identifier: Apache-2.0 WITH LLVM-exception
 //
-<<<<<<< HEAD
-// RUN: %{explorer} %s 2>&1 | %{FileCheck-strict} %s
-// RUN: %{explorer-trace} %s 2>&1 | %{FileCheck-allow-unmatched} %s
-// AUTOUPDATE: %{explorer} %s
-// CHECK:DESTRUCTOR A 1
-// CHECK:DESTRUCTOR B 2
-// CHECK:DESTRUCTOR A 3
-// CHECK:DESTRUCTOR A 4
-// CHECK:DESTRUCTOR A 5
-// CHECK:result: 1
-=======
 // AUTOUPDATE
 // RUN: %{explorer-run}
 // RUN: %{explorer-run-trace}
@@ -20,8 +9,8 @@
 // CHECK:STDOUT: DESTRUCTOR B 2
 // CHECK:STDOUT: DESTRUCTOR A 3
 // CHECK:STDOUT: DESTRUCTOR A 4
+// CHECK:STDOUT: DESTRUCTOR A 5
 // CHECK:STDOUT: result: 1
->>>>>>> 4b679510
 
 package ExplorerTest api;
 
