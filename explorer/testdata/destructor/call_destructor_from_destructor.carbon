--- conflicted
+++ resolved
@@ -5,23 +5,14 @@
 // RUN: %{explorer} %s 2>&1 | %{FileCheck-strict} %s
 // RUN: %{explorer-trace} %s 2>&1 | %{FileCheck-allow-unmatched} %s
 // AUTOUPDATE: %{explorer} %s
-<<<<<<< HEAD
 // CHECK: DESTRUCTOR A 1
 // CHECK: DESTRUCTOR B 2
 // CHECK: DESTRUCTOR A 3
 // CHECK: DESTRUCTOR A 4
 // CHECK: DESTRUCTOR A 5
 // CHECK: result: 1
-=======
-// CHECK:DESTRUCTOR A 1
-// CHECK:DESTRUCTOR B 2
-// CHECK:DESTRUCTOR A 3
-// CHECK:DESTRUCTOR A 4
-// CHECK:result: 1
->>>>>>> 05b6c4f3
 
 package ExplorerTest api;
-
 
 class A{
     destructor[me: Self]{
