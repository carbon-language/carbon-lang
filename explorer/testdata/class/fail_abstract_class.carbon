--- conflicted
+++ resolved
@@ -10,11 +10,7 @@
 
 abstract class C {
   fn F() {}
-<<<<<<< HEAD
-// CHECK:COMPILATION ERROR: {{.*}}/explorer/testdata/class/fail_abstract_class.carbon:[[@LINE+1]]: Class prefix `abstract` is not supported yet
-=======
-// CHECK:STDERR: COMPILATION ERROR: {{.*}}/explorer/testdata/class/fail_abstract_class.carbon:[[@LINE+1]]: Class prefixes `base` and `abstract` are not supported yet
->>>>>>> 8ee0ecec
+// CHECK:STDERR: COMPILATION ERROR: {{.*}}/explorer/testdata/class/fail_abstract_class.carbon:[[@LINE+1]]: Class prefix `abstract` is not supported yet
 }
 
 fn Main() -> i32 {
