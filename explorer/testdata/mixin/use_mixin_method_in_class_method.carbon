// Part of the Carbon Language project, under the Apache License v2.0 with LLVM
// Exceptions. See /LICENSE for license information.
// SPDX-License-Identifier: Apache-2.0 WITH LLVM-exception
//
// AUTOUPDATE
// RUN: %{explorer-run}
// RUN: %{explorer-run-trace}
// CHECK:STDOUT: result: 0

package ExplorerTest api;

__mixin Operations {
<<<<<<< HEAD
  export fn Square[me: Self](x:i32) -> i32{
=======
  fn Square[self: Self](x:i32) -> i32{
>>>>>>> 0b6411e6
    return x * x;
  }
}

class Point {
  var x: i32;
  var y: i32;
  fn DistanceSquare[self: Self](other:Self) -> i32 {
    return self.Square(self.x - other.x) + self.Square(self.y - other.y);
  }
  __mix Operations;
}

class Complex {
  var r: i32;
  var i: i32;
  __mix Operations;
  fn AbsSquare[self: Self]() -> i32 {
    return self.Square(self.r) + self.Square(self.i);
  }
}


fn Main() -> i32 {
  var p1: Point = {.x = 1, .y = 2 };
  var p2: Point = {.x = 4, .y = 3 };
  var c: Complex = {.r = 5, .i = 6 };
  return c.AbsSquare() - p1.DistanceSquare(p2) - 51;
}<|MERGE_RESOLUTION|>--- conflicted
+++ resolved
@@ -10,11 +10,7 @@
 package ExplorerTest api;
 
 __mixin Operations {
-<<<<<<< HEAD
-  export fn Square[me: Self](x:i32) -> i32{
-=======
-  fn Square[self: Self](x:i32) -> i32{
->>>>>>> 0b6411e6
+  export fn Square[self: Self](x:i32) -> i32{
     return x * x;
   }
 }
