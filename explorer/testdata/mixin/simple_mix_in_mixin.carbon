--- conflicted
+++ resolved
@@ -10,23 +10,14 @@
 package ExplorerTest api;
 
 __mixin M1 {
-<<<<<<< HEAD
-  export fn Scale10[me:Self](x:i32) -> i32{
-=======
-  fn Scale10[self: Self](x:i32) -> i32{
->>>>>>> 0b6411e6
+  export fn Scale10[self:Self](x:i32) -> i32{
      return x * 10;
   }
 }
 
 __mixin M2 {
-<<<<<<< HEAD
   export __mix M1;
-  export fn Square[me: Self](x:i32) -> i32{
-=======
-  __mix M1;
-  fn Square[self: Self](x:i32) -> i32{
->>>>>>> 0b6411e6
+  export fn Square[self: Self](x:i32) -> i32{
     return x * x;
   }
 }
