--- conflicted
+++ resolved
@@ -9,11 +9,7 @@
 package ExplorerTest api;
 
 __mixin Operations {
-<<<<<<< HEAD
-  export fn Square[me: Self](x:i32) -> i32{
-=======
-  fn Square[self: Self](x:i32) -> i32{
->>>>>>> 0b6411e6
+  export fn Square[self: Self](x:i32) -> i32{
     return x * x;
   }
 }
@@ -23,11 +19,7 @@
 }
 
 external impl i32 as A {
-<<<<<<< HEAD
-  // CHECK:SYNTAX ERROR: {{.*}}/explorer/testdata/mixin/fail_mix_in_impl.carbon:[[@LINE+1]]: syntax error, unexpected MIX, expecting ALIAS or EXPORT or FN or RIGHT_CURLY_BRACE
-=======
-  // CHECK:STDERR: SYNTAX ERROR: {{.*}}/explorer/testdata/mixin/fail_mix_in_impl.carbon:[[@LINE+1]]: syntax error, unexpected MIX
->>>>>>> 0b6411e6
+  // CHECK:STDERR: SYNTAX ERROR: {{.*}}/explorer/testdata/mixin/fail_mix_in_impl.carbon:[[@LINE+1]]: syntax error, unexpected MIX, expecting ALIAS or EXPORT or FN or RIGHT_CURLY_BRACE
   __mix Operations;
   fn F() {}
 }
