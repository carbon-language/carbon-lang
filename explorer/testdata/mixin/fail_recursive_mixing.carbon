// Part of the Carbon Language project, under the Apache License v2.0 with LLVM
// Exceptions. See /LICENSE for license information.
// SPDX-License-Identifier: Apache-2.0 WITH LLVM-exception
//
// RUN: %{not} %{explorer} %s | %{FileCheck-strict} %s
// RUN: %{not} %{explorer-trace} %s | %{FileCheck-allow-unmatched} %s
// AUTOUPDATE: %{explorer} %s
package ExplorerTest api;

__mixin M1 {
  fn F1[me: Self](x: Self) -> Self{
     return x;
  }
  // CHECK:COMPILATION ERROR: {{.*}}/explorer/testdata/mixin/fail_recursive_mixing.carbon:[[@LINE+1]]: incomplete mixin `M1` used in mix declaration
  __mix M1;
<<<<<<< HEAD
=======
// CHECK:STDERR: COMPILATION ERROR: {{.*}}/explorer/testdata/mixin/fail_recursive_mixing.carbon:[[@LINE+1]]: Member named F1 (declared at {{.*}}/explorer/testdata/mixin/fail_recursive_mixing.carbon:[[@LINE-2]]) is being mixed multiple times into M1
>>>>>>> e111418b
}

class C {
  __mix M1;
}

fn Main() -> i32 {
  return 0;
}<|MERGE_RESOLUTION|>--- conflicted
+++ resolved
@@ -11,12 +11,8 @@
   fn F1[me: Self](x: Self) -> Self{
      return x;
   }
-  // CHECK:COMPILATION ERROR: {{.*}}/explorer/testdata/mixin/fail_recursive_mixing.carbon:[[@LINE+1]]: incomplete mixin `M1` used in mix declaration
+  // CHECK:STDERR: COMPILATION ERROR: {{.*}}/explorer/testdata/mixin/fail_recursive_mixing.carbon:[[@LINE+1]]: incomplete mixin `M1` used in mix declaration
   __mix M1;
-<<<<<<< HEAD
-=======
-// CHECK:STDERR: COMPILATION ERROR: {{.*}}/explorer/testdata/mixin/fail_recursive_mixing.carbon:[[@LINE+1]]: Member named F1 (declared at {{.*}}/explorer/testdata/mixin/fail_recursive_mixing.carbon:[[@LINE-2]]) is being mixed multiple times into M1
->>>>>>> e111418b
 }
 
 class C {
