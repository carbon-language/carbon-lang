// Part of the Carbon Language project, under the Apache License v2.0 with LLVM
// Exceptions. See /LICENSE for license information.
// SPDX-License-Identifier: Apache-2.0 WITH LLVM-exception
//
<<<<<<< HEAD
// RUN: %{not} %{explorer} %s 2>&1 | \
// RUN:   %{FileCheck} --match-full-lines --allow-unused-prefixes=false %s
// RUN: %{not} %{explorer} --parser_debug --trace_file=- %s 2>&1 | \
// RUN:   %{FileCheck} --match-full-lines --allow-unused-prefixes %s
// AUTOUPDATE: %{explorer} %s
package ExplorerTest api;

__mixin M1 {
// CHECK: COMPILATION ERROR: {{.*}}/explorer/testdata/mixin/fail_recursive_mixing.carbon:[[@LINE+1]]: 'M1' is not usable until after it has been completely declared
=======
// AUTOUPDATE
// RUN: %{not} %{explorer-run}
// RUN: %{not} %{explorer-run-trace}
package ExplorerTest api;

__mixin M1 {
  fn F1[self: Self](x: Self) -> Self{
     return x;
  }
  // CHECK:STDERR: COMPILATION ERROR: {{.*}}/explorer/testdata/mixin/fail_recursive_mixing.carbon:[[@LINE+1]]: incomplete mixin `M1` used in mix declaration
>>>>>>> 0b6411e6
  __mix M1;
}

class C {
  __mix M1;
}

fn Main() -> i32 {
  return 0;
}<|MERGE_RESOLUTION|>--- conflicted
+++ resolved
@@ -2,17 +2,6 @@
 // Exceptions. See /LICENSE for license information.
 // SPDX-License-Identifier: Apache-2.0 WITH LLVM-exception
 //
-<<<<<<< HEAD
-// RUN: %{not} %{explorer} %s 2>&1 | \
-// RUN:   %{FileCheck} --match-full-lines --allow-unused-prefixes=false %s
-// RUN: %{not} %{explorer} --parser_debug --trace_file=- %s 2>&1 | \
-// RUN:   %{FileCheck} --match-full-lines --allow-unused-prefixes %s
-// AUTOUPDATE: %{explorer} %s
-package ExplorerTest api;
-
-__mixin M1 {
-// CHECK: COMPILATION ERROR: {{.*}}/explorer/testdata/mixin/fail_recursive_mixing.carbon:[[@LINE+1]]: 'M1' is not usable until after it has been completely declared
-=======
 // AUTOUPDATE
 // RUN: %{not} %{explorer-run}
 // RUN: %{not} %{explorer-run-trace}
@@ -23,7 +12,6 @@
      return x;
   }
   // CHECK:STDERR: COMPILATION ERROR: {{.*}}/explorer/testdata/mixin/fail_recursive_mixing.carbon:[[@LINE+1]]: incomplete mixin `M1` used in mix declaration
->>>>>>> 0b6411e6
   __mix M1;
 }
 
