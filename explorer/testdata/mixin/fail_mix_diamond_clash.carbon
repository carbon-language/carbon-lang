--- conflicted
+++ resolved
@@ -8,11 +8,7 @@
 package ExplorerTest api;
 
 __mixin M1 {
-<<<<<<< HEAD
-  export fn F1[me: Self](x: Self) -> Self{
-=======
-  fn F1[self: Self](x: Self) -> Self{
->>>>>>> 0b6411e6
+  export fn F1[self: Self](x: Self) -> Self{
      return x;
   }
 }
