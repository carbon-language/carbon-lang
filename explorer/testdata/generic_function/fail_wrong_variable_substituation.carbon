// Part of the Carbon Language project, under the Apache License v2.0 with LLVM
// Exceptions. See /LICENSE for license information.
// SPDX-License-Identifier: Apache-2.0 WITH LLVM-exception
//
// AUTOUPDATE

package Foo api;

class X{
}

// CHECK:STDERR: COMPILATION ERROR: {{.*}}/explorer/testdata/generic_function/fail_wrong_variable_substituation.carbon:[[@LINE+1]]: value of generic binding T is not known
fn Get[T:! ()](n: T) -> i32 {  return 2; }

fn Main() -> i32 {
  var x : X = {};
<<<<<<< HEAD
=======
  // CHECK:STDERR: COMPILATION ERROR: fail_wrong_variable_substituation.carbon:[[@LINE+1]]: cannot convert deduced value class X for T to parameter type ()
>>>>>>> 2cf5ab15
  Get(x);
  return 0;
}<|MERGE_RESOLUTION|>--- conflicted
+++ resolved
@@ -9,15 +9,11 @@
 class X{
 }
 
-// CHECK:STDERR: COMPILATION ERROR: {{.*}}/explorer/testdata/generic_function/fail_wrong_variable_substituation.carbon:[[@LINE+1]]: value of generic binding T is not known
+// CHECK:STDERR: COMPILATION ERROR: fail_wrong_variable_substituation.carbon:[[@LINE+1]]: value of generic binding T is not known
 fn Get[T:! ()](n: T) -> i32 {  return 2; }
 
 fn Main() -> i32 {
   var x : X = {};
-<<<<<<< HEAD
-=======
-  // CHECK:STDERR: COMPILATION ERROR: fail_wrong_variable_substituation.carbon:[[@LINE+1]]: cannot convert deduced value class X for T to parameter type ()
->>>>>>> 2cf5ab15
   Get(x);
   return 0;
 }