// Part of the Carbon Language project, under the Apache License v2.0 with LLVM
// Exceptions. See /LICENSE for license information.
// SPDX-License-Identifier: Apache-2.0 WITH LLVM-exception
//
// RUN: %{not} %{explorer} %s 2>&1 | %{FileCheck-strict} %s
// RUN: %{not} %{explorer-trace} %s 2>&1 | %{FileCheck-allow-unmatched} %s
// AUTOUPDATE: %{explorer} %s

package ExplorerTest api;

fn id[T:! Type](x: T) -> T {
<<<<<<< HEAD
  // CHECK: COMPILATION ERROR: {{.*}}/explorer/testdata/generic_function/fail_not_addable.carbon:[[@LINE+2]]: type error in `+`:
  // CHECK: could not find implementation of interface AddWith(U = i32) for T
=======
  // CHECK:COMPILATION ERROR: {{.*}}/explorer/testdata/generic_function/fail_not_addable.carbon:[[@LINE+2]]: type error in `+`:
  // CHECK:could not find implementation of interface AddWith(U = i32) for T:! Type
>>>>>>> b9d3d9a3
  return x + 0;
}

fn Main() -> i32 {
  return id(0);
}<|MERGE_RESOLUTION|>--- conflicted
+++ resolved
@@ -2,20 +2,17 @@
 // Exceptions. See /LICENSE for license information.
 // SPDX-License-Identifier: Apache-2.0 WITH LLVM-exception
 //
-// RUN: %{not} %{explorer} %s 2>&1 | %{FileCheck-strict} %s
-// RUN: %{not} %{explorer-trace} %s 2>&1 | %{FileCheck-allow-unmatched} %s
+// RUN: %{not} %{explorer} %s 2>&1 | \
+// RUN:   %{FileCheck} --match-full-lines --allow-unused-prefixes=false %s
+// RUN: %{not} %{explorer} --parser_debug --trace_file=- %s 2>&1 | \
+// RUN:   %{FileCheck} --match-full-lines --allow-unused-prefixes %s
 // AUTOUPDATE: %{explorer} %s
 
 package ExplorerTest api;
 
 fn id[T:! Type](x: T) -> T {
-<<<<<<< HEAD
-  // CHECK: COMPILATION ERROR: {{.*}}/explorer/testdata/generic_function/fail_not_addable.carbon:[[@LINE+2]]: type error in `+`:
-  // CHECK: could not find implementation of interface AddWith(U = i32) for T
-=======
   // CHECK:COMPILATION ERROR: {{.*}}/explorer/testdata/generic_function/fail_not_addable.carbon:[[@LINE+2]]: type error in `+`:
-  // CHECK:could not find implementation of interface AddWith(U = i32) for T:! Type
->>>>>>> b9d3d9a3
+  // CHECK:could not find implementation of interface AddWith(U = i32) for T
   return x + 0;
 }
 
