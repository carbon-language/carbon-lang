// Part of the Carbon Language project, under the Apache License v2.0 with LLVM
// Exceptions. See /LICENSE for license information.
// SPDX-License-Identifier: Apache-2.0 WITH LLVM-exception
//
// RUN: %{explorer} %s 2>&1 | \
// RUN:   %{FileCheck} --match-full-lines --allow-unused-prefixes=false %s
// RUN: %{explorer} --parser_debug --trace_file=- %s 2>&1 | \
// RUN:   %{FileCheck} --match-full-lines --allow-unused-prefixes %s
// AUTOUPDATE: %{explorer} %s
// CHECK: result: 0

package ExplorerTest api;

class Cell(T:! Type) {
  fn Create(x: T) -> Cell(T) { return { .data = x }; }

  fn Get[self: Self]() -> T {
    return self.data;
  }
  fn Put[addr self: Self*](x: T) {
    (*self).data = x;
  }
  fn CreateOther[self: Self, U:! Type](x: U) -> Cell(U) {
    return {.data = x};
  }
  var data: T;
}

class Integer {
  var int: i32;
}

<<<<<<< HEAD
impl Integer as ImplicitAs(Integer) {
  fn Convert[self: Self]() -> Integer { return self; }
}

=======
>>>>>>> 9287c825
fn Main() -> i32 {
  var i: Integer = {.int = 1};
  var c: Cell(Integer) = Cell(Integer).Create(i);
  i = {.int = 0};
  c.Put(i);
  var j: Integer = c.Get();
  var d: Cell(Integer) = c.CreateOther(j);
  return c.data.int + d.data.int;
}<|MERGE_RESOLUTION|>--- conflicted
+++ resolved
@@ -30,13 +30,6 @@
   var int: i32;
 }
 
-<<<<<<< HEAD
-impl Integer as ImplicitAs(Integer) {
-  fn Convert[self: Self]() -> Integer { return self; }
-}
-
-=======
->>>>>>> 9287c825
 fn Main() -> i32 {
   var i: Integer = {.int = 1};
   var c: Cell(Integer) = Cell(Integer).Create(i);
