// Part of the Carbon Language project, under the Apache License v2.0 with LLVM
// Exceptions. See /LICENSE for license information.
// SPDX-License-Identifier: Apache-2.0 WITH LLVM-exception
//
// RUN: %{not} %{explorer} %s | %{FileCheck-strict} %s
// RUN: %{not} %{explorer-trace} %s | %{FileCheck-allow-unmatched} %s
// AUTOUPDATE: %{explorer} %s

package ExplorerTest api;

<<<<<<< HEAD
// CHECK:COMPILATION ERROR: {{.*}}/explorer/testdata/function/fail_invalid_fnty.carbon:[[@LINE+2]]: type error in `-`:
// CHECK:could not find implementation of interface Negate for bool
=======
// TODO: We should type-check the prelude before the main input so that we can
// use it within the types of top-level declarations.
// CHECK:STDERR: COMPILATION ERROR: {{.*}}/explorer/testdata/function/fail_invalid_fnty.carbon:[[@LINE+2]]: type error in `-`:
// CHECK:STDERR: missing declaration for builtin `Negate`
>>>>>>> e111418b
fn f(g: __Fn(-true) -> true) {
}

fn Main() -> i32 {
  return 0;
}<|MERGE_RESOLUTION|>--- conflicted
+++ resolved
@@ -8,15 +8,8 @@
 
 package ExplorerTest api;
 
-<<<<<<< HEAD
-// CHECK:COMPILATION ERROR: {{.*}}/explorer/testdata/function/fail_invalid_fnty.carbon:[[@LINE+2]]: type error in `-`:
-// CHECK:could not find implementation of interface Negate for bool
-=======
-// TODO: We should type-check the prelude before the main input so that we can
-// use it within the types of top-level declarations.
 // CHECK:STDERR: COMPILATION ERROR: {{.*}}/explorer/testdata/function/fail_invalid_fnty.carbon:[[@LINE+2]]: type error in `-`:
-// CHECK:STDERR: missing declaration for builtin `Negate`
->>>>>>> e111418b
+// CHECK:STDERR: could not find implementation of interface Negate for bool
 fn f(g: __Fn(-true) -> true) {
 }
 
