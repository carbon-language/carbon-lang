// Part of the Carbon Language project, under the Apache License v2.0 with LLVM
// Exceptions. See /LICENSE for license information.
// SPDX-License-Identifier: Apache-2.0 WITH LLVM-exception
//
// RUN: %{not} %{explorer} %s 2>&1 | %{FileCheck-strict} %s
// RUN: %{not} %{explorer-trace} %s 2>&1 | %{FileCheck-allow-unmatched} %s
// AUTOUPDATE: %{explorer} %s

// TODO: Should this work?

package ExplorerTest api;

interface Vector {
  let Dim:! i32;
}
external impl (i32, i32, i32) as Vector where .Dim == 3 {}

class Point(Scalar:! Type, Dim:! i32) {}

fn F[Scalar:! Type, V:! Vector where .Dim == 3](p: Point(Scalar, V.Dim), v: V) {}

fn G[Scalar:! Type](p: Point(Scalar, 3)) {}
fn H[V:! Vector where .Dim == 3](v: V) {
  var p: Point(i32, V.Dim) = {};
<<<<<<< HEAD
  // CHECK: COMPILATION ERROR: {{.*}}/explorer/testdata/assoc_const/fail_match_in_deduction.carbon:[[@LINE+1]]: mismatch in non-type values, `(V).Dim` != `3`
=======
  // CHECK:COMPILATION ERROR: {{.*}}/explorer/testdata/assoc_const/fail_match_in_deduction.carbon:[[@LINE+1]]: mismatch in non-type values, `(V:! Vector where .Self.Dim == 3).Dim` != `3`
>>>>>>> b9d3d9a3
  G(p);
}

fn Main() -> i32 {
  var p: Point(i32, 3) = {};
  // Deduce Point(Scalar, V.Dim) from Point(i32, 3).
  F(p, (0, 0, 0));
  // Deduce Point(Scalar, 3) from Point(i32, V.Dim).
  H((0, 0, 0));
  return 0;
}<|MERGE_RESOLUTION|>--- conflicted
+++ resolved
@@ -2,8 +2,10 @@
 // Exceptions. See /LICENSE for license information.
 // SPDX-License-Identifier: Apache-2.0 WITH LLVM-exception
 //
-// RUN: %{not} %{explorer} %s 2>&1 | %{FileCheck-strict} %s
-// RUN: %{not} %{explorer-trace} %s 2>&1 | %{FileCheck-allow-unmatched} %s
+// RUN: %{not} %{explorer} %s 2>&1 | \
+// RUN:   %{FileCheck} --match-full-lines --allow-unused-prefixes=false %s
+// RUN: %{not} %{explorer} --parser_debug --trace_file=- %s 2>&1 | \
+// RUN:   %{FileCheck} --match-full-lines --allow-unused-prefixes %s
 // AUTOUPDATE: %{explorer} %s
 
 // TODO: Should this work?
@@ -22,11 +24,7 @@
 fn G[Scalar:! Type](p: Point(Scalar, 3)) {}
 fn H[V:! Vector where .Dim == 3](v: V) {
   var p: Point(i32, V.Dim) = {};
-<<<<<<< HEAD
-  // CHECK: COMPILATION ERROR: {{.*}}/explorer/testdata/assoc_const/fail_match_in_deduction.carbon:[[@LINE+1]]: mismatch in non-type values, `(V).Dim` != `3`
-=======
-  // CHECK:COMPILATION ERROR: {{.*}}/explorer/testdata/assoc_const/fail_match_in_deduction.carbon:[[@LINE+1]]: mismatch in non-type values, `(V:! Vector where .Self.Dim == 3).Dim` != `3`
->>>>>>> b9d3d9a3
+  // CHECK:COMPILATION ERROR: {{.*}}/explorer/testdata/assoc_const/fail_match_in_deduction.carbon:[[@LINE+1]]: mismatch in non-type values, `(V).Dim` != `3`
   G(p);
 }
 
