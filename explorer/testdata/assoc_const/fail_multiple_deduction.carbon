--- conflicted
+++ resolved
@@ -2,8 +2,10 @@
 // Exceptions. See /LICENSE for license information.
 // SPDX-License-Identifier: Apache-2.0 WITH LLVM-exception
 //
-// RUN: %{not} %{explorer} %s 2>&1 | %{FileCheck-strict} %s
-// RUN: %{not} %{explorer-trace} %s 2>&1 | %{FileCheck-allow-unmatched} %s
+// RUN: %{not} %{explorer} %s 2>&1 | \
+// RUN:   %{FileCheck} --match-full-lines --allow-unused-prefixes=false %s
+// RUN: %{not} %{explorer} --parser_debug --trace_file=- %s 2>&1 | \
+// RUN:   %{FileCheck} --match-full-lines --allow-unused-prefixes %s
 // AUTOUPDATE: %{explorer} %s
 
 package ExplorerTest api;
@@ -16,15 +18,9 @@
 }
 fn F[T:! Type](x: (T, T, T));
 fn G[X:! HasThreeTypes where .A == .B and .B == .C and .C == .A](x: X) {
-<<<<<<< HEAD
-  // CHECK: COMPILATION ERROR: {{.*}}/explorer/testdata/assoc_const/fail_multiple_deduction.carbon:[[@LINE+3]]: deduced multiple different values for T:! Type:
-  // CHECK:   (X).A
-  // CHECK:   (X).B
-=======
   // CHECK:COMPILATION ERROR: {{.*}}/explorer/testdata/assoc_const/fail_multiple_deduction.carbon:[[@LINE+3]]: deduced multiple different values for T:! Type:
-  // CHECK:  (X:! HasThreeTypes where .Self.A == .Self.B and .Self.B == .Self.C and .Self.C == .Self.A).A
-  // CHECK:  (X:! HasThreeTypes where .Self.A == .Self.B and .Self.B == .Self.C and .Self.C == .Self.A).B
->>>>>>> b9d3d9a3
+  // CHECK:  (X).A
+  // CHECK:  (X).B
   F(x.Make());
 }
 
