// Part of the Carbon Language project, under the Apache License v2.0 with LLVM
// Exceptions. See /LICENSE for license information.
// SPDX-License-Identifier: Apache-2.0 WITH LLVM-exception
//
// RUN: %{not} %{explorer} %s | %{FileCheck-strict} %s
// RUN: %{not} %{explorer-trace} %s | %{FileCheck-allow-unmatched} %s
// AUTOUPDATE: %{explorer} %s

package ExplorerTest api;

interface A {
  let TA:! Type;
  fn FA() -> TA;
}
interface B {
  let TB:! Type;
  fn FB() -> TB;
}

class C(T:! Type) {
  impl as A & B where .TA == i32 and .TB == i32 {
    fn FA() -> i32 {
      // OK, know that TA is i32 here.
      let v: Self.(A.TA) = 1;
      let w: i32 = v;
      return w;
    }
    fn FB() -> i32 {
      // OK, know that TB is i32 here.
      let v: Self.(B.TB) = 2;
      // Don't know that TA is i32; it could be specialized.
      let w: Self.(A.TA) = 3;
      // TODO: This error is confusing. We should be diagnosing the previous
      // line because we don't know that `3` can be converted to `Self.(A.TA)`.
      // CHECK:COMPILATION ERROR: {{.*}}/explorer/testdata/assoc_const/fail_multi_impl_scoping.carbon:[[@LINE+1]]: type error in return value: '((class C(T = T)).TB).Result' is not implicitly convertible to 'i32'
      return v + w;
    }
  }
}

external impl C(i32) as B where .TB == () {
  fn FB() -> () { return (); }
<<<<<<< HEAD
=======
// CHECK:STDERR: COMPILATION ERROR: {{.*}}/explorer/testdata/assoc_const/fail_multi_impl_scoping.carbon:[[@LINE+1]]: ambiguous implementations of interface B for class C(T = i32)
>>>>>>> e111418b
}

fn Main() -> i32 { return C(i32).FB(); }<|MERGE_RESOLUTION|>--- conflicted
+++ resolved
@@ -32,7 +32,7 @@
       let w: Self.(A.TA) = 3;
       // TODO: This error is confusing. We should be diagnosing the previous
       // line because we don't know that `3` can be converted to `Self.(A.TA)`.
-      // CHECK:COMPILATION ERROR: {{.*}}/explorer/testdata/assoc_const/fail_multi_impl_scoping.carbon:[[@LINE+1]]: type error in return value: '((class C(T = T)).TB).Result' is not implicitly convertible to 'i32'
+      // CHECK:STDERR: COMPILATION ERROR: {{.*}}/explorer/testdata/assoc_const/fail_multi_impl_scoping.carbon:[[@LINE+1]]: type error in return value: '((class C(T = T)).TB).Result' is not implicitly convertible to 'i32'
       return v + w;
     }
   }
@@ -40,10 +40,6 @@
 
 external impl C(i32) as B where .TB == () {
   fn FB() -> () { return (); }
-<<<<<<< HEAD
-=======
-// CHECK:STDERR: COMPILATION ERROR: {{.*}}/explorer/testdata/assoc_const/fail_multi_impl_scoping.carbon:[[@LINE+1]]: ambiguous implementations of interface B for class C(T = i32)
->>>>>>> e111418b
 }
 
 fn Main() -> i32 { return C(i32).FB(); }