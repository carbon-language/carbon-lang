// Part of the Carbon Language project, under the Apache License v2.0 with LLVM
// Exceptions. See /LICENSE for license information.
// SPDX-License-Identifier: Apache-2.0 WITH LLVM-exception

package ExplorerTest api;

interface TestInterface {}

fn Main() -> i32 {
  return 0;
}

// Place checks after code so that line numbers are stable, reducing merge
// conflicts.
// ARGS: --trace_file=- --trace_phase=all --trace_file_context=prelude %s
// NOAUTOUPDATE
// SET-CHECK-SUBSET
<<<<<<< HEAD
// CHECK:STDOUT: ->> declaring `interface As` ({{.*}}/explorer/data/prelude.carbon:14)
=======
// CHECK:STDOUT: *** declaring `interface As` (prelude.carbon:14)
>>>>>>> 2f70c7d8
// CHECK:STDOUT: interface As {<|MERGE_RESOLUTION|>--- conflicted
+++ resolved
@@ -15,9 +15,5 @@
 // ARGS: --trace_file=- --trace_phase=all --trace_file_context=prelude %s
 // NOAUTOUPDATE
 // SET-CHECK-SUBSET
-<<<<<<< HEAD
-// CHECK:STDOUT: ->> declaring `interface As` ({{.*}}/explorer/data/prelude.carbon:14)
-=======
-// CHECK:STDOUT: *** declaring `interface As` (prelude.carbon:14)
->>>>>>> 2f70c7d8
+// CHECK:STDOUT: ->> declaring `interface As` (prelude.carbon:14)
 // CHECK:STDOUT: interface As {