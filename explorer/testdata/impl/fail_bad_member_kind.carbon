--- conflicted
+++ resolved
@@ -14,11 +14,7 @@
 }
 
 external impl i32 as A {
-<<<<<<< HEAD
-  // CHECK:SYNTAX ERROR: {{.*}}/explorer/testdata/impl/fail_bad_member_kind.carbon:[[@LINE+1]]: syntax error, unexpected CLASS, expecting ALIAS or EXPORT or FN or RIGHT_CURLY_BRACE
-=======
-  // CHECK:STDERR: SYNTAX ERROR: {{.*}}/explorer/testdata/impl/fail_bad_member_kind.carbon:[[@LINE+1]]: syntax error, unexpected CLASS
->>>>>>> 0b6411e6
+  // CHECK:STDERR: SYNTAX ERROR: {{.*}}/explorer/testdata/impl/fail_bad_member_kind.carbon:[[@LINE+1]]: syntax error, unexpected CLASS, expecting ALIAS or EXPORT or FN or RIGHT_CURLY_BRACE
   class T {}
 }
 
