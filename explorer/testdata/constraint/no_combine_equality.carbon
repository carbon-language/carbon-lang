// Part of the Carbon Language project, under the Apache License v2.0 with LLVM
// Exceptions. See /LICENSE for license information.
// SPDX-License-Identifier: Apache-2.0 WITH LLVM-exception
//
// RUN: %{not} %{explorer} %s 2>&1 | %{FileCheck-strict} %s
// RUN: %{not} %{explorer-trace} %s 2>&1 | %{FileCheck-allow-unmatched} %s
// AUTOUPDATE: %{explorer} %s

package ExplorerTest api;

interface I {}
impl i32 as I {}

fn F(A:! i32, B:! i32, C:! i32, D:! i32, E:! i32,
     T:! I where A == B and C == D and C == E and B == D) {
<<<<<<< HEAD
  // CHECK: COMPILATION ERROR: {{.*}}/explorer/testdata/constraint/no_combine_equality.carbon:[[@LINE+1]]: member access, F not in constraint interface I where T is interface I and A == B and C == D and C == E and B == D
=======
  // CHECK:COMPILATION ERROR: {{.*}}/explorer/testdata/constraint/no_combine_equality.carbon:[[@LINE+1]]: member access, F not in constraint interface I where .Self:! I is interface I and A:! i32 == B:! i32 and C:! i32 == D:! i32 and C:! i32 == E:! i32 and B:! i32 == D:! i32
>>>>>>> b9d3d9a3
  T.F();
}

fn Main() -> i32 {
  F(1, 1, 1, 1, 1, i32);
  return 0;
}<|MERGE_RESOLUTION|>--- conflicted
+++ resolved
@@ -2,8 +2,10 @@
 // Exceptions. See /LICENSE for license information.
 // SPDX-License-Identifier: Apache-2.0 WITH LLVM-exception
 //
-// RUN: %{not} %{explorer} %s 2>&1 | %{FileCheck-strict} %s
-// RUN: %{not} %{explorer-trace} %s 2>&1 | %{FileCheck-allow-unmatched} %s
+// RUN: %{not} %{explorer} %s 2>&1 | \
+// RUN:   %{FileCheck} --match-full-lines --allow-unused-prefixes=false %s
+// RUN: %{not} %{explorer} --parser_debug --trace_file=- %s 2>&1 | \
+// RUN:   %{FileCheck} --match-full-lines --allow-unused-prefixes %s
 // AUTOUPDATE: %{explorer} %s
 
 package ExplorerTest api;
@@ -13,11 +15,7 @@
 
 fn F(A:! i32, B:! i32, C:! i32, D:! i32, E:! i32,
      T:! I where A == B and C == D and C == E and B == D) {
-<<<<<<< HEAD
-  // CHECK: COMPILATION ERROR: {{.*}}/explorer/testdata/constraint/no_combine_equality.carbon:[[@LINE+1]]: member access, F not in constraint interface I where T is interface I and A == B and C == D and C == E and B == D
-=======
-  // CHECK:COMPILATION ERROR: {{.*}}/explorer/testdata/constraint/no_combine_equality.carbon:[[@LINE+1]]: member access, F not in constraint interface I where .Self:! I is interface I and A:! i32 == B:! i32 and C:! i32 == D:! i32 and C:! i32 == E:! i32 and B:! i32 == D:! i32
->>>>>>> b9d3d9a3
+  // CHECK:COMPILATION ERROR: {{.*}}/explorer/testdata/constraint/no_combine_equality.carbon:[[@LINE+1]]: member access, F not in constraint interface I where T is interface I and A == B and C == D and C == E and B == D
   T.F();
 }
 
