--- conflicted
+++ resolved
@@ -3,436 +3,20 @@
 // SPDX-License-Identifier: Apache-2.0 WITH LLVM-exception
 //
 // AUTOUPDATE
-// CHECK:STDOUT: ********** source program **********
-// CHECK:STDOUT: interface TestInterface {
-// CHECK:STDOUT: }
-// CHECK:STDOUT: namespace N;fn Foo (n: i32)-> i32 {
-// CHECK:STDOUT: {
-// CHECK:STDOUT: return (n + 1);
-// CHECK:STDOUT: }
-// CHECK:STDOUT:
-// CHECK:STDOUT: }
-// CHECK:STDOUT: fn Main ()-> i32 {
-// CHECK:STDOUT: {
-// CHECK:STDOUT: var x: i32 = N.Foo(0);
-// CHECK:STDOUT: return x;
-// CHECK:STDOUT: }
-// CHECK:STDOUT:
-// CHECK:STDOUT: }
-// CHECK:STDOUT: ********** resolving names **********
+// CHECK:STDOUT: Time elapsed in Parse: {{[0-9]+}}ms
 
 package ExplorerTest api;
 
-// CHECK:STDOUT: --- declared `TestInterface` as `interface TestInterface` in `package` (full_trace.carbon:[[@LINE+1]])
 interface TestInterface {}
 
-// CHECK:STDOUT: --- declared `N` as `namespace N` in `package` (full_trace.carbon:[[@LINE+1]])
 namespace N;
 
-// CHECK:STDOUT: --- resolved `N` as `namespace N` in `package` (full_trace.carbon:[[@LINE+1]])
 fn N.Foo(n: i32) -> i32 {
   return n + 1;
-// CHECK:STDOUT: --- declared `Foo` as `fn N.Foo` in `namespace N` (full_trace.carbon:[[@LINE+1]])
 }
 
 fn Main() -> i32 {
   var x: i32 = N.Foo(0);
   return x;
-// CHECK:STDOUT: --- declared `Main` as `fn Main` in `package` (full_trace.carbon:[[@LINE+310]])
-// CHECK:STDOUT: ** resolving decl `interface TestInterface` (full_trace.carbon:[[@LINE-15]])
-// CHECK:STDOUT: --- marked `TestInterface` declared but not usable in `package`
-// CHECK:STDOUT: --- marked `TestInterface` usable in `package`
-// CHECK:STDOUT: --- declared `Self` as `Self` in `interface TestInterface` (full_trace.carbon:[[@LINE-18]])
-// CHECK:STDOUT: ** finished resolving decl `interface TestInterface` (full_trace.carbon:[[@LINE-19]])
-// CHECK:STDOUT: ** resolving decl `namespace N` (full_trace.carbon:[[@LINE-17]])
-// CHECK:STDOUT: --- marked `N` usable in `package`
-// CHECK:STDOUT: ** finished resolving decl `namespace N` (full_trace.carbon:[[@LINE-19]])
-// CHECK:STDOUT: ** resolving decl `fn N.Foo` (full_trace.carbon:[[@LINE-14]])
-// CHECK:STDOUT: --- resolved `N` as `namespace N` in `package` (full_trace.carbon:[[@LINE-18]])
-// CHECK:STDOUT: --- marked `Foo` declared but not usable in `namespace N`
-// CHECK:STDOUT: --- declared `n` as `n` in `fn N.Foo` (full_trace.carbon:[[@LINE-20]])
-// CHECK:STDOUT: --- marked `Foo` usable in `namespace N`
-// CHECK:STDOUT: ** resolving stmt `{return (n + 1);}` (full_trace.carbon:[[@LINE-19]])
-// CHECK:STDOUT: ** resolving stmt `return (n + 1);` (full_trace.carbon:[[@LINE-22]])
-// CHECK:STDOUT: --- resolved `n` as `n` in `fn N.Foo` (full_trace.carbon:[[@LINE-23]])
-// CHECK:STDOUT: ** finished resolving stmt `return (n + 1);` (full_trace.carbon:[[@LINE-24]])
-// CHECK:STDOUT: ** finished resolving stmt `{return (n + 1);}` (full_trace.carbon:[[@LINE-23]])
-// CHECK:STDOUT: ** finished resolving decl `fn N.Foo` (full_trace.carbon:[[@LINE-24]])
-// CHECK:STDOUT: ** resolving decl `fn Main` (full_trace.carbon:[[@LINE+290]])
-// CHECK:STDOUT: --- marked `Main` declared but not usable in `package`
-// CHECK:STDOUT: --- marked `Main` usable in `package`
-// CHECK:STDOUT: ** resolving stmt `{var x: i32 = N.Foo(0);return x;}` (full_trace.carbon:[[@LINE+287]])
-// CHECK:STDOUT: ** resolving stmt `var x: i32 = N.Foo(0);` (full_trace.carbon:[[@LINE-26]])
-// CHECK:STDOUT: --- resolved `N` as `namespace N` in `package` (full_trace.carbon:[[@LINE-27]])
-// CHECK:STDOUT: --- resolved `Foo` as `fn N.Foo` in `namespace N` (full_trace.carbon:[[@LINE-28]])
-// CHECK:STDOUT: --- declared `x` as `x` in `{var x: i32 = N.Foo(0);return x;}` (full_trace.carbon:[[@LINE-29]])
-// CHECK:STDOUT: ** finished resolving stmt `var x: i32 = N.Foo(0);` (full_trace.carbon:[[@LINE-30]])
-// CHECK:STDOUT: ** resolving stmt `return x;` (full_trace.carbon:[[@LINE-30]])
-// CHECK:STDOUT: --- resolved `x` as `x` in `{var x: i32 = N.Foo(0);return x;}` (full_trace.carbon:[[@LINE-31]])
-// CHECK:STDOUT: ** finished resolving stmt `return x;` (full_trace.carbon:[[@LINE-32]])
-// CHECK:STDOUT: ** finished resolving stmt `{var x: i32 = N.Foo(0);return x;}` (full_trace.carbon:[[@LINE+278]])
-// CHECK:STDOUT: ** finished resolving decl `fn Main` (full_trace.carbon:[[@LINE+277]])
-// CHECK:STDOUT: --- resolved `Main` as `fn Main` in `package` (<Main()>:0)
-// CHECK:STDOUT: ********** resolving control flow **********
-// CHECK:STDOUT: ********** type checking **********
-// CHECK:STDOUT: ** declaring interface TestInterface
-// CHECK:STDOUT: ** finished declaring interface TestInterface
-// CHECK:STDOUT: checking InterfaceDeclaration
-// CHECK:STDOUT: ** checking interface TestInterface
-// CHECK:STDOUT: impl declarations:{{ }}
-// CHECK:STDOUT: impl declarations: bool as interface EqWith(U = bool), i32 as interface EqWith(U = i32), String as interface EqWith(U = String), i32 as interface CompareWith(U = i32), String as interface CompareWith(U = String), i32 as interface LessWith(U = i32), String as interface LessWith(U = String), i32 as interface LessEqWith(U = i32), String as interface LessEqWith(U = String), i32 as interface GreaterWith(U = i32), String as interface GreaterWith(U = String), i32 as interface GreaterEqWith(U = i32), String as interface GreaterEqWith(U = String), i32 as interface Negate, i32 as interface AddWith(U = i32), i32 as interface SubWith(U = i32), i32 as interface MulWith(U = i32), i32 as interface DivWith(U = i32), i32 as interface ModWith(U = i32), i32 as interface BitComplement, i32 as interface BitAndWith(U = i32), i32 as interface BitOrWith(U = i32), i32 as interface BitXorWith(U = i32), i32 as interface LeftShiftWith(U = i32), i32 as interface RightShiftWith(U = i32), i32 as interface Inc, i32 as interface Dec, U as interface __EqualConverter [0], (T1,) as interface As(T = (U1,)) [0, 0, 0; 1, 1, 0, 0, 0], (T1, T2) as interface As(T = (U1, U2)) [0, 0, 0; 0, 0, 1; 1, 1, 0, 0, 0; 1, 1, 0, 0, 1], (T1, U1) as interface EqWith(U = (T2, U2)) [0, 0, 0; 0, 0, 1; 1, 1, 0, 0, 0; 1, 1, 0, 0, 1], (T1, T2, T3) as interface As(T = (U1, U2, U3)) [0, 0, 0; 0, 0, 1; 0, 0, 2; 1, 1, 0, 0, 0; 1, 1, 0, 0, 1; 1, 1, 0, 0, 2], T as interface ImplicitAs(T = U) [0; 1, 1, 0], T as interface As(T = U) [0; 1, 1, 0], T as interface ImplicitAs(T = U) [0; 1, 1, 0], T as interface As(T = U) [0; 1, 1, 0], T as interface AssignWith(U = U) [0; 1, 1, 0], T as interface AddAssignWith(U = U) [0; 1, 1, 0], T as interface SubAssignWith(U = U) [0; 1, 1, 0], T as interface MulAssignWith(U = U) [0; 1, 1, 0], T as interface DivAssignWith(U = U) [0; 1, 1, 0], T as interface ModAssignWith(U = U) [0; 1, 1, 0], T as interface BitAndAssignWith(U = U) [0; 1, 1, 0], T as interface BitOrAssignWith(U = U) [0; 1, 1, 0], T as interface BitXorAssignWith(U = U) [0; 1, 1, 0], T as interface LeftShiftAssignWith(U = U) [0; 1, 1, 0], T as interface RightShiftAssignWith(U = U) [0; 1, 1, 0]
-// CHECK:STDOUT: ** finished checking interface TestInterface
-// CHECK:STDOUT: checking NamespaceDeclaration
-// CHECK:STDOUT: ** declaring function Foo
-// CHECK:STDOUT: checking TuplePattern (n: i32)
-// CHECK:STDOUT: checking BindingPattern n: i32
-// CHECK:STDOUT: checking ExpressionPattern i32
-// CHECK:STDOUT: checking IntTypeLiteral i32
-// CHECK:STDOUT: (+) stack-push: i32 .0.
-// CHECK:STDOUT: (+) stack-push: i32 .0.
-// CHECK:STDOUT: --- step exp i32 .0. (full_trace.carbon:[[@LINE-60]]) --->
-// CHECK:STDOUT: (-) stack-pop: i32 .0.
-// CHECK:STDOUT: (-) stack-pop: i32 .1. {{[[][[]}}i32]]
-// CHECK:STDOUT: finished checking tuple pattern field n: i32
-// CHECK:STDOUT: checking IntTypeLiteral i32
-// CHECK:STDOUT: (+) stack-push: i32 .0.
-// CHECK:STDOUT: (+) stack-push: i32 .0.
-// CHECK:STDOUT: --- step exp i32 .0. (full_trace.carbon:[[@LINE-67]]) --->
-// CHECK:STDOUT: (-) stack-pop: i32 .0.
-// CHECK:STDOUT: (-) stack-pop: i32 .1. {{[[][[]}}i32]]
-// CHECK:STDOUT: ** finished declaring function Foo of type fn (i32,) -> i32
-// CHECK:STDOUT: checking FunctionDeclaration
-// CHECK:STDOUT: ** checking function Foo
-// CHECK:STDOUT: impl declarations:{{ }}
-// CHECK:STDOUT: impl declarations: bool as interface EqWith(U = bool), i32 as interface EqWith(U = i32), String as interface EqWith(U = String), i32 as interface CompareWith(U = i32), String as interface CompareWith(U = String), i32 as interface LessWith(U = i32), String as interface LessWith(U = String), i32 as interface LessEqWith(U = i32), String as interface LessEqWith(U = String), i32 as interface GreaterWith(U = i32), String as interface GreaterWith(U = String), i32 as interface GreaterEqWith(U = i32), String as interface GreaterEqWith(U = String), i32 as interface Negate, i32 as interface AddWith(U = i32), i32 as interface SubWith(U = i32), i32 as interface MulWith(U = i32), i32 as interface DivWith(U = i32), i32 as interface ModWith(U = i32), i32 as interface BitComplement, i32 as interface BitAndWith(U = i32), i32 as interface BitOrWith(U = i32), i32 as interface BitXorWith(U = i32), i32 as interface LeftShiftWith(U = i32), i32 as interface RightShiftWith(U = i32), i32 as interface Inc, i32 as interface Dec, U as interface __EqualConverter [0], (T1,) as interface As(T = (U1,)) [0, 0, 0; 1, 1, 0, 0, 0], (T1, T2) as interface As(T = (U1, U2)) [0, 0, 0; 0, 0, 1; 1, 1, 0, 0, 0; 1, 1, 0, 0, 1], (T1, U1) as interface EqWith(U = (T2, U2)) [0, 0, 0; 0, 0, 1; 1, 1, 0, 0, 0; 1, 1, 0, 0, 1], (T1, T2, T3) as interface As(T = (U1, U2, U3)) [0, 0, 0; 0, 0, 1; 0, 0, 2; 1, 1, 0, 0, 0; 1, 1, 0, 0, 1; 1, 1, 0, 0, 2], T as interface ImplicitAs(T = U) [0; 1, 1, 0], T as interface As(T = U) [0; 1, 1, 0], T as interface ImplicitAs(T = U) [0; 1, 1, 0], T as interface As(T = U) [0; 1, 1, 0], T as interface AssignWith(U = U) [0; 1, 1, 0], T as interface AddAssignWith(U = U) [0; 1, 1, 0], T as interface SubAssignWith(U = U) [0; 1, 1, 0], T as interface MulAssignWith(U = U) [0; 1, 1, 0], T as interface DivAssignWith(U = U) [0; 1, 1, 0], T as interface ModAssignWith(U = U) [0; 1, 1, 0], T as interface BitAndAssignWith(U = U) [0; 1, 1, 0], T as interface BitOrAssignWith(U = U) [0; 1, 1, 0], T as interface BitXorAssignWith(U = U) [0; 1, 1, 0], T as interface LeftShiftAssignWith(U = U) [0; 1, 1, 0], T as interface RightShiftAssignWith(U = U) [0; 1, 1, 0]
-// CHECK:STDOUT: checking Block {
-// CHECK:STDOUT: return (n + 1);
-// CHECK:STDOUT: }
-// CHECK:STDOUT:
-// CHECK:STDOUT: checking ReturnExpression return (n + 1);
-// CHECK:STDOUT: checking OperatorExpression (n + 1)
-// CHECK:STDOUT: checking IdentifierExpression n
-// CHECK:STDOUT: checking IntLiteral 1
-// CHECK:STDOUT: ** finished checking function Foo
-// CHECK:STDOUT: ** declaring function Main
-// CHECK:STDOUT: checking TuplePattern ()
-// CHECK:STDOUT: checking IntTypeLiteral i32
-// CHECK:STDOUT: (+) stack-push: i32 .0.
-// CHECK:STDOUT: (+) stack-push: i32 .0.
-// CHECK:STDOUT: --- step exp i32 .0. (full_trace.carbon:[[@LINE-84]]) --->
-// CHECK:STDOUT: (-) stack-pop: i32 .0.
-// CHECK:STDOUT: (-) stack-pop: i32 .1. {{[[][[]}}i32]]
-// CHECK:STDOUT: ** finished declaring function Main of type fn () -> i32
-// CHECK:STDOUT: checking FunctionDeclaration
-// CHECK:STDOUT: ** checking function Main
-// CHECK:STDOUT: impl declarations:{{ }}
-// CHECK:STDOUT: impl declarations: bool as interface EqWith(U = bool), i32 as interface EqWith(U = i32), String as interface EqWith(U = String), i32 as interface CompareWith(U = i32), String as interface CompareWith(U = String), i32 as interface LessWith(U = i32), String as interface LessWith(U = String), i32 as interface LessEqWith(U = i32), String as interface LessEqWith(U = String), i32 as interface GreaterWith(U = i32), String as interface GreaterWith(U = String), i32 as interface GreaterEqWith(U = i32), String as interface GreaterEqWith(U = String), i32 as interface Negate, i32 as interface AddWith(U = i32), i32 as interface SubWith(U = i32), i32 as interface MulWith(U = i32), i32 as interface DivWith(U = i32), i32 as interface ModWith(U = i32), i32 as interface BitComplement, i32 as interface BitAndWith(U = i32), i32 as interface BitOrWith(U = i32), i32 as interface BitXorWith(U = i32), i32 as interface LeftShiftWith(U = i32), i32 as interface RightShiftWith(U = i32), i32 as interface Inc, i32 as interface Dec, U as interface __EqualConverter [0], (T1,) as interface As(T = (U1,)) [0, 0, 0; 1, 1, 0, 0, 0], (T1, T2) as interface As(T = (U1, U2)) [0, 0, 0; 0, 0, 1; 1, 1, 0, 0, 0; 1, 1, 0, 0, 1], (T1, U1) as interface EqWith(U = (T2, U2)) [0, 0, 0; 0, 0, 1; 1, 1, 0, 0, 0; 1, 1, 0, 0, 1], (T1, T2, T3) as interface As(T = (U1, U2, U3)) [0, 0, 0; 0, 0, 1; 0, 0, 2; 1, 1, 0, 0, 0; 1, 1, 0, 0, 1; 1, 1, 0, 0, 2], T as interface ImplicitAs(T = U) [0; 1, 1, 0], T as interface As(T = U) [0; 1, 1, 0], T as interface ImplicitAs(T = U) [0; 1, 1, 0], T as interface As(T = U) [0; 1, 1, 0], T as interface AssignWith(U = U) [0; 1, 1, 0], T as interface AddAssignWith(U = U) [0; 1, 1, 0], T as interface SubAssignWith(U = U) [0; 1, 1, 0], T as interface MulAssignWith(U = U) [0; 1, 1, 0], T as interface DivAssignWith(U = U) [0; 1, 1, 0], T as interface ModAssignWith(U = U) [0; 1, 1, 0], T as interface BitAndAssignWith(U = U) [0; 1, 1, 0], T as interface BitOrAssignWith(U = U) [0; 1, 1, 0], T as interface BitXorAssignWith(U = U) [0; 1, 1, 0], T as interface LeftShiftAssignWith(U = U) [0; 1, 1, 0], T as interface RightShiftAssignWith(U = U) [0; 1, 1, 0]
-// CHECK:STDOUT: checking Block {
-// CHECK:STDOUT: var x: i32 = N.Foo(0);
-// CHECK:STDOUT: return x;
-// CHECK:STDOUT: }
-// CHECK:STDOUT:
-// CHECK:STDOUT: checking VariableDefinition var x: i32 = N.Foo(0);
-// CHECK:STDOUT: checking CallExpression N.Foo(0)
-// CHECK:STDOUT: checking SimpleMemberAccessExpression N.Foo
-// CHECK:STDOUT: checking IdentifierExpression Foo
-// CHECK:STDOUT: checking TupleLiteral (0)
-// CHECK:STDOUT: checking IntLiteral 0
-// CHECK:STDOUT: checking call to function of type fn (i32,) -> i32
-// CHECK:STDOUT: with arguments of type: (i32,)
-// CHECK:STDOUT: performing argument deduction for bindings:{{ }}
-// CHECK:STDOUT: deducing i32 from i32
-// CHECK:STDOUT: deduction succeeded with results: {}
-// CHECK:STDOUT: checking BindingPattern x: i32, expecting i32
-// CHECK:STDOUT: checking ExpressionPattern i32, expecting i32
-// CHECK:STDOUT: checking IntTypeLiteral i32
-// CHECK:STDOUT: (+) stack-push: i32 .0.
-// CHECK:STDOUT: (+) stack-push: i32 .0.
-// CHECK:STDOUT: --- step exp i32 .0. (full_trace.carbon:[[@LINE-112]]) --->
-// CHECK:STDOUT: (-) stack-pop: i32 .0.
-// CHECK:STDOUT: (-) stack-pop: i32 .1. {{[[][[]}}i32]]
-// CHECK:STDOUT: checking ReturnExpression return x;
-// CHECK:STDOUT: checking IdentifierExpression x
-// CHECK:STDOUT: ** finished checking function Main
-// CHECK:STDOUT: checking CallExpression Main()
-// CHECK:STDOUT: checking IdentifierExpression Main
-// CHECK:STDOUT: checking TupleLiteral ()
-// CHECK:STDOUT: checking call to function of type fn () -> i32
-// CHECK:STDOUT: with arguments of type: ()
-// CHECK:STDOUT: performing argument deduction for bindings:{{ }}
-// CHECK:STDOUT: deduction succeeded with results: {}
-// CHECK:STDOUT: ********** resolving unformed variables **********
-// CHECK:STDOUT: ********** printing declarations **********
-// CHECK:STDOUT: interface TestInterface {
-// CHECK:STDOUT: }
-// CHECK:STDOUT: namespace N;fn Foo (n: i32)-> i32 {
-// CHECK:STDOUT: {
-// CHECK:STDOUT: return (n + 1);
-// CHECK:STDOUT: }
-// CHECK:STDOUT:
-// CHECK:STDOUT: }
-// CHECK:STDOUT: fn Main ()-> i32 {
-// CHECK:STDOUT: {
-// CHECK:STDOUT: var x: i32 = N.Foo(0);
-// CHECK:STDOUT: return x;
-// CHECK:STDOUT: }
-// CHECK:STDOUT:
-// CHECK:STDOUT: }
-// CHECK:STDOUT: ********** starting execution **********
-// CHECK:STDOUT: ********** initializing globals **********
-// CHECK:STDOUT: (+) stack-push: interface TestInterface {
-// CHECK:STDOUT: }
-// CHECK:STDOUT:  .0.
-// CHECK:STDOUT: --- step decl interface TestInterface .0. (full_trace.carbon:[[@LINE-159]]) --->
-// CHECK:STDOUT: (-) stack-pop: interface TestInterface {
-// CHECK:STDOUT: }
-// CHECK:STDOUT:  .0.
-// CHECK:STDOUT: (+) stack-push: namespace N; .0.
-// CHECK:STDOUT: --- step decl namespace N .0. (full_trace.carbon:[[@LINE-161]]) --->
-// CHECK:STDOUT: (-) stack-pop: namespace N; .0.
-// CHECK:STDOUT: (+) stack-push: fn Foo (n: i32)-> i32 {
-// CHECK:STDOUT: {
-// CHECK:STDOUT: return (n + 1);
-// CHECK:STDOUT: }
-<<<<<<< HEAD
-fn Main() -> i32 {
-  return 0;
-// CHECK:STDOUT: --- step decl fn Main .0. (full_trace.carbon:[[@LINE+96]]) --->
-// CHECK:STDOUT: {
-// CHECK:STDOUT: stack:{{ }}
-// CHECK:STDOUT: memory: 0: Heap{}
-=======
-// CHECK:STDOUT:
->>>>>>> 907fa82f
-// CHECK:STDOUT: }
-// CHECK:STDOUT:  .0.
-// CHECK:STDOUT: --- step decl fn N.Foo .0. (full_trace.carbon:[[@LINE-164]]) --->
-// CHECK:STDOUT: (-) stack-pop: fn Foo (n: i32)-> i32 {
-// CHECK:STDOUT: {
-// CHECK:STDOUT: return (n + 1);
-// CHECK:STDOUT: }
-// CHECK:STDOUT:
-// CHECK:STDOUT: }
-// CHECK:STDOUT:  .0.
-// CHECK:STDOUT: (+) stack-push: fn Main ()-> i32 {
-// CHECK:STDOUT: {
-<<<<<<< HEAD
-// CHECK:STDOUT: stack: Main .0. ## Main() .1. {} ## Main() .1.
-// CHECK:STDOUT: memory: 0: Heap{}
-// CHECK:STDOUT: }
-// CHECK:STDOUT: {
-// CHECK:STDOUT: stack: Main .0. ## Main .1. ## Main() .1. {} ## Main() .1.
-// CHECK:STDOUT: memory: 0: Heap{}
-=======
-// CHECK:STDOUT: var x: i32 = N.Foo(0);
-// CHECK:STDOUT: return x;
-// CHECK:STDOUT: }
-// CHECK:STDOUT:
->>>>>>> 907fa82f
-// CHECK:STDOUT: }
-// CHECK:STDOUT:  .0.
-// CHECK:STDOUT: --- step decl fn Main .0. (full_trace.carbon:[[@LINE+135]]) --->
-// CHECK:STDOUT: (-) stack-pop: fn Main ()-> i32 {
-// CHECK:STDOUT: {
-<<<<<<< HEAD
-// CHECK:STDOUT: stack: Main .1. {{[[][[]}}fun<Main>]] ## Main() .1. {} ## Main() .1.
-// CHECK:STDOUT: memory: 0: Heap{}
-// CHECK:STDOUT: }
-// CHECK:STDOUT: {
-// CHECK:STDOUT: stack: Main() .1. {{[[][[]}}fun<Main>]] {} ## Main() .1.
-// CHECK:STDOUT: memory: 0: Heap{}
-=======
-// CHECK:STDOUT: var x: i32 = N.Foo(0);
-// CHECK:STDOUT: return x;
-// CHECK:STDOUT: }
-// CHECK:STDOUT:
->>>>>>> 907fa82f
-// CHECK:STDOUT: }
-// CHECK:STDOUT:  .0.
-// CHECK:STDOUT: ********** calling main function **********
-// CHECK:STDOUT: (+) stack-push: Main() .0.
-// CHECK:STDOUT: (+) stack-push: Main() .0.
-// CHECK:STDOUT: --- step exp Main() .0. (<Main()>:0) --->
-// CHECK:STDOUT: (+) stack-push: Main .0.
-// CHECK:STDOUT: (+) stack-push: Main .0.
-// CHECK:STDOUT: --- step exp Main .0. (<Main()>:0) --->
-// CHECK:STDOUT: (-) stack-pop: Main .0.
-// CHECK:STDOUT: (-) stack-pop: Main .1. {{[[][[]}}fun<Main>]]
-// CHECK:STDOUT: --- step exp Main() .1. (<Main()>:0) --->
-<<<<<<< HEAD
-// CHECK:STDOUT: calling function: fun<Main>
-// CHECK:STDOUT: match pattern ()
-// CHECK:STDOUT: from value expression with value ()
-// CHECK:STDOUT: {
-// CHECK:STDOUT: stack: {return 0;} .0. ## .0. {} ## Main() .2. {{[[][[]}}fun<Main>]] {} ## Main() .1.
-// CHECK:STDOUT: memory: 0: Heap{}
-// CHECK:STDOUT: }
-// CHECK:STDOUT: --- step stmt {return 0;} .0. (full_trace.carbon:[[@LINE+56]]) --->
-// CHECK:STDOUT: {
-// CHECK:STDOUT: stack: return 0; .0. ## {return 0;} .1. {} ## .0. {} ## Main() .2. {{[[][[]}}fun<Main>]] {} ## Main() .1.
-// CHECK:STDOUT: memory: 0: Heap{}
-// CHECK:STDOUT: }
-// CHECK:STDOUT: --- step stmt return 0; .0. (full_trace.carbon:[[@LINE-46]]) --->
-// CHECK:STDOUT: {
-// CHECK:STDOUT: stack: 0 .0. ## return 0; .1. ## {return 0;} .1. {} ## .0. {} ## Main() .2. {{[[][[]}}fun<Main>]] {} ## Main() .1.
-// CHECK:STDOUT: memory: 0: Heap{}
-// CHECK:STDOUT: }
-// CHECK:STDOUT: {
-// CHECK:STDOUT: stack: 0 .0. ## 0 .1. ## return 0; .1. ## {return 0;} .1. {} ## .0. {} ## Main() .2. {{[[][[]}}fun<Main>]] {} ## Main() .1.
-// CHECK:STDOUT: memory: 0: Heap{}
-// CHECK:STDOUT: }
-// CHECK:STDOUT: --- step exp 0 .0. (full_trace.carbon:[[@LINE-55]]) --->
-// CHECK:STDOUT: {
-// CHECK:STDOUT: stack: 0 .1. {{[[][[]}}0]] ## return 0; .1. ## {return 0;} .1. {} ## .0. {} ## Main() .2. {{[[][[]}}fun<Main>]] {} ## Main() .1.
-// CHECK:STDOUT: memory: 0: Heap{}
-// CHECK:STDOUT: }
-// CHECK:STDOUT: {
-// CHECK:STDOUT: stack: return 0; .1. {{[[][[]}}0]] ## {return 0;} .1. {} ## .0. {} ## Main() .2. {{[[][[]}}fun<Main>]] {} ## Main() .1.
-// CHECK:STDOUT: memory: 0: Heap{}
-// CHECK:STDOUT: }
-// CHECK:STDOUT: --- step stmt return 0; .1. (full_trace.carbon:[[@LINE-64]]) --->
-// CHECK:STDOUT: {
-// CHECK:STDOUT: stack: clean up.0. {} ## clean up.0. {} ## Main() .2. {{[[][[]}}fun<Main>, 0]] {} ## Main() .1.
-// CHECK:STDOUT: memory: 0: Heap{}
-// CHECK:STDOUT: }
-// CHECK:STDOUT: {
-// CHECK:STDOUT: stack: clean up.0. {} ## Main() .2. {{[[][[]}}fun<Main>, 0]] {} ## Main() .1.
-// CHECK:STDOUT: memory: 0: Heap{}
-// CHECK:STDOUT: }
-// CHECK:STDOUT: {
-// CHECK:STDOUT: stack: Main() .2. {{[[][[]}}fun<Main>, 0]] {} ## Main() .1.
-// CHECK:STDOUT: memory: 0: Heap{}
-// CHECK:STDOUT: }
-// CHECK:STDOUT: --- step exp Main() .2. (<Main()>:0) --->
-// CHECK:STDOUT: {
-// CHECK:STDOUT: stack: clean up.0. {} ## Main() .1. {{[[][[]}}0]]
-// CHECK:STDOUT: memory: 0: Heap{}
-// CHECK:STDOUT: }
-// CHECK:STDOUT: {
-// CHECK:STDOUT: stack: Main() .1. {{[[][[]}}0]]
-// CHECK:STDOUT: memory: 0: Heap{}
-// CHECK:STDOUT: }
-// CHECK:STDOUT: {
-// CHECK:STDOUT: stack:{{ }}
-// CHECK:STDOUT: memory: 0: Heap{}
-// CHECK:STDOUT: }
-// CHECK:STDOUT: interpreter result: 0
-=======
-// CHECK:STDOUT: (+) stack-push: () .0.
-// CHECK:STDOUT: --- step exp () .0. (<Main()>:0) --->
-// CHECK:STDOUT: (-) stack-pop: () .0.
-// CHECK:STDOUT: --- step exp Main() .2. (<Main()>:0) --->
-// CHECK:STDOUT: calling function: fun<Main>
-// CHECK:STDOUT: match pattern ()
-// CHECK:STDOUT: from value expression with value ()
-// CHECK:STDOUT: (+) stack-push: .0. {}
-// CHECK:STDOUT: (+) stack-push: {var x: i32 = N.Foo(0);return x;} .0.
-// CHECK:STDOUT: --- step stmt {var x: i32 = N.Foo(0);return x;} .0. (full_trace.carbon:[[@LINE+107]]) --->
-// CHECK:STDOUT: (+) stack-push: var x: i32 = N.Foo(0); .0.
-// CHECK:STDOUT: --- step stmt var x: i32 = N.Foo(0); .0. (full_trace.carbon:[[@LINE-207]]) --->
-// CHECK:STDOUT: (+) memory-alloc: #1 `Uninit<i32>` uninitialized
-// CHECK:STDOUT: (+) stack-push: N.Foo(0) .0.
-// CHECK:STDOUT: --- step exp N.Foo(0) .0. (full_trace.carbon:[[@LINE-210]]) --->
-// CHECK:STDOUT: (+) stack-push: N.Foo .0.
-// CHECK:STDOUT: (+) stack-push: N.Foo .0.
-// CHECK:STDOUT: --- step exp N.Foo .0. (full_trace.carbon:[[@LINE-213]]) --->
-// CHECK:STDOUT: (-) stack-pop: N.Foo .0.
-// CHECK:STDOUT: (+) stack-push: Foo .0.
-// CHECK:STDOUT: --- step exp Foo .0. (full_trace.carbon:[[@LINE-216]]) --->
-// CHECK:STDOUT: (-) stack-pop: Foo .0.
-// CHECK:STDOUT: (-) stack-pop: N.Foo .1. {{[[][[]}}fun<N.Foo>]]
-// CHECK:STDOUT: --- step exp N.Foo(0) .1. (full_trace.carbon:[[@LINE-219]]) --->
-// CHECK:STDOUT: (+) stack-push: (0) .0.
-// CHECK:STDOUT: --- step exp (0) .0. (full_trace.carbon:[[@LINE-221]]) --->
-// CHECK:STDOUT: (+) stack-push: 0 .0.
-// CHECK:STDOUT: --- step exp 0 .0. (full_trace.carbon:[[@LINE-223]]) --->
-// CHECK:STDOUT: (-) stack-pop: 0 .0.
-// CHECK:STDOUT: --- step exp (0) .1. (full_trace.carbon:[[@LINE-225]]) --->
-// CHECK:STDOUT: (-) stack-pop: (0) .1. {{[[][[]}}0]]
-// CHECK:STDOUT: --- step exp N.Foo(0) .2. (full_trace.carbon:[[@LINE-227]]) --->
-// CHECK:STDOUT: calling function: fun<N.Foo>
-// CHECK:STDOUT: match pattern (Placeholder<n>,)
-// CHECK:STDOUT: from value expression with value (0,)
-// CHECK:STDOUT: match pattern Placeholder<n>
-// CHECK:STDOUT: from value expression with value 0
-// CHECK:STDOUT: (+) memory-alloc: #2 `0`
-// CHECK:STDOUT: (+) stack-push: .0. {n: i32: lval<Allocation(2)>}
-// CHECK:STDOUT: (+) stack-push: {return (n + 1);} .0.
-// CHECK:STDOUT: --- step stmt {return (n + 1);} .0. (full_trace.carbon:[[@LINE-239]]) --->
-// CHECK:STDOUT: (+) stack-push: return (n + 1); .0.
-// CHECK:STDOUT: --- step stmt return (n + 1); .0. (full_trace.carbon:[[@LINE-243]]) --->
-// CHECK:STDOUT: (+) stack-push: (n + 1) .0.
-// CHECK:STDOUT: (+) stack-push: (n + 1) .0.
-// CHECK:STDOUT: --- step exp (n + 1) .0. (full_trace.carbon:[[@LINE-246]]) --->
-// CHECK:STDOUT: (+) stack-push: n .0.
-// CHECK:STDOUT: (+) stack-push: n .0.
-// CHECK:STDOUT: --- step exp n .0. (full_trace.carbon:[[@LINE-249]]) --->
-// CHECK:STDOUT: +++ memory-read: #2 `0`
-// CHECK:STDOUT: (-) stack-pop: n .0.
-// CHECK:STDOUT: (-) stack-pop: n .1. {{[[][[]}}0]]
-// CHECK:STDOUT: --- step exp (n + 1) .1. (full_trace.carbon:[[@LINE-253]]) --->
-// CHECK:STDOUT: (+) stack-push: 1 .0.
-// CHECK:STDOUT: (+) stack-push: 1 .0.
-// CHECK:STDOUT: --- step exp 1 .0. (full_trace.carbon:[[@LINE-256]]) --->
-// CHECK:STDOUT: (-) stack-pop: 1 .0.
-// CHECK:STDOUT: (-) stack-pop: 1 .1. {{[[][[]}}1]]
-// CHECK:STDOUT: --- step exp (n + 1) .2. (full_trace.carbon:[[@LINE-259]]) --->
-// CHECK:STDOUT: (-) stack-pop: (n + 1) .2. {{[[][[]}}0, 1]]
-// CHECK:STDOUT: (-) stack-pop: (n + 1) .1. {{[[][[]}}1]]
-// CHECK:STDOUT: --- step stmt return (n + 1); .1. (full_trace.carbon:[[@LINE-262]]) --->
-// CHECK:STDOUT: +++ memory-write: #1 `1`
-// CHECK:STDOUT: (-) stack-pop: return (n + 1); .1. {{[[][[]}}1]]
-// CHECK:STDOUT: (-) stack-pop: {return (n + 1);} .1. {}
-// CHECK:STDOUT: (-) stack-pop: .0. {n: i32: lval<Allocation(2)>}
-// CHECK:STDOUT: (+) stack-push: clean up.0. {n: i32: lval<Allocation(2)>}
-// CHECK:STDOUT: (+) stack-push: clean up.0. {}
-// CHECK:STDOUT: (-) stack-pop: clean up.0. {}
-// CHECK:STDOUT: +++ memory-read: #2 `0`
-// CHECK:STDOUT: (+) stack-push: destroy.0.
-// CHECK:STDOUT: (-) stack-pop: destroy.0.
-// CHECK:STDOUT: (-) memory-dealloc: #2 `0`
-// CHECK:STDOUT: (-) stack-pop: clean up.2. {n: i32: lval<Allocation(2)>}
-// CHECK:STDOUT: --- step exp N.Foo(0) .3. (full_trace.carbon:[[@LINE-270]]) --->
-// CHECK:STDOUT: (-) stack-pop: N.Foo(0) .3. {{[[][[]}}fun<N.Foo>, (0,), 1]] {}
-// CHECK:STDOUT: (+) stack-push: clean up.0. {}
-// CHECK:STDOUT: (-) stack-pop: clean up.0. {}
-// CHECK:STDOUT: --- step stmt var x: i32 = N.Foo(0); .1. (full_trace.carbon:[[@LINE-274]]) --->
-// CHECK:STDOUT: +++ memory-read: #1 `1`
-// CHECK:STDOUT: match pattern Placeholder<x>
-// CHECK:STDOUT: from initializing expression with value 1
-// CHECK:STDOUT: (-) stack-pop: var x: i32 = N.Foo(0); .1. {{[[][[]}}1]]
-// CHECK:STDOUT: --- step stmt {var x: i32 = N.Foo(0);return x;} .1. (full_trace.carbon:[[@LINE+33]]) --->
-// CHECK:STDOUT: (+) stack-push: return x; .0.
-// CHECK:STDOUT: --- step stmt return x; .0. (full_trace.carbon:[[@LINE-280]]) --->
-// CHECK:STDOUT: (+) stack-push: x .0.
-// CHECK:STDOUT: (+) stack-push: x .0.
-// CHECK:STDOUT: --- step exp x .0. (full_trace.carbon:[[@LINE-283]]) --->
-// CHECK:STDOUT: +++ memory-read: #1 `1`
-// CHECK:STDOUT: (-) stack-pop: x .0.
-// CHECK:STDOUT: (-) stack-pop: x .1. {{[[][[]}}ref_expr<Allocation(1)>]]
-// CHECK:STDOUT: --- step stmt return x; .1. (full_trace.carbon:[[@LINE-287]]) --->
-// CHECK:STDOUT: (-) stack-pop: return x; .1. {{[[][[]}}1]]
-// CHECK:STDOUT: (-) stack-pop: {var x: i32 = N.Foo(0);return x;} .2. {x: i32: lval<Allocation(1)>}
-// CHECK:STDOUT: (-) stack-pop: .0. {}
-// CHECK:STDOUT: (+) stack-push: clean up.0. {}
-// CHECK:STDOUT: (+) stack-push: clean up.0. {x: i32: lval<Allocation(1)>}
-// CHECK:STDOUT: +++ memory-read: #1 `1`
-// CHECK:STDOUT: (+) stack-push: destroy.0.
-// CHECK:STDOUT: (-) stack-pop: destroy.0.
-// CHECK:STDOUT: (-) memory-dealloc: #1 `1`
-// CHECK:STDOUT: (-) stack-pop: clean up.2. {x: i32: lval<Allocation(1)>}
-// CHECK:STDOUT: (-) stack-pop: clean up.0. {}
-// CHECK:STDOUT: --- step exp Main() .3. (<Main()>:0) --->
-// CHECK:STDOUT: (-) stack-pop: Main() .3. {{[[][[]}}fun<Main>, (), 1]] {}
-// CHECK:STDOUT: (+) stack-push: clean up.0. {}
-// CHECK:STDOUT: (-) stack-pop: clean up.0. {}
-// CHECK:STDOUT: (-) stack-pop: Main() .1. {{[[][[]}}1]]
-// CHECK:STDOUT: interpreter result: 1
->>>>>>> 907fa82f
-// CHECK:STDOUT: ********** printing timing **********
-// CHECK:STDOUT: Time elapsed in ExecProgram: {{[0-9]+}}ms
-// CHECK:STDOUT: Time elapsed in AnalyzeProgram: {{[0-9]+}}ms
-// CHECK:STDOUT: Time elapsed in AddPrelude: {{[0-9]+}}ms
-// CHECK:STDOUT: Time elapsed in Parse: {{[0-9]+}}ms
-// CHECK:STDOUT: result: 1
+// CHECK:STDERR: SYNTAX ERROR: full_trace.carbon:[[@LINE+1]]: syntax error, unexpected LESS_LESS
 }