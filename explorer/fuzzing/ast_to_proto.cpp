// Part of the Carbon Language project, under the Apache License v2.0 with LLVM
// Exceptions. See /LICENSE for license information.
// SPDX-License-Identifier: Apache-2.0 WITH LLVM-exception

#include "explorer/fuzzing/ast_to_proto.h"

#include <optional>

#include "explorer/ast/declaration.h"
#include "explorer/ast/expression.h"
#include "llvm/Support/Casting.h"

namespace Carbon {

using ::llvm::cast;
using ::llvm::isa;

static auto ExpressionToProto(const Expression& expression)
    -> Fuzzing::Expression;
static auto PatternToProto(const Pattern& pattern) -> Fuzzing::Pattern;
static auto StatementToProto(const Statement& statement) -> Fuzzing::Statement;
static auto DeclarationToProto(const Declaration& declaration)
    -> Fuzzing::Declaration;

static auto LibraryNameToProto(const LibraryName& library_name)
    -> Fuzzing::LibraryName {
  Fuzzing::LibraryName library_name_proto;
  library_name_proto.set_package_name(library_name.package);
  if (!library_name.path.empty()) {
    library_name_proto.set_path(library_name.path);
  }
  return library_name_proto;
}

static auto OperatorToProtoEnum(const Operator op)
    -> Fuzzing::OperatorExpression::Operator {
  switch (op) {
    case Operator::AddressOf:
      return Fuzzing::OperatorExpression::AddressOf;
    case Operator::As:
      return Fuzzing::OperatorExpression::As;
    case Operator::Deref:
      return Fuzzing::OperatorExpression::Deref;
    case Operator::Neg:
      return Fuzzing::OperatorExpression::Neg;
    case Operator::Not:
      return Fuzzing::OperatorExpression::Not;
    case Operator::Ptr:
      return Fuzzing::OperatorExpression::Ptr;
    case Operator::Add:
      return Fuzzing::OperatorExpression::Add;
    case Operator::And:
      return Fuzzing::OperatorExpression::And;
    case Operator::Eq:
      return Fuzzing::OperatorExpression::Eq;
    case Operator::Mul:
      return Fuzzing::OperatorExpression::Mul;
    case Operator::Mod:
      return Fuzzing::OperatorExpression::Mod;
    case Operator::Or:
      return Fuzzing::OperatorExpression::Or;
    case Operator::Sub:
      return Fuzzing::OperatorExpression::Sub;
    case Operator::Combine:
      return Fuzzing::OperatorExpression::Combine;
  }
}

static auto FieldInitializerToProto(const FieldInitializer& field)
    -> Fuzzing::FieldInitializer {
  Fuzzing::FieldInitializer field_proto;
  field_proto.set_name(field.name());
  *field_proto.mutable_expression() = ExpressionToProto(field.expression());
  return field_proto;
}

static auto TupleLiteralExpressionToProto(const TupleLiteral& tuple_literal)
    -> Fuzzing::TupleLiteralExpression {
  Fuzzing::TupleLiteralExpression tuple_literal_proto;
  for (Nonnull<const Expression*> field : tuple_literal.fields()) {
    *tuple_literal_proto.add_fields() = ExpressionToProto(*field);
  }
  return tuple_literal_proto;
}

static auto ExpressionToProto(const Expression& expression)
    -> Fuzzing::Expression {
  Fuzzing::Expression expression_proto;
  switch (expression.kind()) {
    case ExpressionKind::InstantiateImpl:
    case ExpressionKind::ValueLiteral: {
      // These do not correspond to source syntax.
      break;
    }
    case ExpressionKind::CallExpression: {
      const auto& call = cast<CallExpression>(expression);
      auto* call_proto = expression_proto.mutable_call();
      *call_proto->mutable_function() = ExpressionToProto(call.function());
      *call_proto->mutable_argument() = ExpressionToProto(call.argument());
      break;
    }

    case ExpressionKind::FunctionTypeLiteral: {
      const auto& fun_type = cast<FunctionTypeLiteral>(expression);
      auto* fun_type_proto = expression_proto.mutable_function_type();
      *fun_type_proto->mutable_parameter() =
          TupleLiteralExpressionToProto(fun_type.parameter());
      *fun_type_proto->mutable_return_type() =
          ExpressionToProto(fun_type.return_type());
      break;
    }

    case ExpressionKind::SimpleMemberAccessExpression: {
      const auto& simple_member_access =
          cast<SimpleMemberAccessExpression>(expression);
      if (isa<DotSelfExpression>(simple_member_access.object())) {
        // The parser rewrites `.Foo` into `.Self.Foo`. Undo this
        // transformation.
        auto* designator_proto = expression_proto.mutable_designator();
        designator_proto->set_name(simple_member_access.member_name());
        break;
      }
      auto* simple_member_access_proto =
          expression_proto.mutable_simple_member_access();
      simple_member_access_proto->set_field(simple_member_access.member_name());
      *simple_member_access_proto->mutable_object() =
          ExpressionToProto(simple_member_access.object());
      break;
    }

    case ExpressionKind::CompoundMemberAccessExpression: {
      const auto& simple_member_access =
          cast<CompoundMemberAccessExpression>(expression);
      auto* simple_member_access_proto =
          expression_proto.mutable_compound_member_access();
      *simple_member_access_proto->mutable_object() =
          ExpressionToProto(simple_member_access.object());
      *simple_member_access_proto->mutable_path() =
          ExpressionToProto(simple_member_access.path());
      break;
    }

    case ExpressionKind::IndexExpression: {
      const auto& index = cast<IndexExpression>(expression);
      auto* index_proto = expression_proto.mutable_index();
      *index_proto->mutable_object() = ExpressionToProto(index.object());
      *index_proto->mutable_offset() = ExpressionToProto(index.offset());
      break;
    }

    case ExpressionKind::OperatorExpression: {
      const auto& operator_expr = cast<OperatorExpression>(expression);
      auto* operator_proto = expression_proto.mutable_operator_();
      operator_proto->set_op(OperatorToProtoEnum(operator_expr.op()));
      for (Nonnull<const Expression*> arg : operator_expr.arguments()) {
        *operator_proto->add_arguments() = ExpressionToProto(*arg);
      }
      break;
    }

    case ExpressionKind::TupleLiteral:
      *expression_proto.mutable_tuple_literal() =
          TupleLiteralExpressionToProto(cast<TupleLiteral>(expression));
      break;

    case ExpressionKind::StructLiteral: {
      const auto& struct_literal = cast<StructLiteral>(expression);
      auto* struct_literal_proto = expression_proto.mutable_struct_literal();
      for (const FieldInitializer& field : struct_literal.fields()) {
        *struct_literal_proto->add_fields() = FieldInitializerToProto(field);
      }
      break;
    }

    case ExpressionKind::StructTypeLiteral: {
      const auto& struct_type_literal = cast<StructTypeLiteral>(expression);
      auto* struct_type_literal_proto =
          expression_proto.mutable_struct_type_literal();
      for (const FieldInitializer& field : struct_type_literal.fields()) {
        *struct_type_literal_proto->add_fields() =
            FieldInitializerToProto(field);
      }
      break;
    }

    case ExpressionKind::IdentifierExpression: {
      const auto& identifier = cast<IdentifierExpression>(expression);
      auto* identifier_proto = expression_proto.mutable_identifier();
      identifier_proto->set_name(identifier.name());
      break;
    }

    case ExpressionKind::WhereExpression: {
      const auto& where = cast<WhereExpression>(expression);
      auto* where_proto = expression_proto.mutable_where();
      *where_proto->mutable_base() =
          ExpressionToProto(where.self_binding().type());
      for (const WhereClause* where : where.clauses()) {
        Fuzzing::WhereClause clause_proto;
        switch (where->kind()) {
          case WhereClauseKind::IsWhereClause: {
            auto* is_proto = clause_proto.mutable_is();
            *is_proto->mutable_type() =
                ExpressionToProto(cast<IsWhereClause>(where)->type());
            *is_proto->mutable_constraint() =
                ExpressionToProto(cast<IsWhereClause>(where)->constraint());
            break;
          }
          case WhereClauseKind::EqualsWhereClause: {
            auto* equals_proto = clause_proto.mutable_equals();
            *equals_proto->mutable_lhs() =
                ExpressionToProto(cast<EqualsWhereClause>(where)->lhs());
            *equals_proto->mutable_rhs() =
                ExpressionToProto(cast<EqualsWhereClause>(where)->rhs());
            break;
          }
        }
        *where_proto->add_clauses() = clause_proto;
      }
      break;
    }

    case ExpressionKind::DotSelfExpression: {
      auto* designator_proto = expression_proto.mutable_designator();
      designator_proto->set_name("Self");
      break;
    }

    case ExpressionKind::IntrinsicExpression: {
      const auto& intrinsic = cast<IntrinsicExpression>(expression);
      auto* intrinsic_proto = expression_proto.mutable_intrinsic();
      switch (intrinsic.intrinsic()) {
        case IntrinsicExpression::Intrinsic::Print:
          intrinsic_proto->set_intrinsic(Fuzzing::IntrinsicExpression::Print);
          break;
        case IntrinsicExpression::Intrinsic::Alloc:
          intrinsic_proto->set_intrinsic(Fuzzing::IntrinsicExpression::Alloc);
          break;
        case IntrinsicExpression::Intrinsic::Dealloc:
          intrinsic_proto->set_intrinsic(Fuzzing::IntrinsicExpression::Dealloc);
          break;
<<<<<<< HEAD
        case IntrinsicExpression::Intrinsic::ArraySz:
          intrinsic_proto->set_intrinsic(Fuzzing::IntrinsicExpression::ArraySz);
=======
        case IntrinsicExpression::Intrinsic::Rand:
          intrinsic_proto->set_intrinsic(Fuzzing::IntrinsicExpression::Rand);
          break;
        case IntrinsicExpression::Intrinsic::IntEq:
          intrinsic_proto->set_intrinsic(Fuzzing::IntrinsicExpression::IntEq);
          break;
        case IntrinsicExpression::Intrinsic::StrEq:
          intrinsic_proto->set_intrinsic(Fuzzing::IntrinsicExpression::StrEq);
>>>>>>> c13803de
          break;
      }
      *intrinsic_proto->mutable_argument() =
          TupleLiteralExpressionToProto(intrinsic.args());
      break;
    }

    case ExpressionKind::IfExpression: {
      const auto& if_expression = cast<IfExpression>(expression);
      auto* if_proto = expression_proto.mutable_if_expression();
      *if_proto->mutable_condition() =
          ExpressionToProto(if_expression.condition());
      *if_proto->mutable_then_expression() =
          ExpressionToProto(if_expression.then_expression());
      *if_proto->mutable_else_expression() =
          ExpressionToProto(if_expression.else_expression());
      break;
    }

    case ExpressionKind::BoolTypeLiteral:
      expression_proto.mutable_bool_type_literal();
      break;

    case ExpressionKind::BoolLiteral:
      expression_proto.mutable_bool_literal()->set_value(
          cast<BoolLiteral>(expression).value());
      break;

    case ExpressionKind::IntTypeLiteral:
      expression_proto.mutable_int_type_literal();
      break;

    case ExpressionKind::IntLiteral:
      expression_proto.mutable_int_literal()->set_value(
          cast<IntLiteral>(expression).value());
      break;

    case ExpressionKind::StringLiteral:
      expression_proto.mutable_string_literal()->set_value(
          cast<StringLiteral>(expression).value());
      break;

    case ExpressionKind::StringTypeLiteral:
      expression_proto.mutable_string_type_literal();
      break;

    case ExpressionKind::ContinuationTypeLiteral:
      expression_proto.mutable_continuation_type_literal();
      break;

    case ExpressionKind::TypeTypeLiteral:
      expression_proto.mutable_type_type_literal();
      break;

    case ExpressionKind::UnimplementedExpression:
      expression_proto.mutable_unimplemented_expression();
      break;

    case ExpressionKind::ArrayTypeLiteral: {
      const auto& array_literal = cast<ArrayTypeLiteral>(expression);
      Fuzzing::ArrayTypeLiteral* array_literal_proto =
          expression_proto.mutable_array_type_literal();
      *array_literal_proto->mutable_element_type() =
          ExpressionToProto(array_literal.element_type_expression());
      *array_literal_proto->mutable_size() =
          ExpressionToProto(array_literal.size_expression());
      break;
    }
  }
  return expression_proto;
}

static auto BindingPatternToProto(const BindingPattern& pattern)
    -> Fuzzing::BindingPattern {
  Fuzzing::BindingPattern pattern_proto;
  pattern_proto.set_name(pattern.name());
  *pattern_proto.mutable_type() = PatternToProto(pattern.type());
  return pattern_proto;
}

static auto GenericBindingToProto(const GenericBinding& binding)
    -> Fuzzing::GenericBinding {
  Fuzzing::GenericBinding binding_proto;
  binding_proto.set_name(binding.name());
  *binding_proto.mutable_type() = ExpressionToProto(binding.type());
  return binding_proto;
}

static auto TuplePatternToProto(const TuplePattern& tuple_pattern)
    -> Fuzzing::TuplePattern {
  Fuzzing::TuplePattern tuple_pattern_proto;
  for (Nonnull<const Pattern*> field : tuple_pattern.fields()) {
    *tuple_pattern_proto.add_fields() = PatternToProto(*field);
  }
  return tuple_pattern_proto;
}

static auto PatternToProto(const Pattern& pattern) -> Fuzzing::Pattern {
  Fuzzing::Pattern pattern_proto;
  switch (pattern.kind()) {
    case PatternKind::GenericBinding: {
      const auto& binding = cast<GenericBinding>(pattern);
      *pattern_proto.mutable_generic_binding() = GenericBindingToProto(binding);
      break;
    }
    case PatternKind::BindingPattern: {
      const auto& binding = cast<BindingPattern>(pattern);
      *pattern_proto.mutable_binding_pattern() = BindingPatternToProto(binding);
      break;
    }
    case PatternKind::TuplePattern:
      *pattern_proto.mutable_tuple_pattern() =
          TuplePatternToProto(cast<TuplePattern>(pattern));
      break;

    case PatternKind::AlternativePattern: {
      const auto& alternative = cast<AlternativePattern>(pattern);
      auto* alternative_proto = pattern_proto.mutable_alternative_pattern();
      alternative_proto->set_alternative_name(alternative.alternative_name());
      *alternative_proto->mutable_choice_type() =
          ExpressionToProto(alternative.choice_type());
      *alternative_proto->mutable_arguments() =
          TuplePatternToProto(alternative.arguments());
      break;
    }

    case PatternKind::ExpressionPattern:
      *pattern_proto.mutable_expression_pattern()->mutable_expression() =
          ExpressionToProto(cast<ExpressionPattern>(pattern).expression());
      break;

    case PatternKind::AutoPattern:
      pattern_proto.mutable_auto_pattern();
      break;

    case PatternKind::VarPattern:
      *pattern_proto.mutable_var_pattern()->mutable_pattern() =
          PatternToProto(cast<VarPattern>(pattern).pattern());
      break;
    case PatternKind::AddrPattern:
      *pattern_proto.mutable_addr_pattern()->mutable_binding_pattern() =
          BindingPatternToProto(cast<AddrPattern>(pattern).binding());
      break;
  }
  return pattern_proto;
}

static auto BlockStatementToProto(const Block& block)
    -> Fuzzing::BlockStatement {
  Fuzzing::BlockStatement block_proto;
  for (Nonnull<const Statement*> statement : block.statements()) {
    *block_proto.add_statements() = StatementToProto(*statement);
  }
  return block_proto;
}

static auto StatementToProto(const Statement& statement) -> Fuzzing::Statement {
  Fuzzing::Statement statement_proto;
  switch (statement.kind()) {
    case StatementKind::ExpressionStatement:
      *statement_proto.mutable_expression_statement()->mutable_expression() =
          ExpressionToProto(cast<ExpressionStatement>(statement).expression());
      break;

    case StatementKind::Assign: {
      const auto& assign = cast<Assign>(statement);
      auto* assign_proto = statement_proto.mutable_assign();
      *assign_proto->mutable_lhs() = ExpressionToProto(assign.lhs());
      *assign_proto->mutable_rhs() = ExpressionToProto(assign.rhs());
      break;
    }

    case StatementKind::VariableDefinition: {
      const auto& def = cast<VariableDefinition>(statement);
      auto* def_proto = statement_proto.mutable_variable_definition();
      *def_proto->mutable_pattern() = PatternToProto(def.pattern());
      if (def.has_init()) {
        *def_proto->mutable_init() = ExpressionToProto(def.init());
      }
      def_proto->set_is_returned(def.is_returned());
      break;
    }

    case StatementKind::If: {
      const auto& if_stmt = cast<If>(statement);
      auto* if_proto = statement_proto.mutable_if_statement();
      *if_proto->mutable_condition() = ExpressionToProto(if_stmt.condition());
      *if_proto->mutable_then_block() =
          BlockStatementToProto(if_stmt.then_block());
      if (if_stmt.else_block().has_value()) {
        *if_proto->mutable_else_block() =
            BlockStatementToProto(**if_stmt.else_block());
      }
      break;
    }

    case StatementKind::ReturnVar: {
      statement_proto.mutable_return_var_statement();
      break;
    }

    case StatementKind::ReturnExpression: {
      const auto& ret = cast<ReturnExpression>(statement);
      auto* ret_proto = statement_proto.mutable_return_expression_statement();
      if (!ret.is_omitted_expression()) {
        *ret_proto->mutable_expression() = ExpressionToProto(ret.expression());
      } else {
        ret_proto->set_is_omitted_expression(true);
      }
      break;
    }

    case StatementKind::Block:
      *statement_proto.mutable_block() =
          BlockStatementToProto(cast<Block>(statement));
      break;

    case StatementKind::While: {
      const auto& while_stmt = cast<While>(statement);
      auto* while_proto = statement_proto.mutable_while_statement();
      *while_proto->mutable_condition() =
          ExpressionToProto(while_stmt.condition());
      *while_proto->mutable_body() = BlockStatementToProto(while_stmt.body());
      break;
    }

    case StatementKind::Match: {
      const auto& match = cast<Match>(statement);
      auto* match_proto = statement_proto.mutable_match();
      *match_proto->mutable_expression() =
          ExpressionToProto(match.expression());
      for (const Match::Clause& clause : match.clauses()) {
        auto* clause_proto = match_proto->add_clauses();
        const bool is_default_clause =
            clause.pattern().kind() == PatternKind::BindingPattern &&
            cast<BindingPattern>(clause.pattern()).name() == AnonymousName;
        if (is_default_clause) {
          clause_proto->set_is_default(true);
        } else {
          *clause_proto->mutable_pattern() = PatternToProto(clause.pattern());
        }
        *clause_proto->mutable_statement() =
            StatementToProto(clause.statement());
      }
      break;
    }

    case StatementKind::Continuation: {
      const auto& continuation = cast<Continuation>(statement);
      auto* continuation_proto = statement_proto.mutable_continuation();
      continuation_proto->set_name(continuation.name());
      *continuation_proto->mutable_body() =
          BlockStatementToProto(continuation.body());
      break;
    }

    case StatementKind::Run:
      *statement_proto.mutable_run()->mutable_argument() =
          ExpressionToProto(cast<Run>(statement).argument());
      break;

    case StatementKind::Await:
      // Initializes with the default value; there's nothing to set.
      statement_proto.mutable_await_statement();
      break;

    case StatementKind::Break:
      // Initializes with the default value; there's nothing to set.
      statement_proto.mutable_break_statement();
      break;

    case StatementKind::Continue:
      // Initializes with the default value; there's nothing to set.
      statement_proto.mutable_continue_statement();
      break;
    
    case StatementKind::For: {
      const auto& for_stmt = cast<For>(statement);
      auto* for_proto = statement_proto.mutable_for_statement();
      *for_proto->mutable_var_decl() = BindingPatternToProto(for_stmt.variable_declaration());
      *for_proto->mutable_target()   = ExpressionToProto(for_stmt.loop_target());
      *for_proto->mutable_body() = BlockStatementToProto(for_stmt.body());
      break;
    }
  }
  return statement_proto;
}

static auto ReturnTermToProto(const ReturnTerm& return_term)
    -> Fuzzing::ReturnTerm {
  Fuzzing::ReturnTerm return_term_proto;
  if (return_term.is_omitted()) {
    return_term_proto.set_kind(Fuzzing::ReturnTerm::Omitted);
  } else if (return_term.is_auto()) {
    return_term_proto.set_kind(Fuzzing::ReturnTerm::Auto);
  } else {
    return_term_proto.set_kind(Fuzzing::ReturnTerm::Expression);
    *return_term_proto.mutable_type() =
        ExpressionToProto(**return_term.type_expression());
  }
  return return_term_proto;
}

static auto DeclarationToProto(const Declaration& declaration)
    -> Fuzzing::Declaration {
  Fuzzing::Declaration declaration_proto;
  switch (declaration.kind()) {
    case DeclarationKind::FunctionDeclaration: {
      const auto& function = cast<FunctionDeclaration>(declaration);
      auto* function_proto = declaration_proto.mutable_function();
      function_proto->set_name(function.name());
      for (Nonnull<const GenericBinding*> binding :
           function.deduced_parameters()) {
        *function_proto->add_deduced_parameters() =
            GenericBindingToProto(*binding);
      }
      if (function.is_method()) {
        switch (function.me_pattern().kind()) {
          case PatternKind::AddrPattern:
            *function_proto->mutable_me_pattern() =
                PatternToProto(cast<AddrPattern>(function.me_pattern()));
            break;
          case PatternKind::BindingPattern:
            *function_proto->mutable_me_pattern() =
                PatternToProto(cast<BindingPattern>(function.me_pattern()));
            break;
          default:
            // Parser shouldn't allow me_pattern to be anything other than
            // AddrPattern or BindingPattern
            CARBON_FATAL() << "me_pattern in method declaration can be either "
                              "AddrPattern or BindingPattern. Actual pattern: "
                           << function.me_pattern();
            break;
        }
      }
      *function_proto->mutable_param_pattern() =
          TuplePatternToProto(function.param_pattern());
      *function_proto->mutable_return_term() =
          ReturnTermToProto(function.return_term());
      if (function.body().has_value()) {
        *function_proto->mutable_body() =
            BlockStatementToProto(**function.body());
      }
      break;
    }

    case DeclarationKind::ClassDeclaration: {
      const auto& class_decl = cast<ClassDeclaration>(declaration);
      auto* class_proto = declaration_proto.mutable_class_declaration();
      class_proto->set_name(class_decl.name());
      if (class_decl.type_params().has_value()) {
        *class_proto->mutable_type_params() =
            TuplePatternToProto(**class_decl.type_params());
      }
      for (Nonnull<const Declaration*> member : class_decl.members()) {
        *class_proto->add_members() = DeclarationToProto(*member);
      }
      break;
    }

    case DeclarationKind::ChoiceDeclaration: {
      const auto& choice = cast<ChoiceDeclaration>(declaration);
      auto* choice_proto = declaration_proto.mutable_choice();
      choice_proto->set_name(choice.name());
      for (Nonnull<const AlternativeSignature*> alternative :
           choice.alternatives()) {
        auto* alternative_proto = choice_proto->add_alternatives();
        alternative_proto->set_name(alternative->name());
        *alternative_proto->mutable_signature() =
            TupleLiteralExpressionToProto(alternative->signature());
      }
      break;
    }

    case DeclarationKind::VariableDeclaration: {
      const auto& var = cast<VariableDeclaration>(declaration);
      auto* var_proto = declaration_proto.mutable_variable();
      *var_proto->mutable_binding() = BindingPatternToProto(var.binding());
      if (var.has_initializer()) {
        *var_proto->mutable_initializer() =
            ExpressionToProto(var.initializer());
      }
      break;
    }

    case DeclarationKind::AssociatedConstantDeclaration: {
      const auto& assoc = cast<AssociatedConstantDeclaration>(declaration);
      auto* let_proto = declaration_proto.mutable_let();
      *let_proto->mutable_pattern() = PatternToProto(assoc.binding());
      break;
    }

    case DeclarationKind::InterfaceDeclaration: {
      const auto& interface = cast<InterfaceDeclaration>(declaration);
      auto* interface_proto = declaration_proto.mutable_interface();
      interface_proto->set_name(interface.name());
      for (const auto& member : interface.members()) {
        *interface_proto->add_members() = DeclarationToProto(*member);
      }
      *interface_proto->mutable_self() =
          GenericBindingToProto(*interface.self());
      break;
    }

    case DeclarationKind::ImplDeclaration: {
      const auto& impl = cast<ImplDeclaration>(declaration);
      auto* impl_proto = declaration_proto.mutable_impl();
      switch (impl.kind()) {
        case ImplKind::InternalImpl:
          impl_proto->set_kind(Fuzzing::ImplDeclaration::InternalImpl);
          break;
        case ImplKind::ExternalImpl:
          impl_proto->set_kind(Fuzzing::ImplDeclaration::ExternalImpl);
          break;
      }
      *impl_proto->mutable_impl_type() = ExpressionToProto(*impl.impl_type());
      *impl_proto->mutable_interface() = ExpressionToProto(impl.interface());
      for (const auto& member : impl.members()) {
        *impl_proto->add_members() = DeclarationToProto(*member);
      }
      break;
    }

    case DeclarationKind::SelfDeclaration: {
      CARBON_FATAL() << "Unreachable SelfDeclaration in DeclarationToProto().";
    }

    case DeclarationKind::AliasDeclaration: {
      const auto& alias = cast<AliasDeclaration>(declaration);
      auto* alias_proto = declaration_proto.mutable_alias();
      alias_proto->set_name(alias.name());
      *alias_proto->mutable_target() = ExpressionToProto(alias.target());
      break;
    }
  }
  return declaration_proto;
}

Fuzzing::CompilationUnit AstToProto(const AST& ast) {
  Fuzzing::CompilationUnit compilation_unit;
  *compilation_unit.mutable_package_statement() =
      LibraryNameToProto(ast.package);
  compilation_unit.set_is_api(ast.is_api);
  for (const Declaration* declaration : ast.declarations) {
    *compilation_unit.add_declarations() = DeclarationToProto(*declaration);
  }
  return compilation_unit;
}

}  // namespace Carbon<|MERGE_RESOLUTION|>--- conflicted
+++ resolved
@@ -239,10 +239,6 @@
         case IntrinsicExpression::Intrinsic::Dealloc:
           intrinsic_proto->set_intrinsic(Fuzzing::IntrinsicExpression::Dealloc);
           break;
-<<<<<<< HEAD
-        case IntrinsicExpression::Intrinsic::ArraySz:
-          intrinsic_proto->set_intrinsic(Fuzzing::IntrinsicExpression::ArraySz);
-=======
         case IntrinsicExpression::Intrinsic::Rand:
           intrinsic_proto->set_intrinsic(Fuzzing::IntrinsicExpression::Rand);
           break;
@@ -251,7 +247,6 @@
           break;
         case IntrinsicExpression::Intrinsic::StrEq:
           intrinsic_proto->set_intrinsic(Fuzzing::IntrinsicExpression::StrEq);
->>>>>>> c13803de
           break;
       }
       *intrinsic_proto->mutable_argument() =
@@ -527,7 +522,7 @@
       // Initializes with the default value; there's nothing to set.
       statement_proto.mutable_continue_statement();
       break;
-    
+
     case StatementKind::For: {
       const auto& for_stmt = cast<For>(statement);
       auto* for_proto = statement_proto.mutable_for_statement();
