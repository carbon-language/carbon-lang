--- conflicted
+++ resolved
@@ -110,17 +110,11 @@
     -> Fuzzing::Expression {
   Fuzzing::Expression expression_proto;
   switch (expression.kind()) {
-<<<<<<< HEAD
-    case ExpressionKind::ValueLiteral:
-      // This does not correspond to source syntax.
-      break;
-=======
     case ExpressionKind::ValueLiteral: {
       // This does not correspond to source syntax.
       break;
     }
 
->>>>>>> c703c896
     case ExpressionKind::CallExpression: {
       const auto& call = cast<CallExpression>(expression);
       auto* call_proto = expression_proto.mutable_call();
