--- conflicted
+++ resolved
@@ -573,16 +573,10 @@
     case Value::Kind::BindingPlaceholderValue:
     case Value::Kind::ContinuationValue:
     case Value::Kind::ParameterizedEntityName:
-<<<<<<< HEAD
     case Value::Kind::MemberName:
-      FATAL() << "TypeEqual used to compare non-type values\n"
-              << *t1 << "\n"
-              << *t2;
-=======
       CARBON_FATAL() << "TypeEqual used to compare non-type values\n"
                      << *t1 << "\n"
                      << *t2;
->>>>>>> 258916ea
     case Value::Kind::Witness:
       CARBON_FATAL() << "TypeEqual: unexpected Witness";
       break;
