// Part of the Carbon Language project, under the Apache License v2.0 with LLVM
// Exceptions. See /LICENSE for license information.
// SPDX-License-Identifier: Apache-2.0 WITH LLVM-exception

#include "explorer/interpreter/value.h"

#include <algorithm>

#include "common/check.h"
#include "explorer/common/arena.h"
#include "explorer/common/error_builders.h"
#include "explorer/interpreter/action.h"
#include "llvm/ADT/StringExtras.h"
#include "llvm/Support/Casting.h"
#include "llvm/Support/Error.h"

namespace Carbon {

using llvm::cast;

auto StructValue::FindField(const std::string& name) const
    -> std::optional<Nonnull<const Value*>> {
  for (const NamedValue& element : elements_) {
    if (element.name == name) {
      return element.value;
    }
  }
  return std::nullopt;
}

static auto GetMember(Nonnull<Arena*> arena, Nonnull<const Value*> v,
                      const FieldPath::Component& field,
                      SourceLocation source_loc)
    -> ErrorOr<Nonnull<const Value*>> {
  const std::string& f = field.name();

  if (field.witness().has_value()) {
    Nonnull<const Witness*> witness = *field.witness();
    switch (witness->kind()) {
      case Value::Kind::Witness: {
        if (std::optional<Nonnull<const Declaration*>> mem_decl =
                FindMember(f, witness->declaration().members());
            mem_decl.has_value()) {
          const auto& fun_decl = cast<FunctionDeclaration>(**mem_decl);
          if (fun_decl.is_method()) {
            return arena->New<BoundMethodValue>(
                &fun_decl, v, witness->type_args(), witness->witnesses());
          } else {
            // Class function.
            auto fun = cast<FunctionValue>(*fun_decl.constant_value());
            return arena->New<FunctionValue>(&fun->declaration(),
                                             witness->type_args(),
                                             witness->witnesses());
          }
        } else {
          return CompilationError(source_loc)
                 << "member " << f << " not in " << *witness;
        }
      }
      default:
        CARBON_FATAL() << "expected Witness, not " << *witness;
    }
  }
  switch (v->kind()) {
    case Value::Kind::StructValue: {
      std::optional<Nonnull<const Value*>> field =
          cast<StructValue>(*v).FindField(f);
      if (field == std::nullopt) {
        return RuntimeError(source_loc) << "member " << f << " not in " << *v;
      }
      return *field;
    }
    case Value::Kind::NominalClassValue: {
      const auto& object = cast<NominalClassValue>(*v);
      // Look for a field
      std::optional<Nonnull<const Value*>> field =
          cast<StructValue>(object.inits()).FindField(f);
      if (field.has_value()) {
        return *field;
      } else {
        // Look for a method in the object's class
        const auto& class_type = cast<NominalClassType>(object.type());
        std::optional<Nonnull<const FunctionValue*>> func =
            class_type.FindFunction(f);
        if (func == std::nullopt) {
          return RuntimeError(source_loc) << "member " << f << " not in " << *v
                                          << " or its " << class_type;
        } else if ((*func)->declaration().is_method()) {
          // Found a method. Turn it into a bound method.
          const FunctionValue& m = cast<FunctionValue>(**func);
          return arena->New<BoundMethodValue>(&m.declaration(), &object,
                                              class_type.type_args(),
                                              class_type.witnesses());
        } else {
          // Found a class function
          return arena->New<FunctionValue>(&(*func)->declaration(),
                                           class_type.type_args(),
                                           class_type.witnesses());
        }
      }
    }
    case Value::Kind::ChoiceType: {
      const auto& choice = cast<ChoiceType>(*v);
      if (!choice.FindAlternative(f)) {
        return RuntimeError(source_loc)
               << "alternative " << f << " not in " << *v;
      }
      return arena->New<AlternativeConstructorValue>(f, choice.name());
    }
    case Value::Kind::NominalClassType: {
      // Access a class function.
      const NominalClassType& class_type = cast<NominalClassType>(*v);
      std::optional<Nonnull<const FunctionValue*>> fun =
          class_type.FindFunction(f);
      if (fun == std::nullopt) {
        return RuntimeError(source_loc)
               << "class function " << f << " not in " << *v;
      }
      return arena->New<FunctionValue>(&(*fun)->declaration(),
                                       class_type.type_args(),
                                       class_type.witnesses());
    }
    default:
      CARBON_FATAL() << "field access not allowed for value " << *v;
  }
}

auto Value::GetField(Nonnull<Arena*> arena, const FieldPath& path,
                     SourceLocation source_loc) const
    -> ErrorOr<Nonnull<const Value*>> {
  Nonnull<const Value*> value(this);
  for (const FieldPath::Component& field : path.components_) {
    CARBON_ASSIGN_OR_RETURN(value, GetMember(arena, value, field, source_loc));
  }
  return value;
}

static auto SetFieldImpl(
    Nonnull<Arena*> arena, Nonnull<const Value*> value,
    std::vector<FieldPath::Component>::const_iterator path_begin,
    std::vector<FieldPath::Component>::const_iterator path_end,
    Nonnull<const Value*> field_value, SourceLocation source_loc)
    -> ErrorOr<Nonnull<const Value*>> {
  if (path_begin == path_end) {
    return field_value;
  }
  switch (value->kind()) {
    case Value::Kind::StructValue: {
      std::vector<NamedValue> elements = cast<StructValue>(*value).elements();
      auto it = std::find_if(elements.begin(), elements.end(),
                             [path_begin](const NamedValue& element) {
                               return element.name == (*path_begin).name();
                             });
      if (it == elements.end()) {
        return RuntimeError(source_loc)
               << "field " << (*path_begin).name() << " not in " << *value;
      }
      CARBON_ASSIGN_OR_RETURN(
          it->value, SetFieldImpl(arena, it->value, path_begin + 1, path_end,
                                  field_value, source_loc));
      return arena->New<StructValue>(elements);
    }
    case Value::Kind::NominalClassValue: {
      return SetFieldImpl(arena, &cast<NominalClassValue>(*value).inits(),
                          path_begin, path_end, field_value, source_loc);
    }
    case Value::Kind::TupleValue: {
      std::vector<Nonnull<const Value*>> elements =
          cast<TupleValue>(*value).elements();
      // TODO(geoffromer): update FieldPath to hold integers as well as strings.
      int index = std::stoi((*path_begin).name());
      if (index < 0 || static_cast<size_t>(index) >= elements.size()) {
        return RuntimeError(source_loc) << "index " << (*path_begin).name()
                                        << " out of range in " << *value;
      }
      CARBON_ASSIGN_OR_RETURN(
          elements[index], SetFieldImpl(arena, elements[index], path_begin + 1,
                                        path_end, field_value, source_loc));
      return arena->New<TupleValue>(elements);
    }
    default:
      CARBON_FATAL() << "field access not allowed for value " << *value;
  }
}

auto Value::SetField(Nonnull<Arena*> arena, const FieldPath& path,
                     Nonnull<const Value*> field_value,
                     SourceLocation source_loc) const
    -> ErrorOr<Nonnull<const Value*>> {
  return SetFieldImpl(arena, Nonnull<const Value*>(this),
                      path.components_.begin(), path.components_.end(),
                      field_value, source_loc);
}

void Value::Print(llvm::raw_ostream& out) const {
  switch (kind()) {
    case Value::Kind::AlternativeConstructorValue: {
      const auto& alt = cast<AlternativeConstructorValue>(*this);
      out << alt.choice_name() << "." << alt.alt_name();
      break;
    }
    case Value::Kind::BindingPlaceholderValue: {
      const auto& placeholder = cast<BindingPlaceholderValue>(*this);
      out << "Placeholder<";
      if (placeholder.value_node().has_value()) {
        out << (*placeholder.value_node());
      } else {
        out << "_";
      }
      out << ">";
      break;
    }
    case Value::Kind::AlternativeValue: {
      const auto& alt = cast<AlternativeValue>(*this);
      out << "alt " << alt.choice_name() << "." << alt.alt_name() << " "
          << alt.argument();
      break;
    }
    case Value::Kind::StructValue: {
      const auto& struct_val = cast<StructValue>(*this);
      out << "{";
      llvm::ListSeparator sep;
      for (const NamedValue& element : struct_val.elements()) {
        out << sep << "." << element.name << " = " << *element.value;
      }
      out << "}";
      break;
    }
    case Value::Kind::NominalClassValue: {
      const auto& s = cast<NominalClassValue>(*this);
      out << cast<NominalClassType>(s.type()).declaration().name() << s.inits();
      break;
    }
    case Value::Kind::TupleValue: {
      out << "(";
      llvm::ListSeparator sep;
      for (Nonnull<const Value*> element : cast<TupleValue>(*this).elements()) {
        out << sep << *element;
      }
      out << ")";
      break;
    }
    case Value::Kind::IntValue:
      out << cast<IntValue>(*this).value();
      break;
    case Value::Kind::BoolValue:
      out << (cast<BoolValue>(*this).value() ? "true" : "false");
      break;
    case Value::Kind::FunctionValue:
      out << "fun<" << cast<FunctionValue>(*this).declaration().name() << ">";
      break;
    case Value::Kind::BoundMethodValue:
      out << "bound_method<"
          << cast<BoundMethodValue>(*this).declaration().name() << ">";
      break;
    case Value::Kind::PointerValue:
      out << "ptr<" << cast<PointerValue>(*this).address() << ">";
      break;
    case Value::Kind::LValue:
      out << "lval<" << cast<LValue>(*this).address() << ">";
      break;
    case Value::Kind::BoolType:
      out << "Bool";
      break;
    case Value::Kind::IntType:
      out << "i32";
      break;
    case Value::Kind::TypeType:
      out << "Type";
      break;
    case Value::Kind::AutoType:
      out << "auto";
      break;
    case Value::Kind::ContinuationType:
      out << "Continuation";
      break;
    case Value::Kind::PointerType:
      out << cast<PointerType>(*this).type() << "*";
      break;
    case Value::Kind::FunctionType: {
      const auto& fn_type = cast<FunctionType>(*this);
      out << "fn ";
      if (!fn_type.deduced().empty()) {
        out << "[";
        unsigned int i = 0;
        for (Nonnull<const GenericBinding*> deduced : fn_type.deduced()) {
          if (i != 0) {
            out << ", ";
          }
          out << deduced->name() << ":! " << deduced->type();
          ++i;
        }
        out << "]";
      }
      out << fn_type.parameters() << " -> " << fn_type.return_type();
      break;
    }
    case Value::Kind::StructType: {
      out << "{";
      llvm::ListSeparator sep;
      for (const auto& [name, type] : cast<StructType>(*this).fields()) {
        out << sep << "." << name << ": " << *type;
      }
      out << "}";
      break;
    }
    case Value::Kind::NominalClassType: {
      const auto& class_type = cast<NominalClassType>(*this);
      out << "class " << class_type.declaration().name();
      if (!class_type.type_args().empty()) {
        out << "(";
        llvm::ListSeparator sep;
        for (const auto& [bind, val] : class_type.type_args()) {
          out << sep << bind->name() << " = " << *val;
        }
        out << ")";
      }
      if (!class_type.impls().empty()) {
        out << " impls ";
        llvm::ListSeparator sep;
        for (const auto& [impl_bind, impl] : class_type.impls()) {
          out << sep << *impl;
        }
      }
      if (!class_type.witnesses().empty()) {
        out << " witnesses ";
        llvm::ListSeparator sep;
        for (const auto& [impl_bind, witness] : class_type.witnesses()) {
          out << sep << *witness;
        }
      }
      break;
    }
    case Value::Kind::InterfaceType: {
      const auto& iface_type = cast<InterfaceType>(*this);
      out << "interface " << iface_type.declaration().name();
      if (!iface_type.args().empty()) {
        out << "(";
        llvm::ListSeparator sep;
        for (const auto& [bind, val] : iface_type.args()) {
          out << sep << bind->name() << " = " << *val;
        }
        out << ")";
      }
      break;
    }
    case Value::Kind::Witness: {
      const auto& witness = cast<Witness>(*this);
      out << "witness " << *witness.declaration().impl_type() << " as "
          << witness.declaration().interface();
      break;
    }
    case Value::Kind::ParameterizedEntityName:
      out << *GetName(cast<ParameterizedEntityName>(*this).declaration());
      break;
    case Value::Kind::ChoiceType:
      out << "choice " << cast<ChoiceType>(*this).name();
      break;
    case Value::Kind::VariableType:
      out << cast<VariableType>(*this).binding();
      break;
    case Value::Kind::ContinuationValue: {
      out << cast<ContinuationValue>(*this).stack();
      break;
    }
    case Value::Kind::StringType:
      out << "String";
      break;
    case Value::Kind::StringValue:
      out << "\"";
      out.write_escaped(cast<StringValue>(*this).value());
      out << "\"";
      break;
    case Value::Kind::TypeOfClassType:
      out << "typeof(" << cast<TypeOfClassType>(*this).class_type() << ")";
      break;
    case Value::Kind::TypeOfInterfaceType:
      out << "typeof("
          << cast<TypeOfInterfaceType>(*this)
                 .interface_type()
                 .declaration()
                 .name()
          << ")";
      break;
    case Value::Kind::TypeOfChoiceType:
      out << "typeof(" << cast<TypeOfChoiceType>(*this).choice_type().name()
          << ")";
      break;
    case Value::Kind::TypeOfParameterizedEntityName:
      out << "typeof(" << cast<TypeOfParameterizedEntityName>(*this).name()
          << ")";
      break;
    case Value::Kind::StaticArrayType: {
      const auto& array_type = cast<StaticArrayType>(*this);
      out << "[" << array_type.element_type() << "; " << array_type.size()
          << "]";
      break;
    }
  }
}

ContinuationValue::StackFragment::~StackFragment() {
  CARBON_CHECK(reversed_todo_.empty())
      << "All StackFragments must be empty before the Carbon program ends.";
}

void ContinuationValue::StackFragment::StoreReversed(
    std::vector<std::unique_ptr<Action>> reversed_todo) {
  CARBON_CHECK(reversed_todo_.empty());
  reversed_todo_ = std::move(reversed_todo);
}

void ContinuationValue::StackFragment::RestoreTo(
    Stack<std::unique_ptr<Action>>& todo) {
  while (!reversed_todo_.empty()) {
    todo.Push(std::move(reversed_todo_.back()));
    reversed_todo_.pop_back();
  }
}

void ContinuationValue::StackFragment::Clear() {
  // We destroy the underlying Actions explicitly to ensure they're
  // destroyed in the correct order.
  for (auto& action : reversed_todo_) {
    action.reset();
  }
  reversed_todo_.clear();
}

void ContinuationValue::StackFragment::Print(llvm::raw_ostream& out) const {
  out << "{";
  llvm::ListSeparator sep(" :: ");
  for (const std::unique_ptr<Action>& action : reversed_todo_) {
    out << sep << *action;
  }
  out << "}";
}

auto TypeEqual(Nonnull<const Value*> t1, Nonnull<const Value*> t2) -> bool {
  if (t1->kind() != t2->kind()) {
    return false;
  }
  switch (t1->kind()) {
    case Value::Kind::PointerType:
      return TypeEqual(&cast<PointerType>(*t1).type(),
                       &cast<PointerType>(*t2).type());
    case Value::Kind::FunctionType: {
      const auto& fn1 = cast<FunctionType>(*t1);
      const auto& fn2 = cast<FunctionType>(*t2);
      return TypeEqual(&fn1.parameters(), &fn2.parameters()) &&
             TypeEqual(&fn1.return_type(), &fn2.return_type());
    }
    case Value::Kind::StructType: {
      const auto& struct1 = cast<StructType>(*t1);
      const auto& struct2 = cast<StructType>(*t2);
      if (struct1.fields().size() != struct2.fields().size()) {
        return false;
      }
      for (size_t i = 0; i < struct1.fields().size(); ++i) {
        if (struct1.fields()[i].name != struct2.fields()[i].name ||
            !TypeEqual(struct1.fields()[i].value, struct2.fields()[i].value)) {
          return false;
        }
      }
      return true;
    }
    case Value::Kind::NominalClassType:
      if (cast<NominalClassType>(*t1).declaration().name() !=
          cast<NominalClassType>(*t2).declaration().name()) {
        return false;
      }
      for (const auto& [ty_var1, ty1] :
           cast<NominalClassType>(*t1).type_args()) {
        if (!ValueEqual(ty1,
                        cast<NominalClassType>(*t2).type_args().at(ty_var1))) {
          return false;
        }
      }
      return true;
    case Value::Kind::InterfaceType:
      if (cast<InterfaceType>(*t1).declaration().name() !=
          cast<InterfaceType>(*t2).declaration().name()) {
        return false;
      }
      for (const auto& [ty_var1, ty1] : cast<InterfaceType>(*t1).args()) {
        if (!ValueEqual(ty1, cast<InterfaceType>(*t2).args().at(ty_var1))) {
          return false;
        }
      }
      return true;
    case Value::Kind::ChoiceType:
      return cast<ChoiceType>(*t1).name() == cast<ChoiceType>(*t2).name();
    case Value::Kind::TupleValue: {
      const auto& tup1 = cast<TupleValue>(*t1);
      const auto& tup2 = cast<TupleValue>(*t2);
      if (tup1.elements().size() != tup2.elements().size()) {
        return false;
      }
      for (size_t i = 0; i < tup1.elements().size(); ++i) {
        if (!TypeEqual(tup1.elements()[i], tup2.elements()[i])) {
          return false;
        }
      }
      return true;
    }
    case Value::Kind::IntType:
    case Value::Kind::BoolType:
    case Value::Kind::ContinuationType:
    case Value::Kind::TypeType:
    case Value::Kind::StringType:
      return true;
    case Value::Kind::VariableType:
      return &cast<VariableType>(*t1).binding() ==
             &cast<VariableType>(*t2).binding();
    case Value::Kind::TypeOfClassType:
      return TypeEqual(&cast<TypeOfClassType>(*t1).class_type(),
                       &cast<TypeOfClassType>(*t2).class_type());
    case Value::Kind::TypeOfInterfaceType:
      return TypeEqual(&cast<TypeOfInterfaceType>(*t1).interface_type(),
                       &cast<TypeOfInterfaceType>(*t2).interface_type());
    case Value::Kind::TypeOfChoiceType:
      return TypeEqual(&cast<TypeOfChoiceType>(*t1).choice_type(),
                       &cast<TypeOfChoiceType>(*t2).choice_type());
    case Value::Kind::TypeOfParameterizedEntityName: {
      return ValueEqual(&cast<TypeOfParameterizedEntityName>(*t1).name(),
                        &cast<TypeOfParameterizedEntityName>(*t2).name());
    }
    case Value::Kind::StaticArrayType: {
      const auto& array1 = cast<StaticArrayType>(*t1);
      const auto& array2 = cast<StaticArrayType>(*t2);
      return TypeEqual(&array1.element_type(), &array2.element_type()) &&
             array1.size() == array2.size();
    }
    case Value::Kind::IntValue:
    case Value::Kind::BoolValue:
    case Value::Kind::FunctionValue:
    case Value::Kind::BoundMethodValue:
    case Value::Kind::StructValue:
    case Value::Kind::NominalClassValue:
    case Value::Kind::AlternativeValue:
    case Value::Kind::AlternativeConstructorValue:
    case Value::Kind::StringValue:
    case Value::Kind::PointerValue:
    case Value::Kind::LValue:
    case Value::Kind::BindingPlaceholderValue:
    case Value::Kind::ContinuationValue:
<<<<<<< HEAD
      CARBON_FATAL() << "TypeEqual used to compare non-type values\n"
                     << *t1 << "\n"
                     << *t2;
=======
    case Value::Kind::ParameterizedEntityName:
      FATAL() << "TypeEqual used to compare non-type values\n"
              << *t1 << "\n"
              << *t2;
>>>>>>> 87c74490
    case Value::Kind::Witness:
      CARBON_FATAL() << "TypeEqual: unexpected Witness";
      break;
    case Value::Kind::AutoType:
      CARBON_FATAL() << "TypeEqual: unexpected AutoType";
      break;
  }
}

// Returns true if the two values are equal and returns false otherwise.
//
// This function implements the `==` operator of Carbon.
auto ValueEqual(Nonnull<const Value*> v1, Nonnull<const Value*> v2) -> bool {
  if (v1->kind() != v2->kind()) {
    return false;
  }
  switch (v1->kind()) {
    case Value::Kind::IntValue:
      return cast<IntValue>(*v1).value() == cast<IntValue>(*v2).value();
    case Value::Kind::BoolValue:
      return cast<BoolValue>(*v1).value() == cast<BoolValue>(*v2).value();
    case Value::Kind::FunctionValue: {
      std::optional<Nonnull<const Statement*>> body1 =
          cast<FunctionValue>(*v1).declaration().body();
      std::optional<Nonnull<const Statement*>> body2 =
          cast<FunctionValue>(*v2).declaration().body();
      return body1.has_value() == body2.has_value() &&
             (!body1.has_value() || *body1 == *body2);
    }
    case Value::Kind::BoundMethodValue: {
      const auto& m1 = cast<BoundMethodValue>(*v1);
      const auto& m2 = cast<BoundMethodValue>(*v2);
      std::optional<Nonnull<const Statement*>> body1 = m1.declaration().body();
      std::optional<Nonnull<const Statement*>> body2 = m2.declaration().body();
      return ValueEqual(m1.receiver(), m2.receiver()) &&
             body1.has_value() == body2.has_value() &&
             (!body1.has_value() || *body1 == *body2);
    }
    case Value::Kind::TupleValue: {
      const std::vector<Nonnull<const Value*>>& elements1 =
          cast<TupleValue>(*v1).elements();
      const std::vector<Nonnull<const Value*>>& elements2 =
          cast<TupleValue>(*v2).elements();
      if (elements1.size() != elements2.size()) {
        return false;
      }
      for (size_t i = 0; i < elements1.size(); ++i) {
        if (!ValueEqual(elements1[i], elements2[i])) {
          return false;
        }
      }
      return true;
    }
    case Value::Kind::StructValue: {
      const auto& struct_v1 = cast<StructValue>(*v1);
      const auto& struct_v2 = cast<StructValue>(*v2);
      CARBON_CHECK(struct_v1.elements().size() == struct_v2.elements().size());
      for (size_t i = 0; i < struct_v1.elements().size(); ++i) {
        CARBON_CHECK(struct_v1.elements()[i].name ==
                     struct_v2.elements()[i].name);
        if (!ValueEqual(struct_v1.elements()[i].value,
                        struct_v2.elements()[i].value)) {
          return false;
        }
      }
      return true;
    }
    case Value::Kind::StringValue:
      return cast<StringValue>(*v1).value() == cast<StringValue>(*v2).value();
    case Value::Kind::ParameterizedEntityName: {
      std::optional<std::string> name1 =
          GetName(cast<ParameterizedEntityName>(v1)->declaration());
      std::optional<std::string> name2 =
          GetName(cast<ParameterizedEntityName>(v2)->declaration());
      CHECK(name1.has_value() && name2.has_value())
          << "parameterized name refers to unnamed declaration";
      return *name1 == *name2;
    }
    case Value::Kind::IntType:
    case Value::Kind::BoolType:
    case Value::Kind::TypeType:
    case Value::Kind::FunctionType:
    case Value::Kind::PointerType:
    case Value::Kind::AutoType:
    case Value::Kind::StructType:
    case Value::Kind::NominalClassType:
    case Value::Kind::InterfaceType:
    case Value::Kind::Witness:
    case Value::Kind::ChoiceType:
    case Value::Kind::ContinuationType:
    case Value::Kind::VariableType:
    case Value::Kind::StringType:
    case Value::Kind::TypeOfClassType:
    case Value::Kind::TypeOfInterfaceType:
    case Value::Kind::TypeOfChoiceType:
    case Value::Kind::TypeOfParameterizedEntityName:
    case Value::Kind::StaticArrayType:
      return TypeEqual(v1, v2);
    case Value::Kind::NominalClassValue:
    case Value::Kind::AlternativeValue:
    case Value::Kind::BindingPlaceholderValue:
    case Value::Kind::AlternativeConstructorValue:
    case Value::Kind::ContinuationValue:
    case Value::Kind::PointerValue:
    case Value::Kind::LValue:
      // TODO: support pointer comparisons once we have a clearer distinction
      // between pointers and lvalues.
      CARBON_FATAL() << "ValueEqual does not support this kind of value: "
                     << *v1;
  }
}

auto ChoiceType::FindAlternative(std::string_view name) const
    -> std::optional<Nonnull<const Value*>> {
  for (const NamedValue& alternative : alternatives_) {
    if (alternative.name == name) {
      return alternative.value;
    }
  }
  return std::nullopt;
}

auto NominalClassType::FindFunction(const std::string& name) const
    -> std::optional<Nonnull<const FunctionValue*>> {
  for (const auto& member : declaration().members()) {
    switch (member->kind()) {
      case DeclarationKind::FunctionDeclaration: {
        const auto& fun = cast<FunctionDeclaration>(*member);
        if (fun.name() == name) {
          return &cast<FunctionValue>(**fun.constant_value());
        }
        break;
      }
      default:
        break;
    }
  }
  return std::nullopt;
}

auto FindMember(const std::string& name,
                llvm::ArrayRef<Nonnull<Declaration*>> members)
    -> std::optional<Nonnull<const Declaration*>> {
  for (Nonnull<const Declaration*> member : members) {
    if (std::optional<std::string> mem_name = GetName(*member);
        mem_name.has_value()) {
      if (*mem_name == name) {
        return member;
      }
    }
  }
  return std::nullopt;
}

void ImplBinding::Print(llvm::raw_ostream& out) const {
  out << "impl binding " << *type_var_ << " as " << *iface_;
}

void ImplBinding::PrintID(llvm::raw_ostream& out) const {
  out << *type_var_ << " as " << *iface_;
}

}  // namespace Carbon<|MERGE_RESOLUTION|>--- conflicted
+++ resolved
@@ -544,16 +544,10 @@
     case Value::Kind::LValue:
     case Value::Kind::BindingPlaceholderValue:
     case Value::Kind::ContinuationValue:
-<<<<<<< HEAD
+    case Value::Kind::ParameterizedEntityName:
       CARBON_FATAL() << "TypeEqual used to compare non-type values\n"
                      << *t1 << "\n"
                      << *t2;
-=======
-    case Value::Kind::ParameterizedEntityName:
-      FATAL() << "TypeEqual used to compare non-type values\n"
-              << *t1 << "\n"
-              << *t2;
->>>>>>> 87c74490
     case Value::Kind::Witness:
       CARBON_FATAL() << "TypeEqual: unexpected Witness";
       break;
@@ -628,7 +622,7 @@
           GetName(cast<ParameterizedEntityName>(v1)->declaration());
       std::optional<std::string> name2 =
           GetName(cast<ParameterizedEntityName>(v2)->declaration());
-      CHECK(name1.has_value() && name2.has_value())
+      CARBON_CHECK(name1.has_value() && name2.has_value())
           << "parameterized name refers to unnamed declaration";
       return *name1 == *name2;
     }
