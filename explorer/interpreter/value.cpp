--- conflicted
+++ resolved
@@ -37,11 +37,6 @@
   return std::nullopt;
 }
 
-<<<<<<< HEAD
-static auto GetPositionalMember(Nonnull<const Value*> v,
-                                const FieldPath::Component& field,
-                                SourceLocation source_loc)
-=======
 static auto FindClassField(Nonnull<const NominalClassValue*> object,
                            std::string_view name)
     -> std::optional<Nonnull<const Value*>> {
@@ -54,10 +49,9 @@
   return std::nullopt;
 }
 
-static auto GetMember(Nonnull<Arena*> arena, Nonnull<const Value*> v,
-                      const FieldPath::Component& field,
-                      SourceLocation source_loc, Nonnull<const Value*> me_value)
->>>>>>> 46f4887c
+static auto GetPositionalMember(Nonnull<const Value*> v,
+                                const FieldPath::Component& field,
+                                SourceLocation source_loc)
     -> ErrorOr<Nonnull<const Value*>> {
   switch (v->kind()) {
     case Value::Kind::TupleValue: {
@@ -243,7 +237,7 @@
       }
       // Failed to match, show full object content
       return ProgramError(source_loc)
-             << "field " << (*path_begin).name() << " not in " << *value;
+             << "field " << *path_begin << " not in " << *value;
     }
     case Value::Kind::TupleType:
     case Value::Kind::TupleValue: {
