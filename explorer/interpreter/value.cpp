// Part of the Carbon Language project, under the Apache License v2.0 with LLVM
// Exceptions. See /LICENSE for license information.
// SPDX-License-Identifier: Apache-2.0 WITH LLVM-exception

#include "explorer/interpreter/value.h"

#include <algorithm>

#include "common/check.h"
#include "explorer/common/arena.h"
#include "explorer/common/error_builders.h"
#include "explorer/interpreter/action.h"
#include "llvm/ADT/STLExtras.h"
#include "llvm/ADT/StringExtras.h"
#include "llvm/Support/Casting.h"
#include "llvm/Support/Error.h"

namespace Carbon {

using llvm::cast;
using llvm::dyn_cast;
using llvm::dyn_cast_or_null;
using llvm::isa;

auto StructValue::FindField(std::string_view name) const
    -> std::optional<Nonnull<const Value*>> {
  for (const NamedValue& element : elements_) {
    if (element.name == name) {
      return element.value;
    }
  }
  return std::nullopt;
}

static auto GetMember(Nonnull<Arena*> arena, Nonnull<const Value*> v,
                      const FieldPath::Component& field,
                      SourceLocation source_loc, Nonnull<const Value*> me_value)
    -> ErrorOr<Nonnull<const Value*>> {
  std::string_view f = field.name();

  if (field.witness().has_value()) {
    Nonnull<const Witness*> witness = cast<Witness>(*field.witness());

    // Associated constants.
    if (auto* assoc_const = dyn_cast_or_null<AssociatedConstantDeclaration>(
            field.member().declaration().value_or(nullptr))) {
      CARBON_CHECK(field.interface()) << "have witness but no interface";
      return arena->New<AssociatedConstant>(v, *field.interface(), assoc_const,
                                            witness);
    }

    // Associated functions.
    if (auto* impl_witness = dyn_cast<ImplWitness>(witness)) {
      if (std::optional<Nonnull<const Declaration*>> mem_decl =
              FindMember(f, impl_witness->declaration().members());
          mem_decl.has_value()) {
        const auto& fun_decl = cast<FunctionDeclaration>(**mem_decl);
        if (fun_decl.is_method()) {
          return arena->New<BoundMethodValue>(&fun_decl, v,
                                              &impl_witness->bindings());
        } else {
          // Class function.
          auto* fun = cast<FunctionValue>(*fun_decl.constant_value());
          return arena->New<FunctionValue>(&fun->declaration(),
                                           &impl_witness->bindings());
        }
      } else {
        return ProgramError(source_loc)
               << "member " << f << " not in " << *witness;
      }
    } else {
      return ProgramError(source_loc)
             << "member lookup for " << f << " in symbolic " << *witness;
    }
  }
  switch (v->kind()) {
    case Value::Kind::StructValue: {
      std::optional<Nonnull<const Value*>> field =
          cast<StructValue>(*v).FindField(f);
      if (field == std::nullopt) {
        return ProgramError(source_loc) << "member " << f << " not in " << *v;
      }
      return *field;
    }
    case Value::Kind::NominalClassValue: {
      const auto& object = cast<NominalClassValue>(*v);
      // Look for a field.
      // Note that the value representation of an empty class is a
      // `StructType`, not a `StructValue`.
      std::optional<Nonnull<const Value*>> field;
      if (auto* struct_value = dyn_cast<StructValue>(&object.inits())) {
        field = struct_value->FindField(f);
      }
      if (field.has_value()) {
        return *field;
      } else {
        // Look for a method in the object's class
        const auto& class_type = cast<NominalClassType>(object.type());
        std::optional<Nonnull<const FunctionValue*>> func =
            class_type.FindFunction(f);
        if (func == std::nullopt) {
          return ProgramError(source_loc) << "member " << f << " not in " << *v
                                          << " or its " << class_type;
        } else if ((*func)->declaration().is_method()) {
          // Found a method. Turn it into a bound method.
          const FunctionValue& m = cast<FunctionValue>(**func);
          return arena->New<BoundMethodValue>(&m.declaration(), me_value,
                                              &class_type.bindings());
        } else {
          // Found a class function
          return arena->New<FunctionValue>(&(*func)->declaration(),
                                           &class_type.bindings());
        }
      }
    }
    case Value::Kind::ChoiceType: {
      const auto& choice = cast<ChoiceType>(*v);
      if (!choice.FindAlternative(f)) {
        return ProgramError(source_loc)
               << "alternative " << f << " not in " << *v;
      }
      return arena->New<AlternativeConstructorValue>(f, choice.name());
    }
    case Value::Kind::NominalClassType: {
      // Access a class function.
      const NominalClassType& class_type = cast<NominalClassType>(*v);
      std::optional<Nonnull<const FunctionValue*>> fun =
          class_type.FindFunction(f);
      if (fun == std::nullopt) {
        return ProgramError(source_loc)
               << "class function " << f << " not in " << *v;
      }
      return arena->New<FunctionValue>(&(*fun)->declaration(),
                                       &class_type.bindings());
    }
    default:
      CARBON_FATAL() << "field access not allowed for value " << *v;
  }
}

auto Value::GetMember(Nonnull<Arena*> arena, const FieldPath& path,
                      SourceLocation source_loc,
                      Nonnull<const Value*> me_value) const
    -> ErrorOr<Nonnull<const Value*>> {
  Nonnull<const Value*> value(this);
  for (const FieldPath::Component& field : path.components_) {
    CARBON_ASSIGN_OR_RETURN(
        value, Carbon::GetMember(arena, value, field, source_loc, me_value));
  }
  return value;
}

static auto SetFieldImpl(
    Nonnull<Arena*> arena, Nonnull<const Value*> value,
    std::vector<FieldPath::Component>::const_iterator path_begin,
    std::vector<FieldPath::Component>::const_iterator path_end,
    Nonnull<const Value*> field_value, SourceLocation source_loc)
    -> ErrorOr<Nonnull<const Value*>> {
  if (path_begin == path_end) {
    return field_value;
  }
  switch (value->kind()) {
    case Value::Kind::StructValue: {
      std::vector<NamedValue> elements = cast<StructValue>(*value).elements();
      auto it =
          llvm::find_if(elements, [path_begin](const NamedValue& element) {
            return element.name == (*path_begin).name();
          });
      if (it == elements.end()) {
        return ProgramError(source_loc)
               << "field " << (*path_begin).name() << " not in " << *value;
      }
      CARBON_ASSIGN_OR_RETURN(
          it->value, SetFieldImpl(arena, it->value, path_begin + 1, path_end,
                                  field_value, source_loc));
      return arena->New<StructValue>(elements);
    }
    case Value::Kind::NominalClassValue: {
      const NominalClassValue& object = cast<NominalClassValue>(*value);
      CARBON_ASSIGN_OR_RETURN(Nonnull<const Value*> inits,
                              SetFieldImpl(arena, &object.inits(), path_begin,
                                           path_end, field_value, source_loc));
      return arena->New<NominalClassValue>(&object.type(), inits);
    }
    case Value::Kind::TupleValue: {
      std::vector<Nonnull<const Value*>> elements =
          cast<TupleValue>(*value).elements();
      // TODO(geoffromer): update FieldPath to hold integers as well as strings.
      int index = std::stoi(std::string((*path_begin).name()));
      if (index < 0 || static_cast<size_t>(index) >= elements.size()) {
        return ProgramError(source_loc) << "index " << (*path_begin).name()
                                        << " out of range in " << *value;
      }
      CARBON_ASSIGN_OR_RETURN(
          elements[index], SetFieldImpl(arena, elements[index], path_begin + 1,
                                        path_end, field_value, source_loc));
      return arena->New<TupleValue>(elements);
    }
    default:
      CARBON_FATAL() << "field access not allowed for value " << *value;
  }
}

auto Value::SetField(Nonnull<Arena*> arena, const FieldPath& path,
                     Nonnull<const Value*> field_value,
                     SourceLocation source_loc) const
    -> ErrorOr<Nonnull<const Value*>> {
  return SetFieldImpl(arena, Nonnull<const Value*>(this),
                      path.components_.begin(), path.components_.end(),
                      field_value, source_loc);
}

static auto PrintNameWithBindings(llvm::raw_ostream& out,
                                  Nonnull<const Declaration*> declaration,
                                  const BindingMap& args) {
  out << GetName(*declaration).value_or("(anonymous)");
  // TODO: Print '()' if declaration is parameterized but no args are provided.
  if (!args.empty()) {
    out << "(";
    llvm::ListSeparator sep;
    for (const auto& [bind, val] : args) {
      out << sep << bind->name() << " = " << *val;
    }
    out << ")";
  }
}

void Value::Print(llvm::raw_ostream& out) const {
  switch (kind()) {
    case Value::Kind::AlternativeConstructorValue: {
      const auto& alt = cast<AlternativeConstructorValue>(*this);
      out << alt.choice_name() << "." << alt.alt_name();
      break;
    }
    case Value::Kind::BindingPlaceholderValue: {
      const auto& placeholder = cast<BindingPlaceholderValue>(*this);
      out << "Placeholder<";
      if (placeholder.value_node().has_value()) {
        out << (*placeholder.value_node());
      } else {
        out << "_";
      }
      out << ">";
      break;
    }
    case Value::Kind::AddrValue: {
      const auto& addr = cast<AddrValue>(*this);
      out << "Addr<" << addr.pattern() << ">";
      break;
    }
    case Value::Kind::AlternativeValue: {
      const auto& alt = cast<AlternativeValue>(*this);
      out << "alt " << alt.choice_name() << "." << alt.alt_name() << " "
          << alt.argument();
      break;
    }
    case Value::Kind::StructValue: {
      const auto& struct_val = cast<StructValue>(*this);
      out << "{";
      llvm::ListSeparator sep;
      for (const NamedValue& element : struct_val.elements()) {
        out << sep << "." << element.name << " = " << *element.value;
      }
      out << "}";
      break;
    }
    case Value::Kind::NominalClassValue: {
      const auto& s = cast<NominalClassValue>(*this);
      out << cast<NominalClassType>(s.type()).declaration().name() << s.inits();
      break;
    }
    case Value::Kind::TupleValue: {
      out << "(";
      llvm::ListSeparator sep;
      for (Nonnull<const Value*> element : cast<TupleValue>(*this).elements()) {
        out << sep << *element;
      }
      out << ")";
      break;
    }
    case Value::Kind::IntValue:
      out << cast<IntValue>(*this).value();
      break;
    case Value::Kind::BoolValue:
      out << (cast<BoolValue>(*this).value() ? "true" : "false");
      break;
    case Value::Kind::DestructorValue: {
      const DestructorValue& destructor = cast<DestructorValue>(*this);
      out << "destructor [ ";
      out << destructor.declaration().me_pattern();
      out << " ]";
      break;
    }
    case Value::Kind::FunctionValue: {
      const FunctionValue& fun = cast<FunctionValue>(*this);
      out << "fun<" << fun.declaration().name() << ">";
      if (!fun.type_args().empty()) {
        out << "[";
        llvm::ListSeparator sep;
        for (const auto& [ty_var, ty_arg] : fun.type_args()) {
          out << sep << *ty_var << "=" << *ty_arg;
        }
        out << "]";
      }
      if (!fun.witnesses().empty()) {
        out << "{|";
        llvm::ListSeparator sep;
        for (const auto& [impl_bind, witness] : fun.witnesses()) {
          out << sep << *witness;
        }
        out << "|}";
      }
      break;
    }
    case Value::Kind::BoundMethodValue: {
      const BoundMethodValue& method = cast<BoundMethodValue>(*this);
      out << "bound_method<" << method.declaration().name() << ">";
      if (!method.type_args().empty()) {
        out << "[";
        llvm::ListSeparator sep;
        for (const auto& [ty_var, ty_arg] : method.type_args()) {
          out << sep << *ty_var << "=" << *ty_arg;
        }
        out << "]";
      }
      if (!method.witnesses().empty()) {
        out << "{|";
        llvm::ListSeparator sep;
        for (const auto& [impl_bind, witness] : method.witnesses()) {
          out << sep << *witness;
        }
        out << "|}";
      }
      break;
    }
    case Value::Kind::PointerValue:
      out << "ptr<" << cast<PointerValue>(*this).address() << ">";
      break;
    case Value::Kind::LValue:
      out << "lval<" << cast<LValue>(*this).address() << ">";
      break;
    case Value::Kind::BoolType:
      out << "bool";
      break;
    case Value::Kind::IntType:
      out << "i32";
      break;
    case Value::Kind::TypeType:
      out << "Type";
      break;
    case Value::Kind::AutoType:
      out << "auto";
      break;
    case Value::Kind::ContinuationType:
      out << "Continuation";
      break;
    case Value::Kind::PointerType:
      out << cast<PointerType>(*this).type() << "*";
      break;
    case Value::Kind::FunctionType: {
      const auto& fn_type = cast<FunctionType>(*this);
      out << "fn ";
      if (!fn_type.deduced_bindings().empty()) {
        out << "[";
        llvm::ListSeparator sep;
        for (Nonnull<const GenericBinding*> deduced :
             fn_type.deduced_bindings()) {
          out << sep << *deduced;
        }
        out << "]";
      }
      out << fn_type.parameters() << " -> " << fn_type.return_type();
      break;
    }
    case Value::Kind::StructType: {
      out << "{";
      llvm::ListSeparator sep;
      for (const auto& [name, type] : cast<StructType>(*this).fields()) {
        out << sep << "." << name << ": " << *type;
      }
      out << "}";
      break;
    }
    case Value::Kind::UninitializedValue: {
      const auto& uninit = cast<UninitializedValue>(*this);
      out << "Uninit<" << uninit.pattern() << ">";
      break;
    }
    case Value::Kind::NominalClassType: {
      const auto& class_type = cast<NominalClassType>(*this);
      out << "class ";
      PrintNameWithBindings(out, &class_type.declaration(),
                            class_type.type_args());
      if (!class_type.witnesses().empty()) {
        out << " witnesses ";
        llvm::ListSeparator sep;
        for (const auto& [impl_bind, witness] : class_type.witnesses()) {
          out << sep << *witness;
        }
      }
      break;
    }
    case Value::Kind::MixinPseudoType: {
      const auto& mixin_type = cast<MixinPseudoType>(*this);
      out << "mixin ";
      PrintNameWithBindings(out, &mixin_type.declaration(), mixin_type.args());
      if (!mixin_type.witnesses().empty()) {
        out << " witnesses ";
        llvm::ListSeparator sep;
        for (const auto& [impl_bind, witness] : mixin_type.witnesses()) {
          out << sep << *witness;
        }
      }
      // TODO: print the import interface
      break;
    }
    case Value::Kind::InterfaceType: {
      const auto& iface_type = cast<InterfaceType>(*this);
      out << "interface ";
      PrintNameWithBindings(out, &iface_type.declaration(), iface_type.args());
      break;
    }
    case Value::Kind::ConstraintType: {
      const auto& constraint = cast<ConstraintType>(*this);
      out << "constraint ";
      llvm::ListSeparator combine(" & ");
      for (const ConstraintType::LookupContext& ctx :
           constraint.lookup_contexts()) {
        out << combine << *ctx.context;
      }
      out << " where ";
      llvm::ListSeparator sep(" and ");
      for (const ConstraintType::ImplConstraint& impl :
           constraint.impl_constraints()) {
        // TODO: Skip cases where `impl.type` is `.Self` and the interface is
        // in `lookup_contexts()`.
        out << sep << *impl.type << " is " << *impl.interface;
      }
      for (const ConstraintType::EqualityConstraint& equality :
           constraint.equality_constraints()) {
        out << sep;
        llvm::ListSeparator equal(" == ");
        for (Nonnull<const Value*> value : equality.values) {
          out << equal << *value;
        }
      }
      break;
    }
    case Value::Kind::ImplWitness: {
      const auto& witness = cast<ImplWitness>(*this);
      out << "witness for impl " << *witness.declaration().impl_type() << " as "
          << witness.declaration().interface();
      break;
    }
    case Value::Kind::BindingWitness: {
      const auto& witness = cast<BindingWitness>(*this);
      out << "witness for " << *witness.binding()->type_var();
      break;
    }
    case Value::Kind::ConstraintWitness: {
      const auto& witness = cast<ConstraintWitness>(*this);
      out << "(";
      llvm::ListSeparator sep;
      for (auto* elem : witness.witnesses()) {
        out << sep << *elem;
      }
      out << ")";
      break;
    }
    case Value::Kind::ConstraintImplWitness: {
      const auto& witness = cast<ConstraintImplWitness>(*this);
      out << "witness " << witness.index() << " of "
          << *witness.constraint_witness();
      break;
    }
    case Value::Kind::ParameterizedEntityName:
      out << *GetName(cast<ParameterizedEntityName>(*this).declaration());
      break;
    case Value::Kind::MemberName: {
      const auto& member_name = cast<MemberName>(*this);
      if (member_name.base_type().has_value()) {
        out << *member_name.base_type().value();
      }
      if (member_name.base_type().has_value() &&
          member_name.interface().has_value()) {
        out << "(";
      }
      if (member_name.interface().has_value()) {
        out << *member_name.interface().value();
      }
      out << "." << member_name.name();
      if (member_name.base_type().has_value() &&
          member_name.interface().has_value()) {
        out << ")";
      }
      break;
    }
    case Value::Kind::ChoiceType:
      out << "choice " << cast<ChoiceType>(*this).name();
      break;
    case Value::Kind::VariableType:
      out << cast<VariableType>(*this).binding();
      break;
    case Value::Kind::AssociatedConstant: {
      const auto& assoc = cast<AssociatedConstant>(*this);
      out << "(" << assoc.base() << ")." << assoc.constant().binding().name();
      break;
    }
    case Value::Kind::ContinuationValue: {
      out << cast<ContinuationValue>(*this).stack();
      break;
    }
    case Value::Kind::StringType:
      out << "String";
      break;
    case Value::Kind::StringValue:
      out << "\"";
      out.write_escaped(cast<StringValue>(*this).value());
      out << "\"";
      break;
    case Value::Kind::TypeOfClassType:
      out << "typeof(" << cast<TypeOfClassType>(*this).class_type() << ")";
      break;
    case Value::Kind::TypeOfMixinPseudoType:
      out << "typeof("
          << cast<TypeOfMixinPseudoType>(*this)
                 .mixin_type()
                 .declaration()
                 .name()
          << ")";
      break;
    case Value::Kind::TypeOfInterfaceType:
      out << "typeof("
          << cast<TypeOfInterfaceType>(*this)
                 .interface_type()
                 .declaration()
                 .name()
          << ")";
      break;
    case Value::Kind::TypeOfConstraintType:
      out << "typeof(" << cast<TypeOfConstraintType>(*this).constraint_type()
          << ")";
      break;
    case Value::Kind::TypeOfChoiceType:
      out << "typeof(" << cast<TypeOfChoiceType>(*this).choice_type().name()
          << ")";
      break;
    case Value::Kind::TypeOfParameterizedEntityName:
      out << "parameterized entity name "
          << cast<TypeOfParameterizedEntityName>(*this).name();
      break;
    case Value::Kind::TypeOfMemberName: {
      out << "member name " << cast<TypeOfMemberName>(*this).member().name();
      break;
    }
    case Value::Kind::StaticArrayType: {
      const auto& array_type = cast<StaticArrayType>(*this);
      out << "[" << array_type.element_type() << "; " << array_type.size()
          << "]";
      break;
    }
  }
}

ContinuationValue::StackFragment::~StackFragment() {
  CARBON_CHECK(reversed_todo_.empty())
      << "All StackFragments must be empty before the Carbon program ends.";
}

void ContinuationValue::StackFragment::StoreReversed(
    std::vector<std::unique_ptr<Action>> reversed_todo) {
  CARBON_CHECK(reversed_todo_.empty());
  reversed_todo_ = std::move(reversed_todo);
}

void ContinuationValue::StackFragment::RestoreTo(
    Stack<std::unique_ptr<Action>>& todo) {
  while (!reversed_todo_.empty()) {
    todo.Push(std::move(reversed_todo_.back()));
    reversed_todo_.pop_back();
  }
}

void ContinuationValue::StackFragment::Clear() {
  // We destroy the underlying Actions explicitly to ensure they're
  // destroyed in the correct order.
  for (auto& action : reversed_todo_) {
    action.reset();
  }
  reversed_todo_.clear();
}

void ContinuationValue::StackFragment::Print(llvm::raw_ostream& out) const {
  out << "{";
  llvm::ListSeparator sep(" :: ");
  for (const std::unique_ptr<Action>& action : reversed_todo_) {
    out << sep << *action;
  }
  out << "}";
}

// Check whether two binding maps, which are assumed to have the same keys, are
// equal.
static auto BindingMapEqual(
    const BindingMap& map1, const BindingMap& map2,
    std::optional<Nonnull<const EqualityContext*>> equality_ctx) -> bool {
  CARBON_CHECK(map1.size() == map2.size()) << "maps should have same keys";
  for (const auto& [key, value] : map1) {
    if (!ValueEqual(value, map2.at(key), equality_ctx)) {
      return false;
    }
  }
  return true;
}

auto TypeEqual(Nonnull<const Value*> t1, Nonnull<const Value*> t2,
               std::optional<Nonnull<const EqualityContext*>> equality_ctx)
    -> bool {
  if (t1->kind() != t2->kind()) {
    if (isa<AssociatedConstant>(t1) || isa<AssociatedConstant>(t2)) {
      return ValueEqual(t1, t2, equality_ctx);
    }
    return false;
  }
  switch (t1->kind()) {
    case Value::Kind::PointerType:
      return TypeEqual(&cast<PointerType>(*t1).type(),
                       &cast<PointerType>(*t2).type(), equality_ctx);
    case Value::Kind::FunctionType: {
      const auto& fn1 = cast<FunctionType>(*t1);
      const auto& fn2 = cast<FunctionType>(*t2);
      return TypeEqual(&fn1.parameters(), &fn2.parameters(), equality_ctx) &&
             TypeEqual(&fn1.return_type(), &fn2.return_type(), equality_ctx);
    }
    case Value::Kind::StructType: {
      const auto& struct1 = cast<StructType>(*t1);
      const auto& struct2 = cast<StructType>(*t2);
      if (struct1.fields().size() != struct2.fields().size()) {
        return false;
      }
      for (size_t i = 0; i < struct1.fields().size(); ++i) {
        if (struct1.fields()[i].name != struct2.fields()[i].name ||
            !TypeEqual(struct1.fields()[i].value, struct2.fields()[i].value,
                       equality_ctx)) {
          return false;
        }
      }
      return true;
    }
    case Value::Kind::NominalClassType: {
      const auto& class1 = cast<NominalClassType>(*t1);
      const auto& class2 = cast<NominalClassType>(*t2);
      return class1.declaration().name() == class2.declaration().name() &&
             BindingMapEqual(class1.type_args(), class2.type_args(),
                             equality_ctx);
    }
    case Value::Kind::InterfaceType: {
      const auto& iface1 = cast<InterfaceType>(*t1);
      const auto& iface2 = cast<InterfaceType>(*t2);
      return iface1.declaration().name() == iface2.declaration().name() &&
             BindingMapEqual(iface1.args(), iface2.args(), equality_ctx);
    }
    case Value::Kind::AssociatedConstant:
      // Associated constants are sometimes types.
      return ValueEqual(t1, t2, equality_ctx);
    case Value::Kind::ConstraintType: {
      const auto& constraint1 = cast<ConstraintType>(*t1);
      const auto& constraint2 = cast<ConstraintType>(*t2);
      if (constraint1.impl_constraints().size() !=
              constraint2.impl_constraints().size() ||
          constraint1.equality_constraints().size() !=
              constraint2.equality_constraints().size() ||
          constraint1.lookup_contexts().size() !=
              constraint2.lookup_contexts().size()) {
        return false;
      }
      for (size_t i = 0; i < constraint1.impl_constraints().size(); ++i) {
        const auto& impl1 = constraint1.impl_constraints()[i];
        const auto& impl2 = constraint2.impl_constraints()[i];
        if (!TypeEqual(impl1.type, impl2.type, equality_ctx) ||
            !TypeEqual(impl1.interface, impl2.interface, equality_ctx)) {
          return false;
        }
      }
      for (size_t i = 0; i < constraint1.equality_constraints().size(); ++i) {
        const auto& equality1 = constraint1.equality_constraints()[i];
        const auto& equality2 = constraint2.equality_constraints()[i];
        if (equality1.values.size() != equality2.values.size()) {
          return false;
        }
        for (size_t j = 0; j < equality1.values.size(); ++j) {
          if (!ValueEqual(equality1.values[i], equality2.values[i],
                          equality_ctx)) {
            return false;
          }
        }
      }
      for (size_t i = 0; i < constraint1.lookup_contexts().size(); ++i) {
        const auto& context1 = constraint1.lookup_contexts()[i];
        const auto& context2 = constraint2.lookup_contexts()[i];
        if (!TypeEqual(context1.context, context2.context, equality_ctx)) {
          return false;
        }
      }
      return true;
    }
    case Value::Kind::ChoiceType:
      return cast<ChoiceType>(*t1).name() == cast<ChoiceType>(*t2).name();
    case Value::Kind::TupleValue: {
      const auto& tup1 = cast<TupleValue>(*t1);
      const auto& tup2 = cast<TupleValue>(*t2);
      if (tup1.elements().size() != tup2.elements().size()) {
        return false;
      }
      for (size_t i = 0; i < tup1.elements().size(); ++i) {
        if (!TypeEqual(tup1.elements()[i], tup2.elements()[i], equality_ctx)) {
          return false;
        }
      }
      return true;
    }
    case Value::Kind::IntType:
    case Value::Kind::BoolType:
    case Value::Kind::ContinuationType:
    case Value::Kind::TypeType:
    case Value::Kind::StringType:
      return true;
    case Value::Kind::VariableType:
      return &cast<VariableType>(*t1).binding() ==
             &cast<VariableType>(*t2).binding();
    case Value::Kind::TypeOfClassType:
      return TypeEqual(&cast<TypeOfClassType>(*t1).class_type(),
                       &cast<TypeOfClassType>(*t2).class_type(), equality_ctx);
    case Value::Kind::TypeOfInterfaceType:
      return TypeEqual(&cast<TypeOfInterfaceType>(*t1).interface_type(),
                       &cast<TypeOfInterfaceType>(*t2).interface_type(),
                       equality_ctx);
    case Value::Kind::TypeOfConstraintType:
      return TypeEqual(&cast<TypeOfConstraintType>(*t1).constraint_type(),
                       &cast<TypeOfConstraintType>(*t2).constraint_type(),
                       equality_ctx);
    case Value::Kind::TypeOfChoiceType:
      return TypeEqual(&cast<TypeOfChoiceType>(*t1).choice_type(),
                       &cast<TypeOfChoiceType>(*t2).choice_type(),
                       equality_ctx);
    case Value::Kind::StaticArrayType: {
      const auto& array1 = cast<StaticArrayType>(*t1);
      const auto& array2 = cast<StaticArrayType>(*t2);
      return TypeEqual(&array1.element_type(), &array2.element_type(),
                       equality_ctx) &&
             array1.size() == array2.size();
    }
    case Value::Kind::IntValue:
    case Value::Kind::BoolValue:
    case Value::Kind::DestructorValue:
    case Value::Kind::FunctionValue:
    case Value::Kind::BoundMethodValue:
    case Value::Kind::StructValue:
    case Value::Kind::NominalClassValue:
    case Value::Kind::AlternativeValue:
    case Value::Kind::AlternativeConstructorValue:
    case Value::Kind::StringValue:
    case Value::Kind::PointerValue:
    case Value::Kind::LValue:
    case Value::Kind::BindingPlaceholderValue:
    case Value::Kind::AddrValue:
    case Value::Kind::ContinuationValue:
    case Value::Kind::UninitializedValue:
    case Value::Kind::ParameterizedEntityName:
    case Value::Kind::MemberName:
    case Value::Kind::TypeOfParameterizedEntityName:
    case Value::Kind::TypeOfMemberName:
    case Value::Kind::MixinPseudoType:
    case Value::Kind::TypeOfMixinPseudoType:
      CARBON_FATAL() << "TypeEqual used to compare non-type values\n"
                     << *t1 << "\n"
                     << *t2;
    case Value::Kind::ImplWitness:
    case Value::Kind::BindingWitness:
    case Value::Kind::ConstraintWitness:
    case Value::Kind::ConstraintImplWitness:
      CARBON_FATAL() << "TypeEqual: unexpected Witness";
      break;
    case Value::Kind::AutoType:
      CARBON_FATAL() << "TypeEqual: unexpected AutoType";
      break;
  }
}

// Returns true if the two values are known to be equal and are written in the
// same way at the top level.
auto ValueStructurallyEqual(
    Nonnull<const Value*> v1, Nonnull<const Value*> v2,
    std::optional<Nonnull<const EqualityContext*>> equality_ctx) -> bool {
  if (v1->kind() != v2->kind()) {
    return false;
  }
  switch (v1->kind()) {
    case Value::Kind::IntValue:
      return cast<IntValue>(*v1).value() == cast<IntValue>(*v2).value();
    case Value::Kind::BoolValue:
      return cast<BoolValue>(*v1).value() == cast<BoolValue>(*v2).value();
    case Value::Kind::FunctionValue: {
      std::optional<Nonnull<const Statement*>> body1 =
          cast<FunctionValue>(*v1).declaration().body();
      std::optional<Nonnull<const Statement*>> body2 =
          cast<FunctionValue>(*v2).declaration().body();
      return body1.has_value() == body2.has_value() &&
             (!body1.has_value() || *body1 == *body2);
    }
    case Value::Kind::DestructorValue:
      return false;
    case Value::Kind::BoundMethodValue: {
      const auto& m1 = cast<BoundMethodValue>(*v1);
      const auto& m2 = cast<BoundMethodValue>(*v2);
      std::optional<Nonnull<const Statement*>> body1 = m1.declaration().body();
      std::optional<Nonnull<const Statement*>> body2 = m2.declaration().body();
      return ValueEqual(m1.receiver(), m2.receiver(), equality_ctx) &&
             body1.has_value() == body2.has_value() &&
             (!body1.has_value() || *body1 == *body2);
    }
    case Value::Kind::TupleValue: {
      const std::vector<Nonnull<const Value*>>& elements1 =
          cast<TupleValue>(*v1).elements();
      const std::vector<Nonnull<const Value*>>& elements2 =
          cast<TupleValue>(*v2).elements();
      if (elements1.size() != elements2.size()) {
        return false;
      }
      for (size_t i = 0; i < elements1.size(); ++i) {
        if (!ValueEqual(elements1[i], elements2[i], equality_ctx)) {
          return false;
        }
      }
      return true;
    }
    case Value::Kind::StructValue: {
      const auto& struct_v1 = cast<StructValue>(*v1);
      const auto& struct_v2 = cast<StructValue>(*v2);
      CARBON_CHECK(struct_v1.elements().size() == struct_v2.elements().size());
      for (size_t i = 0; i < struct_v1.elements().size(); ++i) {
        CARBON_CHECK(struct_v1.elements()[i].name ==
                     struct_v2.elements()[i].name);
        if (!ValueEqual(struct_v1.elements()[i].value,
                        struct_v2.elements()[i].value, equality_ctx)) {
          return false;
        }
      }
      return true;
    }
    case Value::Kind::StringValue:
      return cast<StringValue>(*v1).value() == cast<StringValue>(*v2).value();
    case Value::Kind::ParameterizedEntityName: {
      std::optional<std::string_view> name1 =
          GetName(cast<ParameterizedEntityName>(v1)->declaration());
      std::optional<std::string_view> name2 =
          GetName(cast<ParameterizedEntityName>(v2)->declaration());
      CARBON_CHECK(name1.has_value() && name2.has_value())
          << "parameterized name refers to unnamed declaration";
      return *name1 == *name2;
    }
    case Value::Kind::AssociatedConstant: {
      // The witness value is not part of determining value equality.
      const auto& assoc1 = cast<AssociatedConstant>(*v1);
      const auto& assoc2 = cast<AssociatedConstant>(*v2);
      return &assoc1.constant() == &assoc2.constant() &&
             TypeEqual(&assoc1.base(), &assoc2.base(), equality_ctx) &&
             TypeEqual(&assoc1.interface(), &assoc2.interface(), equality_ctx);
    }
    case Value::Kind::IntType:
    case Value::Kind::BoolType:
    case Value::Kind::TypeType:
    case Value::Kind::FunctionType:
    case Value::Kind::PointerType:
    case Value::Kind::AutoType:
    case Value::Kind::StructType:
    case Value::Kind::NominalClassType:
    case Value::Kind::MixinPseudoType:
    case Value::Kind::InterfaceType:
    case Value::Kind::ConstraintType:
    case Value::Kind::ImplWitness:
    case Value::Kind::BindingWitness:
    case Value::Kind::ConstraintWitness:
    case Value::Kind::ConstraintImplWitness:
    case Value::Kind::ChoiceType:
    case Value::Kind::ContinuationType:
    case Value::Kind::VariableType:
    case Value::Kind::StringType:
    case Value::Kind::TypeOfClassType:
    case Value::Kind::TypeOfMixinPseudoType:
    case Value::Kind::TypeOfInterfaceType:
    case Value::Kind::TypeOfConstraintType:
    case Value::Kind::TypeOfChoiceType:
    case Value::Kind::TypeOfParameterizedEntityName:
    case Value::Kind::TypeOfMemberName:
    case Value::Kind::StaticArrayType:
      return TypeEqual(v1, v2, equality_ctx);
    case Value::Kind::NominalClassValue:
    case Value::Kind::AlternativeValue:
    case Value::Kind::BindingPlaceholderValue:
    case Value::Kind::AddrValue:
    case Value::Kind::AlternativeConstructorValue:
    case Value::Kind::ContinuationValue:
    case Value::Kind::PointerValue:
    case Value::Kind::LValue:
    case Value::Kind::UninitializedValue:
    case Value::Kind::MemberName:
      // TODO: support pointer comparisons once we have a clearer distinction
      // between pointers and lvalues.
      CARBON_FATAL() << "ValueEqual does not support this kind of value: "
                     << *v1;
  }
}

// Returns true if the two values are equal and returns false otherwise.
//
// This function implements the `==` operator of Carbon.
auto ValueEqual(Nonnull<const Value*> v1, Nonnull<const Value*> v2,
                std::optional<Nonnull<const EqualityContext*>> equality_ctx)
    -> bool {
  // If we're given an equality context, check to see if it knows these values
  // are equal. Only perform the check if one or the other value is an
  // associated constant; otherwise we should be able to do better by looking
  // at the structures of the values.
  if (equality_ctx) {
    if (isa<AssociatedConstant>(v1)) {
      auto visitor = [&](Nonnull<const Value*> maybe_v2) {
        return !ValueStructurallyEqual(v2, maybe_v2, equality_ctx);
      };
      if (!(*equality_ctx)->VisitEqualValues(v1, visitor)) {
        return true;
      }
    }
    if (isa<AssociatedConstant>(v2)) {
      auto visitor = [&](Nonnull<const Value*> maybe_v1) {
        return !ValueStructurallyEqual(v1, maybe_v1, equality_ctx);
      };
      if (!(*equality_ctx)->VisitEqualValues(v2, visitor)) {
        return true;
      }
    }
  }

  return ValueStructurallyEqual(v1, v2, equality_ctx);
}

auto EqualityConstraint::VisitEqualValues(
    Nonnull<const Value*> value,
    llvm::function_ref<bool(Nonnull<const Value*>)> visitor) const -> bool {
  // See if the given value is part of this constraint.
  auto first_equal = llvm::find_if(values, [value](Nonnull<const Value*> val) {
    return ValueEqual(value, val, std::nullopt);
  });
  if (first_equal == values.end()) {
    return true;
  }

  // The value is in this group; pass all non-identical values in the group
  // to the visitor. First visit the values we already compared.
  for (auto* val : llvm::make_range(values.begin(), first_equal)) {
    if (!visitor(val)) {
      return false;
    }
  }
  // Then visit any remaining non-identical values, skipping the one we already
  // found was identical.
  ++first_equal;
  for (auto* val : llvm::make_range(first_equal, values.end())) {
    if (!ValueEqual(value, val, std::nullopt) && !visitor(val)) {
      return false;
    }
  }
  return true;
}

auto ConstraintType::VisitEqualValues(
    Nonnull<const Value*> value,
    llvm::function_ref<bool(Nonnull<const Value*>)> visitor) const -> bool {
  for (const auto& eq : equality_constraints()) {
    if (!eq.VisitEqualValues(value, visitor)) {
      return false;
    }
  }
  return true;
}

auto ChoiceType::FindAlternative(std::string_view name) const
    -> std::optional<Nonnull<const Value*>> {
  std::vector<NamedValue> alternatives = declaration_->members();
  for (const NamedValue& alternative : alternatives) {
    if (alternative.name == name) {
      return alternative.value;
    }
  }
  return std::nullopt;
}

auto NominalClassType::FindFunction(std::string_view name) const
    -> std::optional<Nonnull<const FunctionValue*>> {
  for (const auto& member : declaration().members()) {
    switch (member->kind()) {
      case DeclarationKind::MixDeclaration: {
        const auto& mix_decl = cast<MixDeclaration>(*member);
        Nonnull<const MixinPseudoType*> mixin = &mix_decl.mixin_value();
        const auto res = mixin->FindFunction(name);
        if (res.has_value()) {
          return res;
        }
        break;
      }
      case DeclarationKind::FunctionDeclaration: {
<<<<<<< HEAD
        const auto& fun = cast<FunctionDeclaration>(*member);
=======
        const auto& fun = cast<CallableDeclaration>(*member);
>>>>>>> 05b6c4f3
        if (fun.name() == name) {
          return &cast<FunctionValue>(**fun.constant_value());
        }
        break;
      }
      default:
        break;
    }
  }
  return std::nullopt;
}

// TODO: Find out a way to remove code duplication
auto MixinPseudoType::FindFunction(const std::string_view& name) const
    -> std::optional<Nonnull<const FunctionValue*>> {
  for (const auto& member : declaration().members()) {
    switch (member->kind()) {
      case DeclarationKind::MixDeclaration: {
        const auto& mix_decl = cast<MixDeclaration>(*member);
        Nonnull<const MixinPseudoType*> mixin = &mix_decl.mixin_value();
        const auto res = mixin->FindFunction(name);
        if (res.has_value()) {
          return res;
        }
        break;
      }
      case DeclarationKind::FunctionDeclaration: {
        const auto& fun = cast<CallableDeclaration>(*member);
        if (fun.name() == name) {
          return &cast<FunctionValue>(**fun.constant_value());
        }
        break;
      }
      default:
        break;
    }
  }
  return std::nullopt;
}

auto FindMember(std::string_view name,
                llvm::ArrayRef<Nonnull<Declaration*>> members)
    -> std::optional<Nonnull<const Declaration*>> {
  for (Nonnull<const Declaration*> member : members) {
    if (std::optional<std::string_view> mem_name = GetName(*member);
        mem_name.has_value()) {
      if (*mem_name == name) {
        return member;
      }
    }
  }
  return std::nullopt;
}

void ImplBinding::Print(llvm::raw_ostream& out) const {
  out << "impl binding " << *type_var_ << " as " << *iface_;
}

void ImplBinding::PrintID(llvm::raw_ostream& out) const {
  out << *type_var_ << " as " << *iface_;
}

}  // namespace Carbon<|MERGE_RESOLUTION|>--- conflicted
+++ resolved
@@ -1009,11 +1009,7 @@
         break;
       }
       case DeclarationKind::FunctionDeclaration: {
-<<<<<<< HEAD
-        const auto& fun = cast<FunctionDeclaration>(*member);
-=======
         const auto& fun = cast<CallableDeclaration>(*member);
->>>>>>> 05b6c4f3
         if (fun.name() == name) {
           return &cast<FunctionValue>(**fun.constant_value());
         }
