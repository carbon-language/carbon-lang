// Part of the Carbon Language project, under the Apache License v2.0 with LLVM
// Exceptions. See /LICENSE for license information.
// SPDX-License-Identifier: Apache-2.0 WITH LLVM-exception

#include "explorer/interpreter/value.h"

#include <algorithm>

#include "common/check.h"
#include "explorer/common/arena.h"
#include "explorer/common/error_builders.h"
#include "explorer/interpreter/action.h"
#include "llvm/ADT/STLExtras.h"
#include "llvm/ADT/StringExtras.h"
#include "llvm/Support/Casting.h"
#include "llvm/Support/Error.h"

namespace Carbon {

using llvm::cast;
using llvm::dyn_cast;
using llvm::dyn_cast_or_null;
using llvm::isa;

auto StructValue::FindField(std::string_view name) const
    -> std::optional<Nonnull<const Value*>> {
  for (const NamedValue& element : elements_) {
    if (element.name == name) {
      return element.value;
    }
  }
  return std::nullopt;
}

static auto GetMember(Nonnull<Arena*> arena, Nonnull<const Value*> v,
                      const FieldPath::Component& field,
                      SourceLocation source_loc, Nonnull<const Value*> me_value)
    -> ErrorOr<Nonnull<const Value*>> {
  std::string_view f = field.name();

  if (field.witness().has_value()) {
    Nonnull<const Witness*> witness = cast<Witness>(*field.witness());

    // Associated constants.
    if (auto* assoc_const = dyn_cast_or_null<AssociatedConstantDeclaration>(
            field.member().declaration().value_or(nullptr))) {
      CARBON_CHECK(field.interface()) << "have witness but no interface";
      return arena->New<AssociatedConstant>(v, *field.interface(), assoc_const,
                                            witness);
    }

    // Associated functions.
    if (auto* impl_witness = dyn_cast<ImplWitness>(witness)) {
      if (std::optional<Nonnull<const Declaration*>> mem_decl =
              FindMember(f, impl_witness->declaration().members());
          mem_decl.has_value()) {
        const auto& fun_decl = cast<FunctionDeclaration>(**mem_decl);
        if (fun_decl.is_method()) {
          return arena->New<BoundMethodValue>(&fun_decl, v,
                                              &impl_witness->bindings());
        } else {
          // Class function.
          auto* fun = cast<FunctionValue>(*fun_decl.constant_value());
          return arena->New<FunctionValue>(&fun->declaration(),
                                           &impl_witness->bindings());
        }
      } else {
        return ProgramError(source_loc)
               << "member " << f << " not in " << *witness;
      }
    } else {
      return ProgramError(source_loc)
             << "member lookup for " << f << " in symbolic " << *witness;
    }
  }
  switch (v->kind()) {
    case Value::Kind::StructValue: {
      std::optional<Nonnull<const Value*>> field =
          cast<StructValue>(*v).FindField(f);
      if (field == std::nullopt) {
        return ProgramError(source_loc) << "member " << f << " not in " << *v;
      }
      return *field;
    }
    case Value::Kind::NominalClassValue: {
      const auto& object = cast<NominalClassValue>(*v);
      // Look for a field.
      // Note that the value representation of an empty class is a
      // `StructType`, not a `StructValue`.
      std::optional<Nonnull<const Value*>> field;
      if (auto* struct_value = dyn_cast<StructValue>(&object.inits())) {
        field = struct_value->FindField(f);
      }
      if (field.has_value()) {
        return *field;
      } else {
        // Look for a method in the object's class
        const auto& class_type = cast<NominalClassType>(object.type());
        std::optional<Nonnull<const FunctionValue*>> func =
            class_type.FindFunction(f);
<<<<<<< HEAD
        if (!func) {
          return RuntimeError(source_loc) << "member " << f << " not in " << *v
=======
        if (func == std::nullopt) {
          return ProgramError(source_loc) << "member " << f << " not in " << *v
>>>>>>> be961dca
                                          << " or its " << class_type;
        } else if ((*func)->declaration().is_method()) {
          // Found a method. Turn it into a bound method.
          const FunctionValue& m = cast<FunctionValue>(**func);
          return arena->New<BoundMethodValue>(&m.declaration(), me_value,
                                              &class_type.bindings());
        } else {
          // Found a class function
          // TODO: This should not be reachable.
          return arena->New<FunctionValue>(&(*func)->declaration(),
                                           &class_type.bindings());
        }
      }
    }
    case Value::Kind::ChoiceType: {
      const auto& choice = cast<ChoiceType>(*v);
      if (!choice.FindAlternative(f)) {
        return ProgramError(source_loc)
               << "alternative " << f << " not in " << *v;
      }
      return arena->New<AlternativeConstructorValue>(f, choice.name());
    }
    case Value::Kind::NominalClassType: {
      // Access a class function.
      const NominalClassType& class_type = cast<NominalClassType>(*v);
      std::optional<Nonnull<const FunctionValue*>> fun =
          class_type.FindFunction(f);
      if (fun == std::nullopt) {
        return ProgramError(source_loc)
               << "class function " << f << " not in " << *v;
      }
      return arena->New<FunctionValue>(&(*fun)->declaration(),
                                       &class_type.bindings());
    }
    default:
      CARBON_FATAL() << "field access not allowed for value " << *v;
  }
}

auto Value::GetMember(Nonnull<Arena*> arena, const FieldPath& path,
                      SourceLocation source_loc,
                      Nonnull<const Value*> me_value) const
    -> ErrorOr<Nonnull<const Value*>> {
  Nonnull<const Value*> value(this);
  for (const FieldPath::Component& field : path.components_) {
    CARBON_ASSIGN_OR_RETURN(
        value, Carbon::GetMember(arena, value, field, source_loc, me_value));
  }
  return value;
}

static auto SetFieldImpl(
    Nonnull<Arena*> arena, Nonnull<const Value*> value,
    std::vector<FieldPath::Component>::const_iterator path_begin,
    std::vector<FieldPath::Component>::const_iterator path_end,
    Nonnull<const Value*> field_value, SourceLocation source_loc)
    -> ErrorOr<Nonnull<const Value*>> {
  if (path_begin == path_end) {
    return field_value;
  }
  switch (value->kind()) {
    case Value::Kind::StructValue: {
      std::vector<NamedValue> elements = cast<StructValue>(*value).elements();
      auto it =
          llvm::find_if(elements, [path_begin](const NamedValue& element) {
            return element.name == (*path_begin).name();
          });
      if (it == elements.end()) {
        return ProgramError(source_loc)
               << "field " << (*path_begin).name() << " not in " << *value;
      }
      CARBON_ASSIGN_OR_RETURN(
          it->value, SetFieldImpl(arena, it->value, path_begin + 1, path_end,
                                  field_value, source_loc));
      return arena->New<StructValue>(elements);
    }
    case Value::Kind::NominalClassValue: {
      const NominalClassValue& object = cast<NominalClassValue>(*value);
      CARBON_ASSIGN_OR_RETURN(Nonnull<const Value*> inits,
                              SetFieldImpl(arena, &object.inits(), path_begin,
                                           path_end, field_value, source_loc));
      return arena->New<NominalClassValue>(&object.type(), inits);
    }
    case Value::Kind::TupleValue: {
      std::vector<Nonnull<const Value*>> elements =
          cast<TupleValue>(*value).elements();
      // TODO(geoffromer): update FieldPath to hold integers as well as strings.
      int index = std::stoi(std::string((*path_begin).name()));
      if (index < 0 || static_cast<size_t>(index) >= elements.size()) {
        return ProgramError(source_loc) << "index " << (*path_begin).name()
                                        << " out of range in " << *value;
      }
      CARBON_ASSIGN_OR_RETURN(
          elements[index], SetFieldImpl(arena, elements[index], path_begin + 1,
                                        path_end, field_value, source_loc));
      return arena->New<TupleValue>(elements);
    }
    default:
      CARBON_FATAL() << "field access not allowed for value " << *value;
  }
}

auto Value::SetField(Nonnull<Arena*> arena, const FieldPath& path,
                     Nonnull<const Value*> field_value,
                     SourceLocation source_loc) const
    -> ErrorOr<Nonnull<const Value*>> {
  return SetFieldImpl(arena, Nonnull<const Value*>(this),
                      path.components_.begin(), path.components_.end(),
                      field_value, source_loc);
}

static auto PrintNameWithBindings(llvm::raw_ostream& out,
                                  Nonnull<const Declaration*> declaration,
                                  const BindingMap& args) {
  out << GetName(*declaration).value_or("(anonymous)");
  // TODO: Print '()' if declaration is parameterized but no args are provided.
  if (!args.empty()) {
    out << "(";
    llvm::ListSeparator sep;
    for (const auto& [bind, val] : args) {
      out << sep << bind->name() << " = " << *val;
    }
    out << ")";
  }
}

void Value::Print(llvm::raw_ostream& out) const {
  switch (kind()) {
    case Value::Kind::AlternativeConstructorValue: {
      const auto& alt = cast<AlternativeConstructorValue>(*this);
      out << alt.choice_name() << "." << alt.alt_name();
      break;
    }
    case Value::Kind::BindingPlaceholderValue: {
      const auto& placeholder = cast<BindingPlaceholderValue>(*this);
      out << "Placeholder<";
      if (placeholder.value_node().has_value()) {
        out << (*placeholder.value_node());
      } else {
        out << "_";
      }
      out << ">";
      break;
    }
    case Value::Kind::AddrValue: {
      const auto& addr = cast<AddrValue>(*this);
      out << "Addr<" << addr.pattern() << ">";
      break;
    }
    case Value::Kind::AlternativeValue: {
      const auto& alt = cast<AlternativeValue>(*this);
      out << "alt " << alt.choice_name() << "." << alt.alt_name() << " "
          << alt.argument();
      break;
    }
    case Value::Kind::StructValue: {
      const auto& struct_val = cast<StructValue>(*this);
      out << "{";
      llvm::ListSeparator sep;
      for (const NamedValue& element : struct_val.elements()) {
        out << sep << "." << element.name << " = " << *element.value;
      }
      out << "}";
      break;
    }
    case Value::Kind::NominalClassValue: {
      const auto& s = cast<NominalClassValue>(*this);
      out << cast<NominalClassType>(s.type()).declaration().name() << s.inits();
      break;
    }
    case Value::Kind::TupleValue: {
      out << "(";
      llvm::ListSeparator sep;
      for (Nonnull<const Value*> element : cast<TupleValue>(*this).elements()) {
        out << sep << *element;
      }
      out << ")";
      break;
    }
    case Value::Kind::IntValue:
      out << cast<IntValue>(*this).value();
      break;
    case Value::Kind::BoolValue:
      out << (cast<BoolValue>(*this).value() ? "true" : "false");
      break;
    case Value::Kind::DestructorValue: {
      const DestructorValue& destructor = cast<DestructorValue>(*this);
      out << "destructor [ ";
      out << destructor.declaration().me_pattern();
      out << " ]";
      break;
    }
    case Value::Kind::FunctionValue: {
      const FunctionValue& fun = cast<FunctionValue>(*this);
      out << "fun<" << fun.declaration().name() << ">";
      if (!fun.type_args().empty()) {
        out << "[";
        llvm::ListSeparator sep;
        for (const auto& [ty_var, ty_arg] : fun.type_args()) {
          out << sep << *ty_var << "=" << *ty_arg;
        }
        out << "]";
      }
      if (!fun.witnesses().empty()) {
        out << "{|";
        llvm::ListSeparator sep;
        for (const auto& [impl_bind, witness] : fun.witnesses()) {
          out << sep << *witness;
        }
        out << "|}";
      }
      break;
    }
    case Value::Kind::BoundMethodValue: {
      const BoundMethodValue& method = cast<BoundMethodValue>(*this);
      out << "bound_method<" << method.declaration().name() << ">";
      if (!method.type_args().empty()) {
        out << "[";
        llvm::ListSeparator sep;
        for (const auto& [ty_var, ty_arg] : method.type_args()) {
          out << sep << *ty_var << "=" << *ty_arg;
        }
        out << "]";
      }
      if (!method.witnesses().empty()) {
        out << "{|";
        llvm::ListSeparator sep;
        for (const auto& [impl_bind, witness] : method.witnesses()) {
          out << sep << *witness;
        }
        out << "|}";
      }
      break;
    }
    case Value::Kind::PointerValue:
      out << "ptr<" << cast<PointerValue>(*this).address() << ">";
      break;
    case Value::Kind::LValue:
      out << "lval<" << cast<LValue>(*this).address() << ">";
      break;
    case Value::Kind::BoolType:
      out << "bool";
      break;
    case Value::Kind::IntType:
      out << "i32";
      break;
    case Value::Kind::TypeType:
      out << "Type";
      break;
    case Value::Kind::AutoType:
      out << "auto";
      break;
    case Value::Kind::ContinuationType:
      out << "Continuation";
      break;
    case Value::Kind::PointerType:
      out << cast<PointerType>(*this).type() << "*";
      break;
    case Value::Kind::FunctionType: {
      const auto& fn_type = cast<FunctionType>(*this);
      out << "fn ";
      if (!fn_type.deduced_bindings().empty()) {
        out << "[";
        llvm::ListSeparator sep;
        for (Nonnull<const GenericBinding*> deduced :
             fn_type.deduced_bindings()) {
          out << sep << *deduced;
        }
        out << "]";
      }
      out << fn_type.parameters() << " -> " << fn_type.return_type();
      break;
    }
    case Value::Kind::StructType: {
      out << "{";
      llvm::ListSeparator sep;
      for (const auto& [name, type] : cast<StructType>(*this).fields()) {
        out << sep << "." << name << ": " << *type;
      }
      out << "}";
      break;
    }
    case Value::Kind::UninitializedValue: {
      const auto& uninit = cast<UninitializedValue>(*this);
      out << "Uninit<" << uninit.pattern() << ">";
      break;
    }
    case Value::Kind::NominalClassType: {
      const auto& class_type = cast<NominalClassType>(*this);
      out << "class ";
      PrintNameWithBindings(out, &class_type.declaration(),
                            class_type.type_args());
      if (!class_type.witnesses().empty()) {
        out << " witnesses ";
        llvm::ListSeparator sep;
        for (const auto& [impl_bind, witness] : class_type.witnesses()) {
          out << sep << *witness;
        }
      }
      break;
    }
    case Value::Kind::MixinPseudoType: {
      const auto& mixin_type = cast<MixinPseudoType>(*this);
      out << "mixin ";
      PrintNameWithBindings(out, &mixin_type.declaration(), mixin_type.args());
      if (!mixin_type.witnesses().empty()) {
        out << " witnesses ";
        llvm::ListSeparator sep;
        for (const auto& [impl_bind, witness] : mixin_type.witnesses()) {
          out << sep << *witness;
        }
      }
      // TODO: print the import interface
      break;
    }
    case Value::Kind::InterfaceType: {
      const auto& iface_type = cast<InterfaceType>(*this);
      out << "interface ";
      PrintNameWithBindings(out, &iface_type.declaration(), iface_type.args());
      break;
    }
    case Value::Kind::ConstraintType: {
      const auto& constraint = cast<ConstraintType>(*this);
      out << "constraint ";
      llvm::ListSeparator combine(" & ");
      for (const ConstraintType::LookupContext& ctx :
           constraint.lookup_contexts()) {
        out << combine << *ctx.context;
      }
      out << " where ";
      llvm::ListSeparator sep(" and ");
      for (const ConstraintType::ImplConstraint& impl :
           constraint.impl_constraints()) {
        // TODO: Skip cases where `impl.type` is `.Self` and the interface is
        // in `lookup_contexts()`.
        out << sep << *impl.type << " is " << *impl.interface;
      }
      for (const ConstraintType::EqualityConstraint& equality :
           constraint.equality_constraints()) {
        out << sep;
        llvm::ListSeparator equal(" == ");
        for (Nonnull<const Value*> value : equality.values) {
          out << equal << *value;
        }
      }
      break;
    }
    case Value::Kind::ImplWitness: {
      const auto& witness = cast<ImplWitness>(*this);
      out << "witness for impl " << *witness.declaration().impl_type() << " as "
          << witness.declaration().interface();
      break;
    }
    case Value::Kind::BindingWitness: {
      const auto& witness = cast<BindingWitness>(*this);
      out << "witness for " << *witness.binding()->type_var();
      break;
    }
    case Value::Kind::ConstraintWitness: {
      const auto& witness = cast<ConstraintWitness>(*this);
      out << "(";
      llvm::ListSeparator sep;
      for (auto* elem : witness.witnesses()) {
        out << sep << *elem;
      }
      out << ")";
      break;
    }
    case Value::Kind::ConstraintImplWitness: {
      const auto& witness = cast<ConstraintImplWitness>(*this);
      out << "witness " << witness.index() << " of "
          << *witness.constraint_witness();
      break;
    }
    case Value::Kind::ParameterizedEntityName:
      out << *GetName(cast<ParameterizedEntityName>(*this).declaration());
      break;
    case Value::Kind::MemberName: {
      const auto& member_name = cast<MemberName>(*this);
      if (member_name.base_type().has_value()) {
        out << *member_name.base_type().value();
      }
      if (member_name.base_type().has_value() &&
          member_name.interface().has_value()) {
        out << "(";
      }
      if (member_name.interface().has_value()) {
        out << *member_name.interface().value();
      }
      out << "." << member_name.name();
      if (member_name.base_type().has_value() &&
          member_name.interface().has_value()) {
        out << ")";
      }
      break;
    }
    case Value::Kind::ChoiceType:
      out << "choice " << cast<ChoiceType>(*this).name();
      break;
    case Value::Kind::VariableType:
      out << cast<VariableType>(*this).binding();
      break;
    case Value::Kind::AssociatedConstant: {
      const auto& assoc = cast<AssociatedConstant>(*this);
      out << "(" << assoc.base() << ")." << assoc.constant().binding().name();
      break;
    }
    case Value::Kind::ContinuationValue: {
      out << cast<ContinuationValue>(*this).stack();
      break;
    }
    case Value::Kind::StringType:
      out << "String";
      break;
    case Value::Kind::StringValue:
      out << "\"";
      out.write_escaped(cast<StringValue>(*this).value());
      out << "\"";
      break;
    case Value::Kind::TypeOfClassType:
      out << "typeof(" << cast<TypeOfClassType>(*this).class_type() << ")";
      break;
    case Value::Kind::TypeOfMixinPseudoType:
      out << "typeof("
          << cast<TypeOfMixinPseudoType>(*this)
                 .mixin_type()
                 .declaration()
                 .name()
          << ")";
      break;
    case Value::Kind::TypeOfInterfaceType:
      out << "typeof("
          << cast<TypeOfInterfaceType>(*this)
                 .interface_type()
                 .declaration()
                 .name()
          << ")";
      break;
    case Value::Kind::TypeOfConstraintType:
      out << "typeof(" << cast<TypeOfConstraintType>(*this).constraint_type()
          << ")";
      break;
    case Value::Kind::TypeOfChoiceType:
      out << "typeof(" << cast<TypeOfChoiceType>(*this).choice_type().name()
          << ")";
      break;
    case Value::Kind::TypeOfParameterizedEntityName:
      out << "parameterized entity name "
          << cast<TypeOfParameterizedEntityName>(*this).name();
      break;
    case Value::Kind::TypeOfMemberName: {
      out << "member name " << cast<TypeOfMemberName>(*this).member().name();
      break;
    }
    case Value::Kind::StaticArrayType: {
      const auto& array_type = cast<StaticArrayType>(*this);
      out << "[" << array_type.element_type() << "; " << array_type.size()
          << "]";
      break;
    }
  }
}

ContinuationValue::StackFragment::~StackFragment() {
  CARBON_CHECK(reversed_todo_.empty())
      << "All StackFragments must be empty before the Carbon program ends.";
}

void ContinuationValue::StackFragment::StoreReversed(
    std::vector<std::unique_ptr<Action>> reversed_todo) {
  CARBON_CHECK(reversed_todo_.empty());
  reversed_todo_ = std::move(reversed_todo);
}

void ContinuationValue::StackFragment::RestoreTo(
    Stack<std::unique_ptr<Action>>& todo) {
  while (!reversed_todo_.empty()) {
    todo.Push(std::move(reversed_todo_.back()));
    reversed_todo_.pop_back();
  }
}

void ContinuationValue::StackFragment::Clear() {
  // We destroy the underlying Actions explicitly to ensure they're
  // destroyed in the correct order.
  for (auto& action : reversed_todo_) {
    action.reset();
  }
  reversed_todo_.clear();
}

void ContinuationValue::StackFragment::Print(llvm::raw_ostream& out) const {
  out << "{";
  llvm::ListSeparator sep(" :: ");
  for (const std::unique_ptr<Action>& action : reversed_todo_) {
    out << sep << *action;
  }
  out << "}";
}

// Check whether two binding maps, which are assumed to have the same keys, are
// equal.
static auto BindingMapEqual(
    const BindingMap& map1, const BindingMap& map2,
    std::optional<Nonnull<const EqualityContext*>> equality_ctx) -> bool {
  CARBON_CHECK(map1.size() == map2.size()) << "maps should have same keys";
  for (const auto& [key, value] : map1) {
    if (!ValueEqual(value, map2.at(key), equality_ctx)) {
      return false;
    }
  }
  return true;
}

auto TypeEqual(Nonnull<const Value*> t1, Nonnull<const Value*> t2,
               std::optional<Nonnull<const EqualityContext*>> equality_ctx)
    -> bool {
  if (t1->kind() != t2->kind()) {
    if (isa<AssociatedConstant>(t1) || isa<AssociatedConstant>(t2)) {
      return ValueEqual(t1, t2, equality_ctx);
    }
    return false;
  }
  switch (t1->kind()) {
    case Value::Kind::PointerType:
      return TypeEqual(&cast<PointerType>(*t1).type(),
                       &cast<PointerType>(*t2).type(), equality_ctx);
    case Value::Kind::FunctionType: {
      const auto& fn1 = cast<FunctionType>(*t1);
      const auto& fn2 = cast<FunctionType>(*t2);
      return TypeEqual(&fn1.parameters(), &fn2.parameters(), equality_ctx) &&
             TypeEqual(&fn1.return_type(), &fn2.return_type(), equality_ctx);
    }
    case Value::Kind::StructType: {
      const auto& struct1 = cast<StructType>(*t1);
      const auto& struct2 = cast<StructType>(*t2);
      if (struct1.fields().size() != struct2.fields().size()) {
        return false;
      }
      for (size_t i = 0; i < struct1.fields().size(); ++i) {
        if (struct1.fields()[i].name != struct2.fields()[i].name ||
            !TypeEqual(struct1.fields()[i].value, struct2.fields()[i].value,
                       equality_ctx)) {
          return false;
        }
      }
      return true;
    }
    case Value::Kind::NominalClassType: {
      const auto& class1 = cast<NominalClassType>(*t1);
      const auto& class2 = cast<NominalClassType>(*t2);
      return class1.declaration().name() == class2.declaration().name() &&
             BindingMapEqual(class1.type_args(), class2.type_args(),
                             equality_ctx);
    }
    case Value::Kind::InterfaceType: {
      const auto& iface1 = cast<InterfaceType>(*t1);
      const auto& iface2 = cast<InterfaceType>(*t2);
      return iface1.declaration().name() == iface2.declaration().name() &&
             BindingMapEqual(iface1.args(), iface2.args(), equality_ctx);
    }
    case Value::Kind::AssociatedConstant:
      // Associated constants are sometimes types.
      return ValueEqual(t1, t2, equality_ctx);
    case Value::Kind::ConstraintType: {
      const auto& constraint1 = cast<ConstraintType>(*t1);
      const auto& constraint2 = cast<ConstraintType>(*t2);
      if (constraint1.impl_constraints().size() !=
              constraint2.impl_constraints().size() ||
          constraint1.equality_constraints().size() !=
              constraint2.equality_constraints().size() ||
          constraint1.lookup_contexts().size() !=
              constraint2.lookup_contexts().size()) {
        return false;
      }
      for (size_t i = 0; i < constraint1.impl_constraints().size(); ++i) {
        const auto& impl1 = constraint1.impl_constraints()[i];
        const auto& impl2 = constraint2.impl_constraints()[i];
        if (!TypeEqual(impl1.type, impl2.type, equality_ctx) ||
            !TypeEqual(impl1.interface, impl2.interface, equality_ctx)) {
          return false;
        }
      }
      for (size_t i = 0; i < constraint1.equality_constraints().size(); ++i) {
        const auto& equality1 = constraint1.equality_constraints()[i];
        const auto& equality2 = constraint2.equality_constraints()[i];
        if (equality1.values.size() != equality2.values.size()) {
          return false;
        }
        for (size_t j = 0; j < equality1.values.size(); ++j) {
          if (!ValueEqual(equality1.values[i], equality2.values[i],
                          equality_ctx)) {
            return false;
          }
        }
      }
      for (size_t i = 0; i < constraint1.lookup_contexts().size(); ++i) {
        const auto& context1 = constraint1.lookup_contexts()[i];
        const auto& context2 = constraint2.lookup_contexts()[i];
        if (!TypeEqual(context1.context, context2.context, equality_ctx)) {
          return false;
        }
      }
      return true;
    }
    case Value::Kind::ChoiceType:
      return cast<ChoiceType>(*t1).name() == cast<ChoiceType>(*t2).name();
    case Value::Kind::TupleValue: {
      const auto& tup1 = cast<TupleValue>(*t1);
      const auto& tup2 = cast<TupleValue>(*t2);
      if (tup1.elements().size() != tup2.elements().size()) {
        return false;
      }
      for (size_t i = 0; i < tup1.elements().size(); ++i) {
        if (!TypeEqual(tup1.elements()[i], tup2.elements()[i], equality_ctx)) {
          return false;
        }
      }
      return true;
    }
    case Value::Kind::IntType:
    case Value::Kind::BoolType:
    case Value::Kind::ContinuationType:
    case Value::Kind::TypeType:
    case Value::Kind::StringType:
      return true;
    case Value::Kind::VariableType:
      return &cast<VariableType>(*t1).binding() ==
             &cast<VariableType>(*t2).binding();
    case Value::Kind::TypeOfClassType:
      return TypeEqual(&cast<TypeOfClassType>(*t1).class_type(),
                       &cast<TypeOfClassType>(*t2).class_type(), equality_ctx);
    case Value::Kind::TypeOfInterfaceType:
      return TypeEqual(&cast<TypeOfInterfaceType>(*t1).interface_type(),
                       &cast<TypeOfInterfaceType>(*t2).interface_type(),
                       equality_ctx);
    case Value::Kind::TypeOfConstraintType:
      return TypeEqual(&cast<TypeOfConstraintType>(*t1).constraint_type(),
                       &cast<TypeOfConstraintType>(*t2).constraint_type(),
                       equality_ctx);
    case Value::Kind::TypeOfChoiceType:
      return TypeEqual(&cast<TypeOfChoiceType>(*t1).choice_type(),
                       &cast<TypeOfChoiceType>(*t2).choice_type(),
                       equality_ctx);
    case Value::Kind::StaticArrayType: {
      const auto& array1 = cast<StaticArrayType>(*t1);
      const auto& array2 = cast<StaticArrayType>(*t2);
      return TypeEqual(&array1.element_type(), &array2.element_type(),
                       equality_ctx) &&
             array1.size() == array2.size();
    }
    case Value::Kind::IntValue:
    case Value::Kind::BoolValue:
    case Value::Kind::DestructorValue:
    case Value::Kind::FunctionValue:
    case Value::Kind::BoundMethodValue:
    case Value::Kind::StructValue:
    case Value::Kind::NominalClassValue:
    case Value::Kind::AlternativeValue:
    case Value::Kind::AlternativeConstructorValue:
    case Value::Kind::StringValue:
    case Value::Kind::PointerValue:
    case Value::Kind::LValue:
    case Value::Kind::BindingPlaceholderValue:
    case Value::Kind::AddrValue:
    case Value::Kind::ContinuationValue:
    case Value::Kind::UninitializedValue:
    case Value::Kind::ParameterizedEntityName:
    case Value::Kind::MemberName:
    case Value::Kind::TypeOfParameterizedEntityName:
    case Value::Kind::TypeOfMemberName:
    case Value::Kind::MixinPseudoType:
    case Value::Kind::TypeOfMixinPseudoType:
      CARBON_FATAL() << "TypeEqual used to compare non-type values\n"
                     << *t1 << "\n"
                     << *t2;
    case Value::Kind::ImplWitness:
    case Value::Kind::BindingWitness:
    case Value::Kind::ConstraintWitness:
    case Value::Kind::ConstraintImplWitness:
      CARBON_FATAL() << "TypeEqual: unexpected Witness";
      break;
    case Value::Kind::AutoType:
      CARBON_FATAL() << "TypeEqual: unexpected AutoType";
      break;
  }
}

// Returns true if the two values are known to be equal and are written in the
// same way at the top level.
auto ValueStructurallyEqual(
    Nonnull<const Value*> v1, Nonnull<const Value*> v2,
    std::optional<Nonnull<const EqualityContext*>> equality_ctx) -> bool {
  if (v1->kind() != v2->kind()) {
    return false;
  }
  switch (v1->kind()) {
    case Value::Kind::IntValue:
      return cast<IntValue>(*v1).value() == cast<IntValue>(*v2).value();
    case Value::Kind::BoolValue:
      return cast<BoolValue>(*v1).value() == cast<BoolValue>(*v2).value();
    case Value::Kind::FunctionValue: {
      std::optional<Nonnull<const Statement*>> body1 =
          cast<FunctionValue>(*v1).declaration().body();
      std::optional<Nonnull<const Statement*>> body2 =
          cast<FunctionValue>(*v2).declaration().body();
      return body1.has_value() == body2.has_value() &&
             (!body1.has_value() || *body1 == *body2);
    }
    case Value::Kind::DestructorValue:
      return false;
    case Value::Kind::BoundMethodValue: {
      const auto& m1 = cast<BoundMethodValue>(*v1);
      const auto& m2 = cast<BoundMethodValue>(*v2);
      std::optional<Nonnull<const Statement*>> body1 = m1.declaration().body();
      std::optional<Nonnull<const Statement*>> body2 = m2.declaration().body();
      return ValueEqual(m1.receiver(), m2.receiver(), equality_ctx) &&
             body1.has_value() == body2.has_value() &&
             (!body1.has_value() || *body1 == *body2);
    }
    case Value::Kind::TupleValue: {
      const std::vector<Nonnull<const Value*>>& elements1 =
          cast<TupleValue>(*v1).elements();
      const std::vector<Nonnull<const Value*>>& elements2 =
          cast<TupleValue>(*v2).elements();
      if (elements1.size() != elements2.size()) {
        return false;
      }
      for (size_t i = 0; i < elements1.size(); ++i) {
        if (!ValueEqual(elements1[i], elements2[i], equality_ctx)) {
          return false;
        }
      }
      return true;
    }
    case Value::Kind::StructValue: {
      const auto& struct_v1 = cast<StructValue>(*v1);
      const auto& struct_v2 = cast<StructValue>(*v2);
      CARBON_CHECK(struct_v1.elements().size() == struct_v2.elements().size());
      for (size_t i = 0; i < struct_v1.elements().size(); ++i) {
        CARBON_CHECK(struct_v1.elements()[i].name ==
                     struct_v2.elements()[i].name);
        if (!ValueEqual(struct_v1.elements()[i].value,
                        struct_v2.elements()[i].value, equality_ctx)) {
          return false;
        }
      }
      return true;
    }
    case Value::Kind::StringValue:
      return cast<StringValue>(*v1).value() == cast<StringValue>(*v2).value();
    case Value::Kind::ParameterizedEntityName: {
      std::optional<std::string_view> name1 =
          GetName(cast<ParameterizedEntityName>(v1)->declaration());
      std::optional<std::string_view> name2 =
          GetName(cast<ParameterizedEntityName>(v2)->declaration());
      CARBON_CHECK(name1.has_value() && name2.has_value())
          << "parameterized name refers to unnamed declaration";
      return *name1 == *name2;
    }
    case Value::Kind::AssociatedConstant: {
      // The witness value is not part of determining value equality.
      const auto& assoc1 = cast<AssociatedConstant>(*v1);
      const auto& assoc2 = cast<AssociatedConstant>(*v2);
      return &assoc1.constant() == &assoc2.constant() &&
             TypeEqual(&assoc1.base(), &assoc2.base(), equality_ctx) &&
             TypeEqual(&assoc1.interface(), &assoc2.interface(), equality_ctx);
    }
    case Value::Kind::IntType:
    case Value::Kind::BoolType:
    case Value::Kind::TypeType:
    case Value::Kind::FunctionType:
    case Value::Kind::PointerType:
    case Value::Kind::AutoType:
    case Value::Kind::StructType:
    case Value::Kind::NominalClassType:
    case Value::Kind::MixinPseudoType:
    case Value::Kind::InterfaceType:
    case Value::Kind::ConstraintType:
    case Value::Kind::ImplWitness:
    case Value::Kind::BindingWitness:
    case Value::Kind::ConstraintWitness:
    case Value::Kind::ConstraintImplWitness:
    case Value::Kind::ChoiceType:
    case Value::Kind::ContinuationType:
    case Value::Kind::VariableType:
    case Value::Kind::StringType:
    case Value::Kind::TypeOfClassType:
    case Value::Kind::TypeOfMixinPseudoType:
    case Value::Kind::TypeOfInterfaceType:
    case Value::Kind::TypeOfConstraintType:
    case Value::Kind::TypeOfChoiceType:
    case Value::Kind::TypeOfParameterizedEntityName:
    case Value::Kind::TypeOfMemberName:
    case Value::Kind::StaticArrayType:
      return TypeEqual(v1, v2, equality_ctx);
    case Value::Kind::NominalClassValue:
    case Value::Kind::AlternativeValue:
    case Value::Kind::BindingPlaceholderValue:
    case Value::Kind::AddrValue:
    case Value::Kind::AlternativeConstructorValue:
    case Value::Kind::ContinuationValue:
    case Value::Kind::PointerValue:
    case Value::Kind::LValue:
    case Value::Kind::UninitializedValue:
    case Value::Kind::MemberName:
      // TODO: support pointer comparisons once we have a clearer distinction
      // between pointers and lvalues.
      CARBON_FATAL() << "ValueEqual does not support this kind of value: "
                     << *v1;
  }
}

// Returns true if the two values are equal and returns false otherwise.
//
// This function implements the `==` operator of Carbon.
auto ValueEqual(Nonnull<const Value*> v1, Nonnull<const Value*> v2,
                std::optional<Nonnull<const EqualityContext*>> equality_ctx)
    -> bool {
  // If we're given an equality context, check to see if it knows these values
  // are equal. Only perform the check if one or the other value is an
  // associated constant; otherwise we should be able to do better by looking
  // at the structures of the values.
  if (equality_ctx) {
    if (isa<AssociatedConstant>(v1)) {
      auto visitor = [&](Nonnull<const Value*> maybe_v2) {
        return !ValueStructurallyEqual(v2, maybe_v2, equality_ctx);
      };
      if (!(*equality_ctx)->VisitEqualValues(v1, visitor)) {
        return true;
      }
    }
    if (isa<AssociatedConstant>(v2)) {
      auto visitor = [&](Nonnull<const Value*> maybe_v1) {
        return !ValueStructurallyEqual(v1, maybe_v1, equality_ctx);
      };
      if (!(*equality_ctx)->VisitEqualValues(v2, visitor)) {
        return true;
      }
    }
  }

  return ValueStructurallyEqual(v1, v2, equality_ctx);
}

auto EqualityConstraint::VisitEqualValues(
    Nonnull<const Value*> value,
    llvm::function_ref<bool(Nonnull<const Value*>)> visitor) const -> bool {
  // See if the given value is part of this constraint.
  auto first_equal = llvm::find_if(values, [value](Nonnull<const Value*> val) {
    return ValueEqual(value, val, std::nullopt);
  });
  if (first_equal == values.end()) {
    return true;
  }

  // The value is in this group; pass all non-identical values in the group
  // to the visitor. First visit the values we already compared.
  for (auto* val : llvm::make_range(values.begin(), first_equal)) {
    if (!visitor(val)) {
      return false;
    }
  }
  // Then visit any remaining non-identical values, skipping the one we already
  // found was identical.
  ++first_equal;
  for (auto* val : llvm::make_range(first_equal, values.end())) {
    if (!ValueEqual(value, val, std::nullopt) && !visitor(val)) {
      return false;
    }
  }
  return true;
}

auto ConstraintType::VisitEqualValues(
    Nonnull<const Value*> value,
    llvm::function_ref<bool(Nonnull<const Value*>)> visitor) const -> bool {
  for (const auto& eq : equality_constraints()) {
    if (!eq.VisitEqualValues(value, visitor)) {
      return false;
    }
  }
  return true;
}

auto ChoiceType::FindAlternative(std::string_view name) const
    -> std::optional<Nonnull<const Value*>> {
  std::vector<NamedValue> alternatives = declaration_->members();
  for (const NamedValue& alternative : alternatives) {
    if (alternative.name == name) {
      return alternative.value;
    }
  }
  return std::nullopt;
}

auto NominalClassType::FindFunction(std::string_view name) const
    -> std::optional<Nonnull<const FunctionValue*>> {
  for (const auto& member : declaration().members()) {
    switch (member->kind()) {
      case DeclarationKind::MixDeclaration: {
        const auto& mix_decl = cast<MixDeclaration>(*member);
        Nonnull<const MixinPseudoType*> mixin = &mix_decl.mixin_value();
        const auto res = mixin->FindFunction(name);
        if (res.has_value()) {
          return res;
        }
        break;
      }
      case DeclarationKind::FunctionDeclaration: {
        const auto& fun = cast<CallableDeclaration>(*member);
        if (fun.name() == name) {
          return &cast<FunctionValue>(**fun.constant_value());
        }
        break;
      }
      default:
        break;
    }
  }
  return std::nullopt;
}

// TODO: Find out a way to remove code duplication
auto MixinPseudoType::FindFunction(const std::string_view& name) const
    -> std::optional<Nonnull<const FunctionValue*>> {
  for (const auto& member : declaration().members()) {
    switch (member->kind()) {
      case DeclarationKind::MixDeclaration: {
        const auto& mix_decl = cast<MixDeclaration>(*member);
        Nonnull<const MixinPseudoType*> mixin = &mix_decl.mixin_value();
        const auto res = mixin->FindFunction(name);
        if (res.has_value()) {
          return res;
        }
        break;
      }
      case DeclarationKind::FunctionDeclaration: {
        const auto& fun = cast<CallableDeclaration>(*member);
        if (fun.name() == name) {
          return &cast<FunctionValue>(**fun.constant_value());
        }
        break;
      }
      default:
        break;
    }
  }
  return std::nullopt;
}

auto FindMember(std::string_view name,
                llvm::ArrayRef<Nonnull<Declaration*>> members)
    -> std::optional<Nonnull<const Declaration*>> {
  for (Nonnull<const Declaration*> member : members) {
    if (std::optional<std::string_view> mem_name = GetName(*member);
        mem_name.has_value()) {
      if (*mem_name == name) {
        return member;
      }
    }
  }
  return std::nullopt;
}

void ImplBinding::Print(llvm::raw_ostream& out) const {
  out << "impl binding " << *type_var_ << " as " << **iface_;
}

void ImplBinding::PrintID(llvm::raw_ostream& out) const {
  out << *type_var_ << " as " << **iface_;
}

}  // namespace Carbon<|MERGE_RESOLUTION|>--- conflicted
+++ resolved
@@ -98,13 +98,8 @@
         const auto& class_type = cast<NominalClassType>(object.type());
         std::optional<Nonnull<const FunctionValue*>> func =
             class_type.FindFunction(f);
-<<<<<<< HEAD
         if (!func) {
-          return RuntimeError(source_loc) << "member " << f << " not in " << *v
-=======
-        if (func == std::nullopt) {
           return ProgramError(source_loc) << "member " << f << " not in " << *v
->>>>>>> be961dca
                                           << " or its " << class_type;
         } else if ((*func)->declaration().is_method()) {
           // Found a method. Turn it into a bound method.
