--- conflicted
+++ resolved
@@ -22,13 +22,8 @@
 // can vary from scope to scope. For example, consider the `bar` and
 // `baz` methods in the following class C and nested class D.
 //
-<<<<<<< HEAD
-//     class C(U:! Type, T:! Type)  {
-//       class D(V:! Type where U impls Fooable(T)) {
-=======
 //     class C(U:! type, T:! type)  {
-//       class D(V:! type where U is Fooable(T)) {
->>>>>>> cf262494
+//       class D(V:! type where U impls Fooable(T)) {
 //         fn bar[self: Self](x: U, y : T) -> T{
 //           return x.foo(y)
 //         }
