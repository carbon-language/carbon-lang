// Part of the Carbon Language project, under the Apache License v2.0 with LLVM
// Exceptions. See /LICENSE for license information.
// SPDX-License-Identifier: Apache-2.0 WITH LLVM-exception

#ifndef CARBON_EXPLORER_INTERPRETER_TYPE_CHECKER_H_
#define CARBON_EXPLORER_INTERPRETER_TYPE_CHECKER_H_

#include <set>

#include "common/ostream.h"
#include "explorer/ast/ast.h"
#include "explorer/ast/expression.h"
#include "explorer/ast/statement.h"
#include "explorer/common/nonnull.h"
#include "explorer/interpreter/builtins.h"
#include "explorer/interpreter/dictionary.h"
#include "explorer/interpreter/impl_scope.h"
#include "explorer/interpreter/interpreter.h"

namespace Carbon {

class TypeChecker {
 public:
  explicit TypeChecker(Nonnull<Arena*> arena,
                       std::optional<Nonnull<llvm::raw_ostream*>> trace_stream)
      : arena_(arena), trace_stream_(trace_stream) {}

  // Type-checks `ast` and sets properties such as `static_type`, as documented
  // on the individual nodes.
  // On failure, `ast` is left in a partial state and should not be further
  // processed.
  auto TypeCheck(AST& ast) -> ErrorOr<Success>;

  // Perform type argument deduction, matching the parameter type `param`
  // against the argument type `arg`. Whenever there is an VariableType
  // in the parameter type, it is deduced to be the corresponding type
  // inside the argument type.
  // The `deduced` parameter is an accumulator, that is, it holds the
  // results so-far.
  auto ArgumentDeduction(
      SourceLocation source_loc, const std::string& context,
      llvm::ArrayRef<Nonnull<const GenericBinding*>> type_params,
      BindingMap& deduced, Nonnull<const Value*> param_type,
      Nonnull<const Value*> arg_type, bool allow_implicit_conversion,
      std::optional<Nonnull<const ImplScope*>> impl_scope =
          /*FIXME*/ std::nullopt) const -> ErrorOr<Success>;

  // If `impl` can be an implementation of interface `iface` for the
  // given `type`, then return an expression that will produce the witness
  // for this `impl` (at runtime). Otherwise return std::nullopt.
  auto MatchImpl(const InterfaceType& iface, Nonnull<const Value*> type,
                 const ImplScope::Impl& impl, const ImplScope& impl_scope,
                 SourceLocation source_loc) const
      -> std::optional<Nonnull<Expression*>>;

 private:
<<<<<<< HEAD
  // Type-check the immediate operands of `e`, populating their `static_type`
  // and `value_category`. Does not perform type-checking for `e` itself.
  // Type-checking the operands of `e` will recursively type-check the AST
  // rooted at `e`, except for `e` itself.
  auto TypeCheckExpOperands(Nonnull<Expression*> e, const ImplScope& impl_scope)
      -> ErrorOr<Success>;

  // Type-check the expression `e`, by ensuring it follows Carbon's typing
  // rules and computing its `static_type` and `value_category`. Assumes the
  // operands of `e` have already been type-checked.
  auto TypeCheckOneExp(Nonnull<Expression*> e, const ImplScope& impl_scope)
      -> ErrorOr<Success>;

  // Build a node from the given arguments and type-check it.
  template <typename ExpNode, typename... Args>
  auto BuildAndTypeCheckExp(const ImplScope& impl_scope, Args&&... args)
      -> ErrorOr<Nonnull<ExpNode*>> {
    Nonnull<ExpNode*> expr = arena_->New<ExpNode>(std::forward<Args>(args)...);
    CARBON_RETURN_IF_ERROR(TypeCheckOneExp(expr, impl_scope));
    return expr;
  }
=======
  // Information about the currently enclosing scopes.
  struct ScopeInfo {
    static auto ForNonClassScope(Nonnull<ImplScope*> impl_scope) -> ScopeInfo {
      return {.innermost_scope = impl_scope,
              .innermost_non_class_scope = impl_scope,
              .bindings = {}};
    }

    static auto ForClassScope(
        const ScopeInfo& outer, Nonnull<ImplScope*> class_impl_scope,
        std::vector<Nonnull<const GenericBinding*>> class_bindings)
        -> ScopeInfo {
      return {.innermost_scope = class_impl_scope,
              .innermost_non_class_scope = outer.innermost_non_class_scope,
              .bindings = std::move(class_bindings)};
    }

    // The innermost enclosing impl scope, within which impls should be looked
    // up.
    Nonnull<ImplScope*> innermost_scope;
    // The innermost enclosing non-class impl scope, where impl declarations
    // should introduce new impls.
    Nonnull<ImplScope*> innermost_non_class_scope;
    // The enclosing generic bindings, if any.
    std::vector<Nonnull<const GenericBinding*>> bindings;
  };
>>>>>>> 9211e2d0

  // Traverses the AST rooted at `e`, populating the static_type() of all nodes
  // and ensuring they follow Carbon's typing rules.
  auto TypeCheckExp(Nonnull<Expression*> e, const ImplScope& impl_scope)
      -> ErrorOr<Success>;

  // Equivalent to TypeCheckExp, but operates on the AST rooted at `p`.
  //
  // `expected` is the type that this pattern is expected to have, if the
  // surrounding context gives us that information. Otherwise, it is nullopt.
  // Implicit conversions from `expected` to the pattern's type are permitted.
  //
  // `impl_scope` is extended with all impls implied by the pattern.
  auto TypeCheckPattern(Nonnull<Pattern*> p,
                        std::optional<Nonnull<const Value*>> expected,
                        ImplScope& impl_scope,
                        ValueCategory enclosing_value_category)
      -> ErrorOr<Success>;

  // Equivalent to TypeCheckExp, but operates on the AST rooted at `s`.
  //
  // REQUIRES: f.return_term().has_static_type() || f.return_term().is_auto(),
  // where `f` is nearest enclosing FunctionDeclaration of `s`.
  auto TypeCheckStmt(Nonnull<Statement*> s, const ImplScope& impl_scope)
      -> ErrorOr<Success>;

  using EnclosingBindings = llvm::ArrayRef<Nonnull<const GenericBinding*>>;

  // Establish the `static_type` and `constant_value` of the
  // declaration and all of its nested declarations. This involves the
  // compile-time interpretation of any type expressions in the
  // declaration. It does not involve type checking statements and
  // (runtime) expressions, as in the body of a function or a method.
  // Dispatches to one of the following functions.
<<<<<<< HEAD
  auto DeclareDeclaration(Nonnull<Declaration*> d, ImplScope& enclosing_scope,
                          ImplScope& non_class_scope,
                          EnclosingBindings enclosing_bindings)
=======
  auto DeclareDeclaration(Nonnull<Declaration*> d, const ScopeInfo& scope_info)
>>>>>>> 9211e2d0
      -> ErrorOr<Success>;

  auto DeclareFunctionDeclaration(Nonnull<FunctionDeclaration*> f,
                                  const ScopeInfo& scope_info)
      -> ErrorOr<Success>;

  auto DeclareClassDeclaration(Nonnull<ClassDeclaration*> class_decl,
<<<<<<< HEAD
                               ImplScope& enclosing_scope,
                               ImplScope& non_class_scope,
                               EnclosingBindings enclosing_bindings)
      -> ErrorOr<Success>;
=======
                               const ScopeInfo& scope_info) -> ErrorOr<Success>;
>>>>>>> 9211e2d0

  auto DeclareInterfaceDeclaration(Nonnull<InterfaceDeclaration*> iface_decl,
                                   const ScopeInfo& scope_info)
      -> ErrorOr<Success>;

  auto DeclareImplDeclaration(Nonnull<ImplDeclaration*> impl_decl,
<<<<<<< HEAD
                              ImplScope& enclosing_scope,
                              ImplScope& non_class_scope,
                              EnclosingBindings enclosing_bindings)
      -> ErrorOr<Success>;
=======
                              const ScopeInfo& scope_info) -> ErrorOr<Success>;
>>>>>>> 9211e2d0

  auto DeclareChoiceDeclaration(Nonnull<ChoiceDeclaration*> choice,
                                const ScopeInfo& scope_info)
      -> ErrorOr<Success>;
  auto DeclareAliasDeclaration(Nonnull<AliasDeclaration*> alias,
                               const ScopeInfo& scope_info) -> ErrorOr<Success>;

  // Find all of the GenericBindings in the given pattern.
  void CollectGenericBindingsInPattern(
      Nonnull<const Pattern*> p,
      std::vector<Nonnull<const GenericBinding*>>& generic_bindings);

  // Find all of the ImplBindings in the given pattern. The pattern is required
  // to have already been type-checked.
  void CollectImplBindingsInPattern(
      Nonnull<const Pattern*> p,
      std::vector<Nonnull<const ImplBinding*>>& impl_bindings);

  // Add the impls from the pattern into the given `impl_scope`.
  void BringPatternImplsIntoScope(Nonnull<const Pattern*> p,
                                  ImplScope& impl_scope);

  // Create a reference to the given `impl` binding.
  auto CreateImplReference(Nonnull<const ImplBinding*> impl_binding)
      -> Nonnull<Expression*>;

  // Add the given ImplBinding to the given `impl_scope`.
  void BringImplIntoScope(Nonnull<const ImplBinding*> impl_binding,
                          ImplScope& impl_scope);

  // Add all of the `impl_bindings` into the `scope`.
  void BringImplsIntoScope(
      llvm::ArrayRef<Nonnull<const ImplBinding*>> impl_bindings,
      ImplScope& scope);

  // Checks the statements and (runtime) expressions within the
  // declaration, such as the body of a function.
  // Dispatches to one of the following functions.
  // Assumes that DeclareDeclaration has already been invoked on `d`.
  auto TypeCheckDeclaration(Nonnull<Declaration*> d,
                            const ImplScope& impl_scope) -> ErrorOr<Success>;

  // Type check the body of the function.
  auto TypeCheckFunctionDeclaration(Nonnull<FunctionDeclaration*> f,
                                    const ImplScope& impl_scope)
      -> ErrorOr<Success>;

  // Type check all the members of the class.
  auto TypeCheckClassDeclaration(Nonnull<ClassDeclaration*> class_decl,
                                 const ImplScope& impl_scope)
      -> ErrorOr<Success>;

  // Type check all the members of the interface.
  auto TypeCheckInterfaceDeclaration(Nonnull<InterfaceDeclaration*> iface_decl,
                                     const ImplScope& impl_scope)
      -> ErrorOr<Success>;

  // Type check all the members of the implementation.
  auto TypeCheckImplDeclaration(Nonnull<ImplDeclaration*> impl_decl,
                                const ImplScope& impl_scope)
      -> ErrorOr<Success>;

  // This currently does nothing, but perhaps that will change in the future.
  auto TypeCheckChoiceDeclaration(Nonnull<ChoiceDeclaration*> choice,
                                  const ImplScope& impl_scope)
      -> ErrorOr<Success>;

  // Verifies that opt_stmt holds a statement, and it is structurally impossible
  // for control flow to leave that statement except via a `return`.
  auto ExpectReturnOnAllPaths(std::optional<Nonnull<Statement*>> opt_stmt,
                              SourceLocation source_loc) -> ErrorOr<Success>;

  // Verifies that *value represents the result of a type expression,
  // as opposed to a non-type value.
  auto ExpectIsType(SourceLocation source_loc, Nonnull<const Value*> value)
      -> ErrorOr<Success>;

  // Verifies that *value represents a concrete type, as opposed to a
  // type pattern or a non-type value.
  auto ExpectIsConcreteType(SourceLocation source_loc,
                            Nonnull<const Value*> value) -> ErrorOr<Success>;

  // Returns the field names of the class together with their types.
  auto FieldTypes(const NominalClassType& class_type) const
      -> std::vector<NamedValue>;

  // Returns true if source_fields and destination_fields contain the same set
  // of names, and each value in source_fields is implicitly convertible to
  // the corresponding value in destination_fields. All values in both arguments
  // must be types.
  auto FieldTypesImplicitlyConvertible(
      llvm::ArrayRef<NamedValue> source_fields,
      llvm::ArrayRef<NamedValue> destination_fields) const -> bool;

  // Returns true if *source is implicitly convertible to *destination. *source
  // and *destination must be concrete types.
  auto IsImplicitlyConvertible(
      Nonnull<const Value*> source, Nonnull<const Value*> destination,
      std::optional<Nonnull<const ImplScope*>> impl_scope) const -> bool;

  // Attempt to implicitly convert type-checked expression `source` to the type
  // `destination`.
  auto ImplicitlyConvert(const std::string& context,
                         const ImplScope& impl_scope,
                         Nonnull<Expression*> source,
                         Nonnull<const Value*> destination)
      -> ErrorOr<Nonnull<Expression*>>;

  // Check whether `actual` is implicitly convertible to `expected`
  // and halt with a fatal compilation error if it is not.
  //
  // If `impl_scope` is `std::nullopt`, only built-in conversions are
  // considered.
  // FIXME: Remove this behavior.
  //
  // FIXME: Does not actually perform the conversion if a user-defined
  // conversion is needed. Should be used very rarely for that reason.
  auto ExpectType(SourceLocation source_loc, const std::string& context,
                  Nonnull<const Value*> expected, Nonnull<const Value*> actual,
                  std::optional<Nonnull<const ImplScope*>> impl_scope) const
      -> ErrorOr<Success>;

  // The name of a builtin interface, with any arguments.
  struct BuiltinInterfaceName {
    Builtins::Builtin builtin;
    llvm::ArrayRef<Nonnull<const Value*>> arguments = {};
  };
  // The name of a method on a builtin interface, with any arguments.
  struct BuiltinMethodCall {
    const std::string& name;
    llvm::ArrayRef<Nonnull<Expression*>> arguments = {};
  };

  // Form a builtin method call. Ensures that the type of `source` implements
  // the interface `interface`, which should be defined in the prelude, and
  // forms a call to the method `method` on that interface.
  auto BuildBuiltinMethodCall(const ImplScope& impl_scope,
                              Nonnull<Expression*> source,
                              BuiltinInterfaceName interface,
                              BuiltinMethodCall method)
      -> ErrorOr<Nonnull<Expression*>>;

  // Get a type for a builtin interface.
  auto GetBuiltinInterfaceType(SourceLocation source_loc,
                               BuiltinInterfaceName interface) const
      -> ErrorOr<Nonnull<const InterfaceType*>>;

  // Construct a type that is the same as `type` except that occurrences
  // of type variables (aka. `GenericBinding`) are replaced by their
  // corresponding type in `dict`.
  auto Substitute(const std::map<Nonnull<const GenericBinding*>,
                                 Nonnull<const Value*>>& dict,
                  Nonnull<const Value*> type) const -> Nonnull<const Value*>;

  // Find impls that satisfy all of the `impl_bindings`, but with the
  // type variables in the `impl_bindings` replaced by the argument
  // type in `deduced_type_args`.  The results are placed in the
  // `impls` map.
  auto SatisfyImpls(llvm::ArrayRef<Nonnull<const ImplBinding*>> impl_bindings,
                    const ImplScope& impl_scope, SourceLocation source_loc,
                    BindingMap& deduced_type_args, ImplExpMap& impls) const
      -> ErrorOr<Success>;

  // Sets value_node.constant_value() to `value`. Can be called multiple
  // times on the same value_node, so long as it is always called with
  // the same value.
  template <typename T>
  void SetConstantValue(Nonnull<T*> value_node, Nonnull<const Value*> value);

  void PrintConstants(llvm::raw_ostream& out);

  Nonnull<Arena*> arena_;
  std::set<ValueNodeView> constants_;
  Builtins builtins_;

  std::optional<Nonnull<llvm::raw_ostream*>> trace_stream_;
};

}  // namespace Carbon

#endif  // CARBON_EXPLORER_INTERPRETER_TYPE_CHECKER_H_<|MERGE_RESOLUTION|>--- conflicted
+++ resolved
@@ -54,29 +54,6 @@
       -> std::optional<Nonnull<Expression*>>;
 
  private:
-<<<<<<< HEAD
-  // Type-check the immediate operands of `e`, populating their `static_type`
-  // and `value_category`. Does not perform type-checking for `e` itself.
-  // Type-checking the operands of `e` will recursively type-check the AST
-  // rooted at `e`, except for `e` itself.
-  auto TypeCheckExpOperands(Nonnull<Expression*> e, const ImplScope& impl_scope)
-      -> ErrorOr<Success>;
-
-  // Type-check the expression `e`, by ensuring it follows Carbon's typing
-  // rules and computing its `static_type` and `value_category`. Assumes the
-  // operands of `e` have already been type-checked.
-  auto TypeCheckOneExp(Nonnull<Expression*> e, const ImplScope& impl_scope)
-      -> ErrorOr<Success>;
-
-  // Build a node from the given arguments and type-check it.
-  template <typename ExpNode, typename... Args>
-  auto BuildAndTypeCheckExp(const ImplScope& impl_scope, Args&&... args)
-      -> ErrorOr<Nonnull<ExpNode*>> {
-    Nonnull<ExpNode*> expr = arena_->New<ExpNode>(std::forward<Args>(args)...);
-    CARBON_RETURN_IF_ERROR(TypeCheckOneExp(expr, impl_scope));
-    return expr;
-  }
-=======
   // Information about the currently enclosing scopes.
   struct ScopeInfo {
     static auto ForNonClassScope(Nonnull<ImplScope*> impl_scope) -> ScopeInfo {
@@ -103,7 +80,28 @@
     // The enclosing generic bindings, if any.
     std::vector<Nonnull<const GenericBinding*>> bindings;
   };
->>>>>>> 9211e2d0
+
+  // Type-check the immediate operands of `e`, populating their `static_type`
+  // and `value_category`. Does not perform type-checking for `e` itself.
+  // Type-checking the operands of `e` will recursively type-check the AST
+  // rooted at `e`, except for `e` itself.
+  auto TypeCheckExpOperands(Nonnull<Expression*> e, const ImplScope& impl_scope)
+      -> ErrorOr<Success>;
+
+  // Type-check the expression `e`, by ensuring it follows Carbon's typing
+  // rules and computing its `static_type` and `value_category`. Assumes the
+  // operands of `e` have already been type-checked.
+  auto TypeCheckOneExp(Nonnull<Expression*> e, const ImplScope& impl_scope)
+      -> ErrorOr<Success>;
+
+  // Build a node from the given arguments and type-check it.
+  template <typename ExpNode, typename... Args>
+  auto BuildAndTypeCheckExp(const ImplScope& impl_scope, Args&&... args)
+      -> ErrorOr<Nonnull<ExpNode*>> {
+    Nonnull<ExpNode*> expr = arena_->New<ExpNode>(std::forward<Args>(args)...);
+    CARBON_RETURN_IF_ERROR(TypeCheckOneExp(expr, impl_scope));
+    return expr;
+  }
 
   // Traverses the AST rooted at `e`, populating the static_type() of all nodes
   // and ensuring they follow Carbon's typing rules.
@@ -129,8 +127,6 @@
   // where `f` is nearest enclosing FunctionDeclaration of `s`.
   auto TypeCheckStmt(Nonnull<Statement*> s, const ImplScope& impl_scope)
       -> ErrorOr<Success>;
-
-  using EnclosingBindings = llvm::ArrayRef<Nonnull<const GenericBinding*>>;
 
   // Establish the `static_type` and `constant_value` of the
   // declaration and all of its nested declarations. This involves the
@@ -138,13 +134,7 @@
   // declaration. It does not involve type checking statements and
   // (runtime) expressions, as in the body of a function or a method.
   // Dispatches to one of the following functions.
-<<<<<<< HEAD
-  auto DeclareDeclaration(Nonnull<Declaration*> d, ImplScope& enclosing_scope,
-                          ImplScope& non_class_scope,
-                          EnclosingBindings enclosing_bindings)
-=======
   auto DeclareDeclaration(Nonnull<Declaration*> d, const ScopeInfo& scope_info)
->>>>>>> 9211e2d0
       -> ErrorOr<Success>;
 
   auto DeclareFunctionDeclaration(Nonnull<FunctionDeclaration*> f,
@@ -152,28 +142,14 @@
       -> ErrorOr<Success>;
 
   auto DeclareClassDeclaration(Nonnull<ClassDeclaration*> class_decl,
-<<<<<<< HEAD
-                               ImplScope& enclosing_scope,
-                               ImplScope& non_class_scope,
-                               EnclosingBindings enclosing_bindings)
-      -> ErrorOr<Success>;
-=======
                                const ScopeInfo& scope_info) -> ErrorOr<Success>;
->>>>>>> 9211e2d0
 
   auto DeclareInterfaceDeclaration(Nonnull<InterfaceDeclaration*> iface_decl,
                                    const ScopeInfo& scope_info)
       -> ErrorOr<Success>;
 
   auto DeclareImplDeclaration(Nonnull<ImplDeclaration*> impl_decl,
-<<<<<<< HEAD
-                              ImplScope& enclosing_scope,
-                              ImplScope& non_class_scope,
-                              EnclosingBindings enclosing_bindings)
-      -> ErrorOr<Success>;
-=======
                               const ScopeInfo& scope_info) -> ErrorOr<Success>;
->>>>>>> 9211e2d0
 
   auto DeclareChoiceDeclaration(Nonnull<ChoiceDeclaration*> choice,
                                 const ScopeInfo& scope_info)
