--- conflicted
+++ resolved
@@ -434,16 +434,10 @@
                        const ImplScope& impl_scope) const -> ErrorOr<Success>;
 
   // Rebuild a value in the current type-checking context. Applies any rewrites
-<<<<<<< HEAD
   // that are in scope and attempts to resolve associated constants using
   // implementations that have been declared since the value was formed.
-  auto RebuildValue(Nonnull<const Value*> value) const -> Nonnull<const Value*>;
-=======
-  // that are in scope and attempts to resolve associated constants using impls
-  // that have been declared since the value was formed.
   auto RebuildValue(Nonnull<const Value*> value) const
       -> ErrorOr<Nonnull<const Value*>>;
->>>>>>> 782bd873
 
   // Implementation of Substitute and RebuildValue. Does not check that
   // bindings are nonempty, nor does it trace its progress.
