--- conflicted
+++ resolved
@@ -44,17 +44,10 @@
   // must be provided.
   auto ArgumentDeduction(
       SourceLocation source_loc, const std::string& context,
-<<<<<<< HEAD
-      llvm::ArrayRef<Nonnull<const GenericBinding*>> type_params,
-      BindingMap& deduced, Nonnull<const Value*> param_type,
-      Nonnull<const Value*> arg_type, bool allow_implicit_conversion,
-      const ImplScope& impl_scope) const -> ErrorOr<Success>;
-=======
       llvm::ArrayRef<Nonnull<const GenericBinding*>> bindings_to_deduce,
       BindingMap& deduced, Nonnull<const Value*> param,
-      Nonnull<const Value*> arg, bool allow_implicit_conversion) const
-      -> ErrorOr<Success>;
->>>>>>> 5104bb23
+      Nonnull<const Value*> arg, bool allow_implicit_conversion,
+      const ImplScope& impl_scope) const -> ErrorOr<Success>;
 
   // If `impl` can be an implementation of interface `iface` for the
   // given `type`, then return an expression that will produce the witness
