--- conflicted
+++ resolved
@@ -60,7 +60,6 @@
                  SourceLocation source_loc) const
       -> std::optional<Nonnull<const Witness*>>;
 
-<<<<<<< HEAD
   // Return the declaration of the member with the given name, from the class
   // and its parents
   auto FindMemberWithParents(std::string_view name,
@@ -69,25 +68,13 @@
       -> ErrorOr<std::optional<
           std::pair<Nonnull<const Value*>, Nonnull<const Declaration*>>>>;
 
-  /*
-  ** Finds the direct or indirect member of a class or mixin by its name and
-  ** returns the member's declaration and type. Indirect members are members of
-  ** mixins that are mixed by member mix declarations. If the member is an
-  ** indirect member from a mix declaration, then the Self type variable within
-  ** the member's type is substituted with the type of the enclosing declaration
-  ** containing the mix declaration.
-  */
-  auto FindMixedMemberAndType(const std::string_view& name,
-=======
   // Finds the direct or indirect member of a class or mixin by its name and
   // returns the member's declaration and type. Indirect members are members of
   // mixins that are mixed by member mix declarations. If the member is an
   // indirect member from a mix declaration, then the Self type variable within
   // the member's type is substituted with the type of the enclosing declaration
   // containing the mix declaration.
-  auto FindMixedMemberAndType(SourceLocation source_loc,
-                              const std::string_view& name,
->>>>>>> 64850e66
+  auto FindMixedMemberAndType(const std::string_view& name,
                               llvm::ArrayRef<Nonnull<Declaration*>> members,
                               Nonnull<const Value*> enclosing_type)
       -> ErrorOr<std::optional<
