--- conflicted
+++ resolved
@@ -1746,7 +1746,8 @@
   }
 }
 
-<<<<<<< HEAD
+// TODO(darshal): figure out if this definition is needed or not
+/*
 auto Interpreter::StepPattern() -> ErrorOr<Success> {
   Action& act = todo_.CurrentAction();
   const Pattern& pattern = cast<PatternAction>(act).pattern();
@@ -1829,9 +1830,7 @@
       break;
   }
 }
-
-=======
->>>>>>> 0b6411e6
+*/
 auto Interpreter::StepStmt() -> ErrorOr<Success> {
   Action& act = todo_.CurrentAction();
   const Statement& stmt = cast<StatementAction>(act).statement();
