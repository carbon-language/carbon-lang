// Part of the Carbon Language project, under the Apache License v2.0 with LLVM
// Exceptions. See /LICENSE for license information.
// SPDX-License-Identifier: Apache-2.0 WITH LLVM-exception

#include "explorer/interpreter/interpreter.h"

#include <llvm/Support/raw_ostream.h>

#include <iterator>
#include <map>
#include <optional>
#include <random>
#include <utility>
#include <variant>
#include <vector>

#include "common/check.h"
#include "explorer/ast/declaration.h"
#include "explorer/ast/element.h"
#include "explorer/ast/expression.h"
#include "explorer/common/arena.h"
#include "explorer/common/error_builders.h"
#include "explorer/interpreter/action.h"
#include "explorer/interpreter/action_stack.h"
#include "explorer/interpreter/stack.h"
#include "explorer/interpreter/value.h"
#include "llvm/ADT/StringExtras.h"
#include "llvm/Support/Casting.h"
#include "llvm/Support/Error.h"
#include "llvm/Support/FormatVariadic.h"

using llvm::cast;
using llvm::dyn_cast;
using llvm::isa;

namespace Carbon {

static std::mt19937 generator(12);

// Constructs an ActionStack suitable for the specified phase.
static auto MakeTodo(Phase phase, Nonnull<Heap*> heap) -> ActionStack {
  switch (phase) {
    case Phase::CompileTime:
      return ActionStack();
    case Phase::RunTime:
      return ActionStack(heap);
  }
}

// An Interpreter represents an instance of the Carbon abstract machine. It
// manages the state of the abstract machine, and executes the steps of Actions
// passed to it.
class Interpreter {
 public:
  // Constructs an Interpreter which allocates values on `arena`, and prints
  // traces if `trace` is true. `phase` indicates whether it executes at
  // compile time or run time.
  Interpreter(Phase phase, Nonnull<Arena*> arena,
              std::optional<Nonnull<llvm::raw_ostream*>> trace_stream)
      : arena_(arena),
        heap_(arena),
        todo_(MakeTodo(phase, &heap_)),
        trace_stream_(trace_stream),
        phase_(phase) {}

  ~Interpreter();

  // Runs all the steps of `action`.
  // It's not safe to call `RunAllSteps()` or `result()` after an error.
  auto RunAllSteps(std::unique_ptr<Action> action) -> ErrorOr<Success>;

  // The result produced by the `action` argument of the most recent
  // RunAllSteps call. Cannot be called if `action` was an action that doesn't
  // produce results.
  auto result() const -> Nonnull<const Value*> { return todo_.result(); }

 private:
  auto Step() -> ErrorOr<Success>;

  // State transitions for expressions.
  auto StepExp() -> ErrorOr<Success>;
  // State transitions for lvalues.
  auto StepLvalue() -> ErrorOr<Success>;
  // State transitions for witnesses.
  auto StepWitness() -> ErrorOr<Success>;
  // State transition for statements.
  auto StepStmt() -> ErrorOr<Success>;
  // State transition for declarations.
  auto StepDeclaration() -> ErrorOr<Success>;
  // State transition for object destruction.
  auto StepCleanUp() -> ErrorOr<Success>;
  auto StepDestroy() -> ErrorOr<Success>;
  // State transition for tuple destruction.
  auto StepCleanUpTuple() -> ErrorOr<Success>;

  auto CreateStruct(const std::vector<FieldInitializer>& fields,
                    const std::vector<Nonnull<const Value*>>& values)
      -> Nonnull<const Value*>;

  auto EvalPrim(Operator op, Nonnull<const Value*> static_type,
                const std::vector<Nonnull<const Value*>>& args,
                SourceLocation source_loc) -> ErrorOr<Nonnull<const Value*>>;

  // Returns the result of converting `value` to type `destination_type`.
  auto Convert(Nonnull<const Value*> value,
               Nonnull<const Value*> destination_type,
               SourceLocation source_loc) -> ErrorOr<Nonnull<const Value*>>;

  // Create a class value and its base class(es) from an init struct.
  auto ConvertStructToClass(Nonnull<const StructValue*> init,
                            Nonnull<const NominalClassType*> class_type,
                            SourceLocation source_loc)
      -> ErrorOr<Nonnull<NominalClassValue*>>;

  // Evaluate an expression immediately, recursively, and return its result.
  //
  // TODO: Stop using this.
  auto EvalRecursively(std::unique_ptr<Action> action)
      -> ErrorOr<Nonnull<const Value*>>;

  // Evaluate an associated constant by evaluating its witness and looking
  // inside the impl for the corresponding value.
  //
  // TODO: This approach doesn't provide values that are known because they
  // appear in constraints:
  //
  //   interface Iface { let N:! i32; }
  //   fn PickType(N: i32) -> Type { return i32; }
  //   fn F[T:! Iface where .N == 5](x: T) {
  //     var x: PickType(T.N) = 0;
  //   }
  //
  // ... will fail because we can't resolve T.N to 5 at compile time.
  auto EvalAssociatedConstant(Nonnull<const AssociatedConstant*> assoc,
                              SourceLocation source_loc)
      -> ErrorOr<Nonnull<const Value*>>;

  // Instantiate a type by replacing all type variables that occur inside the
  // type by the current values of those variables.
  //
  // For example, suppose T=i32 and U=bool. Then
  //     __Fn (Point(T)) -> Point(U)
  // becomes
  //     __Fn (Point(i32)) -> Point(bool)
  //
  // TODO: This should be an Action.
  auto InstantiateType(Nonnull<const Value*> type, SourceLocation source_loc)
      -> ErrorOr<Nonnull<const Value*>>;

  // Instantiate a set of bindings by replacing all type variables that occur
  // within it by the current values of those variables.
  auto InstantiateBindings(Nonnull<const Bindings*> bindings,
                           SourceLocation source_loc)
      -> ErrorOr<Nonnull<const Bindings*>>;

  // Instantiate a witness by replacing all type variables and impl binding
  // references that occur within it by the current values of those variables.
  auto InstantiateWitness(Nonnull<const Witness*> witness)
      -> ErrorOr<Nonnull<const Witness*>>;

  // Call the function `fun` with the given `arg` and the `witnesses`
  // for the function's impl bindings.
  auto CallFunction(const CallExpression& call, Nonnull<const Value*> fun,
                    Nonnull<const Value*> arg, ImplWitnessMap&& witnesses)
      -> ErrorOr<Success>;

  auto CallDestructor(Nonnull<const DestructorDeclaration*> fun,
                      Nonnull<const Value*> receiver) -> ErrorOr<Success>;

  void PrintState(llvm::raw_ostream& out);

  auto phase() const -> Phase { return phase_; }

  Nonnull<Arena*> arena_;

  Heap heap_;
  ActionStack todo_;

  // The underlying states of continuation values. All StackFragments created
  // during execution are tracked here, in order to safely deallocate the
  // contents of any non-completed continuations at the end of execution.
  std::vector<Nonnull<ContinuationValue::StackFragment*>> stack_fragments_;

  std::optional<Nonnull<llvm::raw_ostream*>> trace_stream_;
  Phase phase_;
};

Interpreter::~Interpreter() {
  // Clean up any remaining suspended continuations.
  for (Nonnull<ContinuationValue::StackFragment*> fragment : stack_fragments_) {
    fragment->Clear();
  }
}

//
// State Operations
//

void Interpreter::PrintState(llvm::raw_ostream& out) {
  out << "{\nstack: " << todo_;
  out << "\nmemory: " << heap_;
  out << "\n}\n";
}
auto Interpreter::EvalPrim(Operator op, Nonnull<const Value*> /*static_type*/,
                           const std::vector<Nonnull<const Value*>>& args,
                           SourceLocation source_loc)
    -> ErrorOr<Nonnull<const Value*>> {
  switch (op) {
    case Operator::Neg:
      return arena_->New<IntValue>(-cast<IntValue>(*args[0]).value());
    case Operator::Add:
      return arena_->New<IntValue>(cast<IntValue>(*args[0]).value() +
                                   cast<IntValue>(*args[1]).value());
    case Operator::Sub:
      return arena_->New<IntValue>(cast<IntValue>(*args[0]).value() -
                                   cast<IntValue>(*args[1]).value());
    case Operator::Mul:
      return arena_->New<IntValue>(cast<IntValue>(*args[0]).value() *
                                   cast<IntValue>(*args[1]).value());
    case Operator::Div:
      return arena_->New<IntValue>(cast<IntValue>(*args[0]).value() /
                                   cast<IntValue>(*args[1]).value());
    case Operator::Mod:
      return arena_->New<IntValue>(cast<IntValue>(*args[0]).value() %
                                   cast<IntValue>(*args[1]).value());
    case Operator::Not:
      return arena_->New<BoolValue>(!cast<BoolValue>(*args[0]).value());
    case Operator::And:
      return arena_->New<BoolValue>(cast<BoolValue>(*args[0]).value() &&
                                    cast<BoolValue>(*args[1]).value());
    case Operator::Or:
      return arena_->New<BoolValue>(cast<BoolValue>(*args[0]).value() ||
                                    cast<BoolValue>(*args[1]).value());
    case Operator::Ptr:
      return arena_->New<PointerType>(args[0]);
    case Operator::Deref:
      return heap_.Read(cast<PointerValue>(*args[0]).address(), source_loc);
    case Operator::AddressOf:
      return arena_->New<PointerValue>(cast<LValue>(*args[0]).address());
    case Operator::As:
    case Operator::Eq:
    case Operator::NotEq:
    case Operator::Less:
    case Operator::LessEq:
    case Operator::Greater:
    case Operator::GreaterEq:
    case Operator::BitwiseAnd:
    case Operator::BitwiseOr:
    case Operator::BitwiseXor:
    case Operator::BitShiftLeft:
    case Operator::BitShiftRight:
    case Operator::Complement:
      CARBON_FATAL() << "operator " << ToString(op)
                     << " should always be rewritten";
  }
}

auto Interpreter::CreateStruct(const std::vector<FieldInitializer>& fields,
                               const std::vector<Nonnull<const Value*>>& values)
    -> Nonnull<const Value*> {
  CARBON_CHECK(fields.size() == values.size());
  std::vector<NamedValue> elements;
  for (size_t i = 0; i < fields.size(); ++i) {
    elements.push_back({.name = fields[i].name(), .value = values[i]});
  }

  return arena_->New<StructValue>(std::move(elements));
}

auto PatternMatch(Nonnull<const Value*> p, Nonnull<const Value*> v,
                  SourceLocation source_loc,
                  std::optional<Nonnull<RuntimeScope*>> bindings,
                  BindingMap& generic_args,
                  std::optional<Nonnull<llvm::raw_ostream*>> trace_stream,
                  Nonnull<Arena*> arena) -> bool {
  if (trace_stream) {
    **trace_stream << "match pattern " << *p << "\nwith value " << *v << "\n";
  }
  switch (p->kind()) {
    case Value::Kind::BindingPlaceholderValue: {
      CARBON_CHECK(bindings.has_value());
      const auto& placeholder = cast<BindingPlaceholderValue>(*p);
      if (placeholder.value_node().has_value()) {
        (*bindings)->Initialize(*placeholder.value_node(), v);
      }
      return true;
    }
    case Value::Kind::AddrValue: {
      const auto& addr = cast<AddrValue>(*p);
      CARBON_CHECK(v->kind() == Value::Kind::LValue);
      const auto& lvalue = cast<LValue>(*v);
      return PatternMatch(
          &addr.pattern(), arena->New<PointerValue>(lvalue.address()),
          source_loc, bindings, generic_args, trace_stream, arena);
    }
    case Value::Kind::VariableType: {
      const auto& var_type = cast<VariableType>(*p);
      generic_args[&var_type.binding()] = v;
      return true;
    }
    case Value::Kind::TupleType:
    case Value::Kind::TupleValue:
      switch (v->kind()) {
        case Value::Kind::TupleType:
        case Value::Kind::TupleValue: {
          const auto& p_tup = cast<TupleValueBase>(*p);
          const auto& v_tup = cast<TupleValueBase>(*v);
          CARBON_CHECK(p_tup.elements().size() == v_tup.elements().size());
          for (size_t i = 0; i < p_tup.elements().size(); ++i) {
            if (!PatternMatch(p_tup.elements()[i], v_tup.elements()[i],
                              source_loc, bindings, generic_args, trace_stream,
                              arena)) {
              return false;
            }
          }  // for
          return true;
        }
        case Value::Kind::UninitializedValue: {
          const auto& p_tup = cast<TupleValueBase>(*p);
          for (const auto& ele : p_tup.elements()) {
            if (!PatternMatch(ele, arena->New<UninitializedValue>(ele),
                              source_loc, bindings, generic_args, trace_stream,
                              arena)) {
              return false;
            }
          }
          return true;
        }
        default:
          CARBON_FATAL() << "expected a tuple value in pattern, not " << *v;
      }
    case Value::Kind::StructValue: {
      const auto& p_struct = cast<StructValue>(*p);
      const auto& v_struct = cast<StructValue>(*v);
      CARBON_CHECK(p_struct.elements().size() == v_struct.elements().size());
      for (size_t i = 0; i < p_struct.elements().size(); ++i) {
        CARBON_CHECK(p_struct.elements()[i].name ==
                     v_struct.elements()[i].name);
        if (!PatternMatch(p_struct.elements()[i].value,
                          v_struct.elements()[i].value, source_loc, bindings,
                          generic_args, trace_stream, arena)) {
          return false;
        }
      }
      return true;
    }
    case Value::Kind::AlternativeValue:
      switch (v->kind()) {
        case Value::Kind::AlternativeValue: {
          const auto& p_alt = cast<AlternativeValue>(*p);
          const auto& v_alt = cast<AlternativeValue>(*v);
          if (p_alt.choice_name() != v_alt.choice_name() ||
              p_alt.alt_name() != v_alt.alt_name()) {
            return false;
          }
          return PatternMatch(&p_alt.argument(), &v_alt.argument(), source_loc,
                              bindings, generic_args, trace_stream, arena);
        }
        default:
          CARBON_FATAL() << "expected a choice alternative in pattern, not "
                         << *v;
      }
    case Value::Kind::UninitializedValue:
      CARBON_FATAL() << "uninitialized value is not allowed in pattern " << *v;
    case Value::Kind::FunctionType:
      switch (v->kind()) {
        case Value::Kind::FunctionType: {
          const auto& p_fn = cast<FunctionType>(*p);
          const auto& v_fn = cast<FunctionType>(*v);
          if (!PatternMatch(&p_fn.parameters(), &v_fn.parameters(), source_loc,
                            bindings, generic_args, trace_stream, arena)) {
            return false;
          }
          if (!PatternMatch(&p_fn.return_type(), &v_fn.return_type(),
                            source_loc, bindings, generic_args, trace_stream,
                            arena)) {
            return false;
          }
          return true;
        }
        default:
          return false;
      }
    case Value::Kind::AutoType:
      // `auto` matches any type, without binding any new names. We rely
      // on the typechecker to ensure that `v` is a type.
      return true;
    default:
      return ValueEqual(p, v, std::nullopt);
  }
}

auto Interpreter::StepLvalue() -> ErrorOr<Success> {
  Action& act = todo_.CurrentAction();
  const Expression& exp = cast<LValAction>(act).expression();
  if (trace_stream_) {
    **trace_stream_ << "--- step lvalue " << exp << " ." << act.pos() << "."
                    << " (" << exp.source_loc() << ") --->\n";
  }
  switch (exp.kind()) {
    case ExpressionKind::IdentifierExpression: {
      //    { {x :: C, E, F} :: S, H}
      // -> { {E(x) :: C, E, F} :: S, H}
      CARBON_ASSIGN_OR_RETURN(
          Nonnull<const Value*> value,
          todo_.ValueOfNode(cast<IdentifierExpression>(exp).value_node(),
                            exp.source_loc()));
      CARBON_CHECK(isa<LValue>(value)) << *value;
      return todo_.FinishAction(value);
    }
    case ExpressionKind::SimpleMemberAccessExpression: {
      const auto& access = cast<SimpleMemberAccessExpression>(exp);
      if (act.pos() == 0) {
        //    { {e.f :: C, E, F} :: S, H}
        // -> { e :: [].f :: C, E, F} :: S, H}
        return todo_.Spawn(std::make_unique<LValAction>(&access.object()));
      } else {
        if (auto constant_value = access.constant_value()) {
          CARBON_ASSIGN_OR_RETURN(
              Nonnull<const Value*> instantiated,
              InstantiateType(*constant_value, access.source_loc()));
          return todo_.FinishAction(instantiated);
        }
        //    { v :: [].f :: C, E, F} :: S, H}
        // -> { { &v.f :: C, E, F} :: S, H }
        Address object = cast<LValue>(*act.results()[0]).address();
        Address member = object.ElementAddress(&access.member());
        return todo_.FinishAction(arena_->New<LValue>(member));
      }
    }
    case ExpressionKind::CompoundMemberAccessExpression: {
      const auto& access = cast<CompoundMemberAccessExpression>(exp);
      if (act.pos() == 0) {
        return todo_.Spawn(std::make_unique<LValAction>(&access.object()));
      } else {
        if (auto constant_value = access.constant_value()) {
          CARBON_ASSIGN_OR_RETURN(
              Nonnull<const Value*> instantiated,
              InstantiateType(*constant_value, access.source_loc()));
          return todo_.FinishAction(instantiated);
        }
        CARBON_CHECK(!access.member().interface().has_value())
            << "unexpected lvalue interface member";
        CARBON_ASSIGN_OR_RETURN(
            Nonnull<const Value*> val,
            Convert(act.results()[0], *access.member().base_type(),
                    exp.source_loc()));
        Address object = cast<LValue>(*val).address();
        Address field = object.ElementAddress(&access.member().member());
        return todo_.FinishAction(arena_->New<LValue>(field));
      }
    }
    case ExpressionKind::IndexExpression: {
      if (act.pos() == 0) {
        //    { {e[i] :: C, E, F} :: S, H}
        // -> { e :: [][i] :: C, E, F} :: S, H}
        return todo_.Spawn(
            std::make_unique<LValAction>(&cast<IndexExpression>(exp).object()));

      } else if (act.pos() == 1) {
        return todo_.Spawn(std::make_unique<ExpressionAction>(
            &cast<IndexExpression>(exp).offset()));
      } else {
        //    { v :: [][i] :: C, E, F} :: S, H}
        // -> { { &v[i] :: C, E, F} :: S, H }
        Address object = cast<LValue>(*act.results()[0]).address();
        const auto index = cast<IntValue>(*act.results()[1]).value();
<<<<<<< HEAD
        Address field = object.ElementAddress(
            arena_->New<TupleElement>(index, &exp.static_type()));
=======
        auto* tuple_field =
            arena_->New<IndexedValue>(IndexedValue{index, &exp.static_type()});
        Address field = object.SubobjectAddress(Member(tuple_field));
>>>>>>> 9c8fd686
        return todo_.FinishAction(arena_->New<LValue>(field));
      }
    }
    case ExpressionKind::OperatorExpression: {
      const auto& op = cast<OperatorExpression>(exp);
      if (auto rewrite = op.rewritten_form()) {
        return todo_.ReplaceWith(std::make_unique<LValAction>(*rewrite));
      }
      if (op.op() != Operator::Deref) {
        CARBON_FATAL()
            << "Can't treat primitive operator expression as lvalue: " << exp;
      }
      if (act.pos() == 0) {
        return todo_.Spawn(
            std::make_unique<ExpressionAction>(op.arguments()[0]));
      } else {
        const auto& res = cast<PointerValue>(*act.results()[0]);
        return todo_.FinishAction(arena_->New<LValue>(res.address()));
      }
      break;
    }
    case ExpressionKind::TupleLiteral:
    case ExpressionKind::StructLiteral:
    case ExpressionKind::StructTypeLiteral:
    case ExpressionKind::IntLiteral:
    case ExpressionKind::BoolLiteral:
    case ExpressionKind::CallExpression:
    case ExpressionKind::IntTypeLiteral:
    case ExpressionKind::BoolTypeLiteral:
    case ExpressionKind::TypeTypeLiteral:
    case ExpressionKind::FunctionTypeLiteral:
    case ExpressionKind::ContinuationTypeLiteral:
    case ExpressionKind::StringLiteral:
    case ExpressionKind::StringTypeLiteral:
    case ExpressionKind::ValueLiteral:
    case ExpressionKind::IntrinsicExpression:
    case ExpressionKind::IfExpression:
    case ExpressionKind::WhereExpression:
    case ExpressionKind::DotSelfExpression:
    case ExpressionKind::ArrayTypeLiteral:
    case ExpressionKind::BuiltinConvertExpression:
      CARBON_FATAL() << "Can't treat expression as lvalue: " << exp;
    case ExpressionKind::UnimplementedExpression:
      CARBON_FATAL() << "Unimplemented: " << exp;
  }
}

auto Interpreter::EvalRecursively(std::unique_ptr<Action> action)
    -> ErrorOr<Nonnull<const Value*>> {
  if (trace_stream_) {
    **trace_stream_ << "--- recursive eval\n";
    PrintState(**trace_stream_);
  }
  todo_.BeginRecursiveAction();
  CARBON_RETURN_IF_ERROR(todo_.Spawn(std::move(action)));
  // Note that the only `RecursiveAction` we can encounter here is our own --
  // if a nested action begins a recursive action, it will run until that
  // action is finished and popped off the queue before returning to us.
  while (!isa<RecursiveAction>(todo_.CurrentAction())) {
    CARBON_RETURN_IF_ERROR(Step());
    if (trace_stream_) {
      PrintState(**trace_stream_);
    }
  }
  if (trace_stream_) {
    **trace_stream_ << "--- recursive eval done\n";
  }
  Nonnull<const Value*> result =
      cast<RecursiveAction>(todo_.CurrentAction()).results()[0];
  CARBON_RETURN_IF_ERROR(todo_.FinishAction());
  return result;
}

auto Interpreter::EvalAssociatedConstant(
    Nonnull<const AssociatedConstant*> assoc, SourceLocation source_loc)
    -> ErrorOr<Nonnull<const Value*>> {
  // Instantiate the associated constant.
  CARBON_ASSIGN_OR_RETURN(Nonnull<const Value*> interface,
                          InstantiateType(&assoc->interface(), source_loc));
  CARBON_ASSIGN_OR_RETURN(Nonnull<const Witness*> witness,
                          InstantiateWitness(&assoc->witness()));

  const auto* impl_witness = dyn_cast<ImplWitness>(witness);
  if (!impl_witness) {
    CARBON_CHECK(phase() == Phase::CompileTime)
        << "symbolic witnesses should only be formed at compile time";
    CARBON_ASSIGN_OR_RETURN(Nonnull<const Value*> base,
                            InstantiateType(&assoc->base(), source_loc));
    return arena_->New<AssociatedConstant>(base, cast<InterfaceType>(interface),
                                           &assoc->constant(), witness);
  }

  // We have an impl. Extract the value from it.
  Nonnull<const ConstraintType*> constraint =
      impl_witness->declaration().constraint_type();
  std::optional<Nonnull<const Value*>> result;
  for (auto& rewrite : constraint->rewrite_constraints()) {
    if (&rewrite.constant->constant() == &assoc->constant() &&
        TypeEqual(&rewrite.constant->interface(), interface, std::nullopt)) {
      // TODO: The value might depend on the parameters of the impl. We need to
      // substitute impl_witness->type_args() into the value.
      result = rewrite.converted_replacement;
      break;
    }
  }
  if (!result) {
    CARBON_FATAL() << impl_witness->declaration() << " with constraint "
                   << *constraint
                   << " is missing value for associated constant "
                   << *interface << "." << assoc->constant().binding().name();
  }
  return *result;
}

auto Interpreter::InstantiateType(Nonnull<const Value*> type,
                                  SourceLocation source_loc)
    -> ErrorOr<Nonnull<const Value*>> {
  switch (type->kind()) {
    case Value::Kind::VariableType: {
      CARBON_ASSIGN_OR_RETURN(
          Nonnull<const Value*> value,
          todo_.ValueOfNode(&cast<VariableType>(*type).binding(), source_loc));
      if (const auto* lvalue = dyn_cast<LValue>(value)) {
        CARBON_ASSIGN_OR_RETURN(value,
                                heap_.Read(lvalue->address(), source_loc));
      }
      return value;
    }
    case Value::Kind::InterfaceType: {
      const auto& interface_type = cast<InterfaceType>(*type);
      CARBON_ASSIGN_OR_RETURN(
          Nonnull<const Bindings*> bindings,
          InstantiateBindings(&interface_type.bindings(), source_loc));
      return arena_->New<InterfaceType>(&interface_type.declaration(),
                                        bindings);
    }
    case Value::Kind::NamedConstraintType: {
      const auto& constraint_type = cast<NamedConstraintType>(*type);
      CARBON_ASSIGN_OR_RETURN(
          Nonnull<const Bindings*> bindings,
          InstantiateBindings(&constraint_type.bindings(), source_loc));
      return arena_->New<NamedConstraintType>(&constraint_type.declaration(),
                                              bindings);
    }
    case Value::Kind::NominalClassType: {
      const auto& class_type = cast<NominalClassType>(*type);
      std::optional<Nonnull<const NominalClassType*>> base = class_type.base();
      if (base.has_value()) {
        CARBON_ASSIGN_OR_RETURN(const auto inst_base,
                                InstantiateType(base.value(), source_loc));
        base = cast<NominalClassType>(inst_base);
      }
      CARBON_ASSIGN_OR_RETURN(
          Nonnull<const Bindings*> bindings,
          InstantiateBindings(&class_type.bindings(), source_loc));
      return arena_->New<NominalClassType>(&class_type.declaration(), bindings,
                                           base);
    }
    case Value::Kind::ChoiceType: {
      const auto& choice_type = cast<ChoiceType>(*type);
      CARBON_ASSIGN_OR_RETURN(
          Nonnull<const Bindings*> bindings,
          InstantiateBindings(&choice_type.bindings(), source_loc));
      return arena_->New<ChoiceType>(&choice_type.declaration(), bindings);
    }
    case Value::Kind::AssociatedConstant: {
      CARBON_ASSIGN_OR_RETURN(
          Nonnull<const Value*> type_value,
          EvalAssociatedConstant(cast<AssociatedConstant>(type), source_loc));
      return type_value;
    }
    default:
      return type;
  }
}

auto Interpreter::InstantiateBindings(Nonnull<const Bindings*> bindings,
                                      SourceLocation source_loc)
    -> ErrorOr<Nonnull<const Bindings*>> {
  BindingMap args = bindings->args();
  for (auto& [var, arg] : args) {
    CARBON_ASSIGN_OR_RETURN(arg, InstantiateType(arg, source_loc));
  }

  ImplWitnessMap witnesses = bindings->witnesses();
  for (auto& [bind, witness] : witnesses) {
    CARBON_ASSIGN_OR_RETURN(witness,
                            InstantiateWitness(cast<Witness>(witness)));
  }

  if (args == bindings->args() && witnesses == bindings->witnesses()) {
    return bindings;
  }
  return arena_->New<Bindings>(std::move(args), std::move(witnesses));
}

auto Interpreter::InstantiateWitness(Nonnull<const Witness*> witness)
    -> ErrorOr<Nonnull<const Witness*>> {
  CARBON_ASSIGN_OR_RETURN(
      Nonnull<const Value*> value,
      EvalRecursively(std::make_unique<WitnessAction>(witness)));
  return cast<Witness>(value);
}

auto Interpreter::ConvertStructToClass(
    Nonnull<const StructValue*> init_struct,
    Nonnull<const NominalClassType*> class_type, SourceLocation source_loc)
    -> ErrorOr<Nonnull<NominalClassValue*>> {
  std::vector<NamedValue> struct_values;
  std::optional<Nonnull<const NominalClassValue*>> base_instance;
  // Instantiate the `destination_type` to obtain the runtime
  // type of the object.
  CARBON_ASSIGN_OR_RETURN(Nonnull<const Value*> inst_class,
                          InstantiateType(class_type, source_loc));
  for (const auto& field : init_struct->elements()) {
    if (field.name == NominalClassValue::BaseField) {
      CARBON_CHECK(class_type->base().has_value())
          << "Invalid 'base' field for class '"
          << class_type->declaration().name() << "' without base class.";
      CARBON_ASSIGN_OR_RETURN(
          auto base,
          Convert(field.value, class_type->base().value(), source_loc));
      base_instance = cast<NominalClassValue>(base);
    } else {
      struct_values.push_back(field);
    }
  }
  auto* converted_init_struct =
      arena_->New<StructValue>(std::move(struct_values));
  return arena_->New<NominalClassValue>(inst_class, converted_init_struct,
                                        base_instance);
}

auto Interpreter::Convert(Nonnull<const Value*> value,
                          Nonnull<const Value*> destination_type,
                          SourceLocation source_loc)
    -> ErrorOr<Nonnull<const Value*>> {
  switch (value->kind()) {
    case Value::Kind::IntValue:
    case Value::Kind::FunctionValue:
    case Value::Kind::DestructorValue:
    case Value::Kind::BoundMethodValue:
    case Value::Kind::PointerValue:
    case Value::Kind::LValue:
    case Value::Kind::BoolValue:
    case Value::Kind::NominalClassValue:
    case Value::Kind::AlternativeValue:
    case Value::Kind::UninitializedValue:
    case Value::Kind::IntType:
    case Value::Kind::BoolType:
    case Value::Kind::TypeType:
    case Value::Kind::FunctionType:
    case Value::Kind::PointerType:
    case Value::Kind::TupleType:
    case Value::Kind::StructType:
    case Value::Kind::AutoType:
    case Value::Kind::NominalClassType:
    case Value::Kind::MixinPseudoType:
    case Value::Kind::InterfaceType:
    case Value::Kind::NamedConstraintType:
    case Value::Kind::ConstraintType:
    case Value::Kind::ImplWitness:
    case Value::Kind::BindingWitness:
    case Value::Kind::ConstraintWitness:
    case Value::Kind::ConstraintImplWitness:
    case Value::Kind::ParameterizedEntityName:
    case Value::Kind::ChoiceType:
    case Value::Kind::ContinuationType:
    case Value::Kind::VariableType:
    case Value::Kind::BindingPlaceholderValue:
    case Value::Kind::AddrValue:
    case Value::Kind::AlternativeConstructorValue:
    case Value::Kind::ContinuationValue:
    case Value::Kind::StringType:
    case Value::Kind::StringValue:
    case Value::Kind::TypeOfMixinPseudoType:
    case Value::Kind::TypeOfParameterizedEntityName:
    case Value::Kind::TypeOfMemberName:
    case Value::Kind::StaticArrayType:
    case Value::Kind::MemberName:
      // TODO: add `CARBON_CHECK(TypeEqual(type, value->dynamic_type()))`, once
      // we have Value::dynamic_type.
      return value;
    case Value::Kind::StructValue: {
      const auto& struct_val = cast<StructValue>(*value);
      switch (destination_type->kind()) {
        case Value::Kind::StructType: {
          const auto& destination_struct_type =
              cast<StructType>(*destination_type);
          std::vector<NamedValue> new_elements;
          for (const auto& [field_name, field_type] :
               destination_struct_type.fields()) {
            std::optional<Nonnull<const Value*>> old_value =
                struct_val.FindField(field_name);
            CARBON_ASSIGN_OR_RETURN(
                Nonnull<const Value*> val,
                Convert(*old_value, field_type, source_loc));
            new_elements.push_back({.name = field_name, .value = val});
          }
          return arena_->New<StructValue>(std::move(new_elements));
        }
        case Value::Kind::NominalClassType: {
          CARBON_ASSIGN_OR_RETURN(
              auto class_value,
              ConvertStructToClass(cast<StructValue>(value),
                                   cast<NominalClassType>(destination_type),
                                   source_loc));
          return class_value;
        }
        case Value::Kind::TypeType:
        case Value::Kind::ConstraintType:
        case Value::Kind::NamedConstraintType:
        case Value::Kind::InterfaceType: {
          CARBON_CHECK(struct_val.elements().empty())
              << "only empty structs convert to Type";
          return arena_->New<StructType>();
        }
        default: {
          CARBON_CHECK(IsValueKindDependent(destination_type) ||
                       isa<TypeType, ConstraintType>(destination_type))
              << "Can't convert value " << *value << " to type "
              << *destination_type;
          return value;
        }
      }
    }
    case Value::Kind::TupleValue: {
      const auto* tuple = cast<TupleValue>(value);
      std::vector<Nonnull<const Value*>> destination_element_types;
      switch (destination_type->kind()) {
        case Value::Kind::TupleType:
          destination_element_types =
              cast<TupleType>(destination_type)->elements();
          break;
        case Value::Kind::StaticArrayType: {
          const auto& array_type = cast<StaticArrayType>(*destination_type);
          destination_element_types.resize(array_type.size(),
                                           &array_type.element_type());
          break;
        }
        case Value::Kind::TypeType:
        case Value::Kind::ConstraintType:
        case Value::Kind::NamedConstraintType:
        case Value::Kind::InterfaceType: {
          std::vector<Nonnull<const Value*>> new_elements;
          Nonnull<const Value*> type_type = arena_->New<TypeType>();
          for (Nonnull<const Value*> value : tuple->elements()) {
            CARBON_ASSIGN_OR_RETURN(Nonnull<const Value*> value_as_type,
                                    Convert(value, type_type, source_loc));
            new_elements.push_back(value_as_type);
          }
          return arena_->New<TupleType>(std::move(new_elements));
        }
        default: {
          CARBON_CHECK(IsValueKindDependent(destination_type) ||
                       isa<TypeType, ConstraintType>(destination_type))
              << "Can't convert value " << *value << " to type "
              << *destination_type;
          return value;
        }
      }
      CARBON_CHECK(tuple->elements().size() ==
                   destination_element_types.size());
      std::vector<Nonnull<const Value*>> new_elements;
      for (size_t i = 0; i < tuple->elements().size(); ++i) {
        CARBON_ASSIGN_OR_RETURN(
            Nonnull<const Value*> val,
            Convert(tuple->elements()[i], destination_element_types[i],
                    source_loc));
        new_elements.push_back(val);
      }
      return arena_->New<TupleValue>(std::move(new_elements));
    }
    case Value::Kind::AssociatedConstant: {
      CARBON_ASSIGN_OR_RETURN(
          Nonnull<const Value*> value,
          EvalAssociatedConstant(cast<AssociatedConstant>(value), source_loc));
      if (auto* new_const = dyn_cast<AssociatedConstant>(value)) {
        // TODO: Detect whether conversions are required in type-checking.
        if (isa<TypeType, ConstraintType, NamedConstraintType, InterfaceType>(
                destination_type) &&
            isa<TypeType, ConstraintType, NamedConstraintType, InterfaceType>(
                new_const->constant().static_type())) {
          // No further conversions are required.
          return value;
        }
        // We need to convert this, and we don't know how because we don't have
        // the value yet.
        return ProgramError(source_loc)
               << "value of associated constant " << *value << " is not known";
      }
      return Convert(value, destination_type, source_loc);
    }
  }
}

auto Interpreter::CallDestructor(Nonnull<const DestructorDeclaration*> fun,
                                 Nonnull<const Value*> receiver)
    -> ErrorOr<Success> {
  const DestructorDeclaration& method = *fun;
  CARBON_CHECK(method.is_method());
  RuntimeScope method_scope(&heap_);
  BindingMap generic_args;

  // TODO: move this logic into PatternMatch, and call it here.
  auto p = &method.self_pattern().value();
  const auto& placeholder = cast<BindingPlaceholderValue>(*p);
  if (placeholder.value_node().has_value()) {
    method_scope.Bind(*placeholder.value_node(), receiver);
  }
  CARBON_CHECK(method.body().has_value())
      << "Calling a method that's missing a body";

  auto act = std::make_unique<StatementAction>(*method.body());
  return todo_.Spawn(std::unique_ptr<Action>(std::move(act)),
                     std::move(method_scope));
}

auto Interpreter::CallFunction(const CallExpression& call,
                               Nonnull<const Value*> fun,
                               Nonnull<const Value*> arg,
                               ImplWitnessMap&& witnesses) -> ErrorOr<Success> {
  if (trace_stream_) {
    **trace_stream_ << "calling function: " << *fun << "\n";
  }
  switch (fun->kind()) {
    case Value::Kind::AlternativeConstructorValue: {
      const auto& alt = cast<AlternativeConstructorValue>(*fun);
      return todo_.FinishAction(arena_->New<AlternativeValue>(
          alt.alt_name(), alt.choice_name(), arg));
    }
    case Value::Kind::FunctionValue: {
      const auto& fun_val = cast<FunctionValue>(*fun);
      const FunctionDeclaration& function = fun_val.declaration();
      if (!function.body().has_value()) {
        return ProgramError(call.source_loc())
               << "attempt to call function `" << function.name()
               << "` that has not been defined";
      }
      if (!function.is_type_checked()) {
        return ProgramError(call.source_loc())
               << "attempt to call function `" << function.name()
               << "` that has not been fully type-checked";
      }
      RuntimeScope binding_scope(&heap_);
      // Bring the class type arguments into scope.
      for (const auto& [bind, val] : fun_val.type_args()) {
        binding_scope.Initialize(bind, val);
      }
      // Bring the deduced type arguments into scope.
      for (const auto& [bind, val] : call.deduced_args()) {
        binding_scope.Initialize(bind, val);
      }
      // Bring the impl witness tables into scope.
      for (const auto& [impl_bind, witness] : witnesses) {
        binding_scope.Initialize(impl_bind, witness);
      }
      for (const auto& [impl_bind, witness] : fun_val.witnesses()) {
        binding_scope.Initialize(impl_bind, witness);
      }
      // Enter the binding scope to make any deduced arguments visible before
      // we resolve the parameter type.
      todo_.CurrentAction().StartScope(std::move(binding_scope));
      CARBON_ASSIGN_OR_RETURN(
          Nonnull<const Value*> converted_args,
          Convert(arg, &function.param_pattern().static_type(),
                  call.source_loc()));

      RuntimeScope function_scope(&heap_);
      BindingMap generic_args;
      CARBON_CHECK(PatternMatch(
          &function.param_pattern().value(), converted_args, call.source_loc(),
          &function_scope, generic_args, trace_stream_, this->arena_));
      return todo_.Spawn(std::make_unique<StatementAction>(*function.body()),
                         std::move(function_scope));
    }
    case Value::Kind::BoundMethodValue: {
      const auto& m = cast<BoundMethodValue>(*fun);
      const FunctionDeclaration& method = m.declaration();
      CARBON_CHECK(method.is_method());
      CARBON_ASSIGN_OR_RETURN(
          Nonnull<const Value*> converted_args,
          Convert(arg, &method.param_pattern().static_type(),
                  call.source_loc()));
      RuntimeScope method_scope(&heap_);
      BindingMap generic_args;
      // Bind the receiver to the `self` parameter.
      auto p = &method.self_pattern().value();
      if (p->kind() == Value::Kind::BindingPlaceholderValue) {
        // TODO: move this logic into PatternMatch
        const auto& placeholder = cast<BindingPlaceholderValue>(*p);
        if (placeholder.value_node().has_value()) {
          method_scope.Bind(*placeholder.value_node(), m.receiver());
        }
      } else {
        CARBON_CHECK(PatternMatch(&method.self_pattern().value(), m.receiver(),
                                  call.source_loc(), &method_scope,
                                  generic_args, trace_stream_, this->arena_));
      }
      // Bind the arguments to the parameters.
      CARBON_CHECK(PatternMatch(&method.param_pattern().value(), converted_args,
                                call.source_loc(), &method_scope, generic_args,
                                trace_stream_, this->arena_));
      // Bring the class type arguments into scope.
      for (const auto& [bind, val] : m.type_args()) {
        method_scope.Initialize(bind->original(), val);
      }
      // Bring the deduced type arguments into scope.
      for (const auto& [bind, val] : call.deduced_args()) {
        method_scope.Initialize(bind->original(), val);
      }
      // Bring the impl witness tables into scope.
      for (const auto& [impl_bind, witness] : witnesses) {
        method_scope.Initialize(impl_bind->original(), witness);
      }
      for (const auto& [impl_bind, witness] : m.witnesses()) {
        method_scope.Initialize(impl_bind->original(), witness);
      }
      CARBON_CHECK(method.body().has_value())
          << "Calling a method that's missing a body";
      return todo_.Spawn(std::make_unique<StatementAction>(*method.body()),
                         std::move(method_scope));
    }
    case Value::Kind::ParameterizedEntityName: {
      const auto& name = cast<ParameterizedEntityName>(*fun);
      const Declaration& decl = name.declaration();
      RuntimeScope params_scope(&heap_);
      BindingMap generic_args;
      CARBON_CHECK(PatternMatch(&name.params().value(), arg, call.source_loc(),
                                &params_scope, generic_args, trace_stream_,
                                this->arena_));
      Nonnull<const Bindings*> bindings =
          arena_->New<Bindings>(std::move(generic_args), std::move(witnesses));
      switch (decl.kind()) {
        case DeclarationKind::ClassDeclaration: {
          const auto& class_decl = cast<ClassDeclaration>(decl);
          return todo_.FinishAction(arena_->New<NominalClassType>(
              &class_decl, bindings, class_decl.base_type()));
        }
        case DeclarationKind::InterfaceDeclaration:
          return todo_.FinishAction(arena_->New<InterfaceType>(
              &cast<InterfaceDeclaration>(decl), bindings));
        case DeclarationKind::ConstraintDeclaration:
          return todo_.FinishAction(arena_->New<NamedConstraintType>(
              &cast<ConstraintDeclaration>(decl), bindings));
        case DeclarationKind::ChoiceDeclaration:
          return todo_.FinishAction(arena_->New<ChoiceType>(
              &cast<ChoiceDeclaration>(decl), bindings));
        default:
          CARBON_FATAL() << "unknown kind of ParameterizedEntityName " << decl;
      }
    }
    default:
      return ProgramError(call.source_loc())
             << "in call, expected a function, not " << *fun;
  }
}

auto Interpreter::StepExp() -> ErrorOr<Success> {
  Action& act = todo_.CurrentAction();
  const Expression& exp = cast<ExpressionAction>(act).expression();
  if (trace_stream_) {
    **trace_stream_ << "--- step exp " << exp << " ." << act.pos() << "."
                    << " (" << exp.source_loc() << ") --->\n";
  }
  switch (exp.kind()) {
    case ExpressionKind::IndexExpression: {
      if (act.pos() == 0) {
        //    { { e[i] :: C, E, F} :: S, H}
        // -> { { e :: [][i] :: C, E, F} :: S, H}
        return todo_.Spawn(std::make_unique<ExpressionAction>(
            &cast<IndexExpression>(exp).object()));
      } else if (act.pos() == 1) {
        return todo_.Spawn(std::make_unique<ExpressionAction>(
            &cast<IndexExpression>(exp).offset()));
      } else {
        //    { { v :: [][i] :: C, E, F} :: S, H}
        // -> { { v_i :: C, E, F} : S, H}
        const auto& tuple = cast<TupleValue>(*act.results()[0]);
        int i = cast<IntValue>(*act.results()[1]).value();
        if (i < 0 || i >= static_cast<int>(tuple.elements().size())) {
          return ProgramError(exp.source_loc())
                 << "index " << i << " out of range in " << tuple;
        }
        return todo_.FinishAction(tuple.elements()[i]);
      }
    }
    case ExpressionKind::TupleLiteral: {
      if (act.pos() <
          static_cast<int>(cast<TupleLiteral>(exp).fields().size())) {
        //    { { vk :: (f1=v1,..., fk=[],fk+1=ek+1,...) :: C, E, F} :: S,
        //    H}
        // -> { { ek+1 :: (f1=v1,..., fk=vk, fk+1=[],...) :: C, E, F} :: S,
        // H}
        return todo_.Spawn(std::make_unique<ExpressionAction>(
            cast<TupleLiteral>(exp).fields()[act.pos()]));
      } else {
        return todo_.FinishAction(arena_->New<TupleValue>(act.results()));
      }
    }
    case ExpressionKind::StructLiteral: {
      const auto& literal = cast<StructLiteral>(exp);
      if (act.pos() < static_cast<int>(literal.fields().size())) {
        return todo_.Spawn(std::make_unique<ExpressionAction>(
            &literal.fields()[act.pos()].expression()));
      } else {
        return todo_.FinishAction(
            CreateStruct(literal.fields(), act.results()));
      }
    }
    case ExpressionKind::SimpleMemberAccessExpression: {
      const auto& access = cast<SimpleMemberAccessExpression>(exp);
      bool forming_member_name = isa<TypeOfMemberName>(&access.static_type());
      if (act.pos() == 0) {
        // First, evaluate the first operand.
        if (access.is_addr_me_method()) {
          return todo_.Spawn(std::make_unique<LValAction>(&access.object()));
        } else {
          return todo_.Spawn(
              std::make_unique<ExpressionAction>(&access.object()));
        }
      } else if (act.pos() == 1 && access.impl().has_value() &&
                 !forming_member_name) {
        // Next, if we're accessing an interface member, evaluate the `impl`
        // expression to find the corresponding witness.
        return todo_.Spawn(
            std::make_unique<WitnessAction>(access.impl().value()));
      } else {
        // Finally, produce the result.
        if (auto constant_value = access.constant_value()) {
          CARBON_ASSIGN_OR_RETURN(
              Nonnull<const Value*> instantiated,
              InstantiateType(*constant_value, access.source_loc()));
          return todo_.FinishAction(instantiated);
        }
        std::optional<Nonnull<const InterfaceType*>> found_in_interface =
            access.found_in_interface();
        if (found_in_interface) {
          CARBON_ASSIGN_OR_RETURN(
              Nonnull<const Value*> instantiated,
              InstantiateType(*found_in_interface, exp.source_loc()));
          found_in_interface = cast<InterfaceType>(instantiated);
        }
        if (const auto* member_name_type =
                dyn_cast<TypeOfMemberName>(&access.static_type())) {
          // The result is a member name, such as in `Type.field_name`. Form a
          // suitable member name value.
          CARBON_CHECK(phase() == Phase::CompileTime)
              << "should not form MemberNames at runtime";
          std::optional<const Value*> type_result;
          if (!isa<InterfaceType, NamedConstraintType, ConstraintType>(
                  act.results()[0])) {
            type_result = act.results()[0];
          }
          MemberName* member_name = arena_->New<MemberName>(
              type_result, found_in_interface, member_name_type->member());
          return todo_.FinishAction(member_name);
        } else {
          // The result is the value of the named field, such as in
          // `value.field_name`. Extract the value within the given object.
          std::optional<Nonnull<const Witness*>> witness;
          if (access.impl().has_value()) {
            witness = cast<Witness>(act.results()[1]);
          }
          ElementPath::Component member(&access.member(), found_in_interface,
                                        witness);
          const Value* aggregate;
          if (access.is_type_access()) {
            CARBON_ASSIGN_OR_RETURN(
                aggregate, InstantiateType(&access.object().static_type(),
                                           access.source_loc()));
          } else if (const auto* lvalue = dyn_cast<LValue>(act.results()[0])) {
            CARBON_ASSIGN_OR_RETURN(
                aggregate,
                this->heap_.Read(lvalue->address(), exp.source_loc()));
          } else {
            aggregate = act.results()[0];
          }
          CARBON_ASSIGN_OR_RETURN(
              Nonnull<const Value*> member_value,
              aggregate->GetMember(arena_, ElementPath(member),
                                   exp.source_loc(), act.results()[0]));
          return todo_.FinishAction(member_value);
        }
      }
    }
    case ExpressionKind::CompoundMemberAccessExpression: {
      const auto& access = cast<CompoundMemberAccessExpression>(exp);
      bool forming_member_name = isa<TypeOfMemberName>(&access.static_type());
      if (act.pos() == 0) {
        // First, evaluate the first operand.
        if (access.is_addr_me_method()) {
          return todo_.Spawn(std::make_unique<LValAction>(&access.object()));
        } else {
          return todo_.Spawn(
              std::make_unique<ExpressionAction>(&access.object()));
        }
      } else if (act.pos() == 1 && access.impl().has_value() &&
                 !forming_member_name) {
        // Next, if we're accessing an interface member, evaluate the `impl`
        // expression to find the corresponding witness.
        return todo_.Spawn(
            std::make_unique<WitnessAction>(access.impl().value()));
      } else {
        // Finally, produce the result.
        if (auto constant_value = access.constant_value()) {
          CARBON_ASSIGN_OR_RETURN(
              Nonnull<const Value*> instantiated,
              InstantiateType(*constant_value, access.source_loc()));
          return todo_.FinishAction(instantiated);
        }
        std::optional<Nonnull<const InterfaceType*>> found_in_interface =
            access.member().interface();
        if (found_in_interface) {
          CARBON_ASSIGN_OR_RETURN(
              Nonnull<const Value*> instantiated,
              InstantiateType(*found_in_interface, exp.source_loc()));
          found_in_interface = cast<InterfaceType>(instantiated);
        }
        if (forming_member_name) {
          // If we're forming a member name, we must be in the outer evaluation
          // in `Type.(Interface.method)`. Produce the same method name with
          // its `type` field set.
          CARBON_CHECK(phase() == Phase::CompileTime)
              << "should not form MemberNames at runtime";
          CARBON_CHECK(!access.member().base_type().has_value())
              << "compound member access forming a member name should be "
                 "performing impl lookup";
          auto* member_name = arena_->New<MemberName>(
              act.results()[0], found_in_interface, access.member().member());
          return todo_.FinishAction(member_name);
        } else {
          // Access the object to find the named member.
          Nonnull<const Value*> object = act.results()[0];
          if (access.is_type_access()) {
            CARBON_ASSIGN_OR_RETURN(
                object, InstantiateType(&access.object().static_type(),
                                        access.source_loc()));
          }
          std::optional<Nonnull<const Witness*>> witness;
          if (access.impl().has_value()) {
            witness = cast<Witness>(act.results()[1]);
          } else {
            CARBON_CHECK(access.member().base_type().has_value())
                << "compound access should have base type or impl";
            CARBON_ASSIGN_OR_RETURN(
                object, Convert(object, *access.member().base_type(),
                                exp.source_loc()));
          }
          ElementPath::Component field(&access.member().member(),
                                       found_in_interface, witness);
          CARBON_ASSIGN_OR_RETURN(Nonnull<const Value*> member,
                                  object->GetMember(arena_, ElementPath(field),
                                                    exp.source_loc(), object));
          return todo_.FinishAction(member);
        }
      }
    }
    case ExpressionKind::IdentifierExpression: {
      CARBON_CHECK(act.pos() == 0);
      const auto& ident = cast<IdentifierExpression>(exp);
      // { {x :: C, E, F} :: S, H} -> { {H(E(x)) :: C, E, F} :: S, H}
      CARBON_ASSIGN_OR_RETURN(
          Nonnull<const Value*> value,
          todo_.ValueOfNode(ident.value_node(), ident.source_loc()));
      if (const auto* lvalue = dyn_cast<LValue>(value)) {
        CARBON_ASSIGN_OR_RETURN(
            value, heap_.Read(lvalue->address(), exp.source_loc()));
      }
      return todo_.FinishAction(value);
    }
    case ExpressionKind::DotSelfExpression: {
      CARBON_CHECK(act.pos() == 0);
      const auto& dot_self = cast<DotSelfExpression>(exp);
      return todo_.FinishAction(*dot_self.self_binding().symbolic_identity());
    }
    case ExpressionKind::IntLiteral:
      CARBON_CHECK(act.pos() == 0);
      // { {n :: C, E, F} :: S, H} -> { {n' :: C, E, F} :: S, H}
      return todo_.FinishAction(
          arena_->New<IntValue>(cast<IntLiteral>(exp).value()));
    case ExpressionKind::BoolLiteral:
      CARBON_CHECK(act.pos() == 0);
      // { {n :: C, E, F} :: S, H} -> { {n' :: C, E, F} :: S, H}
      return todo_.FinishAction(
          arena_->New<BoolValue>(cast<BoolLiteral>(exp).value()));
    case ExpressionKind::OperatorExpression: {
      const auto& op = cast<OperatorExpression>(exp);
      if (auto rewrite = op.rewritten_form()) {
        return todo_.ReplaceWith(std::make_unique<ExpressionAction>(*rewrite));
      }
      if (act.pos() != static_cast<int>(op.arguments().size())) {
        //    { {v :: op(vs,[],e,es) :: C, E, F} :: S, H}
        // -> { {e :: op(vs,v,[],es) :: C, E, F} :: S, H}
        Nonnull<const Expression*> arg = op.arguments()[act.pos()];
        if (op.op() == Operator::AddressOf) {
          return todo_.Spawn(std::make_unique<LValAction>(arg));
        } else if ((op.op() == Operator::And || op.op() == Operator::Or) &&
                   act.pos() == 1) {
          // Short-circuit evaluation for 'and' & 'or'
          const auto* operand_value =
              cast<BoolValue>(act.results()[act.pos() - 1]);
          if ((op.op() == Operator::Or && operand_value->value()) ||
              (op.op() == Operator::And && !operand_value->value())) {
            return todo_.FinishAction(operand_value);
          }
          // No short-circuit, fall through to evaluate 2nd operand.
        }
        return todo_.Spawn(std::make_unique<ExpressionAction>(arg));
      } else {
        //    { {v :: op(vs,[]) :: C, E, F} :: S, H}
        // -> { {eval_prim(op, (vs,v)) :: C, E, F} :: S, H}
        CARBON_ASSIGN_OR_RETURN(Nonnull<const Value*> value,
                                EvalPrim(op.op(), &op.static_type(),
                                         act.results(), exp.source_loc()));
        return todo_.FinishAction(value);
      }
    }
    case ExpressionKind::CallExpression: {
      const auto& call = cast<CallExpression>(exp);
      unsigned int num_impls = call.impls().size();
      if (act.pos() == 0) {
        //    { {e1(e2) :: C, E, F} :: S, H}
        // -> { {e1 :: [](e2) :: C, E, F} :: S, H}
        return todo_.Spawn(
            std::make_unique<ExpressionAction>(&call.function()));
      } else if (act.pos() == 1) {
        //    { { v :: [](e) :: C, E, F} :: S, H}
        // -> { { e :: v([]) :: C, E, F} :: S, H}
        return todo_.Spawn(
            std::make_unique<ExpressionAction>(&call.argument()));
      } else if (num_impls > 0 && act.pos() < 2 + static_cast<int>(num_impls)) {
        auto iter = call.impls().begin();
        std::advance(iter, act.pos() - 2);
        return todo_.Spawn(
            std::make_unique<WitnessAction>(cast<Witness>(iter->second)));
      } else if (act.pos() == 2 + static_cast<int>(num_impls)) {
        //    { { v2 :: v1([]) :: C, E, F} :: S, H}
        // -> { {C',E',F'} :: {C, E, F} :: S, H}
        ImplWitnessMap witnesses;
        if (num_impls > 0) {
          int i = 2;
          for (const auto& [impl_bind, impl_exp] : call.impls()) {
            witnesses[impl_bind] = act.results()[i];
            ++i;
          }
        }
        return CallFunction(call, act.results()[0], act.results()[1],
                            std::move(witnesses));
      } else if (act.pos() == 3 + static_cast<int>(num_impls)) {
        if (act.results().size() < 3 + num_impls) {
          // Control fell through without explicit return.
          return todo_.FinishAction(TupleValue::Empty());
        } else {
          return todo_.FinishAction(
              act.results()[2 + static_cast<int>(num_impls)]);
        }
      } else {
        CARBON_FATAL() << "in StepExp with Call pos " << act.pos();
      }
    }
    case ExpressionKind::IntrinsicExpression: {
      const auto& intrinsic = cast<IntrinsicExpression>(exp);
      if (act.pos() == 0) {
        return todo_.Spawn(
            std::make_unique<ExpressionAction>(&intrinsic.args()));
      }
      // { {n :: C, E, F} :: S, H} -> { {n' :: C, E, F} :: S, H}
      const auto& args = cast<TupleValue>(*act.results()[0]).elements();
      switch (cast<IntrinsicExpression>(exp).intrinsic()) {
        case IntrinsicExpression::Intrinsic::Print: {
          CARBON_ASSIGN_OR_RETURN(
              Nonnull<const Value*> format_string_value,
              Convert(args[0], arena_->New<StringType>(), exp.source_loc()));
          const char* format_string =
              cast<StringValue>(*format_string_value).value().c_str();
          switch (args.size()) {
            case 1:
              llvm::outs() << llvm::formatv(format_string);
              break;
            case 2:
              llvm::outs() << llvm::formatv(format_string,
                                            cast<IntValue>(*args[1]).value());
              break;
            default:
              CARBON_FATAL() << "Unexpected arg count: " << args.size();
          }
          // Implicit newline; currently no way to disable it.
          llvm::outs() << "\n";
          return todo_.FinishAction(TupleValue::Empty());
        }
        case IntrinsicExpression::Intrinsic::Assert: {
          CARBON_CHECK(args.size() == 2);
          CARBON_ASSIGN_OR_RETURN(
              Nonnull<const Value*> condition,
              Convert(args[0], arena_->New<BoolType>(), exp.source_loc()));
          CARBON_ASSIGN_OR_RETURN(
              Nonnull<const Value*> string_value,
              Convert(args[1], arena_->New<StringType>(), exp.source_loc()));
          bool condition_value = cast<BoolValue>(condition)->value();
          if (!condition_value) {
            return ProgramError(exp.source_loc()) << *string_value;
          }
          return todo_.FinishAction(TupleValue::Empty());
        }
        case IntrinsicExpression::Intrinsic::Alloc: {
          CARBON_CHECK(args.size() == 1);
          Address addr(heap_.AllocateValue(args[0]));
          return todo_.FinishAction(arena_->New<PointerValue>(addr));
        }
        case IntrinsicExpression::Intrinsic::Dealloc: {
          CARBON_CHECK(args.size() == 1);
          heap_.Deallocate(cast<PointerValue>(args[0])->address());
          return todo_.FinishAction(TupleValue::Empty());
        }
        case IntrinsicExpression::Intrinsic::Rand: {
          CARBON_CHECK(args.size() == 2);
          const auto& low = cast<IntValue>(*args[0]).value();
          const auto& high = cast<IntValue>(*args[1]).value();
          CARBON_CHECK(high > low);
          // We avoid using std::uniform_int_distribution because it's not
          // reproducible across builds/platforms.
          int r = (generator() % (high - low)) + low;
          return todo_.FinishAction(arena_->New<IntValue>(r));
        }
        case IntrinsicExpression::Intrinsic::IntEq: {
          CARBON_CHECK(args.size() == 2);
          auto lhs = cast<IntValue>(*args[0]).value();
          auto rhs = cast<IntValue>(*args[1]).value();
          auto* result = arena_->New<BoolValue>(lhs == rhs);
          return todo_.FinishAction(result);
        }
        case IntrinsicExpression::Intrinsic::StrEq: {
          CARBON_CHECK(args.size() == 2);
          const auto& lhs = cast<StringValue>(*args[0]).value();
          const auto& rhs = cast<StringValue>(*args[1]).value();
          auto* result = arena_->New<BoolValue>(lhs == rhs);
          return todo_.FinishAction(result);
        }
        case IntrinsicExpression::Intrinsic::IntCompare: {
          CARBON_CHECK(args.size() == 2);
          auto lhs = cast<IntValue>(*args[0]).value();
          auto rhs = cast<IntValue>(*args[1]).value();
          if (lhs < rhs) {
            auto* result = arena_->New<IntValue>(-1);
            return todo_.FinishAction(result);
          }
          if (lhs == rhs) {
            auto* result = arena_->New<IntValue>(0);
            return todo_.FinishAction(result);
          }
          auto* result = arena_->New<IntValue>(1);
          return todo_.FinishAction(result);
        }
        case IntrinsicExpression::Intrinsic::StrCompare: {
          CARBON_CHECK(args.size() == 2);
          const auto& lhs = cast<StringValue>(*args[0]).value();
          const auto& rhs = cast<StringValue>(*args[1]).value();
          if (lhs < rhs) {
            auto* result = arena_->New<IntValue>(-1);
            return todo_.FinishAction(result);
          }
          if (lhs == rhs) {
            auto* result = arena_->New<IntValue>(0);
            return todo_.FinishAction(result);
          }
          auto* result = arena_->New<IntValue>(1);
          return todo_.FinishAction(result);
        }
        case IntrinsicExpression::Intrinsic::IntBitComplement: {
          CARBON_CHECK(args.size() == 1);
          return todo_.FinishAction(
              arena_->New<IntValue>(~cast<IntValue>(*args[0]).value()));
        }
        case IntrinsicExpression::Intrinsic::IntBitAnd: {
          CARBON_CHECK(args.size() == 2);
          return todo_.FinishAction(
              arena_->New<IntValue>(cast<IntValue>(*args[0]).value() &
                                    cast<IntValue>(*args[1]).value()));
        }
        case IntrinsicExpression::Intrinsic::IntBitOr: {
          CARBON_CHECK(args.size() == 2);
          return todo_.FinishAction(
              arena_->New<IntValue>(cast<IntValue>(*args[0]).value() |
                                    cast<IntValue>(*args[1]).value()));
        }
        case IntrinsicExpression::Intrinsic::IntBitXor: {
          CARBON_CHECK(args.size() == 2);
          return todo_.FinishAction(
              arena_->New<IntValue>(cast<IntValue>(*args[0]).value() ^
                                    cast<IntValue>(*args[1]).value()));
        }
        case IntrinsicExpression::Intrinsic::IntLeftShift: {
          CARBON_CHECK(args.size() == 2);
          // TODO: Runtime error if RHS is too large.
          return todo_.FinishAction(arena_->New<IntValue>(
              static_cast<uint32_t>(cast<IntValue>(*args[0]).value())
              << cast<IntValue>(*args[1]).value()));
        }
        case IntrinsicExpression::Intrinsic::IntRightShift: {
          CARBON_CHECK(args.size() == 2);
          // TODO: Runtime error if RHS is too large.
          return todo_.FinishAction(
              arena_->New<IntValue>(cast<IntValue>(*args[0]).value() >>
                                    cast<IntValue>(*args[1]).value()));
        }
      }
    }
    case ExpressionKind::IntTypeLiteral: {
      CARBON_CHECK(act.pos() == 0);
      return todo_.FinishAction(arena_->New<IntType>());
    }
    case ExpressionKind::BoolTypeLiteral: {
      CARBON_CHECK(act.pos() == 0);
      return todo_.FinishAction(arena_->New<BoolType>());
    }
    case ExpressionKind::TypeTypeLiteral: {
      CARBON_CHECK(act.pos() == 0);
      return todo_.FinishAction(arena_->New<TypeType>());
    }
    case ExpressionKind::ContinuationTypeLiteral: {
      CARBON_CHECK(act.pos() == 0);
      return todo_.FinishAction(arena_->New<ContinuationType>());
    }
    case ExpressionKind::StringLiteral:
      CARBON_CHECK(act.pos() == 0);
      // { {n :: C, E, F} :: S, H} -> { {n' :: C, E, F} :: S, H}
      return todo_.FinishAction(
          arena_->New<StringValue>(cast<StringLiteral>(exp).value()));
    case ExpressionKind::StringTypeLiteral: {
      CARBON_CHECK(act.pos() == 0);
      return todo_.FinishAction(arena_->New<StringType>());
    }
    case ExpressionKind::FunctionTypeLiteral:
    case ExpressionKind::StructTypeLiteral:
    case ExpressionKind::ArrayTypeLiteral:
    case ExpressionKind::ValueLiteral: {
      CARBON_CHECK(act.pos() == 0);
      auto* value = &cast<ConstantValueLiteral>(exp).constant_value();
      CARBON_ASSIGN_OR_RETURN(
          Nonnull<const Value*> destination,
          InstantiateType(&exp.static_type(), exp.source_loc()));
      CARBON_ASSIGN_OR_RETURN(Nonnull<const Value*> result,
                              Convert(value, destination, exp.source_loc()));
      return todo_.FinishAction(result);
    }
    case ExpressionKind::IfExpression: {
      const auto& if_expr = cast<IfExpression>(exp);
      if (act.pos() == 0) {
        return todo_.Spawn(
            std::make_unique<ExpressionAction>(&if_expr.condition()));
      } else if (act.pos() == 1) {
        const auto& condition = cast<BoolValue>(*act.results()[0]);
        return todo_.Spawn(std::make_unique<ExpressionAction>(
            condition.value() ? &if_expr.then_expression()
                              : &if_expr.else_expression()));
      } else {
        return todo_.FinishAction(act.results()[1]);
      }
      break;
    }
    case ExpressionKind::WhereExpression: {
      auto rewrite = cast<WhereExpression>(exp).rewritten_form();
      CARBON_CHECK(rewrite) << "where expression should be rewritten";
      return todo_.ReplaceWith(std::make_unique<ExpressionAction>(*rewrite));
    }
    case ExpressionKind::BuiltinConvertExpression: {
      const auto& convert_expr = cast<BuiltinConvertExpression>(exp);
      if (act.pos() == 0) {
        return todo_.Spawn(std::make_unique<ExpressionAction>(
            convert_expr.source_expression()));
      } else {
        CARBON_ASSIGN_OR_RETURN(Nonnull<const Value*> destination,
                                InstantiateType(&convert_expr.static_type(),
                                                convert_expr.source_loc()));
        // TODO: Remove all calls to Convert other than this one. We shouldn't
        // need them any more.
        CARBON_ASSIGN_OR_RETURN(
            Nonnull<const Value*> result,
            Convert(act.results()[0], destination, convert_expr.source_loc()));
        return todo_.FinishAction(result);
      }
    }
    case ExpressionKind::UnimplementedExpression:
      CARBON_FATAL() << "Unimplemented: " << exp;
  }  // switch (exp->kind)
}

auto Interpreter::StepWitness() -> ErrorOr<Success> {
  Action& act = todo_.CurrentAction();
  const Witness* witness = cast<WitnessAction>(act).witness();
  if (trace_stream_) {
    **trace_stream_ << "--- step witness " << *witness << " ." << act.pos()
                    << ". --->\n";
  }
  switch (witness->kind()) {
    case Value::Kind::BindingWitness: {
      const ImplBinding* binding = cast<BindingWitness>(witness)->binding();
      CARBON_ASSIGN_OR_RETURN(
          Nonnull<const Value*> value,
          todo_.ValueOfNode(binding, binding->type_var()->source_loc()));
      if (const auto* lvalue = dyn_cast<LValue>(value)) {
        // TODO: Why do we store values for impl bindings on the heap?
        CARBON_ASSIGN_OR_RETURN(
            value,
            heap_.Read(lvalue->address(), binding->type_var()->source_loc()));
      }
      return todo_.FinishAction(value);
    }

    case Value::Kind::ConstraintWitness: {
      llvm::ArrayRef<Nonnull<const Witness*>> witnesses =
          cast<ConstraintWitness>(witness)->witnesses();
      if (act.pos() < static_cast<int>(witnesses.size())) {
        return todo_.Spawn(
            std::make_unique<WitnessAction>(witnesses[act.pos()]));
      }
      std::vector<Nonnull<const Witness*>> new_witnesses;
      new_witnesses.reserve(witnesses.size());
      for (const auto* witness : act.results()) {
        new_witnesses.push_back(cast<Witness>(witness));
      }
      return todo_.FinishAction(
          arena_->New<ConstraintWitness>(std::move(new_witnesses)));
    }

    case Value::Kind::ConstraintImplWitness: {
      const auto* constraint_impl = cast<ConstraintImplWitness>(witness);
      if (act.pos() == 0) {
        return todo_.Spawn(std::make_unique<WitnessAction>(
            constraint_impl->constraint_witness()));
      }
      return todo_.FinishAction(ConstraintImplWitness::Make(
          arena_, cast<Witness>(act.results()[0]), constraint_impl->index()));
    }

    case Value::Kind::ImplWitness: {
      const auto* impl_witness = cast<ImplWitness>(witness);
      CARBON_ASSIGN_OR_RETURN(
          Nonnull<const Bindings*> new_bindings,
          InstantiateBindings(&impl_witness->bindings(),
                              impl_witness->declaration().source_loc()));
      return todo_.FinishAction(
          new_bindings == &impl_witness->bindings()
              ? impl_witness
              : arena_->New<ImplWitness>(&impl_witness->declaration(),
                                         new_bindings));
    }

    default:
      CARBON_FATAL() << "unexpected kind of witness " << *witness;
  }
}

auto Interpreter::StepStmt() -> ErrorOr<Success> {
  Action& act = todo_.CurrentAction();
  const Statement& stmt = cast<StatementAction>(act).statement();
  if (trace_stream_) {
    **trace_stream_ << "--- step stmt ";
    stmt.PrintDepth(1, **trace_stream_);
    **trace_stream_ << " ." << act.pos() << ". "
                    << "(" << stmt.source_loc() << ") --->\n";
  }
  switch (stmt.kind()) {
    case StatementKind::Match: {
      const auto& match_stmt = cast<Match>(stmt);
      if (act.pos() == 0) {
        //    { { (match (e) ...) :: C, E, F} :: S, H}
        // -> { { e :: (match ([]) ...) :: C, E, F} :: S, H}
        act.StartScope(RuntimeScope(&heap_));
        return todo_.Spawn(
            std::make_unique<ExpressionAction>(&match_stmt.expression()));
      } else {
        int clause_num = act.pos() - 1;
        if (clause_num >= static_cast<int>(match_stmt.clauses().size())) {
          return todo_.FinishAction();
        }
        auto c = match_stmt.clauses()[clause_num];
        RuntimeScope matches(&heap_);
        BindingMap generic_args;
        CARBON_ASSIGN_OR_RETURN(
            Nonnull<const Value*> val,
            Convert(act.results()[0], &c.pattern().static_type(),
                    stmt.source_loc()));
        if (PatternMatch(&c.pattern().value(), val, stmt.source_loc(), &matches,
                         generic_args, trace_stream_, this->arena_)) {
          // Ensure we don't process any more clauses.
          act.set_pos(match_stmt.clauses().size() + 1);
          todo_.MergeScope(std::move(matches));
          return todo_.Spawn(std::make_unique<StatementAction>(&c.statement()));
        } else {
          return todo_.RunAgain();
        }
      }
    }
    case StatementKind::For: {
      constexpr int TargetVarPosInResult = 0;
      constexpr int CurrentIndexPosInResult = 1;
      constexpr int EndIndexPosInResult = 2;
      const auto* loop_var = &cast<BindingPlaceholderValue>(
          cast<For>(stmt).variable_declaration().value());
      if (act.pos() == 0) {
        return todo_.Spawn(
            std::make_unique<ExpressionAction>(&cast<For>(stmt).loop_target()));
      }
      if (act.pos() == 1) {
        const auto* source_array =
            cast<TupleValue>(act.results()[TargetVarPosInResult]);

        int start_index = 0;
        auto end_index = static_cast<int>(source_array->elements().size());
        if (end_index == 0) {
          return todo_.FinishAction();
        }
        act.AddResult(arena_->New<IntValue>(start_index));
        act.AddResult(arena_->New<IntValue>(end_index));
        todo_.Initialize(*(loop_var->value_node()),
                         source_array->elements()[start_index]);
        act.ReplaceResult(CurrentIndexPosInResult,
                          arena_->New<IntValue>(start_index + 1));
        return todo_.Spawn(
            std::make_unique<StatementAction>(&cast<For>(stmt).body()));
      }
      if (act.pos() >= 2) {
        auto current_index =
            cast<IntValue>(act.results()[CurrentIndexPosInResult])->value();
        auto end_index =
            cast<IntValue>(act.results()[EndIndexPosInResult])->value();

        if (current_index < end_index) {
          const auto* source_array =
              cast<const TupleValue>(act.results()[TargetVarPosInResult]);

          CARBON_ASSIGN_OR_RETURN(
              Nonnull<const Value*> assigned_array_element,
              todo_.ValueOfNode(*(loop_var->value_node()), stmt.source_loc()));

          const auto* lvalue = cast<LValue>(assigned_array_element);
          CARBON_RETURN_IF_ERROR(heap_.Write(
              lvalue->address(), source_array->elements()[current_index],
              stmt.source_loc()));

          act.ReplaceResult(CurrentIndexPosInResult,
                            arena_->New<IntValue>(current_index + 1));
          return todo_.Spawn(
              std::make_unique<StatementAction>(&cast<For>(stmt).body()));
        }
      }
      return todo_.FinishAction();
    }
    case StatementKind::While:
      // TODO: Rewrite While to use ReplaceResult to store condition result.
      //       This will remove the inconsistency between the while and for
      //       loops.
      if (act.pos() % 2 == 0) {
        //    { { (while (e) s) :: C, E, F} :: S, H}
        // -> { { e :: (while ([]) s) :: C, E, F} :: S, H}
        act.Clear();
        return todo_.Spawn(
            std::make_unique<ExpressionAction>(&cast<While>(stmt).condition()));
      } else {
        CARBON_ASSIGN_OR_RETURN(
            Nonnull<const Value*> condition,
            Convert(act.results().back(), arena_->New<BoolType>(),
                    stmt.source_loc()));
        if (cast<BoolValue>(*condition).value()) {
          //    { {true :: (while ([]) s) :: C, E, F} :: S, H}
          // -> { { s :: (while (e) s) :: C, E, F } :: S, H}
          return todo_.Spawn(
              std::make_unique<StatementAction>(&cast<While>(stmt).body()));
        } else {
          //    { {false :: (while ([]) s) :: C, E, F} :: S, H}
          // -> { { C, E, F } :: S, H}
          return todo_.FinishAction();
        }
      }
    case StatementKind::Break: {
      CARBON_CHECK(act.pos() == 0);
      //    { { break; :: ... :: (while (e) s) :: C, E, F} :: S, H}
      // -> { { C, E', F} :: S, H}
      return todo_.UnwindPast(&cast<Break>(stmt).loop());
    }
    case StatementKind::Continue: {
      CARBON_CHECK(act.pos() == 0);
      //    { { continue; :: ... :: (while (e) s) :: C, E, F} :: S, H}
      // -> { { (while (e) s) :: C, E', F} :: S, H}
      return todo_.UnwindTo(&cast<Continue>(stmt).loop());
    }
    case StatementKind::Block: {
      const auto& block = cast<Block>(stmt);
      if (act.pos() >= static_cast<int>(block.statements().size())) {
        // If the position is past the end of the block, end processing. Note
        // that empty blocks immediately end.
        return todo_.FinishAction();
      }
      // Initialize a scope when starting a block.
      if (act.pos() == 0) {
        act.StartScope(RuntimeScope(&heap_));
      }
      // Process the next statement in the block. The position will be
      // incremented as part of Spawn.
      return todo_.Spawn(
          std::make_unique<StatementAction>(block.statements()[act.pos()]));
    }
    case StatementKind::VariableDefinition: {
      const auto& definition = cast<VariableDefinition>(stmt);
      const auto* dest_type = &definition.pattern().static_type();
      if (const auto* dest_class = dyn_cast<NominalClassType>(dest_type)) {
        if (dest_class->declaration().extensibility() ==
            ClassExtensibility::Abstract) {
          return ProgramError(stmt.source_loc())
                 << "Cannot instantiate abstract class "
                 << dest_class->declaration().name();
        }
      }
      if (act.pos() == 0 && definition.has_init()) {
        //    { {(var x = e) :: C, E, F} :: S, H}
        // -> { {e :: (var x = []) :: C, E, F} :: S, H}
        return todo_.Spawn(
            std::make_unique<ExpressionAction>(&definition.init()));
      } else {
        //    { { v :: (x = []) :: C, E, F} :: S, H}
        // -> { { C, E(x := a), F} :: S, H(a := copy(v))}
        Nonnull<const Value*> p =
            &cast<VariableDefinition>(stmt).pattern().value();
        Nonnull<const Value*> v;
        if (definition.has_init()) {
          CARBON_ASSIGN_OR_RETURN(
              v, Convert(act.results()[0], dest_type, stmt.source_loc()));
        } else {
          v = arena_->New<UninitializedValue>(p);
        }

        RuntimeScope matches(&heap_);
        BindingMap generic_args;
        CARBON_CHECK(PatternMatch(p, v, stmt.source_loc(), &matches,
                                  generic_args, trace_stream_, this->arena_))
            << stmt.source_loc()
            << ": internal error in variable definition, match failed";
        todo_.MergeScope(std::move(matches));
        return todo_.FinishAction();
      }
    }
    case StatementKind::ExpressionStatement:
      if (act.pos() == 0) {
        //    { {e :: C, E, F} :: S, H}
        // -> { {e :: C, E, F} :: S, H}
        return todo_.Spawn(std::make_unique<ExpressionAction>(
            &cast<ExpressionStatement>(stmt).expression()));
      } else {
        return todo_.FinishAction();
      }
    case StatementKind::Assign: {
      const auto& assign = cast<Assign>(stmt);
      if (act.pos() == 0) {
        //    { {(lv = e) :: C, E, F} :: S, H}
        // -> { {lv :: ([] = e) :: C, E, F} :: S, H}
        return todo_.Spawn(std::make_unique<LValAction>(&assign.lhs()));
      } else if (act.pos() == 1) {
        //    { { a :: ([] = e) :: C, E, F} :: S, H}
        // -> { { e :: (a = []) :: C, E, F} :: S, H}
        return todo_.Spawn(std::make_unique<ExpressionAction>(&assign.rhs()));
      } else {
        //    { { v :: (a = []) :: C, E, F} :: S, H}
        // -> { { C, E, F} :: S, H(a := v)}
        const auto& lval = cast<LValue>(*act.results()[0]);
        CARBON_ASSIGN_OR_RETURN(
            Nonnull<const Value*> rval,
            Convert(act.results()[1], &assign.lhs().static_type(),
                    stmt.source_loc()));
        CARBON_RETURN_IF_ERROR(
            heap_.Write(lval.address(), rval, stmt.source_loc()));
        return todo_.FinishAction();
      }
    }
    case StatementKind::If:
      if (act.pos() == 0) {
        //    { {(if (e) then_stmt else else_stmt) :: C, E, F} :: S, H}
        // -> { { e :: (if ([]) then_stmt else else_stmt) :: C, E, F} :: S, H}
        return todo_.Spawn(
            std::make_unique<ExpressionAction>(&cast<If>(stmt).condition()));
      } else if (act.pos() == 1) {
        CARBON_ASSIGN_OR_RETURN(
            Nonnull<const Value*> condition,
            Convert(act.results()[0], arena_->New<BoolType>(),
                    stmt.source_loc()));
        if (cast<BoolValue>(*condition).value()) {
          //    { {true :: if ([]) then_stmt else else_stmt :: C, E, F} ::
          //      S, H}
          // -> { { then_stmt :: C, E, F } :: S, H}
          return todo_.Spawn(
              std::make_unique<StatementAction>(&cast<If>(stmt).then_block()));
        } else if (cast<If>(stmt).else_block()) {
          //    { {false :: if ([]) then_stmt else else_stmt :: C, E, F} ::
          //      S, H}
          // -> { { else_stmt :: C, E, F } :: S, H}
          return todo_.Spawn(
              std::make_unique<StatementAction>(*cast<If>(stmt).else_block()));
        } else {
          return todo_.FinishAction();
        }
      } else {
        return todo_.FinishAction();
      }
    case StatementKind::ReturnVar: {
      const auto& ret_var = cast<ReturnVar>(stmt);
      const ValueNodeView& value_node = ret_var.value_node();
      if (trace_stream_) {
        **trace_stream_ << "--- step returned var "
                        << cast<BindingPattern>(value_node.base()).name()
                        << " ." << act.pos() << "."
                        << " (" << stmt.source_loc() << ") --->\n";
      }
      CARBON_ASSIGN_OR_RETURN(Nonnull<const Value*> value,
                              todo_.ValueOfNode(value_node, stmt.source_loc()));
      if (const auto* lvalue = dyn_cast<LValue>(value)) {
        CARBON_ASSIGN_OR_RETURN(
            value, heap_.Read(lvalue->address(), ret_var.source_loc()));
      }
      const CallableDeclaration& function = cast<Return>(stmt).function();
      CARBON_ASSIGN_OR_RETURN(
          Nonnull<const Value*> return_value,
          Convert(value, &function.return_term().static_type(),
                  stmt.source_loc()));
      return todo_.UnwindPast(*function.body(), return_value);
    }
    case StatementKind::ReturnExpression:
      if (act.pos() == 0) {
        //    { {return e :: C, E, F} :: S, H}
        // -> { {e :: return [] :: C, E, F} :: S, H}
        return todo_.Spawn(std::make_unique<ExpressionAction>(
            &cast<ReturnExpression>(stmt).expression()));
      } else {
        //    { {v :: return [] :: C, E, F} :: {C', E', F'} :: S, H}
        // -> { {v :: C', E', F'} :: S, H}
        const CallableDeclaration& function = cast<Return>(stmt).function();
        CARBON_ASSIGN_OR_RETURN(
            Nonnull<const Value*> return_value,
            Convert(act.results()[0], &function.return_term().static_type(),
                    stmt.source_loc()));
        return todo_.UnwindPast(*function.body(), return_value);
      }
    case StatementKind::Continuation: {
      CARBON_CHECK(act.pos() == 0);
      const auto& continuation = cast<Continuation>(stmt);
      // Create a continuation object by creating a frame similar the
      // way one is created in a function call.
      auto* fragment = arena_->New<ContinuationValue::StackFragment>();
      stack_fragments_.push_back(fragment);
      todo_.InitializeFragment(*fragment, &continuation.body());
      // Bind the continuation object to the continuation variable
      todo_.Initialize(&cast<Continuation>(stmt),
                       arena_->New<ContinuationValue>(fragment));
      return todo_.FinishAction();
    }
    case StatementKind::Run: {
      const auto& run = cast<Run>(stmt);
      if (act.pos() == 0) {
        // Evaluate the argument of the run statement.
        return todo_.Spawn(std::make_unique<ExpressionAction>(&run.argument()));
      } else if (act.pos() == 1) {
        // Push the continuation onto the current stack.
        return todo_.Resume(cast<const ContinuationValue>(act.results()[0]));
      } else {
        return todo_.FinishAction();
      }
    }
    case StatementKind::Await:
      CARBON_CHECK(act.pos() == 0);
      return todo_.Suspend();
  }
}

auto Interpreter::StepDeclaration() -> ErrorOr<Success> {
  Action& act = todo_.CurrentAction();
  const Declaration& decl = cast<DeclarationAction>(act).declaration();
  if (trace_stream_) {
    **trace_stream_ << "--- step decl ";
    decl.PrintID(**trace_stream_);
    **trace_stream_ << " ." << act.pos() << ". "
                    << "(" << decl.source_loc() << ") --->\n";
  }
  switch (decl.kind()) {
    case DeclarationKind::VariableDeclaration: {
      const auto& var_decl = cast<VariableDeclaration>(decl);
      if (var_decl.has_initializer()) {
        if (act.pos() == 0) {
          return todo_.Spawn(
              std::make_unique<ExpressionAction>(&var_decl.initializer()));
        } else {
          CARBON_ASSIGN_OR_RETURN(
              Nonnull<const Value*> v,
              Convert(act.results()[0], &var_decl.binding().static_type(),
                      var_decl.source_loc()));
          todo_.Initialize(&var_decl.binding(), v);
          return todo_.FinishAction();
        }
      } else {
        Nonnull<const Value*> v =
            arena_->New<UninitializedValue>(&var_decl.binding().value());
        todo_.Initialize(&var_decl.binding(), v);
        return todo_.FinishAction();
      }
    }
    case DeclarationKind::DestructorDeclaration:
    case DeclarationKind::FunctionDeclaration:
    case DeclarationKind::ClassDeclaration:
    case DeclarationKind::MixinDeclaration:
    case DeclarationKind::MixDeclaration:
    case DeclarationKind::ChoiceDeclaration:
    case DeclarationKind::InterfaceDeclaration:
    case DeclarationKind::ConstraintDeclaration:
    case DeclarationKind::InterfaceExtendsDeclaration:
    case DeclarationKind::InterfaceImplDeclaration:
    case DeclarationKind::AssociatedConstantDeclaration:
    case DeclarationKind::ImplDeclaration:
    case DeclarationKind::SelfDeclaration:
    case DeclarationKind::AliasDeclaration:
      // These declarations have no run-time effects.
      return todo_.FinishAction();
  }
}

auto Interpreter::StepDestroy() -> ErrorOr<Success> {
  // TODO: find a way to avoid dyn_cast in this code, and instead use static
  // type information the way the compiler would.
  Action& act = todo_.CurrentAction();
  DestroyAction& destroy_act = cast<DestroyAction>(act);
  if (act.pos() == 0) {
    if (const auto* class_obj =
            dyn_cast<NominalClassValue>(destroy_act.value())) {
      const auto& class_type = cast<NominalClassType>(class_obj->type());
      const auto& class_dec = class_type.declaration();
      if (class_dec.destructor().has_value()) {
        return CallDestructor(*class_dec.destructor(), class_obj);
      }
    }
  }

  if (const auto* tuple = dyn_cast<TupleValue>(destroy_act.value())) {
    if (tuple->elements().size() > 0) {
      int index = tuple->elements().size() - act.pos() - 1;
      if (index >= 0) {
        const auto& item = tuple->elements()[index];
        if (const auto* class_obj = dyn_cast<NominalClassValue>(item)) {
          const auto& class_type = cast<NominalClassType>(class_obj->type());
          const auto& class_dec = class_type.declaration();
          if (class_dec.destructor().has_value()) {
            return CallDestructor(*class_dec.destructor(), class_obj);
          }
        }
        if (item->kind() == Value::Kind::TupleValue) {
          return todo_.Spawn(
              std::make_unique<DestroyAction>(destroy_act.lvalue(), item));
        }
        // Type of tuple element is integral type e.g. i32
        // or the type has no destructor
      }
    }
  }

  if (act.pos() > 0) {
    if (const auto* class_obj =
            dyn_cast<NominalClassValue>(destroy_act.value())) {
      const auto& class_type = cast<NominalClassType>(class_obj->type());
      const auto& class_dec = class_type.declaration();
      int index = class_dec.members().size() - act.pos();
      if (index >= 0 && index < static_cast<int>(class_dec.members().size())) {
        const auto& member = class_dec.members()[index];
        if (const auto* var = dyn_cast<VariableDeclaration>(member)) {
          Address object = destroy_act.lvalue()->address();
          Address mem = object.ElementAddress(arena_->New<MemberElement>(var));
          SourceLocation source_loc("destructor", 1);
          auto v = heap_.Read(mem, source_loc);
          return todo_.Spawn(
              std::make_unique<DestroyAction>(destroy_act.lvalue(), *v));
        }
      }
    }
  }
  todo_.Pop();
  return Success();
}

auto Interpreter::StepCleanUp() -> ErrorOr<Success> {
  Action& act = todo_.CurrentAction();
  CleanupAction& cleanup = cast<CleanupAction>(act);
  if (act.pos() < cleanup.allocations_count()) {
    auto allocation =
        act.scope()->allocations()[cleanup.allocations_count() - act.pos() - 1];
    auto lvalue = arena_->New<LValue>(Address(allocation));
    SourceLocation source_loc("destructor", 1);
    auto value = heap_.Read(lvalue->address(), source_loc);
    // Step over uninitialized values
    if (value.ok()) {
      return todo_.Spawn(std::make_unique<DestroyAction>(lvalue, *value));
    }
  }
  todo_.Pop();
  return Success();
}

// State transition.
auto Interpreter::Step() -> ErrorOr<Success> {
  Action& act = todo_.CurrentAction();
  switch (act.kind()) {
    case Action::Kind::LValAction:
      CARBON_RETURN_IF_ERROR(StepLvalue());
      break;
    case Action::Kind::ExpressionAction:
      CARBON_RETURN_IF_ERROR(StepExp());
      break;
    case Action::Kind::WitnessAction:
      CARBON_RETURN_IF_ERROR(StepWitness());
      break;
    case Action::Kind::StatementAction:
      CARBON_RETURN_IF_ERROR(StepStmt());
      break;
    case Action::Kind::DeclarationAction:
      CARBON_RETURN_IF_ERROR(StepDeclaration());
      break;
    case Action::Kind::CleanUpAction:
      CARBON_RETURN_IF_ERROR(StepCleanUp());
      break;
    case Action::Kind::DestroyAction:
      CARBON_RETURN_IF_ERROR(StepDestroy());
      break;
    case Action::Kind::ScopeAction:
      CARBON_FATAL() << "ScopeAction escaped ActionStack";
    case Action::Kind::RecursiveAction:
      CARBON_FATAL() << "Tried to step a RecursiveAction";
  }  // switch
  return Success();
}

auto Interpreter::RunAllSteps(std::unique_ptr<Action> action)
    -> ErrorOr<Success> {
  if (trace_stream_) {
    PrintState(**trace_stream_);
  }
  todo_.Start(std::move(action));
  while (!todo_.IsEmpty()) {
    CARBON_RETURN_IF_ERROR(Step());
    if (trace_stream_) {
      PrintState(**trace_stream_);
    }
  }
  return Success();
}

auto InterpProgram(const AST& ast, Nonnull<Arena*> arena,
                   std::optional<Nonnull<llvm::raw_ostream*>> trace_stream)
    -> ErrorOr<int> {
  Interpreter interpreter(Phase::RunTime, arena, trace_stream);
  if (trace_stream) {
    **trace_stream << "********** initializing globals **********\n";
  }

  for (Nonnull<Declaration*> declaration : ast.declarations) {
    CARBON_RETURN_IF_ERROR(interpreter.RunAllSteps(
        std::make_unique<DeclarationAction>(declaration)));
  }

  if (trace_stream) {
    **trace_stream << "********** calling main function **********\n";
  }

  CARBON_RETURN_IF_ERROR(interpreter.RunAllSteps(
      std::make_unique<ExpressionAction>(*ast.main_call)));

  return cast<IntValue>(*interpreter.result()).value();
}

auto InterpExp(Nonnull<const Expression*> e, Nonnull<Arena*> arena,
               std::optional<Nonnull<llvm::raw_ostream*>> trace_stream)
    -> ErrorOr<Nonnull<const Value*>> {
  Interpreter interpreter(Phase::CompileTime, arena, trace_stream);
  CARBON_RETURN_IF_ERROR(
      interpreter.RunAllSteps(std::make_unique<ExpressionAction>(e)));
  return interpreter.result();
}

}  // namespace Carbon<|MERGE_RESOLUTION|>--- conflicted
+++ resolved
@@ -465,14 +465,8 @@
         // -> { { &v[i] :: C, E, F} :: S, H }
         Address object = cast<LValue>(*act.results()[0]).address();
         const auto index = cast<IntValue>(*act.results()[1]).value();
-<<<<<<< HEAD
         Address field = object.ElementAddress(
             arena_->New<TupleElement>(index, &exp.static_type()));
-=======
-        auto* tuple_field =
-            arena_->New<IndexedValue>(IndexedValue{index, &exp.static_type()});
-        Address field = object.SubobjectAddress(Member(tuple_field));
->>>>>>> 9c8fd686
         return todo_.FinishAction(arena_->New<LValue>(field));
       }
     }
