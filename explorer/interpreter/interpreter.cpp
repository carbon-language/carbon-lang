// Part of the Carbon Language project, under the Apache License v2.0 with LLVM
// Exceptions. See /LICENSE for license information.
// SPDX-License-Identifier: Apache-2.0 WITH LLVM-exception

#include "explorer/interpreter/interpreter.h"

#include <iterator>
#include <map>
#include <optional>
#include <random>
#include <utility>
#include <variant>
#include <vector>

#include "common/check.h"
#include "explorer/ast/declaration.h"
#include "explorer/ast/expression.h"
#include "explorer/common/arena.h"
#include "explorer/common/error_builders.h"
#include "explorer/interpreter/action.h"
#include "explorer/interpreter/action_stack.h"
#include "explorer/interpreter/stack.h"
#include "llvm/ADT/StringExtras.h"
#include "llvm/Support/Casting.h"
#include "llvm/Support/Error.h"
#include "llvm/Support/FormatVariadic.h"

using llvm::cast;
using llvm::dyn_cast;
using llvm::isa;

namespace Carbon {

static std::mt19937 generator(12);

// Constructs an ActionStack suitable for the specified phase.
static auto MakeTodo(Phase phase, Nonnull<Heap*> heap) -> ActionStack {
  switch (phase) {
    case Phase::CompileTime:
      return ActionStack();
    case Phase::RunTime:
      return ActionStack(heap);
  }
}

// An Interpreter represents an instance of the Carbon abstract machine. It
// manages the state of the abstract machine, and executes the steps of Actions
// passed to it.
class Interpreter {
 public:
  // Constructs an Interpreter which allocates values on `arena`, and prints
  // traces if `trace` is true. `phase` indicates whether it executes at
  // compile time or run time.
  Interpreter(Phase phase, Nonnull<Arena*> arena,
              std::optional<Nonnull<llvm::raw_ostream*>> trace_stream)
      : arena_(arena),
        heap_(arena),
        todo_(MakeTodo(phase, &heap_)),
        trace_stream_(trace_stream),
        phase_(phase) {}

  ~Interpreter();

  // Runs all the steps of `action`.
  // It's not safe to call `RunAllSteps()` or `result()` after an error.
  auto RunAllSteps(std::unique_ptr<Action> action) -> ErrorOr<Success>;

  // The result produced by the `action` argument of the most recent
  // RunAllSteps call. Cannot be called if `action` was an action that doesn't
  // produce results.
  auto result() const -> Nonnull<const Value*> { return todo_.result(); }

 private:
  auto Step() -> ErrorOr<Success>;

  // State transitions for expressions.
  auto StepExp() -> ErrorOr<Success>;
  // State transitions for lvalues.
  auto StepLvalue() -> ErrorOr<Success>;
  // State transitions for patterns.
  auto StepPattern() -> ErrorOr<Success>;
  // State transition for statements.
  auto StepStmt() -> ErrorOr<Success>;
  // State transition for declarations.
  auto StepDeclaration() -> ErrorOr<Success>;

  auto CreateStruct(const std::vector<FieldInitializer>& fields,
                    const std::vector<Nonnull<const Value*>>& values)
      -> Nonnull<const Value*>;

  auto EvalPrim(Operator op, Nonnull<const Value*> static_type,
                const std::vector<Nonnull<const Value*>>& args,
                SourceLocation source_loc) -> ErrorOr<Nonnull<const Value*>>;

  // Returns the result of converting `value` to type `destination_type`.
  auto Convert(Nonnull<const Value*> value,
               Nonnull<const Value*> destination_type,
               SourceLocation source_loc) -> ErrorOr<Nonnull<const Value*>>;

  // Evaluate an expression immediately, recursively.
  //
  // TODO: Stop using this.
  auto EvalExpRecursively(Nonnull<const Expression*> exp)
      -> ErrorOr<Nonnull<const Value*>>;

  // Evaluate an associated constant by evaluating its witness and looking
  // inside the impl for the corresponding value.
  //
  // TODO: This approach doesn't provide values that are known because they
  // appear in constraints:
  //
  //   interface Iface { let N:! i32; }
  //   fn PickType(N: i32) -> Type { return i32; }
  //   fn F[T:! Iface where .N == 5](x: T) {
  //     var x: PickType(T.N) = 0;
  //   }
  //
  // ... will fail because we can't resolve T.N to 5 at compile time.
  auto EvalAssociatedConstant(Nonnull<const AssociatedConstant*> assoc,
                              SourceLocation source_loc)
      -> ErrorOr<Nonnull<const Value*>>;

  // Instantiate a type by replacing all type variables that occur inside the
  // type by the current values of those variables.
  //
  // For example, suppose T=i32 and U=Bool. Then
  //     __Fn (Point(T)) -> Point(U)
  // becomes
  //     __Fn (Point(i32)) -> Point(Bool)
  auto InstantiateType(Nonnull<const Value*> type, SourceLocation source_loc)
      -> ErrorOr<Nonnull<const Value*>>;

  // Instantiate a set of bindings by replacing all type variables that occur
  // within it by the current values of those variables.
  auto InstantiateBindings(Nonnull<const Bindings*> bindings,
                           SourceLocation source_loc)
      -> ErrorOr<Nonnull<const Bindings*>>;

  // Call the function `fun` with the given `arg` and the `witnesses`
  // for the function's impl bindings.
  auto CallFunction(const CallExpression& call, Nonnull<const Value*> fun,
                    Nonnull<const Value*> arg, ImplWitnessMap&& witnesses)
      -> ErrorOr<Success>;

  void PrintState(llvm::raw_ostream& out);

  Phase phase() const { return phase_; }

  Nonnull<Arena*> arena_;

  Heap heap_;
  ActionStack todo_;

  // The underlying states of continuation values. All StackFragments created
  // during execution are tracked here, in order to safely deallocate the
  // contents of any non-completed continuations at the end of execution.
  std::vector<Nonnull<ContinuationValue::StackFragment*>> stack_fragments_;

  std::optional<Nonnull<llvm::raw_ostream*>> trace_stream_;
  Phase phase_;
};

Interpreter::~Interpreter() {
  // Clean up any remaining suspended continuations.
  for (Nonnull<ContinuationValue::StackFragment*> fragment : stack_fragments_) {
    fragment->Clear();
  }
}

//
// State Operations
//

void Interpreter::PrintState(llvm::raw_ostream& out) {
  out << "{\nstack: " << todo_;
  out << "\nmemory: " << heap_;
  out << "\n}\n";
}
auto Interpreter::EvalPrim(Operator op, Nonnull<const Value*> static_type,
                           const std::vector<Nonnull<const Value*>>& args,
                           SourceLocation source_loc)
    -> ErrorOr<Nonnull<const Value*>> {
  switch (op) {
    case Operator::Neg:
      return arena_->New<IntValue>(-cast<IntValue>(*args[0]).value());
    case Operator::Add:
      return arena_->New<IntValue>(cast<IntValue>(*args[0]).value() +
                                   cast<IntValue>(*args[1]).value());
    case Operator::Sub:
      return arena_->New<IntValue>(cast<IntValue>(*args[0]).value() -
                                   cast<IntValue>(*args[1]).value());
    case Operator::Mul:
      return arena_->New<IntValue>(cast<IntValue>(*args[0]).value() *
                                   cast<IntValue>(*args[1]).value());
    case Operator::Mod:
      return arena_->New<IntValue>(cast<IntValue>(*args[0]).value() %
                                   cast<IntValue>(*args[1]).value());
    case Operator::Not:
      return arena_->New<BoolValue>(!cast<BoolValue>(*args[0]).value());
    case Operator::And:
      return arena_->New<BoolValue>(cast<BoolValue>(*args[0]).value() &&
                                    cast<BoolValue>(*args[1]).value());
    case Operator::Or:
      return arena_->New<BoolValue>(cast<BoolValue>(*args[0]).value() ||
                                    cast<BoolValue>(*args[1]).value());
    case Operator::Ptr:
      return arena_->New<PointerType>(args[0]);
    case Operator::Deref:
      return heap_.Read(cast<PointerValue>(*args[0]).address(), source_loc);
    case Operator::AddressOf:
      return arena_->New<PointerValue>(cast<LValue>(*args[0]).address());
    case Operator::Combine:
      return &cast<TypeOfConstraintType>(static_type)->constraint_type();
    case Operator::As:
    case Operator::Eq:
      CARBON_FATAL() << "These operators should have been rewritten to "
                        "interface method calls";
  }
}

auto Interpreter::CreateStruct(const std::vector<FieldInitializer>& fields,
                               const std::vector<Nonnull<const Value*>>& values)
    -> Nonnull<const Value*> {
  CARBON_CHECK(fields.size() == values.size());
  std::vector<NamedValue> elements;
  for (size_t i = 0; i < fields.size(); ++i) {
    elements.push_back({.name = fields[i].name(), .value = values[i]});
  }

  return arena_->New<StructValue>(std::move(elements));
}

auto PatternMatch(Nonnull<const Value*> p, Nonnull<const Value*> v,
                  SourceLocation source_loc,
                  std::optional<Nonnull<RuntimeScope*>> bindings,
                  BindingMap& generic_args,
                  std::optional<Nonnull<llvm::raw_ostream*>> trace_stream,
                  Nonnull<Arena*> arena) -> bool {
  if (trace_stream) {
    **trace_stream << "match pattern " << *p << "\nwith value " << *v << "\n";
  }
  switch (p->kind()) {
    case Value::Kind::BindingPlaceholderValue: {
      CARBON_CHECK(bindings.has_value());
      const auto& placeholder = cast<BindingPlaceholderValue>(*p);
      if (placeholder.value_node().has_value()) {
        (*bindings)->Initialize(*placeholder.value_node(), v);
      }
      return true;
    }
    case Value::Kind::AddrValue: {
      const auto& addr = cast<AddrValue>(*p);
      CARBON_CHECK(v->kind() == Value::Kind::LValue);
      const auto& lvalue = cast<LValue>(*v);
      return PatternMatch(
          &addr.pattern(), arena->New<PointerValue>(lvalue.address()),
          source_loc, bindings, generic_args, trace_stream, arena);
    }
    case Value::Kind::VariableType: {
      const auto& var_type = cast<VariableType>(*p);
      generic_args[&var_type.binding()] = v;
      return true;
    }
    case Value::Kind::TupleValue:
      switch (v->kind()) {
        case Value::Kind::TupleValue: {
          const auto& p_tup = cast<TupleValue>(*p);
          const auto& v_tup = cast<TupleValue>(*v);
          CARBON_CHECK(p_tup.elements().size() == v_tup.elements().size());
          for (size_t i = 0; i < p_tup.elements().size(); ++i) {
            if (!PatternMatch(p_tup.elements()[i], v_tup.elements()[i],
                              source_loc, bindings, generic_args, trace_stream,
                              arena)) {
              return false;
            }
          }  // for
          return true;
        }
        case Value::Kind::UninitializedValue: {
          const auto& p_tup = cast<TupleValue>(*p);
          for (auto& ele : p_tup.elements()) {
            if (!PatternMatch(ele, arena->New<UninitializedValue>(ele),
                              source_loc, bindings, generic_args, trace_stream,
                              arena)) {
              return false;
            }
          }
          return true;
        }
        default:
          CARBON_FATAL() << "expected a tuple value in pattern, not " << *v;
      }
    case Value::Kind::StructValue: {
      const auto& p_struct = cast<StructValue>(*p);
      const auto& v_struct = cast<StructValue>(*v);
      CARBON_CHECK(p_struct.elements().size() == v_struct.elements().size());
      for (size_t i = 0; i < p_struct.elements().size(); ++i) {
        CARBON_CHECK(p_struct.elements()[i].name ==
                     v_struct.elements()[i].name);
        if (!PatternMatch(p_struct.elements()[i].value,
                          v_struct.elements()[i].value, source_loc, bindings,
                          generic_args, trace_stream, arena)) {
          return false;
        }
      }
      return true;
    }
    case Value::Kind::AlternativeValue:
      switch (v->kind()) {
        case Value::Kind::AlternativeValue: {
          const auto& p_alt = cast<AlternativeValue>(*p);
          const auto& v_alt = cast<AlternativeValue>(*v);
          if (p_alt.choice_name() != v_alt.choice_name() ||
              p_alt.alt_name() != v_alt.alt_name()) {
            return false;
          }
          return PatternMatch(&p_alt.argument(), &v_alt.argument(), source_loc,
                              bindings, generic_args, trace_stream, arena);
        }
        default:
          CARBON_FATAL() << "expected a choice alternative in pattern, not "
                         << *v;
      }
    case Value::Kind::UninitializedValue:
      CARBON_FATAL() << "uninitialized value is not allowed in pattern " << *v;
    case Value::Kind::FunctionType:
      switch (v->kind()) {
        case Value::Kind::FunctionType: {
          const auto& p_fn = cast<FunctionType>(*p);
          const auto& v_fn = cast<FunctionType>(*v);
          if (!PatternMatch(&p_fn.parameters(), &v_fn.parameters(), source_loc,
                            bindings, generic_args, trace_stream, arena)) {
            return false;
          }
          if (!PatternMatch(&p_fn.return_type(), &v_fn.return_type(),
                            source_loc, bindings, generic_args, trace_stream,
                            arena)) {
            return false;
          }
          return true;
        }
        default:
          return false;
      }
    case Value::Kind::AutoType:
      // `auto` matches any type, without binding any new names. We rely
      // on the typechecker to ensure that `v` is a type.
      return true;
    default:
      return ValueEqual(p, v, std::nullopt);
  }
}

auto Interpreter::StepLvalue() -> ErrorOr<Success> {
  Action& act = todo_.CurrentAction();
  const Expression& exp = cast<LValAction>(act).expression();
  if (trace_stream_) {
    **trace_stream_ << "--- step lvalue " << exp << " ." << act.pos() << "."
                    << " (" << exp.source_loc() << ") --->\n";
  }
  switch (exp.kind()) {
    case ExpressionKind::IdentifierExpression: {
      //    { {x :: C, E, F} :: S, H}
      // -> { {E(x) :: C, E, F} :: S, H}
      CARBON_ASSIGN_OR_RETURN(
          Nonnull<const Value*> value,
          todo_.ValueOfNode(cast<IdentifierExpression>(exp).value_node(),
                            exp.source_loc()));
      CARBON_CHECK(isa<LValue>(value)) << *value;
      return todo_.FinishAction(value);
    }
    case ExpressionKind::SimpleMemberAccessExpression: {
      if (act.pos() == 0) {
        //    { {e.f :: C, E, F} :: S, H}
        // -> { e :: [].f :: C, E, F} :: S, H}
        return todo_.Spawn(std::make_unique<LValAction>(
            &cast<SimpleMemberAccessExpression>(exp).object()));
      } else {
        //    { v :: [].f :: C, E, F} :: S, H}
        // -> { { &v.f :: C, E, F} :: S, H }
        Address object = cast<LValue>(*act.results()[0]).address();
        Address member = object.SubobjectAddress(
            cast<SimpleMemberAccessExpression>(exp).member());
        return todo_.FinishAction(arena_->New<LValue>(member));
      }
    }
    case ExpressionKind::CompoundMemberAccessExpression: {
      const auto& access = cast<CompoundMemberAccessExpression>(exp);
      if (act.pos() == 0) {
        return todo_.Spawn(std::make_unique<LValAction>(&access.object()));
      } else {
        CARBON_CHECK(!access.member().interface().has_value())
            << "unexpected lvalue interface member";
        CARBON_ASSIGN_OR_RETURN(
            Nonnull<const Value*> val,
            Convert(act.results()[0], *access.member().base_type(),
                    exp.source_loc()));
        Address object = cast<LValue>(*val).address();
        Address field = object.SubobjectAddress(access.member().member());
        return todo_.FinishAction(arena_->New<LValue>(field));
      }
    }
    case ExpressionKind::IndexExpression: {
      if (act.pos() == 0) {
        //    { {e[i] :: C, E, F} :: S, H}
        // -> { e :: [][i] :: C, E, F} :: S, H}
        return todo_.Spawn(
            std::make_unique<LValAction>(&cast<IndexExpression>(exp).object()));

      } else if (act.pos() == 1) {
        return todo_.Spawn(std::make_unique<ExpressionAction>(
            &cast<IndexExpression>(exp).offset()));
      } else {
        //    { v :: [][i] :: C, E, F} :: S, H}
        // -> { { &v[i] :: C, E, F} :: S, H }
        Address object = cast<LValue>(*act.results()[0]).address();
        // TODO: Add support to `Member` for naming tuple fields rather than
        // pretending we have struct fields with numerical names.
        std::string f =
            std::to_string(cast<IntValue>(*act.results()[1]).value());
        auto* tuple_field_as_struct_field =
            arena_->New<NamedValue>(NamedValue{f, &exp.static_type()});
        Address field =
            object.SubobjectAddress(Member(tuple_field_as_struct_field));
        return todo_.FinishAction(arena_->New<LValue>(field));
      }
    }
    case ExpressionKind::OperatorExpression: {
      const auto& op = cast<OperatorExpression>(exp);
      if (auto rewrite = op.rewritten_form()) {
        return todo_.ReplaceWith(std::make_unique<LValAction>(*rewrite));
      }
      if (op.op() != Operator::Deref) {
        CARBON_FATAL()
            << "Can't treat primitive operator expression as lvalue: " << exp;
      }
      if (act.pos() == 0) {
        return todo_.Spawn(
            std::make_unique<ExpressionAction>(op.arguments()[0]));
      } else {
        const auto& res = cast<PointerValue>(*act.results()[0]);
        return todo_.FinishAction(arena_->New<LValue>(res.address()));
      }
      break;
    }
    case ExpressionKind::TupleLiteral:
    case ExpressionKind::StructLiteral:
    case ExpressionKind::StructTypeLiteral:
    case ExpressionKind::IntLiteral:
    case ExpressionKind::BoolLiteral:
    case ExpressionKind::CallExpression:
    case ExpressionKind::IntTypeLiteral:
    case ExpressionKind::BoolTypeLiteral:
    case ExpressionKind::TypeTypeLiteral:
    case ExpressionKind::FunctionTypeLiteral:
    case ExpressionKind::ContinuationTypeLiteral:
    case ExpressionKind::StringLiteral:
    case ExpressionKind::StringTypeLiteral:
    case ExpressionKind::ValueLiteral:
    case ExpressionKind::IntrinsicExpression:
    case ExpressionKind::IfExpression:
    case ExpressionKind::WhereExpression:
    case ExpressionKind::DotSelfExpression:
    case ExpressionKind::ArrayTypeLiteral:
    case ExpressionKind::InstantiateImpl:
      CARBON_FATAL() << "Can't treat expression as lvalue: " << exp;
    case ExpressionKind::UnimplementedExpression:
      CARBON_FATAL() << "Unimplemented: " << exp;
  }
}

auto Interpreter::EvalExpRecursively(Nonnull<const Expression*> exp)
    -> ErrorOr<Nonnull<const Value*>> {
  if (trace_stream_) {
    **trace_stream_ << "--- recursive eval of " << *exp << "\n";
    PrintState(**trace_stream_);
  }
  todo_.BeginRecursiveAction();
  CARBON_RETURN_IF_ERROR(todo_.Spawn(std::make_unique<ExpressionAction>(exp)));
  // Note that the only `RecursiveAction` we can encounter here is our own --
  // if a nested action begins a recursive action, it will run until that
  // action is finished and popped off the queue before returning to us.
  while (!isa<RecursiveAction>(todo_.CurrentAction())) {
    CARBON_RETURN_IF_ERROR(Step());
    if (trace_stream_) {
      PrintState(**trace_stream_);
    }
  }
  if (trace_stream_) {
    **trace_stream_ << "--- recursive eval done\n";
  }
  Nonnull<const Value*> result =
      cast<RecursiveAction>(todo_.CurrentAction()).results()[0];
  CARBON_RETURN_IF_ERROR(todo_.FinishAction());
  return result;
}

auto Interpreter::EvalAssociatedConstant(
    Nonnull<const AssociatedConstant*> assoc, SourceLocation source_loc)
    -> ErrorOr<Nonnull<const Value*>> {
  // Find the witness.
  Nonnull<const Value*> witness = &assoc->witness();
  if (auto* sym = dyn_cast<SymbolicWitness>(witness)) {
    CARBON_ASSIGN_OR_RETURN(witness,
                            EvalExpRecursively(&sym->impl_expression()));
  }
  if (!isa<ImplWitness>(witness)) {
    CARBON_CHECK(phase() == Phase::CompileTime)
        << "symbolic witnesses should only be formed at compile time";
    return CompilationError(source_loc)
           << "value of associated constant " << *assoc << " is not known";
  }

  auto& impl_witness = cast<ImplWitness>(*witness);
  Nonnull<const ConstraintType*> constraint =
      impl_witness.declaration().constraint_type();
  Nonnull<const Value*> expected = arena_->New<AssociatedConstant>(
      &constraint->self_binding()->value(), &assoc->interface(),
      &assoc->constant(), &impl_witness);
  std::optional<Nonnull<const Value*>> result;
  constraint->VisitEqualValues(expected,
                               [&](Nonnull<const Value*> equal_value) {
                                 // TODO: The value might depend on the
                                 // parameters of the impl. We need to
                                 // substitute impl_witness.type_args() into the
                                 // value.
                                 if (isa<AssociatedConstant>(equal_value)) {
                                   return true;
                                 }
                                 // TODO: This makes an arbitrary choice if
                                 // there's more than one equal value. It's not
                                 // clear how to handle that case.
                                 result = equal_value;
                                 return false;
                               });
  if (!result) {
    CARBON_FATAL() << impl_witness.declaration()
                   << " is missing value for associated constant " << *assoc;
  }
  return *result;
}

auto Interpreter::InstantiateType(Nonnull<const Value*> type,
                                  SourceLocation source_loc)
    -> ErrorOr<Nonnull<const Value*>> {
  switch (type->kind()) {
    case Value::Kind::VariableType: {
      CARBON_ASSIGN_OR_RETURN(
          Nonnull<const Value*> value,
          todo_.ValueOfNode(&cast<VariableType>(*type).binding(), source_loc));
      if (const auto* lvalue = dyn_cast<LValue>(value)) {
        CARBON_ASSIGN_OR_RETURN(value,
                                heap_.Read(lvalue->address(), source_loc));
      }
      return value;
    }
    case Value::Kind::NominalClassType: {
      const auto& class_type = cast<NominalClassType>(*type);
      CARBON_ASSIGN_OR_RETURN(
          Nonnull<const Bindings*> bindings,
          InstantiateBindings(&class_type.bindings(), source_loc));
      return arena_->New<NominalClassType>(&class_type.declaration(), bindings);
    }
    case Value::Kind::AssociatedConstant: {
      CARBON_ASSIGN_OR_RETURN(
          Nonnull<const Value*> type_value,
          EvalAssociatedConstant(cast<AssociatedConstant>(type), source_loc));
      return InstantiateType(type_value, source_loc);
    }
    default:
      return type;
  }
}

auto Interpreter::InstantiateBindings(Nonnull<const Bindings*> bindings,
                                      SourceLocation source_loc)
    -> ErrorOr<Nonnull<const Bindings*>> {
  BindingMap args = bindings->args();
  for (auto& [var, arg] : args) {
    CARBON_ASSIGN_OR_RETURN(arg, InstantiateType(arg, source_loc));
  }

  ImplWitnessMap witnesses = bindings->witnesses();
  for (auto& [bind, witness] : witnesses) {
    if (auto* sym = dyn_cast<SymbolicWitness>(witness)) {
      CARBON_ASSIGN_OR_RETURN(witness,
                              EvalExpRecursively(&sym->impl_expression()));
    }
  }

  if (args == bindings->args() && witnesses == bindings->witnesses()) {
    return bindings;
  }
  return arena_->New<Bindings>(std::move(args), std::move(witnesses));
}

auto Interpreter::Convert(Nonnull<const Value*> value,
                          Nonnull<const Value*> destination_type,
                          SourceLocation source_loc)
    -> ErrorOr<Nonnull<const Value*>> {
  switch (value->kind()) {
    case Value::Kind::IntValue:
    case Value::Kind::FunctionValue:
    case Value::Kind::BoundMethodValue:
    case Value::Kind::PointerValue:
    case Value::Kind::LValue:
    case Value::Kind::BoolValue:
    case Value::Kind::NominalClassValue:
    case Value::Kind::AlternativeValue:
    case Value::Kind::UninitializedValue:
    case Value::Kind::IntType:
    case Value::Kind::BoolType:
    case Value::Kind::TypeType:
    case Value::Kind::FunctionType:
    case Value::Kind::PointerType:
    case Value::Kind::AutoType:
    case Value::Kind::NominalClassType:
    case Value::Kind::InterfaceType:
    case Value::Kind::ConstraintType:
    case Value::Kind::ImplWitness:
    case Value::Kind::SymbolicWitness:
    case Value::Kind::ParameterizedEntityName:
    case Value::Kind::ChoiceType:
    case Value::Kind::ContinuationType:
    case Value::Kind::VariableType:
    case Value::Kind::BindingPlaceholderValue:
    case Value::Kind::AddrValue:
    case Value::Kind::AlternativeConstructorValue:
    case Value::Kind::ContinuationValue:
    case Value::Kind::StringType:
    case Value::Kind::StringValue:
    case Value::Kind::TypeOfClassType:
    case Value::Kind::TypeOfInterfaceType:
    case Value::Kind::TypeOfConstraintType:
    case Value::Kind::TypeOfChoiceType:
    case Value::Kind::TypeOfParameterizedEntityName:
    case Value::Kind::TypeOfMemberName:
    case Value::Kind::StaticArrayType:
    case Value::Kind::MemberName:
      // TODO: add `CARBON_CHECK(TypeEqual(type, value->dynamic_type()))`, once
      // we have Value::dynamic_type.
      return value;
    case Value::Kind::StructValue: {
      const auto& struct_val = cast<StructValue>(*value);
      switch (destination_type->kind()) {
        case Value::Kind::StructType: {
          const auto& destination_struct_type =
              cast<StructType>(*destination_type);
          std::vector<NamedValue> new_elements;
          for (const auto& [field_name, field_type] :
               destination_struct_type.fields()) {
            std::optional<Nonnull<const Value*>> old_value =
                struct_val.FindField(field_name);
            CARBON_ASSIGN_OR_RETURN(
                Nonnull<const Value*> val,
                Convert(*old_value, field_type, source_loc));
            new_elements.push_back({.name = field_name, .value = val});
          }
          return arena_->New<StructValue>(std::move(new_elements));
        }
        case Value::Kind::NominalClassType: {
          // Instantiate the `destination_type` to obtain the runtime
          // type of the object.
          CARBON_ASSIGN_OR_RETURN(
              Nonnull<const Value*> inst_dest,
              InstantiateType(destination_type, source_loc));
          return arena_->New<NominalClassValue>(inst_dest, value);
        }
        default:
          CARBON_FATAL() << "Can't convert value " << *value << " to type "
                         << *destination_type;
      }
    }
    case Value::Kind::StructType: {
      // The value `{}` has kind `StructType` not `StructValue`. This value can
      // be converted to an empty class type.
      if (auto* destination_class_type =
              dyn_cast<NominalClassType>(destination_type)) {
        CARBON_CHECK(cast<StructType>(*value).fields().empty())
            << "only an empty struct type value converts to class type";
        CARBON_ASSIGN_OR_RETURN(Nonnull<const Value*> inst_dest,
                                InstantiateType(destination_type, source_loc));
        return arena_->New<NominalClassValue>(inst_dest, value);
      }
      return value;
    }
    case Value::Kind::TupleValue: {
      const auto& tuple = cast<TupleValue>(value);
      std::vector<Nonnull<const Value*>> destination_element_types;
      switch (destination_type->kind()) {
        case Value::Kind::TupleValue:
          destination_element_types =
              cast<TupleValue>(destination_type)->elements();
          break;
        case Value::Kind::StaticArrayType: {
          const auto& array_type = cast<StaticArrayType>(*destination_type);
          destination_element_types.resize(array_type.size(),
                                           &array_type.element_type());
          break;
        }
        default:
          CARBON_FATAL() << "Can't convert value " << *value << " to type "
                         << *destination_type;
      }
      CARBON_CHECK(tuple->elements().size() ==
                   destination_element_types.size());
      std::vector<Nonnull<const Value*>> new_elements;
      for (size_t i = 0; i < tuple->elements().size(); ++i) {
        CARBON_ASSIGN_OR_RETURN(
            Nonnull<const Value*> val,
            Convert(tuple->elements()[i], destination_element_types[i],
                    source_loc));
        new_elements.push_back(val);
      }
      return arena_->New<TupleValue>(std::move(new_elements));
    }
    case Value::Kind::AssociatedConstant: {
      CARBON_ASSIGN_OR_RETURN(
          Nonnull<const Value*> value,
          EvalAssociatedConstant(cast<AssociatedConstant>(value), source_loc));
      return Convert(value, destination_type, source_loc);
    }
  }
}

auto Interpreter::CallFunction(const CallExpression& call,
                               Nonnull<const Value*> fun,
                               Nonnull<const Value*> arg,
                               ImplWitnessMap&& witnesses) -> ErrorOr<Success> {
  if (trace_stream_) {
    **trace_stream_ << "calling function: " << *fun << "\n";
  }
  switch (fun->kind()) {
    case Value::Kind::AlternativeConstructorValue: {
      const auto& alt = cast<AlternativeConstructorValue>(*fun);
      return todo_.FinishAction(arena_->New<AlternativeValue>(
          alt.alt_name(), alt.choice_name(), arg));
    }
    case Value::Kind::FunctionValue: {
      const FunctionValue& fun_val = cast<FunctionValue>(*fun);
      const FunctionDeclaration& function = fun_val.declaration();
      RuntimeScope binding_scope(&heap_);
      // Bring the class type arguments into scope.
      for (const auto& [bind, val] : fun_val.type_args()) {
        binding_scope.Initialize(bind, val);
      }
      // Bring the deduced type arguments into scope.
      for (const auto& [bind, val] : call.deduced_args()) {
        binding_scope.Initialize(bind, val);
      }
      // Bring the impl witness tables into scope.
      for (const auto& [impl_bind, witness] : witnesses) {
        binding_scope.Initialize(impl_bind, witness);
      }
      for (const auto& [impl_bind, witness] : fun_val.witnesses()) {
        binding_scope.Initialize(impl_bind, witness);
      }
      // Enter the binding scope to make any deduced arguments visible before
      // we resolve the parameter type.
      todo_.CurrentAction().StartScope(std::move(binding_scope));
      CARBON_ASSIGN_OR_RETURN(
          Nonnull<const Value*> converted_args,
          Convert(arg, &function.param_pattern().static_type(),
                  call.source_loc()));

      RuntimeScope function_scope(&heap_);
      BindingMap generic_args;
      CARBON_CHECK(PatternMatch(
          &function.param_pattern().value(), converted_args, call.source_loc(),
          &function_scope, generic_args, trace_stream_, this->arena_));
      CARBON_CHECK(function.body().has_value())
          << "Calling a function that's missing a body";
      return todo_.Spawn(std::make_unique<StatementAction>(*function.body()),
                         std::move(function_scope));
    }
    case Value::Kind::BoundMethodValue: {
      const auto& m = cast<BoundMethodValue>(*fun);
      const FunctionDeclaration& method = m.declaration();
      CARBON_CHECK(method.is_method());
      CARBON_ASSIGN_OR_RETURN(
          Nonnull<const Value*> converted_args,
          Convert(arg, &method.param_pattern().static_type(),
                  call.source_loc()));
      RuntimeScope method_scope(&heap_);
      BindingMap generic_args;
      // Bind the receiver to the `me` parameter.
      CARBON_CHECK(PatternMatch(&method.me_pattern().value(), m.receiver(),
                                call.source_loc(), &method_scope, generic_args,
                                trace_stream_, this->arena_));
      // Bind the arguments to the parameters.
      CARBON_CHECK(PatternMatch(&method.param_pattern().value(), converted_args,
                                call.source_loc(), &method_scope, generic_args,
                                trace_stream_, this->arena_));
      // Bring the class type arguments into scope.
      for (const auto& [bind, val] : m.type_args()) {
        method_scope.Initialize(bind->original(), val);
      }
      // Bring the deduced type arguments into scope.
      for (const auto& [bind, val] : call.deduced_args()) {
        method_scope.Initialize(bind->original(), val);
      }
      // Bring the impl witness tables into scope.
      for (const auto& [impl_bind, witness] : witnesses) {
        method_scope.Initialize(impl_bind->original(), witness);
      }
      for (const auto& [impl_bind, witness] : m.witnesses()) {
        method_scope.Initialize(impl_bind->original(), witness);
      }
      CARBON_CHECK(method.body().has_value())
          << "Calling a method that's missing a body";
      return todo_.Spawn(std::make_unique<StatementAction>(*method.body()),
                         std::move(method_scope));
    }
    case Value::Kind::ParameterizedEntityName: {
      const auto& name = cast<ParameterizedEntityName>(*fun);
      const Declaration& decl = name.declaration();
      RuntimeScope params_scope(&heap_);
      BindingMap generic_args;
      CARBON_CHECK(PatternMatch(&name.params().value(), arg, call.source_loc(),
                                &params_scope, generic_args, trace_stream_,
                                this->arena_));
      Nonnull<const Bindings*> bindings =
          arena_->New<Bindings>(std::move(generic_args), std::move(witnesses));
      switch (decl.kind()) {
        case DeclarationKind::ClassDeclaration:
          return todo_.FinishAction(arena_->New<NominalClassType>(
              &cast<ClassDeclaration>(decl), bindings));
        case DeclarationKind::InterfaceDeclaration:
          return todo_.FinishAction(arena_->New<InterfaceType>(
              &cast<InterfaceDeclaration>(decl), bindings));
        default:
          CARBON_FATAL() << "unknown kind of ParameterizedEntityName " << decl;
      }
    }
    default:
      return RuntimeError(call.source_loc())
             << "in call, expected a function, not " << *fun;
  }
}

auto Interpreter::StepExp() -> ErrorOr<Success> {
  Action& act = todo_.CurrentAction();
  const Expression& exp = cast<ExpressionAction>(act).expression();
  if (trace_stream_) {
    **trace_stream_ << "--- step exp " << exp << " ." << act.pos() << "."
                    << " (" << exp.source_loc() << ") --->\n";
  }
  switch (exp.kind()) {
    case ExpressionKind::InstantiateImpl: {
      const InstantiateImpl& inst_impl = cast<InstantiateImpl>(exp);
      if (act.pos() == 0) {
        return todo_.Spawn(
            std::make_unique<ExpressionAction>(inst_impl.generic_impl()));
      }
      if (act.pos() == 1 && isa<SymbolicWitness>(act.results()[0])) {
        return todo_.FinishAction(arena_->New<SymbolicWitness>(&exp));
      }
      if (act.pos() - 1 < int(inst_impl.impls().size())) {
        auto iter = inst_impl.impls().begin();
        std::advance(iter, act.pos() - 1);
        return todo_.Spawn(std::make_unique<ExpressionAction>(iter->second));
      } else {
        Nonnull<const ImplWitness*> generic_witness =
            cast<ImplWitness>(act.results()[0]);
        ImplWitnessMap witnesses;
        int i = 0;
        for (const auto& [impl_bind, impl_exp] : inst_impl.impls()) {
          witnesses[impl_bind] = cast<Witness>(act.results()[i + 1]);
          ++i;
        }
        return todo_.FinishAction(arena_->New<ImplWitness>(
            &generic_witness->declaration(),
            arena_->New<Bindings>(inst_impl.type_args(),
                                  std::move(witnesses))));
      }
    }
    case ExpressionKind::IndexExpression: {
      if (act.pos() == 0) {
        //    { { e[i] :: C, E, F} :: S, H}
        // -> { { e :: [][i] :: C, E, F} :: S, H}
        return todo_.Spawn(std::make_unique<ExpressionAction>(
            &cast<IndexExpression>(exp).object()));
      } else if (act.pos() == 1) {
        if (isa<SymbolicWitness>(act.results()[0])) {
          return todo_.FinishAction(arena_->New<SymbolicWitness>(&exp));
        }
        return todo_.Spawn(std::make_unique<ExpressionAction>(
            &cast<IndexExpression>(exp).offset()));
      } else {
        //    { { v :: [][i] :: C, E, F} :: S, H}
        // -> { { v_i :: C, E, F} : S, H}
        const auto& tuple = cast<TupleValue>(*act.results()[0]);
        int i = cast<IntValue>(*act.results()[1]).value();
        if (i < 0 || i >= static_cast<int>(tuple.elements().size())) {
          return RuntimeError(exp.source_loc())
                 << "index " << i << " out of range in " << tuple;
        }
        return todo_.FinishAction(tuple.elements()[i]);
      }
    }
    case ExpressionKind::TupleLiteral: {
      if (act.pos() <
          static_cast<int>(cast<TupleLiteral>(exp).fields().size())) {
        //    { { vk :: (f1=v1,..., fk=[],fk+1=ek+1,...) :: C, E, F} :: S,
        //    H}
        // -> { { ek+1 :: (f1=v1,..., fk=vk, fk+1=[],...) :: C, E, F} :: S,
        // H}
        return todo_.Spawn(std::make_unique<ExpressionAction>(
            cast<TupleLiteral>(exp).fields()[act.pos()]));
      } else {
        return todo_.FinishAction(arena_->New<TupleValue>(act.results()));
      }
    }
    case ExpressionKind::StructLiteral: {
      const auto& literal = cast<StructLiteral>(exp);
      if (act.pos() < static_cast<int>(literal.fields().size())) {
        return todo_.Spawn(std::make_unique<ExpressionAction>(
            &literal.fields()[act.pos()].expression()));
      } else {
        return todo_.FinishAction(
            CreateStruct(literal.fields(), act.results()));
      }
    }
    case ExpressionKind::StructTypeLiteral: {
      const auto& struct_type = cast<StructTypeLiteral>(exp);
      if (act.pos() < static_cast<int>(struct_type.fields().size())) {
        return todo_.Spawn(std::make_unique<ExpressionAction>(
            &struct_type.fields()[act.pos()].expression()));
      } else {
        std::vector<NamedValue> fields;
        for (size_t i = 0; i < struct_type.fields().size(); ++i) {
          fields.push_back({struct_type.fields()[i].name(), act.results()[i]});
        }
        return todo_.FinishAction(arena_->New<StructType>(std::move(fields)));
      }
    }
    case ExpressionKind::SimpleMemberAccessExpression: {
      const auto& access = cast<SimpleMemberAccessExpression>(exp);
      bool forming_member_name = isa<TypeOfMemberName>(&access.static_type());
      if (act.pos() == 0) {
        // First, evaluate the first operand.
        if (access.is_field_addr_me_method()) {
          return todo_.Spawn(std::make_unique<LValAction>(&access.object()));
        } else {
          return todo_.Spawn(
              std::make_unique<ExpressionAction>(&access.object()));
        }
      } else if (act.pos() == 1 && access.impl().has_value() &&
                 !forming_member_name) {
        // Next, if we're accessing an interface member, evaluate the `impl`
        // expression to find the corresponding witness.
        return todo_.Spawn(
            std::make_unique<ExpressionAction>(access.impl().value()));
      } else {
        // Finally, produce the result.
        std::optional<Nonnull<const InterfaceType*>> found_in_interface =
            access.found_in_interface();
        if (found_in_interface) {
          CARBON_ASSIGN_OR_RETURN(
              Nonnull<const Value*> instantiated,
              InstantiateType(*found_in_interface, exp.source_loc()));
          found_in_interface = cast<InterfaceType>(instantiated);
        }
        if (const auto* member_name_type =
                dyn_cast<TypeOfMemberName>(&access.static_type())) {
          // The result is a member name, such as in `Type.field_name`. Form a
          // suitable member name value.
          CARBON_CHECK(phase() == Phase::CompileTime)
              << "should not form MemberNames at runtime";
          std::optional<const Value*> type_result;
          if (!isa<InterfaceType, ConstraintType>(act.results()[0])) {
            type_result = act.results()[0];
          }
          MemberName* member_name = arena_->New<MemberName>(
              type_result, found_in_interface, member_name_type->member());
          return todo_.FinishAction(member_name);
        } else {
          // The result is the value of the named field, such as in
          // `value.field_name`. Extract the value within the given object.
          std::optional<Nonnull<const Witness*>> witness;
          if (access.impl().has_value()) {
            witness = cast<Witness>(act.results()[1]);
          }
          FieldPath::Component member(access.member(), found_in_interface,
                                      witness);
          const Value* aggregate;
          if (const auto* lvalue = dyn_cast<LValue>(act.results()[0])) {
            CARBON_ASSIGN_OR_RETURN(
                aggregate,
                this->heap_.Read(lvalue->address(), exp.source_loc()));
          } else {
            aggregate = act.results()[0];
          }
          CARBON_ASSIGN_OR_RETURN(
              Nonnull<const Value*> member_value,
              aggregate->GetMember(arena_, FieldPath(member), exp.source_loc(),
                                   act.results()[0]));
          return todo_.FinishAction(member_value);
        }
      }
    }
    case ExpressionKind::CompoundMemberAccessExpression: {
      const auto& access = cast<CompoundMemberAccessExpression>(exp);
      bool forming_member_name = isa<TypeOfMemberName>(&access.static_type());
      if (act.pos() == 0) {
        // First, evaluate the first operand.
        return todo_.Spawn(
            std::make_unique<ExpressionAction>(&access.object()));
      } else if (act.pos() == 1 && access.impl().has_value() &&
                 !forming_member_name) {
        // Next, if we're accessing an interface member, evaluate the `impl`
        // expression to find the corresponding witness.
        return todo_.Spawn(
            std::make_unique<ExpressionAction>(access.impl().value()));
      } else {
        // Finally, produce the result.
        std::optional<Nonnull<const InterfaceType*>> found_in_interface =
            access.member().interface();
        if (found_in_interface) {
          CARBON_ASSIGN_OR_RETURN(
              Nonnull<const Value*> instantiated,
              InstantiateType(*found_in_interface, exp.source_loc()));
          found_in_interface = cast<InterfaceType>(instantiated);
        }
        if (forming_member_name) {
          // If we're forming a member name, we must be in the outer evaluation
          // in `Type.(Interface.method)`. Produce the same method name with
          // its `type` field set.
          CARBON_CHECK(phase() == Phase::CompileTime)
              << "should not form MemberNames at runtime";
          CARBON_CHECK(!access.member().base_type().has_value())
              << "compound member access forming a member name should be "
                 "performing impl lookup";
          auto* member_name = arena_->New<MemberName>(
              act.results()[0], found_in_interface, access.member().member());
          return todo_.FinishAction(member_name);
        } else {
          // Access the object to find the named member.
          Nonnull<const Value*> object = act.results()[0];
          std::optional<Nonnull<const Witness*>> witness;
          if (access.impl().has_value()) {
            witness = cast<Witness>(act.results()[1]);
          } else {
            CARBON_CHECK(access.member().base_type().has_value())
                << "compound access should have base type or impl";
            CARBON_ASSIGN_OR_RETURN(
                object, Convert(object, *access.member().base_type(),
                                exp.source_loc()));
          }
          FieldPath::Component field(access.member().member(),
                                     found_in_interface, witness);
          CARBON_ASSIGN_OR_RETURN(Nonnull<const Value*> member,
                                  object->GetMember(arena_, FieldPath(field),
                                                    exp.source_loc(), object));
          return todo_.FinishAction(member);
        }
      }
    }
    case ExpressionKind::IdentifierExpression: {
      CARBON_CHECK(act.pos() == 0);
      const auto& ident = cast<IdentifierExpression>(exp);
      // { {x :: C, E, F} :: S, H} -> { {H(E(x)) :: C, E, F} :: S, H}
      CARBON_ASSIGN_OR_RETURN(
          Nonnull<const Value*> value,
          todo_.ValueOfNode(ident.value_node(), ident.source_loc()));
      if (const auto* lvalue = dyn_cast<LValue>(value)) {
        CARBON_ASSIGN_OR_RETURN(
            value, heap_.Read(lvalue->address(), exp.source_loc()));
      }
      return todo_.FinishAction(value);
    }
    case ExpressionKind::DotSelfExpression: {
      // `.Self` always symbolically resolves to the self binding, even if it's
      // not yet been type-checked.
      CARBON_CHECK(act.pos() == 0);
      const auto& dot_self = cast<DotSelfExpression>(exp);
      return todo_.FinishAction(
          arena_->New<VariableType>(&dot_self.self_binding()));
    }
    case ExpressionKind::IntLiteral:
      CARBON_CHECK(act.pos() == 0);
      // { {n :: C, E, F} :: S, H} -> { {n' :: C, E, F} :: S, H}
      return todo_.FinishAction(
          arena_->New<IntValue>(cast<IntLiteral>(exp).value()));
    case ExpressionKind::BoolLiteral:
      CARBON_CHECK(act.pos() == 0);
      // { {n :: C, E, F} :: S, H} -> { {n' :: C, E, F} :: S, H}
      return todo_.FinishAction(
          arena_->New<BoolValue>(cast<BoolLiteral>(exp).value()));
    case ExpressionKind::OperatorExpression: {
      const auto& op = cast<OperatorExpression>(exp);
      if (auto rewrite = op.rewritten_form()) {
        return todo_.ReplaceWith(std::make_unique<ExpressionAction>(*rewrite));
      }
      if (act.pos() != static_cast<int>(op.arguments().size())) {
        //    { {v :: op(vs,[],e,es) :: C, E, F} :: S, H}
        // -> { {e :: op(vs,v,[],es) :: C, E, F} :: S, H}
        Nonnull<const Expression*> arg = op.arguments()[act.pos()];
        if (op.op() == Operator::AddressOf) {
          return todo_.Spawn(std::make_unique<LValAction>(arg));
        } else if ((op.op() == Operator::And || op.op() == Operator::Or) &&
                   act.pos() == 1) {
          // Short-circuit evaluation for 'and' & 'or'
          auto operand_value = cast<BoolValue>(act.results()[act.pos() - 1]);
          if ((op.op() == Operator::Or && operand_value->value()) ||
              (op.op() == Operator::And && !operand_value->value())) {
            return todo_.FinishAction(operand_value);
          }
          // No short-circuit, fall through to evaluate 2nd operand.
        }
        return todo_.Spawn(std::make_unique<ExpressionAction>(arg));
      } else {
        //    { {v :: op(vs,[]) :: C, E, F} :: S, H}
        // -> { {eval_prim(op, (vs,v)) :: C, E, F} :: S, H}
        CARBON_ASSIGN_OR_RETURN(Nonnull<const Value*> value,
                                EvalPrim(op.op(), &op.static_type(),
                                         act.results(), exp.source_loc()));
        return todo_.FinishAction(value);
      }
    }
    case ExpressionKind::CallExpression: {
      const CallExpression& call = cast<CallExpression>(exp);
      unsigned int num_impls = call.impls().size();
      if (act.pos() == 0) {
        //    { {e1(e2) :: C, E, F} :: S, H}
        // -> { {e1 :: [](e2) :: C, E, F} :: S, H}
        return todo_.Spawn(
            std::make_unique<ExpressionAction>(&call.function()));
      } else if (act.pos() == 1) {
        //    { { v :: [](e) :: C, E, F} :: S, H}
        // -> { { e :: v([]) :: C, E, F} :: S, H}
        return todo_.Spawn(
            std::make_unique<ExpressionAction>(&call.argument()));
      } else if (num_impls > 0 && act.pos() < 2 + int(num_impls)) {
        auto iter = call.impls().begin();
        std::advance(iter, act.pos() - 2);
        return todo_.Spawn(std::make_unique<ExpressionAction>(iter->second));
      } else if (act.pos() == 2 + int(num_impls)) {
        //    { { v2 :: v1([]) :: C, E, F} :: S, H}
        // -> { {C',E',F'} :: {C, E, F} :: S, H}
        ImplWitnessMap witnesses;
        if (num_impls > 0) {
          int i = 2;
          for (const auto& [impl_bind, impl_exp] : call.impls()) {
            witnesses[impl_bind] = act.results()[i];
            ++i;
          }
        }
        return CallFunction(call, act.results()[0], act.results()[1],
                            std::move(witnesses));
      } else if (act.pos() == 3 + int(num_impls)) {
        if (act.results().size() < 3 + num_impls) {
          // Control fell through without explicit return.
          return todo_.FinishAction(TupleValue::Empty());
        } else {
          return todo_.FinishAction(act.results()[2 + int(num_impls)]);
        }
      } else {
        CARBON_FATAL() << "in StepExp with Call pos " << act.pos();
      }
    }
    case ExpressionKind::IntrinsicExpression: {
      const auto& intrinsic = cast<IntrinsicExpression>(exp);
      if (act.pos() == 0) {
        return todo_.Spawn(
            std::make_unique<ExpressionAction>(&intrinsic.args()));
      }
      // { {n :: C, E, F} :: S, H} -> { {n' :: C, E, F} :: S, H}
      switch (cast<IntrinsicExpression>(exp).intrinsic()) {
        case IntrinsicExpression::Intrinsic::Rand: {
          const auto& args = cast<TupleValue>(*act.results()[0]).elements();
          CARBON_CHECK(args.size() == 2);

          const auto& low = cast<IntValue>(*args[0]).value();
          const auto& high = cast<IntValue>(*args[1]).value();
          std::uniform_int_distribution<> distr(low, high);
          int r = distr(generator);
          return todo_.FinishAction(arena_->New<IntValue>(r));
        }
        case IntrinsicExpression::Intrinsic::Print: {
          const auto& args = cast<TupleValue>(*act.results()[0]).elements();
          CARBON_ASSIGN_OR_RETURN(
              Nonnull<const Value*> format_string_value,
              Convert(args[0], arena_->New<StringType>(), exp.source_loc()));
          const char* format_string =
              cast<StringValue>(*format_string_value).value().c_str();
          switch (args.size()) {
            case 1:
              llvm::outs() << llvm::formatv(format_string);
              break;
            case 2:
              llvm::outs() << llvm::formatv(format_string,
                                            cast<IntValue>(*args[1]).value());
              break;
            default:
              CARBON_FATAL() << "Unexpected arg count: " << args.size();
          }
          // Implicit newline; currently no way to disable it.
          llvm::outs() << "\n";
          return todo_.FinishAction(TupleValue::Empty());
        }
        case IntrinsicExpression::Intrinsic::Alloc: {
          const auto& args = cast<TupleValue>(*act.results()[0]);
          CARBON_CHECK(args.elements().size() == 1);
          Address addr(heap_.AllocateValue(args.elements()[0]));
          return todo_.FinishAction(arena_->New<PointerValue>(addr));
        }
        case IntrinsicExpression::Intrinsic::Dealloc: {
          const auto& args = cast<TupleValue>(*act.results()[0]);
          CARBON_CHECK(args.elements().size() == 1);
          heap_.Deallocate(cast<PointerValue>(args.elements()[0])->address());
          return todo_.FinishAction(TupleValue::Empty());
        }
<<<<<<< HEAD
        case IntrinsicExpression::Intrinsic::ArraySz: {
          const auto& args = cast<TupleValue>(*act.results()[0]).elements();
          CARBON_CHECK(args.size() == 1);
          auto& array_parameter = cast<TupleValue>(*args[0]);
          int sz = array_parameter.elements().vec().size();
          return todo_.FinishAction(arena_->New<IntValue>(sz));
=======
        case IntrinsicExpression::Intrinsic::IntEq: {
          const auto& args = cast<TupleValue>(*act.results()[0]).elements();
          CARBON_CHECK(args.size() == 2);
          auto lhs = cast<IntValue>(*args[0]).value();
          auto rhs = cast<IntValue>(*args[1]).value();
          auto result = arena_->New<BoolValue>(lhs == rhs);
          return todo_.FinishAction(result);
        }
        case IntrinsicExpression::Intrinsic::StrEq: {
          const auto& args = cast<TupleValue>(*act.results()[0]).elements();
          CARBON_CHECK(args.size() == 2);
          auto& lhs = cast<StringValue>(*args[0]).value();
          auto& rhs = cast<StringValue>(*args[1]).value();
          auto result = arena_->New<BoolValue>(lhs == rhs);
          return todo_.FinishAction(result);
>>>>>>> c13803de
        }
      }
    }
    case ExpressionKind::IntTypeLiteral: {
      CARBON_CHECK(act.pos() == 0);
      return todo_.FinishAction(arena_->New<IntType>());
    }
    case ExpressionKind::BoolTypeLiteral: {
      CARBON_CHECK(act.pos() == 0);
      return todo_.FinishAction(arena_->New<BoolType>());
    }
    case ExpressionKind::TypeTypeLiteral: {
      CARBON_CHECK(act.pos() == 0);
      return todo_.FinishAction(arena_->New<TypeType>());
    }
    case ExpressionKind::FunctionTypeLiteral: {
      if (act.pos() == 0) {
        return todo_.Spawn(std::make_unique<ExpressionAction>(
            &cast<FunctionTypeLiteral>(exp).parameter()));
      } else if (act.pos() == 1) {
        //    { { pt :: fn [] -> e :: C, E, F} :: S, H}
        // -> { { e :: fn pt -> []) :: C, E, F} :: S, H}
        return todo_.Spawn(std::make_unique<ExpressionAction>(
            &cast<FunctionTypeLiteral>(exp).return_type()));
      } else {
        //    { { rt :: fn pt -> [] :: C, E, F} :: S, H}
        // -> { fn pt -> rt :: {C, E, F} :: S, H}
        return todo_.FinishAction(arena_->New<FunctionType>(
            act.results()[0], llvm::None, act.results()[1], llvm::None,
            llvm::None));
      }
    }
    case ExpressionKind::ContinuationTypeLiteral: {
      CARBON_CHECK(act.pos() == 0);
      return todo_.FinishAction(arena_->New<ContinuationType>());
    }
    case ExpressionKind::StringLiteral:
      CARBON_CHECK(act.pos() == 0);
      // { {n :: C, E, F} :: S, H} -> { {n' :: C, E, F} :: S, H}
      return todo_.FinishAction(
          arena_->New<StringValue>(cast<StringLiteral>(exp).value()));
    case ExpressionKind::StringTypeLiteral: {
      CARBON_CHECK(act.pos() == 0);
      return todo_.FinishAction(arena_->New<StringType>());
    }
    case ExpressionKind::ValueLiteral: {
      CARBON_CHECK(act.pos() == 0);
      return todo_.FinishAction(&cast<ValueLiteral>(exp).value());
    }
    case ExpressionKind::IfExpression: {
      const auto& if_expr = cast<IfExpression>(exp);
      if (act.pos() == 0) {
        return todo_.Spawn(
            std::make_unique<ExpressionAction>(&if_expr.condition()));
      } else if (act.pos() == 1) {
        const auto& condition = cast<BoolValue>(*act.results()[0]);
        return todo_.Spawn(std::make_unique<ExpressionAction>(
            condition.value() ? &if_expr.then_expression()
                              : &if_expr.else_expression()));
      } else {
        return todo_.FinishAction(act.results()[1]);
      }
      break;
    }
    case ExpressionKind::WhereExpression: {
      return todo_.FinishAction(
          &cast<TypeOfConstraintType>(exp.static_type()).constraint_type());
    }
    case ExpressionKind::UnimplementedExpression:
      CARBON_FATAL() << "Unimplemented: " << exp;
    case ExpressionKind::ArrayTypeLiteral: {
      const auto& array_literal = cast<ArrayTypeLiteral>(exp);
      if (act.pos() == 0) {
        return todo_.Spawn(std::make_unique<ExpressionAction>(
            &array_literal.element_type_expression()));
      } else if (act.pos() == 1) {
        return todo_.Spawn(std::make_unique<ExpressionAction>(
            &array_literal.size_expression()));
      } else {
        return todo_.FinishAction(arena_->New<StaticArrayType>(
            act.results()[0], cast<IntValue>(act.results()[1])->value()));
      }
    }
  }  // switch (exp->kind)
}

auto Interpreter::StepPattern() -> ErrorOr<Success> {
  Action& act = todo_.CurrentAction();
  const Pattern& pattern = cast<PatternAction>(act).pattern();
  if (trace_stream_) {
    **trace_stream_ << "--- step pattern " << pattern << " ." << act.pos()
                    << ". (" << pattern.source_loc() << ") --->\n";
  }
  switch (pattern.kind()) {
    case PatternKind::AutoPattern: {
      CARBON_CHECK(act.pos() == 0);
      return todo_.FinishAction(arena_->New<AutoType>());
    }
    case PatternKind::BindingPattern: {
      const auto& binding = cast<BindingPattern>(pattern);
      if (binding.name() != AnonymousName) {
        return todo_.FinishAction(
            arena_->New<BindingPlaceholderValue>(&binding));
      } else {
        return todo_.FinishAction(arena_->New<BindingPlaceholderValue>());
      }
    }
    case PatternKind::GenericBinding: {
      const auto& binding = cast<GenericBinding>(pattern);
      return todo_.FinishAction(arena_->New<VariableType>(&binding));
    }
    case PatternKind::TuplePattern: {
      const auto& tuple = cast<TuplePattern>(pattern);
      if (act.pos() < static_cast<int>(tuple.fields().size())) {
        //    { { vk :: (f1=v1,..., fk=[],fk+1=ek+1,...) :: C, E, F} :: S,
        //    H}
        // -> { { ek+1 :: (f1=v1,..., fk=vk, fk+1=[],...) :: C, E, F} :: S,
        // H}
        return todo_.Spawn(
            std::make_unique<PatternAction>(tuple.fields()[act.pos()]));
      } else {
        return todo_.FinishAction(arena_->New<TupleValue>(act.results()));
      }
    }
    case PatternKind::AlternativePattern: {
      const auto& alternative = cast<AlternativePattern>(pattern);
      if (act.pos() == 0) {
        return todo_.Spawn(
            std::make_unique<ExpressionAction>(&alternative.choice_type()));
      } else if (act.pos() == 1) {
        return todo_.Spawn(
            std::make_unique<PatternAction>(&alternative.arguments()));
      } else {
        CARBON_CHECK(act.pos() == 2);
        const auto& choice_type = cast<ChoiceType>(*act.results()[0]);
        return todo_.FinishAction(arena_->New<AlternativeValue>(
            alternative.alternative_name(), choice_type.name(),
            act.results()[1]));
      }
    }
    case PatternKind::ExpressionPattern:
      if (act.pos() == 0) {
        return todo_.Spawn(std::make_unique<ExpressionAction>(
            &cast<ExpressionPattern>(pattern).expression()));
      } else {
        return todo_.FinishAction(act.results()[0]);
      }
    case PatternKind::VarPattern:
      if (act.pos() == 0) {
        return todo_.Spawn(std::make_unique<PatternAction>(
            &cast<VarPattern>(pattern).pattern()));
      } else {
        return todo_.FinishAction(act.results()[0]);
      }
    case PatternKind::AddrPattern:
      const auto& addr = cast<AddrPattern>(pattern);
      if (act.pos() == 0) {
        return todo_.Spawn(std::make_unique<PatternAction>(&addr.binding()));
      } else {
        return todo_.FinishAction(arena_->New<AddrValue>(act.results()[0]));
      }
      break;
  }
}

auto Interpreter::StepStmt() -> ErrorOr<Success> {
  Action& act = todo_.CurrentAction();
  const Statement& stmt = cast<StatementAction>(act).statement();
  if (trace_stream_) {
    **trace_stream_ << "--- step stmt ";
    stmt.PrintDepth(1, **trace_stream_);
    **trace_stream_ << " ." << act.pos() << ". "
                    << "(" << stmt.source_loc() << ") --->\n";
  }
  switch (stmt.kind()) {
    case StatementKind::Match: {
      const auto& match_stmt = cast<Match>(stmt);
      if (act.pos() == 0) {
        //    { { (match (e) ...) :: C, E, F} :: S, H}
        // -> { { e :: (match ([]) ...) :: C, E, F} :: S, H}
        act.StartScope(RuntimeScope(&heap_));
        return todo_.Spawn(
            std::make_unique<ExpressionAction>(&match_stmt.expression()));
      } else {
        int clause_num = act.pos() - 1;
        if (clause_num >= static_cast<int>(match_stmt.clauses().size())) {
          return todo_.FinishAction();
        }
        auto c = match_stmt.clauses()[clause_num];
        RuntimeScope matches(&heap_);
        BindingMap generic_args;
        CARBON_ASSIGN_OR_RETURN(
            Nonnull<const Value*> val,
            Convert(act.results()[0], &c.pattern().static_type(),
                    stmt.source_loc()));
        if (PatternMatch(&c.pattern().value(), val, stmt.source_loc(), &matches,
                         generic_args, trace_stream_, this->arena_)) {
          // Ensure we don't process any more clauses.
          act.set_pos(match_stmt.clauses().size() + 1);
          todo_.MergeScope(std::move(matches));
          return todo_.Spawn(std::make_unique<StatementAction>(&c.statement()));
        } else {
          return todo_.RunAgain();
        }
      }
    }
    case StatementKind::For: {
      const auto& for_statement = cast<For>(stmt);
      if (act.pos() >= static_cast<int>(for_statement.statements().size())) {
        // If the position is past the end of the block, end processing. Note
        // that empty blocks immediately end.
        return todo_.FinishAction();
      }
      // Initialize a scope when starting a block.
      if (act.pos() == 0) {
        act.StartScope(RuntimeScope(&heap_));
      }
      // Process the next statement in the block. The position will be
      // incremented as part of Spawn.
      return todo_.Spawn(std::make_unique<StatementAction>(
          for_statement.statements()[act.pos()]));
    }
    case StatementKind::While:
      if (act.pos() % 2 == 0) {
        //    { { (while (e) s) :: C, E, F} :: S, H}
        // -> { { e :: (while ([]) s) :: C, E, F} :: S, H}
        act.Clear();
        return todo_.Spawn(
            std::make_unique<ExpressionAction>(&cast<While>(stmt).condition()));
      } else {
        CARBON_ASSIGN_OR_RETURN(
            Nonnull<const Value*> condition,
            Convert(act.results().back(), arena_->New<BoolType>(),
                    stmt.source_loc()));
        if (cast<BoolValue>(*condition).value()) {
          //    { {true :: (while ([]) s) :: C, E, F} :: S, H}
          // -> { { s :: (while (e) s) :: C, E, F } :: S, H}
          return todo_.Spawn(
              std::make_unique<StatementAction>(&cast<While>(stmt).body()));
        } else {
          //    { {false :: (while ([]) s) :: C, E, F} :: S, H}
          // -> { { C, E, F } :: S, H}
          return todo_.FinishAction();
        }
      }
    case StatementKind::Break: {
      CARBON_CHECK(act.pos() == 0);
      //    { { break; :: ... :: (while (e) s) :: C, E, F} :: S, H}
      // -> { { C, E', F} :: S, H}
      return todo_.UnwindPast(&cast<Break>(stmt).loop());
    }
    case StatementKind::Continue: {
      CARBON_CHECK(act.pos() == 0);
      //    { { continue; :: ... :: (while (e) s) :: C, E, F} :: S, H}
      // -> { { (while (e) s) :: C, E', F} :: S, H}
      return todo_.UnwindTo(&cast<Continue>(stmt).loop());
    }
    case StatementKind::Block: {
      const auto& block = cast<Block>(stmt);
      if (act.pos() >= static_cast<int>(block.statements().size())) {
        // If the position is past the end of the block, end processing. Note
        // that empty blocks immediately end.
        return todo_.FinishAction();
      }
      // Initialize a scope when starting a block.
      if (act.pos() == 0) {
        act.StartScope(RuntimeScope(&heap_));
      }
      // Process the next statement in the block. The position will be
      // incremented as part of Spawn.
      return todo_.Spawn(
          std::make_unique<StatementAction>(block.statements()[act.pos()]));
    }
    case StatementKind::VariableDefinition: {
      const auto& definition = cast<VariableDefinition>(stmt);
      if (act.pos() == 0 && definition.has_init()) {
        //    { {(var x = e) :: C, E, F} :: S, H}
        // -> { {e :: (var x = []) :: C, E, F} :: S, H}
        return todo_.Spawn(
            std::make_unique<ExpressionAction>(&definition.init()));
      } else {
        //    { { v :: (x = []) :: C, E, F} :: S, H}
        // -> { { C, E(x := a), F} :: S, H(a := copy(v))}
        Nonnull<const Value*> p =
            &cast<VariableDefinition>(stmt).pattern().value();
        Nonnull<const Value*> v;
        if (definition.has_init()) {
          CARBON_ASSIGN_OR_RETURN(
              v, Convert(act.results()[0], &definition.pattern().static_type(),
                         stmt.source_loc()));
        } else {
          v = arena_->New<UninitializedValue>(p);
        }

        RuntimeScope matches(&heap_);
        BindingMap generic_args;
        CARBON_CHECK(PatternMatch(p, v, stmt.source_loc(), &matches,
                                  generic_args, trace_stream_, this->arena_))
            << stmt.source_loc()
            << ": internal error in variable definition, match failed";
        todo_.MergeScope(std::move(matches));
        return todo_.FinishAction();
      }
    }
    case StatementKind::ExpressionStatement:
      if (act.pos() == 0) {
        //    { {e :: C, E, F} :: S, H}
        // -> { {e :: C, E, F} :: S, H}
        return todo_.Spawn(std::make_unique<ExpressionAction>(
            &cast<ExpressionStatement>(stmt).expression()));
      } else {
        return todo_.FinishAction();
      }
    case StatementKind::Assign: {
      const auto& assign = cast<Assign>(stmt);
      if (act.pos() == 0) {
        //    { {(lv = e) :: C, E, F} :: S, H}
        // -> { {lv :: ([] = e) :: C, E, F} :: S, H}
        return todo_.Spawn(std::make_unique<LValAction>(&assign.lhs()));
      } else if (act.pos() == 1) {
        //    { { a :: ([] = e) :: C, E, F} :: S, H}
        // -> { { e :: (a = []) :: C, E, F} :: S, H}
        return todo_.Spawn(std::make_unique<ExpressionAction>(&assign.rhs()));
      } else {
        //    { { v :: (a = []) :: C, E, F} :: S, H}
        // -> { { C, E, F} :: S, H(a := v)}
        const auto& lval = cast<LValue>(*act.results()[0]);
        CARBON_ASSIGN_OR_RETURN(
            Nonnull<const Value*> rval,
            Convert(act.results()[1], &assign.lhs().static_type(),
                    stmt.source_loc()));
        CARBON_RETURN_IF_ERROR(
            heap_.Write(lval.address(), rval, stmt.source_loc()));
        return todo_.FinishAction();
      }
    }
    case StatementKind::If:
      if (act.pos() == 0) {
        //    { {(if (e) then_stmt else else_stmt) :: C, E, F} :: S, H}
        // -> { { e :: (if ([]) then_stmt else else_stmt) :: C, E, F} :: S, H}
        return todo_.Spawn(
            std::make_unique<ExpressionAction>(&cast<If>(stmt).condition()));
      } else if (act.pos() == 1) {
        CARBON_ASSIGN_OR_RETURN(
            Nonnull<const Value*> condition,
            Convert(act.results()[0], arena_->New<BoolType>(),
                    stmt.source_loc()));
        if (cast<BoolValue>(*condition).value()) {
          //    { {true :: if ([]) then_stmt else else_stmt :: C, E, F} ::
          //      S, H}
          // -> { { then_stmt :: C, E, F } :: S, H}
          return todo_.Spawn(
              std::make_unique<StatementAction>(&cast<If>(stmt).then_block()));
        } else if (cast<If>(stmt).else_block()) {
          //    { {false :: if ([]) then_stmt else else_stmt :: C, E, F} ::
          //      S, H}
          // -> { { else_stmt :: C, E, F } :: S, H}
          return todo_.Spawn(
              std::make_unique<StatementAction>(*cast<If>(stmt).else_block()));
        } else {
          return todo_.FinishAction();
        }
      } else {
        return todo_.FinishAction();
      }
    case StatementKind::ReturnVar: {
      const ValueNodeView& value_node = cast<ReturnVar>(stmt).value_node();
      if (trace_stream_) {
        **trace_stream_ << "--- step returned var "
                        << cast<BindingPattern>(value_node.base()).name()
                        << " ." << act.pos() << "."
                        << " (" << stmt.source_loc() << ") --->\n";
      }
      CARBON_ASSIGN_OR_RETURN(Nonnull<const Value*> value,
                              todo_.ValueOfNode(value_node, stmt.source_loc()));
      if (const auto* lvalue = dyn_cast<LValue>(value)) {
        CARBON_ASSIGN_OR_RETURN(
            value,
            heap_.Read(lvalue->address(), value_node.base().source_loc()));
      }
      const FunctionDeclaration& function = cast<Return>(stmt).function();
      CARBON_ASSIGN_OR_RETURN(
          Nonnull<const Value*> return_value,
          Convert(value, &function.return_term().static_type(),
                  stmt.source_loc()));
      return todo_.UnwindPast(*function.body(), return_value);
    }
    case StatementKind::ReturnExpression:
      if (act.pos() == 0) {
        //    { {return e :: C, E, F} :: S, H}
        // -> { {e :: return [] :: C, E, F} :: S, H}
        return todo_.Spawn(std::make_unique<ExpressionAction>(
            &cast<ReturnExpression>(stmt).expression()));
      } else {
        //    { {v :: return [] :: C, E, F} :: {C', E', F'} :: S, H}
        // -> { {v :: C', E', F'} :: S, H}
        const FunctionDeclaration& function = cast<Return>(stmt).function();
        CARBON_ASSIGN_OR_RETURN(
            Nonnull<const Value*> return_value,
            Convert(act.results()[0], &function.return_term().static_type(),
                    stmt.source_loc()));
        return todo_.UnwindPast(*function.body(), return_value);
      }
    case StatementKind::Continuation: {
      CARBON_CHECK(act.pos() == 0);
      const auto& continuation = cast<Continuation>(stmt);
      // Create a continuation object by creating a frame similar the
      // way one is created in a function call.
      auto fragment = arena_->New<ContinuationValue::StackFragment>();
      stack_fragments_.push_back(fragment);
      todo_.InitializeFragment(*fragment, &continuation.body());
      // Bind the continuation object to the continuation variable
      todo_.Initialize(&cast<Continuation>(stmt),
                       arena_->New<ContinuationValue>(fragment));
      return todo_.FinishAction();
    }
    case StatementKind::Run: {
      auto& run = cast<Run>(stmt);
      if (act.pos() == 0) {
        // Evaluate the argument of the run statement.
        return todo_.Spawn(std::make_unique<ExpressionAction>(&run.argument()));
      } else if (act.pos() == 1) {
        // Push the continuation onto the current stack.
        return todo_.Resume(cast<const ContinuationValue>(act.results()[0]));
      } else {
        return todo_.FinishAction();
      }
    }
    case StatementKind::Await:
      CARBON_CHECK(act.pos() == 0);
      return todo_.Suspend();
  }
}

auto Interpreter::StepDeclaration() -> ErrorOr<Success> {
  Action& act = todo_.CurrentAction();
  const Declaration& decl = cast<DeclarationAction>(act).declaration();
  if (trace_stream_) {
    **trace_stream_ << "--- step decl ";
    decl.PrintID(**trace_stream_);
    **trace_stream_ << " ." << act.pos() << ". "
                    << "(" << decl.source_loc() << ") --->\n";
  }
  switch (decl.kind()) {
    case DeclarationKind::VariableDeclaration: {
      const auto& var_decl = cast<VariableDeclaration>(decl);
      if (var_decl.has_initializer()) {
        if (act.pos() == 0) {
          return todo_.Spawn(
              std::make_unique<ExpressionAction>(&var_decl.initializer()));
        } else {
          CARBON_ASSIGN_OR_RETURN(
              Nonnull<const Value*> v,
              Convert(act.results()[0], &var_decl.binding().static_type(),
                      var_decl.source_loc()));
          todo_.Initialize(&var_decl.binding(), v);
          return todo_.FinishAction();
        }
      } else {
        Nonnull<const Value*> v =
            arena_->New<UninitializedValue>(&var_decl.binding().value());
        todo_.Initialize(&var_decl.binding(), v);
        return todo_.FinishAction();
      }
    }
    case DeclarationKind::FunctionDeclaration:
    case DeclarationKind::ClassDeclaration:
    case DeclarationKind::ChoiceDeclaration:
    case DeclarationKind::InterfaceDeclaration:
    case DeclarationKind::AssociatedConstantDeclaration:
    case DeclarationKind::ImplDeclaration:
    case DeclarationKind::SelfDeclaration:
    case DeclarationKind::AliasDeclaration:
      // These declarations have no run-time effects.
      return todo_.FinishAction();
  }
}

// State transition.
auto Interpreter::Step() -> ErrorOr<Success> {
  Action& act = todo_.CurrentAction();
  switch (act.kind()) {
    case Action::Kind::LValAction:
      CARBON_RETURN_IF_ERROR(StepLvalue());
      break;
    case Action::Kind::ExpressionAction:
      CARBON_RETURN_IF_ERROR(StepExp());
      break;
    case Action::Kind::PatternAction:
      CARBON_RETURN_IF_ERROR(StepPattern());
      break;
    case Action::Kind::StatementAction:
      CARBON_RETURN_IF_ERROR(StepStmt());
      break;
    case Action::Kind::DeclarationAction:
      CARBON_RETURN_IF_ERROR(StepDeclaration());
      break;
    case Action::Kind::ScopeAction:
      CARBON_FATAL() << "ScopeAction escaped ActionStack";
    case Action::Kind::RecursiveAction:
      CARBON_FATAL() << "Tried to step a RecursiveAction";
  }  // switch
  return Success();
}

auto Interpreter::RunAllSteps(std::unique_ptr<Action> action)
    -> ErrorOr<Success> {
  if (trace_stream_) {
    PrintState(**trace_stream_);
  }
  todo_.Start(std::move(action));
  while (!todo_.IsEmpty()) {
    CARBON_RETURN_IF_ERROR(Step());
    if (trace_stream_) {
      PrintState(**trace_stream_);
    }
  }
  return Success();
}

auto InterpProgram(const AST& ast, Nonnull<Arena*> arena,
                   std::optional<Nonnull<llvm::raw_ostream*>> trace_stream)
    -> ErrorOr<int> {
  Interpreter interpreter(Phase::RunTime, arena, trace_stream);
  if (trace_stream) {
    **trace_stream << "********** initializing globals **********\n";
  }

  for (Nonnull<Declaration*> declaration : ast.declarations) {
    CARBON_RETURN_IF_ERROR(interpreter.RunAllSteps(
        std::make_unique<DeclarationAction>(declaration)));
  }

  if (trace_stream) {
    **trace_stream << "********** calling main function **********\n";
  }

  CARBON_RETURN_IF_ERROR(interpreter.RunAllSteps(
      std::make_unique<ExpressionAction>(*ast.main_call)));

  return cast<IntValue>(*interpreter.result()).value();
}

auto InterpExp(Nonnull<const Expression*> e, Nonnull<Arena*> arena,
               std::optional<Nonnull<llvm::raw_ostream*>> trace_stream)
    -> ErrorOr<Nonnull<const Value*>> {
  Interpreter interpreter(Phase::CompileTime, arena, trace_stream);
  CARBON_RETURN_IF_ERROR(
      interpreter.RunAllSteps(std::make_unique<ExpressionAction>(e)));
  return interpreter.result();
}

auto InterpPattern(Nonnull<const Pattern*> p, Nonnull<Arena*> arena,
                   std::optional<Nonnull<llvm::raw_ostream*>> trace_stream)
    -> ErrorOr<Nonnull<const Value*>> {
  Interpreter interpreter(Phase::CompileTime, arena, trace_stream);
  CARBON_RETURN_IF_ERROR(
      interpreter.RunAllSteps(std::make_unique<PatternAction>(p)));
  return interpreter.result();
}

}  // namespace Carbon<|MERGE_RESOLUTION|>--- conflicted
+++ resolved
@@ -1211,14 +1211,6 @@
           heap_.Deallocate(cast<PointerValue>(args.elements()[0])->address());
           return todo_.FinishAction(TupleValue::Empty());
         }
-<<<<<<< HEAD
-        case IntrinsicExpression::Intrinsic::ArraySz: {
-          const auto& args = cast<TupleValue>(*act.results()[0]).elements();
-          CARBON_CHECK(args.size() == 1);
-          auto& array_parameter = cast<TupleValue>(*args[0]);
-          int sz = array_parameter.elements().vec().size();
-          return todo_.FinishAction(arena_->New<IntValue>(sz));
-=======
         case IntrinsicExpression::Intrinsic::IntEq: {
           const auto& args = cast<TupleValue>(*act.results()[0]).elements();
           CARBON_CHECK(args.size() == 2);
@@ -1234,7 +1226,6 @@
           auto& rhs = cast<StringValue>(*args[1]).value();
           auto result = arena_->New<BoolValue>(lhs == rhs);
           return todo_.FinishAction(result);
->>>>>>> c13803de
         }
       }
     }
