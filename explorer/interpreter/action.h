--- conflicted
+++ resolved
@@ -204,18 +204,12 @@
 // An Action which implements evaluation of an Expression to produce a `Value*`.
 class ExpressionAction : public Action {
  public:
-<<<<<<< HEAD
-  explicit ExpressionAction(Nonnull<const Expression*> expression)
-      : Action(expression->source_loc(), Kind::ExpressionAction),
-        expression_(expression) {}
-=======
   explicit ExpressionAction(
       Nonnull<const Expression*> expression,
       std::optional<AllocationId> initialized_location = std::nullopt)
-      : Action(Kind::ExpressionAction),
+      : Action(expression->source_loc(), Kind::ExpressionAction),
         expression_(expression),
         location_received_(initialized_location) {}
->>>>>>> 45c185eb
 
   static auto classof(const Action* action) -> bool {
     return action->kind() == Kind::ExpressionAction;
@@ -279,17 +273,11 @@
 // result.
 class StatementAction : public Action {
  public:
-<<<<<<< HEAD
-  explicit StatementAction(Nonnull<const Statement*> statement)
-      : Action(statement->source_loc(), Kind::StatementAction),
-        statement_(statement) {}
-=======
   explicit StatementAction(Nonnull<const Statement*> statement,
                            std::optional<AllocationId> location_received)
-      : Action(Kind::StatementAction),
+      : Action(statement->source_loc(), Kind::StatementAction),
         statement_(statement),
         location_received_(location_received) {}
->>>>>>> 45c185eb
 
   static auto classof(const Action* action) -> bool {
     return action->kind() == Kind::StatementAction;
