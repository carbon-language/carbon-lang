--- conflicted
+++ resolved
@@ -42,11 +42,6 @@
   RuntimeScope(RuntimeScope&&) noexcept;
   auto operator=(RuntimeScope&&) noexcept -> RuntimeScope&;
 
-<<<<<<< HEAD
-  ~RuntimeScope() = default;
-
-=======
->>>>>>> e48dc204
   void Print(llvm::raw_ostream& out) const;
   LLVM_DUMP_METHOD void Dump() const { Print(llvm::errs()); }
 
