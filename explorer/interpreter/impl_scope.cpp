--- conflicted
+++ resolved
@@ -32,13 +32,15 @@
     // TODO: Should we have substituted .Self = type into iface before we got
     // here, eg when initially setting the type of the binding? We do so for an
     // impl.
-    std::optional<Nonnull<const Value*>> witness;
+    std::optional<Nonnull<const Value*>> constraint_witness;
     if (orig_constraint->self_binding()->impl_binding()) {
-      // TODO: convert impl_expr to a const Witness*.
-      //witness = impl_expr;
+      // The '.Self is X' witness for 'X where ...' is always the
+      // impl_constraint with index 0.
+      // TODO: Use a less brittle mechanism to extract this witness.
+      constraint_witness = type_checker.MakeConstraintWitnessAccess(witness, 0);
     }
     Bindings bindings;
-    bindings.Add(orig_constraint->self_binding(), type, witness);
+    bindings.Add(orig_constraint->self_binding(), type, constraint_witness);
     const ConstraintType* constraint = cast<ConstraintType>(
         type_checker.Substitute(bindings, orig_constraint));
     for (size_t i = 0; i != constraint->impl_constraints().size(); ++i) {
@@ -77,13 +79,7 @@
     return ResolveInterface(iface_type, impl_type, source_loc, type_checker);
   }
   if (const auto* constraint = dyn_cast<ConstraintType>(constraint_type)) {
-<<<<<<< HEAD
-    std::vector<Nonnull<Expression*>> witnesses;
-=======
     std::vector<Nonnull<const Witness*>> witnesses;
-    BindingMap map;
-    map[constraint->self_binding()] = impl_type;
->>>>>>> 10731b12
     for (auto impl : constraint->impl_constraints()) {
       // Note that later impl constraints can refer to earlier impl constraints
       // via impl bindings. For example, in
@@ -91,7 +87,7 @@
       // ... the `.Self.AssocType is D` constraint refers to the `.Self is C`
       // constraint when naming `AssocType`. So incrementally build up a
       // partial constraint witness as we go.
-      std::optional<Nonnull<const Value*>> witness;
+      std::optional<Nonnull<const Witness*>> witness;
       if (constraint->self_binding().impl_binding()) {
         // Note, this is a partial impl binding covering only the impl
         // constraints that we've already seen. Earlier impl constraints should
@@ -102,19 +98,11 @@
       Bindings bindings;
       bindings.Add(constraint->self_binding(), impl_type, witness);
       CARBON_ASSIGN_OR_RETURN(
-<<<<<<< HEAD
-          Nonnull<Expression*> result,
+          Nonnull<const Witness*> result,
           ResolveInterface(cast<InterfaceType>(type_checker.Substitute(
                                bindings, impl.interface)),
                            type_checker.Substitute(bindings, impl.type),
                            source_loc, type_checker));
-=======
-          Nonnull<const Witness*> result,
-          ResolveInterface(
-              cast<InterfaceType>(type_checker.Substitute(map, impl.interface)),
-              type_checker.Substitute(map, impl.type), source_loc,
-              type_checker));
->>>>>>> 10731b12
       witnesses.push_back(result);
     }
     // TODO: Check satisfaction of same-type constraints.
