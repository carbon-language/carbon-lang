--- conflicted
+++ resolved
@@ -350,24 +350,12 @@
       std::optional<ResolveResult> result,
       TryResolveInterfaceHere(iface_type, type, source_loc, original_scope,
                               type_checker));
-<<<<<<< HEAD
-  for (Nonnull<const ImplScope*> parent : parent_scopes_) {
-    // TODO: If we support having `impl` declarations in multiple different
-    // impl scopes, we'll need to merge the sorted lists before we walk them.
-    // For now, all non-top-level Impls correspond to ImplBindings, which are
-    // always exact matches.
+  if (parent_scope_) {
     CARBON_ASSIGN_OR_RETURN(
         std::optional<ResolveResult> parent_result,
-        parent->TryResolveInterfaceRecursively(iface_type, type, source_loc,
-                                               original_scope, type_checker));
-=======
-  if (parent_scope_) {
-    CARBON_ASSIGN_OR_RETURN(
-        std::optional<Nonnull<const Witness*>> parent_result,
         (*parent_scope_)
             ->TryResolveInterfaceRecursively(iface_type, type, source_loc,
                                              original_scope, type_checker));
->>>>>>> b795cc6f
     CARBON_ASSIGN_OR_RETURN(result, CombineResults(iface_type, type, source_loc,
                                                    result, parent_result));
   }
