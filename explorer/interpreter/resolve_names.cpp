--- conflicted
+++ resolved
@@ -191,7 +191,6 @@
     }
     case ExpressionKind::WhereExpression: {
       auto& where = cast<WhereExpression>(expression);
-<<<<<<< HEAD
       CARBON_RETURN_IF_ERROR(
           ResolveNames(where.self_binding().type(), enclosing_scope));
       // Introduce `.Self` into scope on the right of the `where` keyword.
@@ -200,15 +199,6 @@
       CARBON_RETURN_IF_ERROR(where_scope.Add(".Self", &where.self_binding()));
       for (Nonnull<WhereClause*> clause : where.clauses()) {
         CARBON_RETURN_IF_ERROR(ResolveNames(*clause, where_scope));
-=======
-      // TODO: Introduce `.Self` into scope?
-      // StaticScope where_scope;
-      // where_scope.AddParent(&enclosing_scope);
-      // where_scope.Add(".Self", ???);
-      CARBON_RETURN_IF_ERROR(ResolveNames(where.base(), enclosing_scope));
-      for (Nonnull<WhereClause*> clause : where.clauses()) {
-        CARBON_RETURN_IF_ERROR(ResolveNames(*clause, enclosing_scope));
->>>>>>> 3598ebd3
       }
       break;
     }
