--- conflicted
+++ resolved
@@ -97,11 +97,8 @@
   Nonnull<Arena*> arena_;
   std::vector<Nonnull<const Value*>> values_;
   std::vector<ValueState> states_;
-<<<<<<< HEAD
+  std::vector<llvm::DenseMap<const AstNode*, Address>> bound_values_;
   Nonnull<TraceStream*> trace_stream_;
-=======
-  std::vector<llvm::DenseMap<const AstNode*, Address>> bound_values_;
->>>>>>> d02366f8
 };
 
 }  // namespace Carbon
