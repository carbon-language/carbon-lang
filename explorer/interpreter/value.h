// Part of the Carbon Language project, under the Apache License v2.0 with LLVM
// Exceptions. See /LICENSE for license information.
// SPDX-License-Identifier: Apache-2.0 WITH LLVM-exception

#ifndef CARBON_EXPLORER_INTERPRETER_VALUE_H_
#define CARBON_EXPLORER_INTERPRETER_VALUE_H_

#include <optional>
#include <string>
#include <variant>
#include <vector>

#include "common/ostream.h"
#include "explorer/ast/bindings.h"
#include "explorer/ast/declaration.h"
#include "explorer/ast/element.h"
#include "explorer/ast/statement.h"
#include "explorer/common/nonnull.h"
#include "explorer/interpreter/address.h"
#include "explorer/interpreter/element_path.h"
#include "explorer/interpreter/stack.h"
#include "llvm/ADT/StringMap.h"
#include "llvm/Support/Compiler.h"

namespace Carbon {

class Action;
class AssociatedConstant;

// A trait type that describes how to allocate an instance of `T` in an arena.
// Returns the created object, which is not required to be of type `T`.
template <typename T>
struct AllocateTrait {
  template <typename... Args>
  static auto New(Nonnull<Arena*> arena, Args&&... args) -> Nonnull<const T*> {
    return arena->New<T>(std::forward<Args>(args)...);
  }
};

using VTable =
    llvm::StringMap<std::pair<Nonnull<const CallableDeclaration*>, int>>;

// Abstract base class of all AST nodes representing values.
//
// Value and its derived classes support LLVM-style RTTI, including
// llvm::isa, llvm::cast, and llvm::dyn_cast. To support this, every
// class derived from Value must provide a `classof` operation, and
// every concrete derived class must have a corresponding enumerator
// in `Kind`; see https://llvm.org/docs/HowToSetUpLLVMStyleRTTI.html for
// details.
class Value {
 public:
  enum class Kind {
#define CARBON_VALUE_KIND(kind) kind,
#include "explorer/interpreter/value_kinds.def"
  };

  Value(const Value&) = delete;
  auto operator=(const Value&) -> Value& = delete;

  // Call `f` on this value, cast to its most-derived type. `R` specifies the
  // expected return type of `f`.
  template <typename R, typename F>
  auto Visit(F f) const -> R;

  void Print(llvm::raw_ostream& out) const;
  LLVM_DUMP_METHOD void Dump() const { Print(llvm::errs()); }

  // Returns the sub-Value specified by `path`, which must be a valid element
  // path for *this. If the sub-Value is a method and its self_pattern is an
  // AddrPattern, then pass the LValue representing the receiver as `me_value`,
  // otherwise pass `*this`.
  auto GetElement(Nonnull<Arena*> arena, const ElementPath& path,
                  SourceLocation source_loc,
                  Nonnull<const Value*> me_value) const
      -> ErrorOr<Nonnull<const Value*>>;

  // Returns a copy of *this, but with the sub-Value specified by `path`
  // set to `field_value`. `path` must be a valid field path for *this.
  auto SetField(Nonnull<Arena*> arena, const ElementPath& path,
                Nonnull<const Value*> field_value,
                SourceLocation source_loc) const
      -> ErrorOr<Nonnull<const Value*>>;

  // Returns the enumerator corresponding to the most-derived type of this
  // object.
  auto kind() const -> Kind { return kind_; }

 protected:
  // Constructs a Value. `kind` must be the enumerator corresponding to the
  // most-derived type being constructed.
  explicit Value(Kind kind) : kind_(kind) {}

 private:
  const Kind kind_;
};

// Returns whether the fully-resolved kind that this value will eventually have
// is currently unknown, because it depends on a generic parameter.
inline auto IsValueKindDependent(Nonnull<const Value*> type) -> bool {
  return type->kind() == Value::Kind::VariableType ||
         type->kind() == Value::Kind::AssociatedConstant;
}

// Base class for types holding contextual information by which we can
// determine whether values are equal.
class EqualityContext {
 public:
  virtual auto VisitEqualValues(
      Nonnull<const Value*> value,
      llvm::function_ref<bool(Nonnull<const Value*>)> visitor) const
      -> bool = 0;

 protected:
  virtual ~EqualityContext() = default;
};

auto TypeEqual(Nonnull<const Value*> t1, Nonnull<const Value*> t2,
               std::optional<Nonnull<const EqualityContext*>> equality_ctx)
    -> bool;
auto ValueEqual(Nonnull<const Value*> v1, Nonnull<const Value*> v2,
                std::optional<Nonnull<const EqualityContext*>> equality_ctx)
    -> bool;

// An integer value.
class IntValue : public Value {
 public:
  explicit IntValue(int value) : Value(Kind::IntValue), value_(value) {}

  static auto classof(const Value* value) -> bool {
    return value->kind() == Kind::IntValue;
  }

  template <typename F>
  auto Decompose(F f) const {
    return f(value_);
  }

  auto value() const -> int { return value_; }

 private:
  int value_;
};

// A function value.
class FunctionValue : public Value {
 public:
  explicit FunctionValue(Nonnull<const FunctionDeclaration*> declaration)
      : Value(Kind::FunctionValue), declaration_(declaration) {}

  explicit FunctionValue(Nonnull<const FunctionDeclaration*> declaration,
                         Nonnull<const Bindings*> bindings)
      : Value(Kind::FunctionValue),
        declaration_(declaration),
        bindings_(bindings) {}

  static auto classof(const Value* value) -> bool {
    return value->kind() == Kind::FunctionValue;
  }

  template <typename F>
  auto Decompose(F f) const {
    return f(declaration_, bindings_);
  }

  auto declaration() const -> const FunctionDeclaration& {
    return *declaration_;
  }

  auto bindings() const -> const Bindings& { return *bindings_; }

  auto type_args() const -> const BindingMap& { return bindings_->args(); }

  auto witnesses() const -> const ImplWitnessMap& {
    return bindings_->witnesses();
  }

 private:
  Nonnull<const FunctionDeclaration*> declaration_;
  Nonnull<const Bindings*> bindings_ = Bindings::None();
};

// A destructor value.
class DestructorValue : public Value {
 public:
  explicit DestructorValue(Nonnull<const DestructorDeclaration*> declaration)
      : Value(Kind::DestructorValue), declaration_(declaration) {}

  static auto classof(const Value* value) -> bool {
    return value->kind() == Kind::DestructorValue;
  }

  template <typename F>
  auto Decompose(F f) const {
    return f(declaration_);
  }

  auto declaration() const -> const DestructorDeclaration& {
    return *declaration_;
  }

 private:
  Nonnull<const DestructorDeclaration*> declaration_;
};

// A bound method value. It includes the receiver object.
class BoundMethodValue : public Value {
 public:
  explicit BoundMethodValue(Nonnull<const FunctionDeclaration*> declaration,
                            Nonnull<const Value*> receiver)
      : Value(Kind::BoundMethodValue),
        declaration_(declaration),
        receiver_(receiver) {}

  explicit BoundMethodValue(Nonnull<const FunctionDeclaration*> declaration,
                            Nonnull<const Value*> receiver,
                            Nonnull<const Bindings*> bindings)
      : Value(Kind::BoundMethodValue),
        declaration_(declaration),
        receiver_(receiver),
        bindings_(bindings) {}

  static auto classof(const Value* value) -> bool {
    return value->kind() == Kind::BoundMethodValue;
  }

  template <typename F>
  auto Decompose(F f) const {
    return f(declaration_, receiver_, bindings_);
  }

  auto declaration() const -> const FunctionDeclaration& {
    return *declaration_;
  }

  auto receiver() const -> Nonnull<const Value*> { return receiver_; }

  auto bindings() const -> const Bindings& { return *bindings_; }

  auto type_args() const -> const BindingMap& { return bindings_->args(); }

  auto witnesses() const -> const ImplWitnessMap& {
    return bindings_->witnesses();
  }

 private:
  Nonnull<const FunctionDeclaration*> declaration_;
  Nonnull<const Value*> receiver_;
  Nonnull<const Bindings*> bindings_ = Bindings::None();
};

// The value of a location in memory.
class LValue : public Value {
 public:
  explicit LValue(Address value)
      : Value(Kind::LValue), value_(std::move(value)) {}

  static auto classof(const Value* value) -> bool {
    return value->kind() == Kind::LValue;
  }

  template <typename F>
  auto Decompose(F f) const {
    return f(value_);
  }

  auto address() const -> const Address& { return value_; }

 private:
  Address value_;
};

// A pointer value
class PointerValue : public Value {
 public:
  explicit PointerValue(Address value)
      : Value(Kind::PointerValue), value_(std::move(value)) {}

  static auto classof(const Value* value) -> bool {
    return value->kind() == Kind::PointerValue;
  }

  template <typename F>
  auto Decompose(F f) const {
    return f(value_);
  }

  auto address() const -> const Address& { return value_; }

 private:
  Address value_;
};

// A bool value.
class BoolValue : public Value {
 public:
  explicit BoolValue(bool value) : Value(Kind::BoolValue), value_(value) {}

  static auto classof(const Value* value) -> bool {
    return value->kind() == Kind::BoolValue;
  }

  template <typename F>
  auto Decompose(F f) const {
    return f(value_);
  }

  auto value() const -> bool { return value_; }

 private:
  bool value_;
};

// A value of a struct type. Note that the expression `{}` is a value of type
// `{} as type`; the former is a `StructValue` and the latter is a
// `StructType`.
class StructValue : public Value {
 public:
  explicit StructValue(std::vector<NamedValue> elements)
      : Value(Kind::StructValue), elements_(std::move(elements)) {}

  static auto classof(const Value* value) -> bool {
    return value->kind() == Kind::StructValue;
  }

  template <typename F>
  auto Decompose(F f) const {
    return f(elements_);
  }

  auto elements() const -> llvm::ArrayRef<NamedValue> { return elements_; }

  // Returns the value of the field named `name` in this struct, or
  // nullopt if there is no such field.
  auto FindField(std::string_view name) const
      -> std::optional<Nonnull<const Value*>>;

 private:
  std::vector<NamedValue> elements_;
};

// A value of a nominal class type, i.e., an object.
class NominalClassValue : public Value {
 public:
  static constexpr llvm::StringLiteral BaseField{"base"};

  // Takes the class type, inits, an optional base, a pointer to a
  // NominalClassValue*, that must be common to all NominalClassValue of the
  // same object. The pointee is updated, when `NominalClassValue`s are
  // constructed, to point to the `NominalClassValue` corresponding to the
  // child-most class type.
  NominalClassValue(Nonnull<const Value*> type, Nonnull<const Value*> inits,
                    std::optional<Nonnull<const NominalClassValue*>> base,
                    Nonnull<const NominalClassValue** const> class_value_ptr);

  static auto classof(const Value* value) -> bool {
    return value->kind() == Kind::NominalClassValue;
  }

  template <typename F>
  auto Decompose(F f) const {
    return f(type_, inits_, base_, class_value_ptr_);
  }

  auto type() const -> const Value& { return *type_; }
  auto inits() const -> const Value& { return *inits_; }
  auto base() const -> std::optional<Nonnull<const NominalClassValue*>> {
    return base_;
  }
  // Returns a pointer of pointer to the child-most class value.
  auto class_value_ptr() const -> Nonnull<const NominalClassValue** const> {
    return class_value_ptr_;
  }

 private:
  Nonnull<const Value*> type_;
  Nonnull<const Value*> inits_;  // The initializing StructValue.
  std::optional<Nonnull<const NominalClassValue*>> base_;
  Nonnull<const NominalClassValue** const> class_value_ptr_;
};

// An alternative constructor value.
class AlternativeConstructorValue : public Value {
 public:
  AlternativeConstructorValue(std::string_view alt_name,
                              std::string_view choice_name)
      : Value(Kind::AlternativeConstructorValue),
        alt_name_(alt_name),
        choice_name_(choice_name) {}

  static auto classof(const Value* value) -> bool {
    return value->kind() == Kind::AlternativeConstructorValue;
  }

  template <typename F>
  auto Decompose(F f) const {
    return f(alt_name_, choice_name_);
  }

  auto alt_name() const -> const std::string& { return alt_name_; }
  auto choice_name() const -> const std::string& { return choice_name_; }

 private:
  std::string alt_name_;
  std::string choice_name_;
};

// An alternative value.
class AlternativeValue : public Value {
 public:
  AlternativeValue(std::string_view alt_name, std::string_view choice_name,
                   Nonnull<const Value*> argument)
      : Value(Kind::AlternativeValue),
        alt_name_(alt_name),
        choice_name_(choice_name),
        argument_(argument) {}

  static auto classof(const Value* value) -> bool {
    return value->kind() == Kind::AlternativeValue;
  }

  template <typename F>
  auto Decompose(F f) const {
    return f(alt_name_, choice_name_, argument_);
  }

  auto alt_name() const -> const std::string& { return alt_name_; }
  auto choice_name() const -> const std::string& { return choice_name_; }
  auto argument() const -> const Value& { return *argument_; }

 private:
  std::string alt_name_;
  std::string choice_name_;
  Nonnull<const Value*> argument_;
};

// Base class for tuple types and tuple values. These are the same other than
// their type-of-type, but we separate them to make it easier to tell types and
// values apart.
class TupleValueBase : public Value {
 public:
  explicit TupleValueBase(Value::Kind kind,
                          std::vector<Nonnull<const Value*>> elements)
      : Value(kind), elements_(std::move(elements)) {}

  auto elements() const -> llvm::ArrayRef<Nonnull<const Value*>> {
    return elements_;
  }

  static auto classof(const Value* value) -> bool {
    return value->kind() == Kind::TupleValue ||
           value->kind() == Kind::TupleType;
  }

  template <typename F>
  auto Decompose(F f) const {
    return f(elements_);
  }

 private:
  std::vector<Nonnull<const Value*>> elements_;
};

// A tuple value.
class TupleValue : public TupleValueBase {
 public:
  // An empty tuple.
  static auto Empty() -> Nonnull<const TupleValue*> {
    static const TupleValue empty =
        TupleValue(std::vector<Nonnull<const Value*>>());
    return static_cast<Nonnull<const TupleValue*>>(&empty);
  }

  explicit TupleValue(std::vector<Nonnull<const Value*>> elements)
      : TupleValueBase(Kind::TupleValue, std::move(elements)) {}

  static auto classof(const Value* value) -> bool {
    return value->kind() == Kind::TupleValue;
  }
};

// A tuple type. These values are produced by converting a tuple value
// containing only types to type `type`.
class TupleType : public TupleValueBase {
 public:
  // The unit type.
  static auto Empty() -> Nonnull<const TupleType*> {
    static const TupleType empty =
        TupleType(std::vector<Nonnull<const Value*>>());
    return static_cast<Nonnull<const TupleType*>>(&empty);
  }

  explicit TupleType(std::vector<Nonnull<const Value*>> elements)
      : TupleValueBase(Kind::TupleType, std::move(elements)) {}

  static auto classof(const Value* value) -> bool {
    return value->kind() == Kind::TupleType;
  }
};

// A binding placeholder value.
class BindingPlaceholderValue : public Value {
 public:
  // Represents the `_` placeholder.
  explicit BindingPlaceholderValue() : Value(Kind::BindingPlaceholderValue) {}

  // Represents a named placeholder.
  explicit BindingPlaceholderValue(ValueNodeView value_node)
      : Value(Kind::BindingPlaceholderValue),
        value_node_(std::move(value_node)) {}

  static auto classof(const Value* value) -> bool {
    return value->kind() == Kind::BindingPlaceholderValue;
  }

  template <typename F>
  auto Decompose(F f) const {
    return value_node_ ? f(*value_node_) : f();
  }

  auto value_node() const -> const std::optional<ValueNodeView>& {
    return value_node_;
  }

 private:
  std::optional<ValueNodeView> value_node_;
};

// Value for addr pattern
class AddrValue : public Value {
 public:
  explicit AddrValue(Nonnull<const Value*> pattern)
      : Value(Kind::AddrValue), pattern_(pattern) {}

  static auto classof(const Value* value) -> bool {
    return value->kind() == Kind::AddrValue;
  }

  template <typename F>
  auto Decompose(F f) const {
    return f(pattern_);
  }

  auto pattern() const -> const Value& { return *pattern_; }

 private:
  Nonnull<const Value*> pattern_;
};

// Value for uninitialized local variables.
class UninitializedValue : public Value {
 public:
  explicit UninitializedValue(Nonnull<const Value*> pattern)
      : Value(Kind::UninitializedValue), pattern_(pattern) {}

  static auto classof(const Value* value) -> bool {
    return value->kind() == Kind::UninitializedValue;
  }

  template <typename F>
  auto Decompose(F f) const {
    return f(pattern_);
  }

  auto pattern() const -> const Value& { return *pattern_; }

 private:
  Nonnull<const Value*> pattern_;
};

// The int type.
class IntType : public Value {
 public:
  IntType() : Value(Kind::IntType) {}

  static auto classof(const Value* value) -> bool {
    return value->kind() == Kind::IntType;
  }

  template <typename F>
  auto Decompose(F f) const {
    return f();
  }
};

// The bool type.
class BoolType : public Value {
 public:
  BoolType() : Value(Kind::BoolType) {}

  static auto classof(const Value* value) -> bool {
    return value->kind() == Kind::BoolType;
  }

  template <typename F>
  auto Decompose(F f) const {
    return f();
  }
};

// A type type.
class TypeType : public Value {
 public:
  TypeType() : Value(Kind::TypeType) {}

  static auto classof(const Value* value) -> bool {
    return value->kind() == Kind::TypeType;
  }

  template <typename F>
  auto Decompose(F f) const {
    return f();
  }
};

// A function type.
class FunctionType : public Value {
 public:
  // An explicit function parameter that is a `:!` binding:
  //
  //     fn MakeEmptyVector(T:! type) -> Vector(T);
  struct GenericParameter {
    size_t index;
    Nonnull<const TypeVariableBinding*> binding;
  };

<<<<<<< HEAD
  FunctionType(
      Nonnull<const Value*> parameters,
      llvm::ArrayRef<GenericParameter> generic_parameters,
      Nonnull<const Value*> return_type,
      llvm::ArrayRef<Nonnull<const TypeVariableBinding*>> deduced_bindings,
      llvm::ArrayRef<Nonnull<const ImplBinding*>> impl_bindings)
=======
  FunctionType(Nonnull<const Value*> parameters,
               Nonnull<const Value*> return_type)
      : FunctionType(parameters, {}, return_type, {}, {}) {}

  FunctionType(Nonnull<const Value*> parameters,
               std::vector<GenericParameter> generic_parameters,
               Nonnull<const Value*> return_type,
               std::vector<Nonnull<const GenericBinding*>> deduced_bindings,
               std::vector<Nonnull<const ImplBinding*>> impl_bindings)
>>>>>>> 0b6411e6
      : Value(Kind::FunctionType),
        parameters_(parameters),
        generic_parameters_(std::move(generic_parameters)),
        return_type_(return_type),
        deduced_bindings_(std::move(deduced_bindings)),
        impl_bindings_(std::move(impl_bindings)) {}

  static auto classof(const Value* value) -> bool {
    return value->kind() == Kind::FunctionType;
  }

  template <typename F>
  auto Decompose(F f) const {
    return f(parameters_, generic_parameters_, return_type_, deduced_bindings_,
             impl_bindings_);
  }

  // The type of the function parameter tuple.
  auto parameters() const -> const Value& { return *parameters_; }
  // Parameters that use a generic `:!` binding at the top level.
  auto generic_parameters() const -> llvm::ArrayRef<GenericParameter> {
    return generic_parameters_;
  }
  // The function return type.
  auto return_type() const -> const Value& { return *return_type_; }
  // All generic bindings in this function's signature that should be deduced
  // in a call. This excludes any generic parameters.
  auto deduced_bindings() const
      -> llvm::ArrayRef<Nonnull<const TypeVariableBinding*>> {
    return deduced_bindings_;
  }
  // The bindings for the witness tables (impls) required by the
  // bounds on the type parameters of the generic function.
  auto impl_bindings() const -> llvm::ArrayRef<Nonnull<const ImplBinding*>> {
    return impl_bindings_;
  }

 private:
  Nonnull<const Value*> parameters_;
  std::vector<GenericParameter> generic_parameters_;
  Nonnull<const Value*> return_type_;
  std::vector<Nonnull<const TypeVariableBinding*>> deduced_bindings_;
  std::vector<Nonnull<const ImplBinding*>> impl_bindings_;
};

// A pointer type.
class PointerType : public Value {
 public:
  // Constructs a pointer type with the given pointee type.
  explicit PointerType(Nonnull<const Value*> pointee_type)
      : Value(Kind::PointerType), pointee_type_(pointee_type) {}

  static auto classof(const Value* value) -> bool {
    return value->kind() == Kind::PointerType;
  }

  template <typename F>
  auto Decompose(F f) const {
    return f(pointee_type_);
  }

  auto pointee_type() const -> const Value& { return *pointee_type_; }

 private:
  Nonnull<const Value*> pointee_type_;
};

// The `auto` type.
class AutoType : public Value {
 public:
  AutoType() : Value(Kind::AutoType) {}

  static auto classof(const Value* value) -> bool {
    return value->kind() == Kind::AutoType;
  }

  template <typename F>
  auto Decompose(F f) const {
    return f();
  }
};

// A struct type.
class StructType : public Value {
 public:
  StructType() : StructType(std::vector<NamedValue>{}) {}

  explicit StructType(std::vector<NamedValue> fields)
      : Value(Kind::StructType), fields_(std::move(fields)) {}

  static auto classof(const Value* value) -> bool {
    return value->kind() == Kind::StructType;
  }

  template <typename F>
  auto Decompose(F f) const {
    return f(fields_);
  }

  auto fields() const -> llvm::ArrayRef<NamedValue> { return fields_; }

 private:
  std::vector<NamedValue> fields_;
};

// A class type.
class NominalClassType : public Value {
 public:
  explicit NominalClassType(
      Nonnull<const ClassDeclaration*> declaration,
      Nonnull<const Bindings*> bindings,
      std::optional<Nonnull<const NominalClassType*>> base, VTable class_vtable)
      : Value(Kind::NominalClassType),
        declaration_(declaration),
        bindings_(bindings),
        base_(base),
        vtable_(std::move(class_vtable)),
        hierarchy_level_(base ? (*base)->hierarchy_level() + 1 : 0) {}

  static auto classof(const Value* value) -> bool {
    return value->kind() == Kind::NominalClassType;
  }

  template <typename F>
  auto Decompose(F f) const {
    return f(declaration_, bindings_, base_, vtable_);
  }

  auto declaration() const -> const ClassDeclaration& { return *declaration_; }

  auto bindings() const -> const Bindings& { return *bindings_; }

  auto base() const -> std::optional<Nonnull<const NominalClassType*>> {
    return base_;
  }

  auto type_args() const -> const BindingMap& { return bindings_->args(); }

  // Witnesses for each of the class's impl bindings.
  auto witnesses() const -> const ImplWitnessMap& {
    return bindings_->witnesses();
  }

  auto vtable() const -> const VTable& { return vtable_; }

  // Returns how many levels from the top ancestor class it is. i.e. a class
  // with no base returns `0`, while a class with a `.base` and `.base.base`
  // returns `2`.
  auto hierarchy_level() const -> int { return hierarchy_level_; }

  // Returns whether this a parameterized class. That is, a class with
  // parameters and no corresponding arguments.
  auto IsParameterized() const -> bool {
    return declaration_->type_params().has_value() && type_args().empty();
  }

  // Returns whether this class is, or inherits `other`.
  auto InheritsClass(Nonnull<const Value*> other) const -> bool;

 private:
  Nonnull<const ClassDeclaration*> declaration_;
  Nonnull<const Bindings*> bindings_ = Bindings::None();
  const std::optional<Nonnull<const NominalClassType*>> base_;
  const VTable vtable_;
  int hierarchy_level_;
};

class MixinPseudoType : public Value {
 public:
  explicit MixinPseudoType(Nonnull<const MixinDeclaration*> declaration)
      : Value(Kind::MixinPseudoType), declaration_(declaration) {
    CARBON_CHECK(!declaration->params().has_value())
        << "missing arguments for parameterized mixin type";
  }
  explicit MixinPseudoType(Nonnull<const MixinDeclaration*> declaration,
                           Nonnull<const Bindings*> bindings)
      : Value(Kind::MixinPseudoType),
        declaration_(declaration),
        bindings_(bindings) {}

  static auto classof(const Value* value) -> bool {
    return value->kind() == Kind::MixinPseudoType;
  }

  template <typename F>
  auto Decompose(F f) const {
    return f(declaration_, bindings_);
  }

  auto declaration() const -> const MixinDeclaration& { return *declaration_; }

  auto bindings() const -> const Bindings& { return *bindings_; }

  auto args() const -> const BindingMap& { return bindings_->args(); }

  auto witnesses() const -> const ImplWitnessMap& {
    return bindings_->witnesses();
  }

  auto FindFunction(const std::string_view& name) const
      -> std::optional<Nonnull<const FunctionValue*>>;

 private:
  Nonnull<const MixinDeclaration*> declaration_;
  Nonnull<const Bindings*> bindings_ = Bindings::None();
};

// Returns the value of the function named `name` in this class, or
// nullopt if there is no such function.
auto FindFunction(std::string_view name,
                  llvm::ArrayRef<Nonnull<Declaration*>> members)
    -> std::optional<Nonnull<const FunctionValue*>>;

// Returns the value of the function named `name` in this class and its
// parents, or nullopt if there is no such function.
auto FindFunctionWithParents(std::string_view name,
                             const ClassDeclaration& class_decl)
    -> std::optional<Nonnull<const FunctionValue*>>;

// Return the declaration of the member with the given name.
auto FindMember(std::string_view name,
                llvm::ArrayRef<Nonnull<Declaration*>> members)
    -> std::optional<Nonnull<const Declaration*>>;

// An interface type.
class InterfaceType : public Value {
 public:
  explicit InterfaceType(Nonnull<const InterfaceDeclaration*> declaration)
      : Value(Kind::InterfaceType), declaration_(declaration) {
    CARBON_CHECK(!declaration->params().has_value())
        << "missing arguments for parameterized interface type";
  }
  explicit InterfaceType(Nonnull<const InterfaceDeclaration*> declaration,
                         Nonnull<const Bindings*> bindings)
      : Value(Kind::InterfaceType),
        declaration_(declaration),
        bindings_(bindings) {}

  static auto classof(const Value* value) -> bool {
    return value->kind() == Kind::InterfaceType;
  }

  template <typename F>
  auto Decompose(F f) const {
    return f(declaration_, bindings_);
  }

  auto declaration() const -> const InterfaceDeclaration& {
    return *declaration_;
  }

  auto bindings() const -> const Bindings& { return *bindings_; }

  auto args() const -> const BindingMap& { return bindings_->args(); }

  auto witnesses() const -> const ImplWitnessMap& {
    return bindings_->witnesses();
  }

 private:
  Nonnull<const InterfaceDeclaration*> declaration_;
  Nonnull<const Bindings*> bindings_ = Bindings::None();
};

// A named constraint type.
class NamedConstraintType : public Value {
 public:
  explicit NamedConstraintType(
      Nonnull<const ConstraintDeclaration*> declaration,
      Nonnull<const Bindings*> bindings)
      : Value(Kind::NamedConstraintType),
        declaration_(declaration),
        bindings_(bindings) {}

  static auto classof(const Value* value) -> bool {
    return value->kind() == Kind::NamedConstraintType;
  }

  template <typename F>
  auto Decompose(F f) const {
    return f(declaration_, bindings_);
  }

  auto declaration() const -> const ConstraintDeclaration& {
    return *declaration_;
  }

  auto bindings() const -> const Bindings& { return *bindings_; }

 private:
  Nonnull<const ConstraintDeclaration*> declaration_;
  Nonnull<const Bindings*> bindings_ = Bindings::None();
};

// A constraint that requires implementation of an interface.
struct ImplConstraint {
  // The type that is required to implement the interface.
  Nonnull<const Value*> type;
  // The interface that is required to be implemented.
  Nonnull<const InterfaceType*> interface;
};

// A constraint that requires an intrinsic property of a type.
struct IntrinsicConstraint {
  // Print the intrinsic constraint.
  void Print(llvm::raw_ostream& out) const;

  // The type that is required to satisfy the intrinsic property.
  Nonnull<const Value*> type;
  // The kind of the intrinsic property.
  enum Kind {
    // `type` intrinsically implicitly converts to `parameters[0]`.
    // TODO: Split ImplicitAs into more specific constraints (such as
    // derived-to-base pointer conversions).
    ImplicitAs,
  };
  Kind kind;
  // Arguments for the intrinsic property. The meaning of these depends on
  // `kind`.
  std::vector<Nonnull<const Value*>> arguments;
};

// A constraint that a collection of values are known to be the same.
struct EqualityConstraint {
  // Visit the values in this equality constraint that are a single step away
  // from the given value according to this equality constraint. That is: if
  // `value` is identical to a value in `values`, then call the visitor on all
  // values in `values` that are not identical to `value`. Otherwise, do not
  // call the visitor.
  //
  // Stops and returns `false` if any call to the visitor returns `false`,
  // otherwise returns `true`.
  auto VisitEqualValues(
      Nonnull<const Value*> value,
      llvm::function_ref<bool(Nonnull<const Value*>)> visitor) const -> bool;

  std::vector<Nonnull<const Value*>> values;
};

// A constraint indicating that access to an associated constant should be
// replaced by another value.
struct RewriteConstraint {
  // The associated constant value that is rewritten.
  Nonnull<const AssociatedConstant*> constant;
  // The replacement in its original type.
  Nonnull<const Value*> unconverted_replacement;
  // The type of the replacement.
  Nonnull<const Value*> unconverted_replacement_type;
  // The replacement after conversion to the type of the associated constant.
  Nonnull<const Value*> converted_replacement;
};

// A context in which we might look up a name.
struct LookupContext {
  Nonnull<const Value*> context;
};

// A type-of-type for an unknown constrained type.
//
// These types are formed by the `&` operator that combines constraints and by
// `where` expressions.
//
// A constraint has three main properties:
//
// * A collection of (type, interface) pairs for interfaces that are known to
//   be implemented by a type satisfying the constraint.
// * A collection of (type, intrinsic) pairs for intrinsic properties that are
//   known to be satisfied by a type satisfying the constraint.
// * A collection of sets of values, typically associated constants, that are
//   known to be the same.
// * A collection of contexts in which member name lookups will be performed
//   for a type variable whose type is this constraint.
//
// Within these properties, the constrained type can be referred to with a
// `VariableType` naming the `self_binding`.
class ConstraintType : public Value {
 public:
  explicit ConstraintType(
      Nonnull<const GenericBinding*> self_binding,
      std::vector<ImplConstraint> impl_constraints,
      std::vector<IntrinsicConstraint> intrinsic_constraints,
      std::vector<EqualityConstraint> equality_constraints,
      std::vector<RewriteConstraint> rewrite_constraints,
      std::vector<LookupContext> lookup_contexts)
      : Value(Kind::ConstraintType),
        self_binding_(self_binding),
        impl_constraints_(std::move(impl_constraints)),
        intrinsic_constraints_(std::move(intrinsic_constraints)),
        equality_constraints_(std::move(equality_constraints)),
        rewrite_constraints_(std::move(rewrite_constraints)),
        lookup_contexts_(std::move(lookup_contexts)) {}

  static auto classof(const Value* value) -> bool {
    return value->kind() == Kind::ConstraintType;
  }

  template <typename F>
  auto Decompose(F f) const {
    return f(self_binding_, impl_constraints_, intrinsic_constraints_,
             equality_constraints_, rewrite_constraints_, lookup_contexts_);
  }

  auto self_binding() const -> Nonnull<const GenericBinding*> {
    return self_binding_;
  }

  auto impl_constraints() const -> llvm::ArrayRef<ImplConstraint> {
    return impl_constraints_;
  }

  auto intrinsic_constraints() const -> llvm::ArrayRef<IntrinsicConstraint> {
    return intrinsic_constraints_;
  }

  auto equality_constraints() const -> llvm::ArrayRef<EqualityConstraint> {
    return equality_constraints_;
  }

  auto rewrite_constraints() const -> llvm::ArrayRef<RewriteConstraint> {
    return rewrite_constraints_;
  }

  auto lookup_contexts() const -> llvm::ArrayRef<LookupContext> {
    return lookup_contexts_;
  }

  // Visit the values in that are a single step away from the given value
  // according to equality constraints in this constraint type, that is, the
  // values `v` that are not identical to `value` but for which we have a
  // `value == v` equality constraint in this constraint type.
  //
  // Stops and returns `false` if any call to the visitor returns `false`,
  // otherwise returns `true`.
  auto VisitEqualValues(
      Nonnull<const Value*> value,
      llvm::function_ref<bool(Nonnull<const Value*>)> visitor) const -> bool;

 private:
  Nonnull<const GenericBinding*> self_binding_;
  std::vector<ImplConstraint> impl_constraints_;
  std::vector<IntrinsicConstraint> intrinsic_constraints_;
  std::vector<EqualityConstraint> equality_constraints_;
  std::vector<RewriteConstraint> rewrite_constraints_;
  std::vector<LookupContext> lookup_contexts_;
};

// A witness table.
class Witness : public Value {
 protected:
  explicit Witness(Value::Kind kind) : Value(kind) {}

 public:
  static auto classof(const Value* value) -> bool {
    return value->kind() == Kind::ImplWitness ||
           value->kind() == Kind::BindingWitness ||
           value->kind() == Kind::ConstraintWitness ||
           value->kind() == Kind::ConstraintImplWitness;
  }
};

// The witness table for an impl.
class ImplWitness : public Witness {
 public:
  // Construct a witness for an impl.
  explicit ImplWitness(Nonnull<const ImplDeclaration*> declaration,
                       Nonnull<const Bindings*> bindings)
      : Witness(Kind::ImplWitness),
        declaration_(declaration),
        bindings_(bindings) {}

  static auto classof(const Value* value) -> bool {
    return value->kind() == Kind::ImplWitness;
  }

  template <typename F>
  auto Decompose(F f) const {
    return f(declaration_, bindings_);
  }

  auto declaration() const -> const ImplDeclaration& { return *declaration_; }

  auto bindings() const -> const Bindings& { return *bindings_; }

  auto type_args() const -> const BindingMap& { return bindings_->args(); }

  auto witnesses() const -> const ImplWitnessMap& {
    return bindings_->witnesses();
  }

 private:
  Nonnull<const ImplDeclaration*> declaration_;
  Nonnull<const Bindings*> bindings_ = Bindings::None();
};

// The symbolic witness corresponding to an unresolved impl binding.
class BindingWitness : public Witness {
 public:
  // Construct a witness for an impl binding.
  explicit BindingWitness(Nonnull<const ImplBinding*> binding)
      : Witness(Kind::BindingWitness), binding_(binding) {}

  static auto classof(const Value* value) -> bool {
    return value->kind() == Kind::BindingWitness;
  }

  template <typename F>
  auto Decompose(F f) const {
    return f(binding_);
  }

  auto binding() const -> Nonnull<const ImplBinding*> { return binding_; }

 private:
  Nonnull<const ImplBinding*> binding_;
};

// A witness for a constraint type, expressed as a tuple of witnesses for the
// individual impl constraints in the constraint type.
class ConstraintWitness : public Witness {
 public:
  explicit ConstraintWitness(std::vector<Nonnull<const Witness*>> witnesses)
      : Witness(Kind::ConstraintWitness), witnesses_(std::move(witnesses)) {}

  static auto classof(const Value* value) -> bool {
    return value->kind() == Kind::ConstraintWitness;
  }

  template <typename F>
  auto Decompose(F f) const {
    return f(witnesses_);
  }

  auto witnesses() const -> llvm::ArrayRef<Nonnull<const Witness*>> {
    return witnesses_;
  }

 private:
  std::vector<Nonnull<const Witness*>> witnesses_;
};

// A witness for an impl constraint in a constraint type, expressed in terms of
// a symbolic witness for the constraint type.
class ConstraintImplWitness : public Witness {
 public:
  // Make a witness for the given impl_constraint of the given `ConstraintType`
  // witness. If we're indexing into a known tuple of witnesses, pull out the
  // element.
  static auto Make(Nonnull<Arena*> arena, Nonnull<const Witness*> witness,
                   int index) -> Nonnull<const Witness*> {
    CARBON_CHECK(!llvm::isa<ImplWitness>(witness))
        << "impl witness has no components to access";
    if (const auto* constraint_witness =
            llvm::dyn_cast<ConstraintWitness>(witness)) {
      return constraint_witness->witnesses()[index];
    }
    return arena->New<ConstraintImplWitness>(witness, index);
  }

  explicit ConstraintImplWitness(Nonnull<const Witness*> constraint_witness,
                                 int index)
      : Witness(Kind::ConstraintImplWitness),
        constraint_witness_(constraint_witness),
        index_(index) {
    CARBON_CHECK(!llvm::isa<ConstraintWitness>(constraint_witness))
        << "should have resolved element from constraint witness";
  }

  static auto classof(const Value* value) -> bool {
    return value->kind() == Kind::ConstraintImplWitness;
  }

  template <typename F>
  auto Decompose(F f) const {
    return f(constraint_witness_, index_);
  }

  // Get the witness for the complete `ConstraintType`.
  auto constraint_witness() const -> Nonnull<const Witness*> {
    return constraint_witness_;
  }

  // Get the index of the impl constraint within the constraint type.
  auto index() const -> int { return index_; }

 private:
  Nonnull<const Witness*> constraint_witness_;
  int index_;
};

// Allocate a `ConstraintImplWitness` using the custom `Make` function.
template <>
struct AllocateTrait<ConstraintImplWitness> {
  template <typename... Args>
  static auto New(Nonnull<Arena*> arena, Args&&... args)
      -> Nonnull<const Witness*> {
    return ConstraintImplWitness::Make(arena, std::forward<Args>(args)...);
  }
};

// A choice type.
class ChoiceType : public Value {
 public:
  ChoiceType(Nonnull<const ChoiceDeclaration*> declaration,
             Nonnull<const Bindings*> bindings)
      : Value(Kind::ChoiceType),
        declaration_(declaration),
        bindings_(bindings) {}

  static auto classof(const Value* value) -> bool {
    return value->kind() == Kind::ChoiceType;
  }

  template <typename F>
  auto Decompose(F f) const {
    return f(declaration_, bindings_);
  }

  auto name() const -> const std::string& { return declaration_->name(); }

  // Returns the parameter types of the alternative with the given name,
  // or nullopt if no such alternative is present.
  auto FindAlternative(std::string_view name) const
      -> std::optional<Nonnull<const Value*>>;

  auto bindings() const -> const Bindings& { return *bindings_; }

  auto type_args() const -> const BindingMap& { return bindings_->args(); }

  auto declaration() const -> const ChoiceDeclaration& { return *declaration_; }

  auto IsParameterized() const -> bool {
    return declaration_->type_params().has_value();
  }

 private:
  Nonnull<const ChoiceDeclaration*> declaration_;
  Nonnull<const Bindings*> bindings_;
};

// A continuation type.
class ContinuationType : public Value {
 public:
  ContinuationType() : Value(Kind::ContinuationType) {}

  static auto classof(const Value* value) -> bool {
    return value->kind() == Kind::ContinuationType;
  }

  template <typename F>
  auto Decompose(F f) const {
    return f();
  }
};

// A variable type.
class VariableType : public Value {
 public:
  explicit VariableType(Nonnull<const TypeVariableBinding*> binding)
      : Value(Kind::VariableType), binding_(binding) {}

  static auto classof(const Value* value) -> bool {
    return value->kind() == Kind::VariableType;
  }

<<<<<<< HEAD
  auto binding() const -> const TypeVariableBinding& { return *binding_; }
=======
  template <typename F>
  auto Decompose(F f) const {
    return f(binding_);
  }

  auto binding() const -> const GenericBinding& { return *binding_; }
>>>>>>> 0b6411e6

 private:
  Nonnull<const TypeVariableBinding*> binding_;
};

// A name of an entity that has explicit parameters, such as a parameterized
// class or interface. When arguments for those parameters are provided in a
// call, the result will be a class type or interface type.
class ParameterizedEntityName : public Value {
 public:
  explicit ParameterizedEntityName(Nonnull<const Declaration*> declaration,
                                   Nonnull<const TuplePattern*> params)
      : Value(Kind::ParameterizedEntityName),
        declaration_(declaration),
        params_(params) {}

  static auto classof(const Value* value) -> bool {
    return value->kind() == Kind::ParameterizedEntityName;
  }

  template <typename F>
  auto Decompose(F f) const {
    return f(declaration_, params_);
  }

  auto declaration() const -> const Declaration& { return *declaration_; }
  auto params() const -> const TuplePattern& { return *params_; }

 private:
  Nonnull<const Declaration*> declaration_;
  Nonnull<const TuplePattern*> params_;
};

// The name of a member of a class or interface.
//
// These values are used to represent the second operand of a compound member
// access expression: `x.(A.B)`, and can also be the value of an alias
// declaration, but cannot be used in most other contexts.
class MemberName : public Value {
 public:
  MemberName(std::optional<Nonnull<const Value*>> base_type,
             std::optional<Nonnull<const InterfaceType*>> interface,
             NamedElement member)
      : Value(Kind::MemberName),
        base_type_(base_type),
        interface_(interface),
        member_(std::move(member)) {
    CARBON_CHECK(base_type || interface)
        << "member name must be in a type, an interface, or both";
  }

  static auto classof(const Value* value) -> bool {
    return value->kind() == Kind::MemberName;
  }

  template <typename F>
  auto Decompose(F f) const {
    return f(base_type_, interface_, member_);
  }

  // Prints the member name or identifier.
  void Print(llvm::raw_ostream& out) const { member_.Print(out); }

  // The type for which `name` is a member or a member of an `impl`.
  auto base_type() const -> std::optional<Nonnull<const Value*>> {
    return base_type_;
  }
  // The interface for which `name` is a member, if any.
  auto interface() const -> std::optional<Nonnull<const InterfaceType*>> {
    return interface_;
  }
  // The member.
  auto member() const -> const NamedElement& { return member_; }
  // The name of the member.
  auto name() const -> std::string_view { return member().name(); }

 private:
  std::optional<Nonnull<const Value*>> base_type_;
  std::optional<Nonnull<const InterfaceType*>> interface_;
  NamedElement member_;
};

// A symbolic value representing an associated constant.
//
// This is a value of the form `A.B` or `A.B.C` or similar, where `A` is a
// `VariableType`.
class AssociatedConstant : public Value {
 public:
  explicit AssociatedConstant(
      Nonnull<const Value*> base, Nonnull<const InterfaceType*> interface,
      Nonnull<const AssociatedConstantDeclaration*> constant,
      Nonnull<const Witness*> witness)
      : Value(Kind::AssociatedConstant),
        base_(base),
        interface_(interface),
        constant_(constant),
        witness_(witness) {}

  static auto classof(const Value* value) -> bool {
    return value->kind() == Kind::AssociatedConstant;
  }

  template <typename F>
  auto Decompose(F f) const {
    return f(base_, interface_, constant_, witness_);
  }

  // The type for which we denote an associated constant.
  auto base() const -> const Value& { return *base_; }

  // The interface within which the constant was declared.
  auto interface() const -> const InterfaceType& { return *interface_; }

  // The associated constant whose value is being denoted.
  auto constant() const -> const AssociatedConstantDeclaration& {
    return *constant_;
  }

  // Witness within which the constant's value can be found.
  auto witness() const -> const Witness& { return *witness_; }

 private:
  Nonnull<const Value*> base_;
  Nonnull<const InterfaceType*> interface_;
  Nonnull<const AssociatedConstantDeclaration*> constant_;
  Nonnull<const Witness*> witness_;
};

// A first-class continuation representation of a fragment of the stack.
// A continuation value behaves like a pointer to the underlying stack
// fragment, which is exposed by `Stack()`.
class ContinuationValue : public Value {
 public:
  class StackFragment {
   public:
    // Constructs an empty StackFragment.
    StackFragment() = default;

    // Requires *this to be empty, because by the time we're tearing down the
    // Arena, it's no longer safe to invoke ~Action.
    ~StackFragment();

    StackFragment(StackFragment&&) = delete;
    auto operator=(StackFragment&&) -> StackFragment& = delete;

    // Store the given partial todo stack in *this, which must currently be
    // empty. The stack is represented with the top of the stack at the
    // beginning of the vector, the reverse of the usual order.
    void StoreReversed(std::vector<std::unique_ptr<Action>> reversed_todo);

    // Restore the currently stored stack fragment to the top of `todo`,
    // leaving *this empty.
    void RestoreTo(Stack<std::unique_ptr<Action>>& todo);

    // Destroy the currently stored stack fragment.
    void Clear();

    void Print(llvm::raw_ostream& out) const;
    LLVM_DUMP_METHOD void Dump() const { Print(llvm::errs()); }

   private:
    // The todo stack of a suspended continuation, starting with the top
    // Action.
    std::vector<std::unique_ptr<Action>> reversed_todo_;
  };

  explicit ContinuationValue(Nonnull<StackFragment*> stack)
      : Value(Kind::ContinuationValue), stack_(stack) {}

  static auto classof(const Value* value) -> bool {
    return value->kind() == Kind::ContinuationValue;
  }

  template <typename F>
  auto Decompose(F f) const {
    return f(stack_);
  }

  // The todo stack of the suspended continuation. Note that this provides
  // mutable access, even when *this is const, because of the reference-like
  // semantics of ContinuationValue.
  auto stack() const -> StackFragment& { return *stack_; }

 private:
  Nonnull<StackFragment*> stack_;
};

// The String type.
class StringType : public Value {
 public:
  StringType() : Value(Kind::StringType) {}

  static auto classof(const Value* value) -> bool {
    return value->kind() == Kind::StringType;
  }

  template <typename F>
  auto Decompose(F f) const {
    return f();
  }
};

// A string value.
class StringValue : public Value {
 public:
  explicit StringValue(std::string value)
      : Value(Kind::StringValue), value_(std::move(value)) {}

  static auto classof(const Value* value) -> bool {
    return value->kind() == Kind::StringValue;
  }

  template <typename F>
  auto Decompose(F f) const {
    return f(value_);
  }

  auto value() const -> const std::string& { return value_; }

 private:
  std::string value_;
};

class TypeOfMixinPseudoType : public Value {
 public:
  explicit TypeOfMixinPseudoType(Nonnull<const MixinPseudoType*> class_type)
      : Value(Kind::TypeOfMixinPseudoType), mixin_type_(class_type) {}

  static auto classof(const Value* value) -> bool {
    return value->kind() == Kind::TypeOfMixinPseudoType;
  }

  template <typename F>
  auto Decompose(F f) const {
    return f(mixin_type_);
  }

  auto mixin_type() const -> const MixinPseudoType& { return *mixin_type_; }

 private:
  Nonnull<const MixinPseudoType*> mixin_type_;
};

// The type of an expression whose value is the name of a parameterized entity.
// Such an expression can only be used as the operand of a call expression that
// provides arguments for the parameters.
class TypeOfParameterizedEntityName : public Value {
 public:
  explicit TypeOfParameterizedEntityName(
      Nonnull<const ParameterizedEntityName*> name)
      : Value(Kind::TypeOfParameterizedEntityName), name_(name) {}

  static auto classof(const Value* value) -> bool {
    return value->kind() == Kind::TypeOfParameterizedEntityName;
  }

  template <typename F>
  auto Decompose(F f) const {
    return f(name_);
  }

  auto name() const -> const ParameterizedEntityName& { return *name_; }

 private:
  Nonnull<const ParameterizedEntityName*> name_;
};

// The type of a member name expression.
//
// This is used for member names that don't denote a specific object or value
// until used on the right-hand side of a `.`, such as an instance method or
// field name, or any member function in an interface.
//
// Such expressions can appear only as the target of an `alias` declaration or
// as the member name in a compound member access.
class TypeOfMemberName : public Value {
 public:
  explicit TypeOfMemberName(NamedElement member)
      : Value(Kind::TypeOfMemberName), member_(std::move(member)) {}

  static auto classof(const Value* value) -> bool {
    return value->kind() == Kind::TypeOfMemberName;
  }

  template <typename F>
  auto Decompose(F f) const {
    return f(member_);
  }

  // TODO: consider removing this or moving it elsewhere in the AST,
  // since it's arguably part of the expression value rather than its type.
  auto member() const -> NamedElement { return member_; }

 private:
  NamedElement member_;
};

// The type of a namespace name.
//
// Such expressions can appear only as the target of an `alias` declaration or
// as the left-hand side of a simple member access expression.
class TypeOfNamespaceName : public Value {
 public:
  explicit TypeOfNamespaceName(
      Nonnull<const NamespaceDeclaration*> namespace_decl)
      : Value(Kind::TypeOfNamespaceName), namespace_decl_(namespace_decl) {}

  static auto classof(const Value* value) -> bool {
    return value->kind() == Kind::TypeOfNamespaceName;
  }

  template <typename F>
  auto Decompose(F f) const {
    return f(namespace_decl_);
  }

  auto namespace_decl() const -> Nonnull<const NamespaceDeclaration*> {
    return namespace_decl_;
  }

 private:
  Nonnull<const NamespaceDeclaration*> namespace_decl_;
};

// The type of a statically-sized array.
//
// Note that values of this type are represented as tuples.
class StaticArrayType : public Value {
 public:
  // Constructs a statically-sized array type with the given element type and
  // size.
  StaticArrayType(Nonnull<const Value*> element_type, size_t size)
      : Value(Kind::StaticArrayType),
        element_type_(element_type),
        size_(size) {}

  static auto classof(const Value* value) -> bool {
    return value->kind() == Kind::StaticArrayType;
  }

  template <typename F>
  auto Decompose(F f) const {
    return f(element_type_, size_);
  }

  auto element_type() const -> const Value& { return *element_type_; }
  auto size() const -> size_t { return size_; }

 private:
  Nonnull<const Value*> element_type_;
  size_t size_;
};

template <typename R, typename F>
auto Value::Visit(F f) const -> R {
  switch (kind()) {
#define CARBON_VALUE_KIND(kind) \
  case Kind::kind:              \
    return f(static_cast<const kind*>(this));
#include "explorer/interpreter/value_kinds.def"
  }
}

}  // namespace Carbon

#endif  // CARBON_EXPLORER_INTERPRETER_VALUE_H_<|MERGE_RESOLUTION|>--- conflicted
+++ resolved
@@ -14,6 +14,7 @@
 #include "explorer/ast/bindings.h"
 #include "explorer/ast/declaration.h"
 #include "explorer/ast/element.h"
+#include "explorer/ast/pattern.h"
 #include "explorer/ast/statement.h"
 #include "explorer/common/nonnull.h"
 #include "explorer/interpreter/address.h"
@@ -621,27 +622,19 @@
   //     fn MakeEmptyVector(T:! type) -> Vector(T);
   struct GenericParameter {
     size_t index;
-    Nonnull<const TypeVariableBinding*> binding;
+    Nonnull<const GenericBinding*> binding;
   };
 
-<<<<<<< HEAD
-  FunctionType(
-      Nonnull<const Value*> parameters,
-      llvm::ArrayRef<GenericParameter> generic_parameters,
-      Nonnull<const Value*> return_type,
-      llvm::ArrayRef<Nonnull<const TypeVariableBinding*>> deduced_bindings,
-      llvm::ArrayRef<Nonnull<const ImplBinding*>> impl_bindings)
-=======
   FunctionType(Nonnull<const Value*> parameters,
                Nonnull<const Value*> return_type)
       : FunctionType(parameters, {}, return_type, {}, {}) {}
 
-  FunctionType(Nonnull<const Value*> parameters,
-               std::vector<GenericParameter> generic_parameters,
-               Nonnull<const Value*> return_type,
-               std::vector<Nonnull<const GenericBinding*>> deduced_bindings,
-               std::vector<Nonnull<const ImplBinding*>> impl_bindings)
->>>>>>> 0b6411e6
+  FunctionType(
+      Nonnull<const Value*> parameters,
+      std::vector<GenericParameter> generic_parameters,
+      Nonnull<const Value*> return_type,
+      std::vector<Nonnull<const TypeVariableBinding*>> deduced_bindings,
+      std::vector<Nonnull<const ImplBinding*>> impl_bindings)
       : Value(Kind::FunctionType),
         parameters_(parameters),
         generic_parameters_(std::move(generic_parameters)),
@@ -1020,7 +1013,7 @@
 class ConstraintType : public Value {
  public:
   explicit ConstraintType(
-      Nonnull<const GenericBinding*> self_binding,
+      Nonnull<const TypeVariableBinding*> self_binding,
       std::vector<ImplConstraint> impl_constraints,
       std::vector<IntrinsicConstraint> intrinsic_constraints,
       std::vector<EqualityConstraint> equality_constraints,
@@ -1044,7 +1037,7 @@
              equality_constraints_, rewrite_constraints_, lookup_contexts_);
   }
 
-  auto self_binding() const -> Nonnull<const GenericBinding*> {
+  auto self_binding() const -> Nonnull<const TypeVariableBinding*> {
     return self_binding_;
   }
 
@@ -1080,7 +1073,7 @@
       llvm::function_ref<bool(Nonnull<const Value*>)> visitor) const -> bool;
 
  private:
-  Nonnull<const GenericBinding*> self_binding_;
+  Nonnull<const TypeVariableBinding*> self_binding_;
   std::vector<ImplConstraint> impl_constraints_;
   std::vector<IntrinsicConstraint> intrinsic_constraints_;
   std::vector<EqualityConstraint> equality_constraints_;
@@ -1306,16 +1299,12 @@
     return value->kind() == Kind::VariableType;
   }
 
-<<<<<<< HEAD
+  template <typename F>
+  auto Decompose(F f) const {
+    return f(binding_);
+  }
+
   auto binding() const -> const TypeVariableBinding& { return *binding_; }
-=======
-  template <typename F>
-  auto Decompose(F f) const {
-    return f(binding_);
-  }
-
-  auto binding() const -> const GenericBinding& { return *binding_; }
->>>>>>> 0b6411e6
 
  private:
   Nonnull<const TypeVariableBinding*> binding_;
