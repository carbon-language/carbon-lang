--- conflicted
+++ resolved
@@ -27,10 +27,6 @@
 class Action;
 class AssociatedConstant;
 
-<<<<<<< HEAD
-using VTable =
-    std::unordered_map<std::string, Nonnull<const CallableDeclaration*>>;
-=======
 // A trait type that describes how to allocate an instance of `T` in an arena.
 // Returns the created object, which is not required to be of type `T`.
 template <typename T>
@@ -40,7 +36,9 @@
     return arena->New<T>(std::forward<Args>(args)...);
   }
 };
->>>>>>> cc9ea4da
+
+using VTable =
+    std::unordered_map<std::string, Nonnull<const CallableDeclaration*>>;
 
 // Abstract base class of all AST nodes representing values.
 //
@@ -766,7 +764,8 @@
 
   template <typename F>
   auto Decompose(F f) const {
-    return f(declaration_, bindings_, base_);
+    return f(declaration_, bindings_, base_,
+             vtable_ ? std::optional<VTable>(*vtable_) : std::nullopt);
   }
 
   auto declaration() const -> const ClassDeclaration& { return *declaration_; }
