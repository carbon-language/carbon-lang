--- conflicted
+++ resolved
@@ -37,55 +37,8 @@
 class Value {
  public:
   enum class Kind {
-<<<<<<< HEAD
 #define CARBON_VALUE_KIND(Name) Name,
 #include "explorer/interpreter/value_kind.def"
-=======
-    IntValue,
-    FunctionValue,
-    BoundMethodValue,
-    PointerValue,
-    LValue,
-    BoolValue,
-    StructValue,
-    NominalClassValue,
-    AlternativeValue,
-    TupleValue,
-    UninitializedValue,
-    ImplWitness,
-    SymbolicWitness,
-    IntType,
-    BoolType,
-    TypeType,
-    FunctionType,
-    PointerType,
-    AutoType,
-    StructType,
-    NominalClassType,
-    MixinPseudoType,
-    InterfaceType,
-    ConstraintType,
-    ChoiceType,
-    ContinuationType,  // The type of a continuation.
-    VariableType,      // e.g., generic type parameters.
-    AssociatedConstant,
-    ParameterizedEntityName,
-    MemberName,
-    BindingPlaceholderValue,
-    AddrValue,
-    AlternativeConstructorValue,
-    ContinuationValue,  // A first-class continuation value.
-    StringType,
-    StringValue,
-    TypeOfClassType,
-    TypeOfMixinPseudoType,
-    TypeOfInterfaceType,
-    TypeOfConstraintType,
-    TypeOfChoiceType,
-    TypeOfParameterizedEntityName,
-    TypeOfMemberName,
-    StaticArrayType,
->>>>>>> d44cde3c
   };
 
   Value(const Value&) = delete;
