// Part of the Carbon Language project, under the Apache License v2.0 with LLVM
// Exceptions. See /LICENSE for license information.
// SPDX-License-Identifier: Apache-2.0 WITH LLVM-exception

#ifndef CARBON_EXPLORER_INTERPRETER_VALUE_H_
#define CARBON_EXPLORER_INTERPRETER_VALUE_H_

#include <optional>
#include <string>
#include <variant>
#include <vector>

#include "common/ostream.h"
#include "explorer/ast/bindings.h"
#include "explorer/ast/declaration.h"
#include "explorer/ast/member.h"
#include "explorer/ast/statement.h"
#include "explorer/common/nonnull.h"
#include "explorer/interpreter/address.h"
#include "explorer/interpreter/field_path.h"
#include "explorer/interpreter/stack.h"
#include "llvm/Support/Compiler.h"

namespace Carbon {

class Action;
class ImplScope;

// Abstract base class of all AST nodes representing values.
//
// Value and its derived classes support LLVM-style RTTI, including
// llvm::isa, llvm::cast, and llvm::dyn_cast. To support this, every
// class derived from Value must provide a `classof` operation, and
// every concrete derived class must have a corresponding enumerator
// in `Kind`; see https://llvm.org/docs/HowToSetUpLLVMStyleRTTI.html for
// details.
class Value {
 public:
  enum class Kind {
    IntValue,
    FunctionValue,
    DestructorValue,
    BoundMethodValue,
    PointerValue,
    LValue,
    BoolValue,
    StructValue,
    NominalClassValue,
    AlternativeValue,
    TupleValue,
    UninitializedValue,
    ImplWitness,
    SymbolicWitness,
    IntType,
    BoolType,
    TypeType,
    FunctionType,
    PointerType,
    AutoType,
    StructType,
    NominalClassType,
    MixinPseudoType,
    InterfaceType,
    ConstraintType,
    ChoiceType,
    ContinuationType,  // The type of a continuation.
    VariableType,      // e.g., generic type parameters.
    AssociatedConstant,
    ParameterizedEntityName,
    MemberName,
    BindingPlaceholderValue,
    AddrValue,
    AlternativeConstructorValue,
    ContinuationValue,  // A first-class continuation value.
    StringType,
    StringValue,
    TypeOfClassType,
    TypeOfMixinPseudoType,
    TypeOfInterfaceType,
    TypeOfConstraintType,
    TypeOfChoiceType,
    TypeOfParameterizedEntityName,
    TypeOfMemberName,
    StaticArrayType,
  };

  Value(const Value&) = delete;
  auto operator=(const Value&) -> Value& = delete;

  void Print(llvm::raw_ostream& out) const;
  LLVM_DUMP_METHOD void Dump() const { Print(llvm::errs()); }

  // Returns the sub-Value specified by `path`, which must be a valid field
  // path for *this. If the sub-Value is a method and its me_pattern is an
  // AddrPattern, then pass the LValue representing the receiver as `me_value`,
  // otherwise pass `*this`.
  auto GetMember(Nonnull<Arena*> arena, const FieldPath& path,
                 SourceLocation source_loc,
                 Nonnull<const Value*> me_value) const
      -> ErrorOr<Nonnull<const Value*>>;

  // Returns a copy of *this, but with the sub-Value specified by `path`
  // set to `field_value`. `path` must be a valid field path for *this.
  auto SetField(Nonnull<Arena*> arena, const FieldPath& path,
                Nonnull<const Value*> field_value,
                SourceLocation source_loc) const
      -> ErrorOr<Nonnull<const Value*>>;

  // Returns the enumerator corresponding to the most-derived type of this
  // object.
  auto kind() const -> Kind { return kind_; }

 protected:
  // Constructs a Value. `kind` must be the enumerator corresponding to the
  // most-derived type being constructed.
  explicit Value(Kind kind) : kind_(kind) {}

 private:
  const Kind kind_;
};

// Base class for types holding contextual information by which we can
// determine whether values are equal.
class EqualityContext {
 public:
  virtual auto VisitEqualValues(
      Nonnull<const Value*> value,
      llvm::function_ref<bool(Nonnull<const Value*>)> visitor) const
      -> bool = 0;

 protected:
  virtual ~EqualityContext() = default;
};

auto TypeEqual(Nonnull<const Value*> t1, Nonnull<const Value*> t2,
               std::optional<Nonnull<const EqualityContext*>> equality_ctx)
    -> bool;
auto ValueEqual(Nonnull<const Value*> v1, Nonnull<const Value*> v2,
                std::optional<Nonnull<const EqualityContext*>> equality_ctx)
    -> bool;

// An integer value.
class IntValue : public Value {
 public:
  explicit IntValue(int value) : Value(Kind::IntValue), value_(value) {}

  static auto classof(const Value* value) -> bool {
    return value->kind() == Kind::IntValue;
  }

  auto value() const -> int { return value_; }

 private:
  int value_;
};

// A function value.
class FunctionValue : public Value {
 public:
  explicit FunctionValue(Nonnull<const FunctionDeclaration*> declaration)
      : Value(Kind::FunctionValue), declaration_(declaration) {}

  explicit FunctionValue(Nonnull<const FunctionDeclaration*> declaration,
                         Nonnull<const Bindings*> bindings)
      : Value(Kind::FunctionValue),
        declaration_(declaration),
        bindings_(bindings) {}

  static auto classof(const Value* value) -> bool {
    return value->kind() == Kind::FunctionValue;
  }

  auto declaration() const -> const FunctionDeclaration& {
    return *declaration_;
  }

  auto bindings() const -> const Bindings& { return *bindings_; }

  auto type_args() const -> const BindingMap& { return bindings_->args(); }

  auto witnesses() const -> const ImplWitnessMap& {
    return bindings_->witnesses();
  }

 private:
  Nonnull<const FunctionDeclaration*> declaration_;
  Nonnull<const Bindings*> bindings_ = Bindings::None();
};

// A destructor value.
class DestructorValue : public Value {
 public:
  explicit DestructorValue(Nonnull<const DestructorDeclaration*> declaration)
      : Value(Kind::DestructorValue), declaration_(declaration) {}

  static auto classof(const Value* value) -> bool {
    return value->kind() == Kind::DestructorValue;
  }

  auto declaration() const -> const DestructorDeclaration& {
    return *declaration_;
  }

 private:
  Nonnull<const DestructorDeclaration*> declaration_;
};

// A bound method value. It includes the receiver object.
class BoundMethodValue : public Value {
 public:
  explicit BoundMethodValue(Nonnull<const FunctionDeclaration*> declaration,
                            Nonnull<const Value*> receiver)
      : Value(Kind::BoundMethodValue),
        declaration_(declaration),
        receiver_(receiver) {}

  explicit BoundMethodValue(Nonnull<const FunctionDeclaration*> declaration,
                            Nonnull<const Value*> receiver,
                            Nonnull<const Bindings*> bindings)
      : Value(Kind::BoundMethodValue),
        declaration_(declaration),
        receiver_(receiver),
        bindings_(bindings) {}

  static auto classof(const Value* value) -> bool {
    return value->kind() == Kind::BoundMethodValue;
  }

  auto declaration() const -> const FunctionDeclaration& {
    return *declaration_;
  }

  auto receiver() const -> Nonnull<const Value*> { return receiver_; }

  auto bindings() const -> const Bindings& { return *bindings_; }

  auto type_args() const -> const BindingMap& { return bindings_->args(); }

  auto witnesses() const -> const ImplWitnessMap& {
    return bindings_->witnesses();
  }

 private:
  Nonnull<const FunctionDeclaration*> declaration_;
  Nonnull<const Value*> receiver_;
  Nonnull<const Bindings*> bindings_ = Bindings::None();
};

// The value of a location in memory.
class LValue : public Value {
 public:
  explicit LValue(Address value)
      : Value(Kind::LValue), value_(std::move(value)) {}

  static auto classof(const Value* value) -> bool {
    return value->kind() == Kind::LValue;
  }

  auto address() const -> const Address& { return value_; }

 private:
  Address value_;
};

// A pointer value
class PointerValue : public Value {
 public:
  explicit PointerValue(Address value)
      : Value(Kind::PointerValue), value_(std::move(value)) {}

  static auto classof(const Value* value) -> bool {
    return value->kind() == Kind::PointerValue;
  }

  auto address() const -> const Address& { return value_; }

 private:
  Address value_;
};

// A bool value.
class BoolValue : public Value {
 public:
  explicit BoolValue(bool value) : Value(Kind::BoolValue), value_(value) {}

  static auto classof(const Value* value) -> bool {
    return value->kind() == Kind::BoolValue;
  }

  auto value() const -> bool { return value_; }

 private:
  bool value_;
};

// A non-empty value of a struct type.
//
// It can't be empty because `{}` is a struct type as well as a value of that
// type, so for consistency we always represent it as a StructType rather than
// let it oscillate unpredictably between the two. However, this means code
// that handles StructValue instances may also need to be able to handle
// StructType instances.
class StructValue : public Value {
 public:
  explicit StructValue(std::vector<NamedValue> elements)
      : Value(Kind::StructValue), elements_(std::move(elements)) {
    CARBON_CHECK(!elements_.empty())
        << "`{}` is represented as a StructType, not a StructValue.";
  }

  static auto classof(const Value* value) -> bool {
    return value->kind() == Kind::StructValue;
  }

  auto elements() const -> llvm::ArrayRef<NamedValue> { return elements_; }

  // Returns the value of the field named `name` in this struct, or
  // nullopt if there is no such field.
  auto FindField(std::string_view name) const
      -> std::optional<Nonnull<const Value*>>;

 private:
  std::vector<NamedValue> elements_;
};

// A value of a nominal class type, i.e., an object.
class NominalClassValue : public Value {
 public:
  NominalClassValue(Nonnull<const Value*> type, Nonnull<const Value*> inits)
      : Value(Kind::NominalClassValue), type_(type), inits_(inits) {}

  static auto classof(const Value* value) -> bool {
    return value->kind() == Kind::NominalClassValue;
  }

  auto type() const -> const Value& { return *type_; }
  auto inits() const -> const Value& { return *inits_; }

 private:
  Nonnull<const Value*> type_;
  Nonnull<const Value*> inits_;  // The initializing StructValue.
};

// An alternative constructor value.
class AlternativeConstructorValue : public Value {
 public:
  AlternativeConstructorValue(std::string_view alt_name,
                              std::string_view choice_name)
      : Value(Kind::AlternativeConstructorValue),
        alt_name_(std::move(alt_name)),
        choice_name_(std::move(choice_name)) {}

  static auto classof(const Value* value) -> bool {
    return value->kind() == Kind::AlternativeConstructorValue;
  }

  auto alt_name() const -> const std::string& { return alt_name_; }
  auto choice_name() const -> const std::string& { return choice_name_; }

 private:
  std::string alt_name_;
  std::string choice_name_;
};

// An alternative value.
class AlternativeValue : public Value {
 public:
  AlternativeValue(std::string_view alt_name, std::string_view choice_name,
                   Nonnull<const Value*> argument)
      : Value(Kind::AlternativeValue),
        alt_name_(std::move(alt_name)),
        choice_name_(std::move(choice_name)),
        argument_(argument) {}

  static auto classof(const Value* value) -> bool {
    return value->kind() == Kind::AlternativeValue;
  }

  auto alt_name() const -> const std::string& { return alt_name_; }
  auto choice_name() const -> const std::string& { return choice_name_; }
  auto argument() const -> const Value& { return *argument_; }

 private:
  std::string alt_name_;
  std::string choice_name_;
  Nonnull<const Value*> argument_;
};

// A tuple value.
class TupleValue : public Value {
 public:
  // An empty tuple, also known as the unit type.
  static auto Empty() -> Nonnull<const TupleValue*> {
    static const TupleValue empty =
        TupleValue(std::vector<Nonnull<const Value*>>());
    return Nonnull<const TupleValue*>(&empty);
  }

  explicit TupleValue(std::vector<Nonnull<const Value*>> elements)
      : Value(Kind::TupleValue), elements_(std::move(elements)) {}

  static auto classof(const Value* value) -> bool {
    return value->kind() == Kind::TupleValue;
  }

  auto elements() const -> llvm::ArrayRef<Nonnull<const Value*>> {
    return elements_;
  }

 private:
  std::vector<Nonnull<const Value*>> elements_;
};

// A binding placeholder value.
class BindingPlaceholderValue : public Value {
 public:
  // Represents the `_` placeholder.
  explicit BindingPlaceholderValue() : Value(Kind::BindingPlaceholderValue) {}

  // Represents a named placeholder.
  explicit BindingPlaceholderValue(ValueNodeView value_node)
      : Value(Kind::BindingPlaceholderValue),
        value_node_(std::move(value_node)) {}

  static auto classof(const Value* value) -> bool {
    return value->kind() == Kind::BindingPlaceholderValue;
  }

  auto value_node() const -> const std::optional<ValueNodeView>& {
    return value_node_;
  }

 private:
  std::optional<ValueNodeView> value_node_;
};

// Value for addr pattern
class AddrValue : public Value {
 public:
  explicit AddrValue(Nonnull<const Value*> pattern)
      : Value(Kind::AddrValue), pattern_(pattern) {}

  static auto classof(const Value* value) -> bool {
    return value->kind() == Kind::AddrValue;
  }

  auto pattern() const -> const Value& { return *pattern_; }

 private:
  Nonnull<const Value*> pattern_;
};

// Value for uninitialized local variables.
class UninitializedValue : public Value {
 public:
  explicit UninitializedValue(Nonnull<const Value*> pattern)
      : Value(Kind::UninitializedValue), pattern_(pattern) {}

  static auto classof(const Value* value) -> bool {
    return value->kind() == Kind::UninitializedValue;
  }

  auto pattern() const -> const Value& { return *pattern_; }

 private:
  Nonnull<const Value*> pattern_;
};

// The int type.
class IntType : public Value {
 public:
  IntType() : Value(Kind::IntType) {}

  static auto classof(const Value* value) -> bool {
    return value->kind() == Kind::IntType;
  }
};

// The bool type.
class BoolType : public Value {
 public:
  BoolType() : Value(Kind::BoolType) {}

  static auto classof(const Value* value) -> bool {
    return value->kind() == Kind::BoolType;
  }
};

// A type type.
class TypeType : public Value {
 public:
  TypeType() : Value(Kind::TypeType) {}

  static auto classof(const Value* value) -> bool {
    return value->kind() == Kind::TypeType;
  }
};

// A function type.
class FunctionType : public Value {
 public:
  // An explicit function parameter that is a `:!` binding:
  //
  //     fn MakeEmptyVector(T:! Type) -> Vector(T);
  struct GenericParameter {
    size_t index;
    Nonnull<const GenericBinding*> binding;
  };

  FunctionType(Nonnull<const Value*> parameters,
               llvm::ArrayRef<GenericParameter> generic_parameters,
               Nonnull<const Value*> return_type,
               llvm::ArrayRef<Nonnull<const GenericBinding*>> deduced_bindings,
               llvm::ArrayRef<Nonnull<const ImplBinding*>> impl_bindings)
      : Value(Kind::FunctionType),
        parameters_(parameters),
        generic_parameters_(generic_parameters),
        return_type_(return_type),
        deduced_bindings_(deduced_bindings),
        impl_bindings_(impl_bindings) {}

  static auto classof(const Value* value) -> bool {
    return value->kind() == Kind::FunctionType;
  }

  // The type of the function parameter tuple.
  auto parameters() const -> const Value& { return *parameters_; }
  // Parameters that use a generic `:!` binding at the top level.
  auto generic_parameters() const -> llvm::ArrayRef<GenericParameter> {
    return generic_parameters_;
  }
  // The function return type.
  auto return_type() const -> const Value& { return *return_type_; }
  // All generic bindings in this function's signature that should be deduced
  // in a call. This excludes any generic parameters.
  auto deduced_bindings() const
      -> llvm::ArrayRef<Nonnull<const GenericBinding*>> {
    return deduced_bindings_;
  }
  // The bindings for the witness tables (impls) required by the
  // bounds on the type parameters of the generic function.
  auto impl_bindings() const -> llvm::ArrayRef<Nonnull<const ImplBinding*>> {
    return impl_bindings_;
  }

 private:
  Nonnull<const Value*> parameters_;
  std::vector<GenericParameter> generic_parameters_;
  Nonnull<const Value*> return_type_;
  std::vector<Nonnull<const GenericBinding*>> deduced_bindings_;
  std::vector<Nonnull<const ImplBinding*>> impl_bindings_;
};

// A pointer type.
class PointerType : public Value {
 public:
  explicit PointerType(Nonnull<const Value*> type)
      : Value(Kind::PointerType), type_(type) {}

  static auto classof(const Value* value) -> bool {
    return value->kind() == Kind::PointerType;
  }

  auto type() const -> const Value& { return *type_; }

 private:
  Nonnull<const Value*> type_;
};

// The `auto` type.
class AutoType : public Value {
 public:
  AutoType() : Value(Kind::AutoType) {}

  static auto classof(const Value* value) -> bool {
    return value->kind() == Kind::AutoType;
  }
};

// A struct type.
//
// Code that handles this type may sometimes need to have special-case handling
// for `{}`, which is a struct value in addition to being a struct type.
class StructType : public Value {
 public:
  StructType() : StructType(std::vector<NamedValue>{}) {}

  explicit StructType(std::vector<NamedValue> fields)
      : Value(Kind::StructType), fields_(std::move(fields)) {}

  static auto classof(const Value* value) -> bool {
    return value->kind() == Kind::StructType;
  }

  auto fields() const -> llvm::ArrayRef<NamedValue> { return fields_; }

 private:
  std::vector<NamedValue> fields_;
};

// A class type.
// TODO: Consider splitting this class into several classes.
class NominalClassType : public Value {
 public:
  // Construct a non-generic class type.
  explicit NominalClassType(Nonnull<const ClassDeclaration*> declaration)
      : Value(Kind::NominalClassType), declaration_(declaration) {
    CARBON_CHECK(!declaration->type_params().has_value())
        << "missing arguments for parameterized class type";
  }

  // Construct a fully instantiated generic class type to represent the
  // run-time type of an object.
  explicit NominalClassType(
      Nonnull<const ClassDeclaration*> declaration,
      Nonnull<const Bindings*> bindings,
      std::optional<Nonnull<const NominalClassType*>> base = std::nullopt)
      : Value(Kind::NominalClassType),
        declaration_(declaration),
        bindings_(bindings),
        base_(base) {}

  static auto classof(const Value* value) -> bool {
    return value->kind() == Kind::NominalClassType;
  }

  auto declaration() const -> const ClassDeclaration& { return *declaration_; }

  auto bindings() const -> const Bindings& { return *bindings_; }

  auto base() const -> std::optional<Nonnull<const NominalClassType*>> {
    return base_;
  }

  auto type_args() const -> const BindingMap& { return bindings_->args(); }

  // Witnesses for each of the class's impl bindings. These will not in general
  // be set for class types that are only intended to be used within
  // type-checking and not at runtime, such as in the static_type() of an
  // expression or the type in a TypeOfClassType.
  auto witnesses() const -> const ImplWitnessMap& {
    return bindings_->witnesses();
  }

  // Returns whether this a parameterized class. That is, a class with
  // parameters and no corresponding arguments.
  auto IsParameterized() const -> bool {
    return declaration_->type_params().has_value() && type_args().empty();
  }

 private:
  Nonnull<const ClassDeclaration*> declaration_;
  Nonnull<const Bindings*> bindings_ = Bindings::None();
  std::optional<Nonnull<const NominalClassType*>> base_;
};

<<<<<<< HEAD
// Returns the value of the function named `name` in this class, or
// nullopt if there is no such function.
auto FindFunction(std::string_view name,
                  llvm::ArrayRef<Nonnull<Declaration*>> members)
    -> std::optional<Nonnull<const FunctionValue*>>;
// Returns the value of the function named `name` in this class and its
// parents, or nullopt if there is no such function.
auto LookupFunction(std::string_view name, const ClassDeclaration& class_decl)
    -> std::optional<Nonnull<const FunctionValue*>>;
=======
class MixinPseudoType : public Value {
 public:
  explicit MixinPseudoType(Nonnull<const MixinDeclaration*> declaration)
      : Value(Kind::MixinPseudoType), declaration_(declaration) {
    CARBON_CHECK(!declaration->params().has_value())
        << "missing arguments for parameterized mixin type";
  }
  explicit MixinPseudoType(Nonnull<const MixinDeclaration*> declaration,
                           Nonnull<const Bindings*> bindings)
      : Value(Kind::MixinPseudoType),
        declaration_(declaration),
        bindings_(bindings) {}

  static auto classof(const Value* value) -> bool {
    return value->kind() == Kind::MixinPseudoType;
  }

  auto declaration() const -> const MixinDeclaration& { return *declaration_; }

  auto bindings() const -> const Bindings& { return *bindings_; }

  auto args() const -> const BindingMap& { return bindings_->args(); }

  auto witnesses() const -> const ImplWitnessMap& {
    return bindings_->witnesses();
  }

  auto FindFunction(const std::string_view& name) const
      -> std::optional<Nonnull<const FunctionValue*>>;

 private:
  Nonnull<const MixinDeclaration*> declaration_;
  Nonnull<const Bindings*> bindings_ = Bindings::None();
};
>>>>>>> 04d49ceb

// Return the declaration of the member with the given name.
auto FindMember(std::string_view name,
                llvm::ArrayRef<Nonnull<Declaration*>> members)
    -> std::optional<Nonnull<const Declaration*>>;

// Return the declaration of the member with the given name, from the class and
// its parents
auto LookupMember(std::string_view name, const ClassDeclaration& class_decl)
    -> std::optional<Nonnull<const Declaration*>>;

// An interface type.
class InterfaceType : public Value {
 public:
  explicit InterfaceType(Nonnull<const InterfaceDeclaration*> declaration)
      : Value(Kind::InterfaceType), declaration_(declaration) {
    CARBON_CHECK(!declaration->params().has_value())
        << "missing arguments for parameterized interface type";
  }
  explicit InterfaceType(Nonnull<const InterfaceDeclaration*> declaration,
                         Nonnull<const Bindings*> bindings)
      : Value(Kind::InterfaceType),
        declaration_(declaration),
        bindings_(bindings) {}

  static auto classof(const Value* value) -> bool {
    return value->kind() == Kind::InterfaceType;
  }

  auto declaration() const -> const InterfaceDeclaration& {
    return *declaration_;
  }

  auto bindings() const -> const Bindings& { return *bindings_; }

  auto args() const -> const BindingMap& { return bindings_->args(); }

  auto witnesses() const -> const ImplWitnessMap& {
    return bindings_->witnesses();
  }

 private:
  Nonnull<const InterfaceDeclaration*> declaration_;
  Nonnull<const Bindings*> bindings_ = Bindings::None();
};

// A collection of values that are known to be the same.
struct EqualityConstraint {
  // Visit the values in this equality constraint that are a single step away
  // from the given value according to this equality constraint. That is: if
  // `value` is identical to a value in `values`, then call the visitor on all
  // values in `values` that are not identical to `value`. Otherwise, do not
  // call the visitor.
  //
  // Stops and returns `false` if any call to the visitor returns `false`,
  // otherwise returns `true`.
  auto VisitEqualValues(
      Nonnull<const Value*> value,
      llvm::function_ref<bool(Nonnull<const Value*>)> visitor) const -> bool;

  std::vector<Nonnull<const Value*>> values;
};

// A type-of-type for an unknown constrained type.
//
// These types are formed by the `&` operator that combines constraints and by
// `where` expressions.
//
// A constraint has three main properties:
//
// * A collection of (type, interface) pairs for interfaces that are known to
//   be implemented by a type satisfying the constraint.
// * A collection of sets of values, typically associated constants, that are
//   known to be the same.
// * A collection of contexts in which member name lookups will be performed
//   for a type variable whose type is this constraint.
//
// Within these properties, the constrained type can be referred to with a
// `VariableType` naming the `self_binding`.
class ConstraintType : public Value {
 public:
  // A required implementation of an interface.
  struct ImplConstraint {
    Nonnull<const Value*> type;
    Nonnull<const InterfaceType*> interface;
  };

  using EqualityConstraint = Carbon::EqualityConstraint;

  // A context in which we might look up a name.
  struct LookupContext {
    Nonnull<const Value*> context;
  };

 public:
  explicit ConstraintType(Nonnull<const GenericBinding*> self_binding,
                          std::vector<ImplConstraint> impl_constraints,
                          std::vector<EqualityConstraint> equality_constraints,
                          std::vector<LookupContext> lookup_contexts)
      : Value(Kind::ConstraintType),
        self_binding_(self_binding),
        impl_constraints_(std::move(impl_constraints)),
        equality_constraints_(std::move(equality_constraints)),
        lookup_contexts_(std::move(lookup_contexts)) {}

  static auto classof(const Value* value) -> bool {
    return value->kind() == Kind::ConstraintType;
  }

  auto self_binding() const -> Nonnull<const GenericBinding*> {
    return self_binding_;
  }

  auto impl_constraints() const -> llvm::ArrayRef<ImplConstraint> {
    return impl_constraints_;
  }

  auto equality_constraints() const -> llvm::ArrayRef<EqualityConstraint> {
    return equality_constraints_;
  }

  auto lookup_contexts() const -> llvm::ArrayRef<LookupContext> {
    return lookup_contexts_;
  }

  // Visit the values in that are a single step away from the given value
  // according to equality constraints in this constraint type, that is, the
  // values `v` that are not identical to `value` but for which we have a
  // `value == v` equality constraint in this constraint type.
  //
  // Stops and returns `false` if any call to the visitor returns `false`,
  // otherwise returns `true`.
  auto VisitEqualValues(
      Nonnull<const Value*> value,
      llvm::function_ref<bool(Nonnull<const Value*>)> visitor) const -> bool;

 private:
  Nonnull<const GenericBinding*> self_binding_;
  std::vector<ImplConstraint> impl_constraints_;
  std::vector<EqualityConstraint> equality_constraints_;
  std::vector<LookupContext> lookup_contexts_;
};

// A witness table.
class Witness : public Value {
 protected:
  explicit Witness(Value::Kind kind) : Value(kind) {}

 public:
  static auto classof(const Value* value) -> bool {
    return value->kind() == Kind::ImplWitness ||
           value->kind() == Kind::SymbolicWitness;
  }
};

// The witness table for an impl.
class ImplWitness : public Witness {
 public:
  // Construct a witness for
  // 1) a non-generic impl, or
  // 2) a generic impl that has not yet been applied to type arguments.
  explicit ImplWitness(Nonnull<const ImplDeclaration*> declaration)
      : Witness(Kind::ImplWitness), declaration_(declaration) {}

  // Construct an instantiated generic impl.
  explicit ImplWitness(Nonnull<const ImplDeclaration*> declaration,
                       Nonnull<const Bindings*> bindings)
      : Witness(Kind::ImplWitness),
        declaration_(declaration),
        bindings_(bindings) {}

  static auto classof(const Value* value) -> bool {
    return value->kind() == Kind::ImplWitness;
  }
  auto declaration() const -> const ImplDeclaration& { return *declaration_; }

  auto bindings() const -> const Bindings& { return *bindings_; }

  auto type_args() const -> const BindingMap& { return bindings_->args(); }

  auto witnesses() const -> const ImplWitnessMap& {
    return bindings_->witnesses();
  }

 private:
  Nonnull<const ImplDeclaration*> declaration_;
  Nonnull<const Bindings*> bindings_ = Bindings::None();
};

// A witness table whose concrete value cannot be determined yet.
//
// These are used to represent symbolic witness values which can be computed at
// runtime but whose values are not known statically.
class SymbolicWitness : public Witness {
 public:
  explicit SymbolicWitness(Nonnull<const Expression*> impl_expr)
      : Witness(Kind::SymbolicWitness), impl_expr_(impl_expr) {}

  static auto classof(const Value* value) -> bool {
    return value->kind() == Kind::SymbolicWitness;
  }

  auto impl_expression() const -> const Expression& { return *impl_expr_; }

 private:
  Nonnull<const Expression*> impl_expr_;
};

// A choice type.
class ChoiceType : public Value {
 public:
  ChoiceType(Nonnull<const ChoiceDeclaration*> declaration,
             Nonnull<const Bindings*> bindings)
      : Value(Kind::ChoiceType),
        declaration_(declaration),
        bindings_(bindings) {}

  static auto classof(const Value* value) -> bool {
    return value->kind() == Kind::ChoiceType;
  }

  auto name() const -> const std::string& { return declaration_->name(); }

  // Returns the parameter types of the alternative with the given name,
  // or nullopt if no such alternative is present.
  auto FindAlternative(std::string_view name) const
      -> std::optional<Nonnull<const Value*>>;

  auto bindings() const -> const Bindings& { return *bindings_; }

  auto type_args() const -> const BindingMap& { return bindings_->args(); }

  auto declaration() const -> const ChoiceDeclaration& { return *declaration_; }

  auto IsParameterized() const -> bool {
    return declaration_->type_params().has_value();
  }

 private:
  Nonnull<const ChoiceDeclaration*> declaration_;
  Nonnull<const Bindings*> bindings_;
};

// A continuation type.
class ContinuationType : public Value {
 public:
  ContinuationType() : Value(Kind::ContinuationType) {}

  static auto classof(const Value* value) -> bool {
    return value->kind() == Kind::ContinuationType;
  }
};

// A variable type.
class VariableType : public Value {
 public:
  explicit VariableType(Nonnull<const GenericBinding*> binding)
      : Value(Kind::VariableType), binding_(binding) {}

  static auto classof(const Value* value) -> bool {
    return value->kind() == Kind::VariableType;
  }

  auto binding() const -> const GenericBinding& { return *binding_; }

 private:
  Nonnull<const GenericBinding*> binding_;
};

// A name of an entity that has explicit parameters, such as a parameterized
// class or interface. When arguments for those parameters are provided in a
// call, the result will be a class type or interface type.
class ParameterizedEntityName : public Value {
 public:
  explicit ParameterizedEntityName(Nonnull<const Declaration*> declaration,
                                   Nonnull<const TuplePattern*> params)
      : Value(Kind::ParameterizedEntityName),
        declaration_(declaration),
        params_(params) {}

  static auto classof(const Value* value) -> bool {
    return value->kind() == Kind::ParameterizedEntityName;
  }

  auto declaration() const -> const Declaration& { return *declaration_; }
  auto params() const -> const TuplePattern& { return *params_; }

 private:
  Nonnull<const Declaration*> declaration_;
  Nonnull<const TuplePattern*> params_;
};

// The name of a member of a class or interface.
//
// These values are used to represent the second operand of a compound member
// access expression: `x.(A.B)`, and can also be the value of an alias
// declaration, but cannot be used in most other contexts.
class MemberName : public Value {
 public:
  MemberName(std::optional<Nonnull<const Value*>> base_type,
             std::optional<Nonnull<const InterfaceType*>> interface,
             Member member)
      : Value(Kind::MemberName),
        base_type_(base_type),
        interface_(interface),
        member_(member) {
    CARBON_CHECK(base_type || interface)
        << "member name must be in a type, an interface, or both";
  }

  static auto classof(const Value* value) -> bool {
    return value->kind() == Kind::MemberName;
  }

  // The type for which `name` is a member or a member of an `impl`.
  auto base_type() const -> std::optional<Nonnull<const Value*>> {
    return base_type_;
  }
  // The interface for which `name` is a member, if any.
  auto interface() const -> std::optional<Nonnull<const InterfaceType*>> {
    return interface_;
  }
  // The member.
  auto member() const -> Member { return member_; }
  // The name of the member.
  auto name() const -> std::string_view { return member().name(); }

 private:
  std::optional<Nonnull<const Value*>> base_type_;
  std::optional<Nonnull<const InterfaceType*>> interface_;
  Member member_;
};

// A symbolic value representing an associated constant.
//
// This is a value of the form `A.B` or `A.B.C` or similar, where `A` is a
// `VariableType`.
class AssociatedConstant : public Value {
 public:
  explicit AssociatedConstant(
      Nonnull<const Value*> base, Nonnull<const InterfaceType*> interface,
      Nonnull<const AssociatedConstantDeclaration*> constant,
      Nonnull<const Witness*> witness)
      : Value(Kind::AssociatedConstant),
        base_(base),
        interface_(interface),
        constant_(constant),
        witness_(witness) {}

  static auto classof(const Value* value) -> bool {
    return value->kind() == Kind::AssociatedConstant;
  }

  // The type for which we denote an associated constant.
  auto base() const -> const Value& { return *base_; }

  // The interface within which the constant was declared.
  auto interface() const -> const InterfaceType& { return *interface_; }

  // The associated constant whose value is being denoted.
  auto constant() const -> const AssociatedConstantDeclaration& {
    return *constant_;
  }

  // Witness within which the constant's value can be found.
  auto witness() const -> const Witness& { return *witness_; }

 private:
  Nonnull<const Value*> base_;
  Nonnull<const InterfaceType*> interface_;
  Nonnull<const AssociatedConstantDeclaration*> constant_;
  Nonnull<const Witness*> witness_;
};

// A first-class continuation representation of a fragment of the stack.
// A continuation value behaves like a pointer to the underlying stack
// fragment, which is exposed by `Stack()`.
class ContinuationValue : public Value {
 public:
  class StackFragment {
   public:
    // Constructs an empty StackFragment.
    StackFragment() = default;

    // Requires *this to be empty, because by the time we're tearing down the
    // Arena, it's no longer safe to invoke ~Action.
    ~StackFragment();

    StackFragment(StackFragment&&) = delete;
    auto operator=(StackFragment&&) -> StackFragment& = delete;

    // Store the given partial todo stack in *this, which must currently be
    // empty. The stack is represented with the top of the stack at the
    // beginning of the vector, the reverse of the usual order.
    void StoreReversed(std::vector<std::unique_ptr<Action>> reversed_todo);

    // Restore the currently stored stack fragment to the top of `todo`,
    // leaving *this empty.
    void RestoreTo(Stack<std::unique_ptr<Action>>& todo);

    // Destroy the currently stored stack fragment.
    void Clear();

    void Print(llvm::raw_ostream& out) const;
    LLVM_DUMP_METHOD void Dump() const { Print(llvm::errs()); }

   private:
    // The todo stack of a suspended continuation, starting with the top
    // Action.
    std::vector<std::unique_ptr<Action>> reversed_todo_;
  };

  explicit ContinuationValue(Nonnull<StackFragment*> stack)
      : Value(Kind::ContinuationValue), stack_(stack) {}

  static auto classof(const Value* value) -> bool {
    return value->kind() == Kind::ContinuationValue;
  }

  // The todo stack of the suspended continuation. Note that this provides
  // mutable access, even when *this is const, because of the reference-like
  // semantics of ContinuationValue.
  auto stack() const -> StackFragment& { return *stack_; }

 private:
  Nonnull<StackFragment*> stack_;
};

// The String type.
class StringType : public Value {
 public:
  StringType() : Value(Kind::StringType) {}

  static auto classof(const Value* value) -> bool {
    return value->kind() == Kind::StringType;
  }
};

// A string value.
class StringValue : public Value {
 public:
  explicit StringValue(std::string value)
      : Value(Kind::StringValue), value_(std::move(value)) {}

  static auto classof(const Value* value) -> bool {
    return value->kind() == Kind::StringValue;
  }

  auto value() const -> const std::string& { return value_; }

 private:
  std::string value_;
};

// The type of an expression whose value is a class type. Currently there is no
// way to explicitly name such a type in Carbon code, but we are tentatively
// using `typeof(ClassName)` as the debug-printing format, in anticipation of
// something like that becoming valid Carbon syntax.
class TypeOfClassType : public Value {
 public:
  explicit TypeOfClassType(Nonnull<const NominalClassType*> class_type)
      : Value(Kind::TypeOfClassType), class_type_(class_type) {}

  static auto classof(const Value* value) -> bool {
    return value->kind() == Kind::TypeOfClassType;
  }

  auto class_type() const -> const NominalClassType& { return *class_type_; }

 private:
  Nonnull<const NominalClassType*> class_type_;
};

class TypeOfMixinPseudoType : public Value {
 public:
  explicit TypeOfMixinPseudoType(Nonnull<const MixinPseudoType*> class_type)
      : Value(Kind::TypeOfMixinPseudoType), mixin_type_(class_type) {}

  static auto classof(const Value* value) -> bool {
    return value->kind() == Kind::TypeOfMixinPseudoType;
  }

  auto mixin_type() const -> const MixinPseudoType& { return *mixin_type_; }

 private:
  Nonnull<const MixinPseudoType*> mixin_type_;
};

class TypeOfInterfaceType : public Value {
 public:
  explicit TypeOfInterfaceType(Nonnull<const InterfaceType*> iface_type)
      : Value(Kind::TypeOfInterfaceType), iface_type_(iface_type) {}

  static auto classof(const Value* value) -> bool {
    return value->kind() == Kind::TypeOfInterfaceType;
  }

  auto interface_type() const -> const InterfaceType& { return *iface_type_; }

 private:
  Nonnull<const InterfaceType*> iface_type_;
};

class TypeOfConstraintType : public Value {
 public:
  explicit TypeOfConstraintType(Nonnull<const ConstraintType*> constraint_type)
      : Value(Kind::TypeOfConstraintType), constraint_type_(constraint_type) {}

  static auto classof(const Value* value) -> bool {
    return value->kind() == Kind::TypeOfConstraintType;
  }

  auto constraint_type() const -> const ConstraintType& {
    return *constraint_type_;
  }

 private:
  Nonnull<const ConstraintType*> constraint_type_;
};

// The type of an expression whose value is a choice type. Currently there is no
// way to explicitly name such a type in Carbon code, but we are tentatively
// using `typeof(ChoiceName)` as the debug-printing format, in anticipation of
// something like that becoming valid Carbon syntax.
class TypeOfChoiceType : public Value {
 public:
  explicit TypeOfChoiceType(Nonnull<const ChoiceType*> choice_type)
      : Value(Kind::TypeOfChoiceType), choice_type_(choice_type) {}

  static auto classof(const Value* value) -> bool {
    return value->kind() == Kind::TypeOfChoiceType;
  }

  auto choice_type() const -> const ChoiceType& { return *choice_type_; }

 private:
  Nonnull<const ChoiceType*> choice_type_;
};

// The type of an expression whose value is the name of a parameterized entity.
// Such an expression can only be used as the operand of a call expression that
// provides arguments for the parameters.
class TypeOfParameterizedEntityName : public Value {
 public:
  explicit TypeOfParameterizedEntityName(
      Nonnull<const ParameterizedEntityName*> name)
      : Value(Kind::TypeOfParameterizedEntityName), name_(name) {}

  static auto classof(const Value* value) -> bool {
    return value->kind() == Kind::TypeOfParameterizedEntityName;
  }

  auto name() const -> const ParameterizedEntityName& { return *name_; }

 private:
  Nonnull<const ParameterizedEntityName*> name_;
};

// The type of a member name expression.
//
// This is used for member names that don't denote a specific object or value
// until used on the right-hand side of a `.`, such as an instance method or
// field name, or any member function in an interface.
//
// Such expressions can appear only as the target of an `alias` declaration or
// as the member name in a compound member access.
class TypeOfMemberName : public Value {
 public:
  explicit TypeOfMemberName(Member member)
      : Value(Kind::TypeOfMemberName), member_(member) {}

  static auto classof(const Value* value) -> bool {
    return value->kind() == Kind::TypeOfMemberName;
  }

  // TODO: consider removing this or moving it elsewhere in the AST,
  // since it's arguably part of the expression value rather than its type.
  auto member() const -> Member { return member_; }

 private:
  Member member_;
};

// The type of a statically-sized array.
//
// Note that values of this type are represented as tuples.
class StaticArrayType : public Value {
 public:
  // Constructs a statically-sized array type with the given element type and
  // size.
  StaticArrayType(Nonnull<const Value*> element_type, size_t size)
      : Value(Kind::StaticArrayType),
        element_type_(element_type),
        size_(size) {}

  static auto classof(const Value* value) -> bool {
    return value->kind() == Kind::StaticArrayType;
  }

  auto element_type() const -> const Value& { return *element_type_; }
  auto size() const -> size_t { return size_; }

 private:
  Nonnull<const Value*> element_type_;
  size_t size_;
};

}  // namespace Carbon

#endif  // CARBON_EXPLORER_INTERPRETER_VALUE_H_<|MERGE_RESOLUTION|>--- conflicted
+++ resolved
@@ -654,61 +654,55 @@
   std::optional<Nonnull<const NominalClassType*>> base_;
 };
 
-<<<<<<< HEAD
+class MixinPseudoType : public Value {
+ public:
+  explicit MixinPseudoType(Nonnull<const MixinDeclaration*> declaration)
+      : Value(Kind::MixinPseudoType), declaration_(declaration) {
+    CARBON_CHECK(!declaration->params().has_value())
+        << "missing arguments for parameterized mixin type";
+  }
+  explicit MixinPseudoType(Nonnull<const MixinDeclaration*> declaration,
+                           Nonnull<const Bindings*> bindings)
+      : Value(Kind::MixinPseudoType),
+        declaration_(declaration),
+        bindings_(bindings) {}
+
+  static auto classof(const Value* value) -> bool {
+    return value->kind() == Kind::MixinPseudoType;
+  }
+
+  auto declaration() const -> const MixinDeclaration& { return *declaration_; }
+
+  auto bindings() const -> const Bindings& { return *bindings_; }
+
+  auto args() const -> const BindingMap& { return bindings_->args(); }
+
+  auto witnesses() const -> const ImplWitnessMap& {
+    return bindings_->witnesses();
+  }
+
+  auto FindFunction(const std::string_view& name) const
+      -> std::optional<Nonnull<const FunctionValue*>>;
+
+ private:
+  Nonnull<const MixinDeclaration*> declaration_;
+  Nonnull<const Bindings*> bindings_ = Bindings::None();
+};
+
 // Returns the value of the function named `name` in this class, or
 // nullopt if there is no such function.
 auto FindFunction(std::string_view name,
                   llvm::ArrayRef<Nonnull<Declaration*>> members)
     -> std::optional<Nonnull<const FunctionValue*>>;
+
 // Returns the value of the function named `name` in this class and its
 // parents, or nullopt if there is no such function.
 auto LookupFunction(std::string_view name, const ClassDeclaration& class_decl)
     -> std::optional<Nonnull<const FunctionValue*>>;
-=======
-class MixinPseudoType : public Value {
- public:
-  explicit MixinPseudoType(Nonnull<const MixinDeclaration*> declaration)
-      : Value(Kind::MixinPseudoType), declaration_(declaration) {
-    CARBON_CHECK(!declaration->params().has_value())
-        << "missing arguments for parameterized mixin type";
-  }
-  explicit MixinPseudoType(Nonnull<const MixinDeclaration*> declaration,
-                           Nonnull<const Bindings*> bindings)
-      : Value(Kind::MixinPseudoType),
-        declaration_(declaration),
-        bindings_(bindings) {}
-
-  static auto classof(const Value* value) -> bool {
-    return value->kind() == Kind::MixinPseudoType;
-  }
-
-  auto declaration() const -> const MixinDeclaration& { return *declaration_; }
-
-  auto bindings() const -> const Bindings& { return *bindings_; }
-
-  auto args() const -> const BindingMap& { return bindings_->args(); }
-
-  auto witnesses() const -> const ImplWitnessMap& {
-    return bindings_->witnesses();
-  }
-
-  auto FindFunction(const std::string_view& name) const
-      -> std::optional<Nonnull<const FunctionValue*>>;
-
- private:
-  Nonnull<const MixinDeclaration*> declaration_;
-  Nonnull<const Bindings*> bindings_ = Bindings::None();
-};
->>>>>>> 04d49ceb
 
 // Return the declaration of the member with the given name.
 auto FindMember(std::string_view name,
                 llvm::ArrayRef<Nonnull<Declaration*>> members)
-    -> std::optional<Nonnull<const Declaration*>>;
-
-// Return the declaration of the member with the given name, from the class and
-// its parents
-auto LookupMember(std::string_view name, const ClassDeclaration& class_decl)
     -> std::optional<Nonnull<const Declaration*>>;
 
 // An interface type.
