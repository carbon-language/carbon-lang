--- conflicted
+++ resolved
@@ -81,17 +81,12 @@
   LLVM_DUMP_METHOD void Dump() const { Print(llvm::errs()); }
 
   // Returns the sub-Value specified by `path`, which must be a valid field
-<<<<<<< HEAD
   // path for *this. If the sub-Value is a method and its me_pattern is an
   // AddrPattern, then pass the LValue representing the receiver as `me_value`,
   // otherwise pass `*this`.
-  auto GetField(Nonnull<Arena*> arena, const FieldPath& path,
-                SourceLocation source_loc, Nonnull<const Value*> me_value) const
-=======
-  // path for *this.
   auto GetMember(Nonnull<Arena*> arena, const FieldPath& path,
-                 SourceLocation source_loc) const
->>>>>>> 2a02c284
+                 SourceLocation source_loc,
+                 Nonnull<const Value*> me_value) const
       -> ErrorOr<Nonnull<const Value*>>;
 
   // Returns a copy of *this, but with the sub-Value specified by `path`
