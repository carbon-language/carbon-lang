// Part of the Carbon Language project, under the Apache License v2.0 with LLVM
// Exceptions. See /LICENSE for license information.
// SPDX-License-Identifier: Apache-2.0 WITH LLVM-exception

#ifndef CARBON_EXPLORER_INTERPRETER_VALUE_H_
#define CARBON_EXPLORER_INTERPRETER_VALUE_H_

#include <optional>
#include <string>
#include <variant>
#include <vector>

#include "common/ostream.h"
#include "explorer/ast/bindings.h"
#include "explorer/ast/declaration.h"
#include "explorer/ast/member.h"
#include "explorer/ast/statement.h"
#include "explorer/common/nonnull.h"
#include "explorer/interpreter/address.h"
#include "explorer/interpreter/field_path.h"
#include "explorer/interpreter/stack.h"
#include "llvm/Support/Compiler.h"

namespace Carbon {

class Action;
class ImplScope;

// Abstract base class of all AST nodes representing values.
//
// Value and its derived classes support LLVM-style RTTI, including
// llvm::isa, llvm::cast, and llvm::dyn_cast. To support this, every
// class derived from Value must provide a `classof` operation, and
// every concrete derived class must have a corresponding enumerator
// in `Kind`; see https://llvm.org/docs/HowToSetUpLLVMStyleRTTI.html for
// details.
class Value {
 public:
  enum class Kind {
    IntValue,
    FunctionValue,
    DestructorValue,
    BoundMethodValue,
    PointerValue,
    LValue,
    BoolValue,
    StructValue,
    NominalClassValue,
    AlternativeValue,
    TupleValue,
    UninitializedValue,
    ImplWitness,
    BindingWitness,
    ConstraintWitness,
    ConstraintImplWitness,
    IntType,
    BoolType,
    TypeType,
    FunctionType,
    PointerType,
    AutoType,
    StructType,
    NominalClassType,
    MixinPseudoType,
    InterfaceType,
    ConstraintType,
    ChoiceType,
    ContinuationType,  // The type of a continuation.
    VariableType,      // e.g., generic type parameters.
    AssociatedConstant,
    ParameterizedEntityName,
    MemberName,
    BindingPlaceholderValue,
    AddrValue,
    AlternativeConstructorValue,
    ContinuationValue,  // A first-class continuation value.
    StringType,
    StringValue,
    TypeOfClassType,
    TypeOfMixinPseudoType,
    TypeOfInterfaceType,
    TypeOfConstraintType,
    TypeOfChoiceType,
    TypeOfParameterizedEntityName,
    TypeOfMemberName,
    StaticArrayType,
  };

  Value(const Value&) = delete;
  auto operator=(const Value&) -> Value& = delete;

  void Print(llvm::raw_ostream& out) const;
  LLVM_DUMP_METHOD void Dump() const { Print(llvm::errs()); }

  // Returns the sub-Value specified by `path`, which must be a valid field
  // path for *this. If the sub-Value is a method and its me_pattern is an
  // AddrPattern, then pass the LValue representing the receiver as `me_value`,
  // otherwise pass `*this`.
  auto GetMember(Nonnull<Arena*> arena, const FieldPath& path,
                 SourceLocation source_loc,
                 Nonnull<const Value*> me_value) const
      -> ErrorOr<Nonnull<const Value*>>;

  // Returns a copy of *this, but with the sub-Value specified by `path`
  // set to `field_value`. `path` must be a valid field path for *this.
  auto SetField(Nonnull<Arena*> arena, const FieldPath& path,
                Nonnull<const Value*> field_value,
                SourceLocation source_loc) const
      -> ErrorOr<Nonnull<const Value*>>;

  // Returns the enumerator corresponding to the most-derived type of this
  // object.
  auto kind() const -> Kind { return kind_; }

 protected:
  // Constructs a Value. `kind` must be the enumerator corresponding to the
  // most-derived type being constructed.
  explicit Value(Kind kind) : kind_(kind) {}

 private:
  const Kind kind_;
};

// Base class for types holding contextual information by which we can
// determine whether values are equal.
class EqualityContext {
 public:
  virtual auto VisitEqualValues(
      Nonnull<const Value*> value,
      llvm::function_ref<bool(Nonnull<const Value*>)> visitor) const
      -> bool = 0;

 protected:
  virtual ~EqualityContext() = default;
};

auto TypeEqual(Nonnull<const Value*> t1, Nonnull<const Value*> t2,
               std::optional<Nonnull<const EqualityContext*>> equality_ctx)
    -> bool;
auto ValueEqual(Nonnull<const Value*> v1, Nonnull<const Value*> v2,
                std::optional<Nonnull<const EqualityContext*>> equality_ctx)
    -> bool;

// An integer value.
class IntValue : public Value {
 public:
  explicit IntValue(int value) : Value(Kind::IntValue), value_(value) {}

  static auto classof(const Value* value) -> bool {
    return value->kind() == Kind::IntValue;
  }

  auto value() const -> int { return value_; }

 private:
  int value_;
};

// A function value.
class FunctionValue : public Value {
 public:
  explicit FunctionValue(Nonnull<const FunctionDeclaration*> declaration)
      : Value(Kind::FunctionValue), declaration_(declaration) {}

  explicit FunctionValue(Nonnull<const FunctionDeclaration*> declaration,
                         Nonnull<const Bindings*> bindings)
      : Value(Kind::FunctionValue),
        declaration_(declaration),
        bindings_(bindings) {}

  static auto classof(const Value* value) -> bool {
    return value->kind() == Kind::FunctionValue;
  }

  auto declaration() const -> const FunctionDeclaration& {
    return *declaration_;
  }

  auto bindings() const -> const Bindings& { return *bindings_; }

  auto type_args() const -> const BindingMap& { return bindings_->args(); }

  auto witnesses() const -> const ImplWitnessMap& {
    return bindings_->witnesses();
  }

 private:
  Nonnull<const FunctionDeclaration*> declaration_;
  Nonnull<const Bindings*> bindings_ = Bindings::None();
};

// A destructor value.
class DestructorValue : public Value {
 public:
  explicit DestructorValue(Nonnull<const DestructorDeclaration*> declaration)
      : Value(Kind::DestructorValue), declaration_(declaration) {}

  static auto classof(const Value* value) -> bool {
    return value->kind() == Kind::DestructorValue;
  }

  auto declaration() const -> const DestructorDeclaration& {
    return *declaration_;
  }

 private:
  Nonnull<const DestructorDeclaration*> declaration_;
};

// A bound method value. It includes the receiver object.
class BoundMethodValue : public Value {
 public:
  explicit BoundMethodValue(Nonnull<const FunctionDeclaration*> declaration,
                            Nonnull<const Value*> receiver)
      : Value(Kind::BoundMethodValue),
        declaration_(declaration),
        receiver_(receiver) {}

  explicit BoundMethodValue(Nonnull<const FunctionDeclaration*> declaration,
                            Nonnull<const Value*> receiver,
                            Nonnull<const Bindings*> bindings)
      : Value(Kind::BoundMethodValue),
        declaration_(declaration),
        receiver_(receiver),
        bindings_(bindings) {}

  static auto classof(const Value* value) -> bool {
    return value->kind() == Kind::BoundMethodValue;
  }

  auto declaration() const -> const FunctionDeclaration& {
    return *declaration_;
  }

  auto receiver() const -> Nonnull<const Value*> { return receiver_; }

  auto bindings() const -> const Bindings& { return *bindings_; }

  auto type_args() const -> const BindingMap& { return bindings_->args(); }

  auto witnesses() const -> const ImplWitnessMap& {
    return bindings_->witnesses();
  }

 private:
  Nonnull<const FunctionDeclaration*> declaration_;
  Nonnull<const Value*> receiver_;
  Nonnull<const Bindings*> bindings_ = Bindings::None();
};

// The value of a location in memory.
class LValue : public Value {
 public:
  explicit LValue(Address value)
      : Value(Kind::LValue), value_(std::move(value)) {}

  static auto classof(const Value* value) -> bool {
    return value->kind() == Kind::LValue;
  }

  auto address() const -> const Address& { return value_; }

 private:
  Address value_;
};

// A pointer value
class PointerValue : public Value {
 public:
  explicit PointerValue(Address value)
      : Value(Kind::PointerValue), value_(std::move(value)) {}

  static auto classof(const Value* value) -> bool {
    return value->kind() == Kind::PointerValue;
  }

  auto address() const -> const Address& { return value_; }

 private:
  Address value_;
};

// A bool value.
class BoolValue : public Value {
 public:
  explicit BoolValue(bool value) : Value(Kind::BoolValue), value_(value) {}

  static auto classof(const Value* value) -> bool {
    return value->kind() == Kind::BoolValue;
  }

  auto value() const -> bool { return value_; }

 private:
  bool value_;
};

// A non-empty value of a struct type.
//
// It can't be empty because `{}` is a struct type as well as a value of that
// type, so for consistency we always represent it as a StructType rather than
// let it oscillate unpredictably between the two. However, this means code
// that handles StructValue instances may also need to be able to handle
// StructType instances.
class StructValue : public Value {
 public:
  explicit StructValue(std::vector<NamedValue> elements)
      : Value(Kind::StructValue), elements_(std::move(elements)) {
    CARBON_CHECK(!elements_.empty())
        << "`{}` is represented as a StructType, not a StructValue.";
  }

  static auto classof(const Value* value) -> bool {
    return value->kind() == Kind::StructValue;
  }

  auto elements() const -> llvm::ArrayRef<NamedValue> { return elements_; }

  // Returns the value of the field named `name` in this struct, or
  // nullopt if there is no such field.
  auto FindField(std::string_view name) const
      -> std::optional<Nonnull<const Value*>>;

 private:
  std::vector<NamedValue> elements_;
};

// A value of a nominal class type, i.e., an object.
class NominalClassValue : public Value {
 public:
  NominalClassValue(Nonnull<const Value*> type, Nonnull<const Value*> inits)
      : Value(Kind::NominalClassValue), type_(type), inits_(inits) {}

  static auto classof(const Value* value) -> bool {
    return value->kind() == Kind::NominalClassValue;
  }

  auto type() const -> const Value& { return *type_; }
  auto inits() const -> const Value& { return *inits_; }

 private:
  Nonnull<const Value*> type_;
  Nonnull<const Value*> inits_;  // The initializing StructValue.
};

// An alternative constructor value.
class AlternativeConstructorValue : public Value {
 public:
  AlternativeConstructorValue(std::string_view alt_name,
                              std::string_view choice_name)
      : Value(Kind::AlternativeConstructorValue),
        alt_name_(std::move(alt_name)),
        choice_name_(std::move(choice_name)) {}

  static auto classof(const Value* value) -> bool {
    return value->kind() == Kind::AlternativeConstructorValue;
  }

  auto alt_name() const -> const std::string& { return alt_name_; }
  auto choice_name() const -> const std::string& { return choice_name_; }

 private:
  std::string alt_name_;
  std::string choice_name_;
};

// An alternative value.
class AlternativeValue : public Value {
 public:
  AlternativeValue(std::string_view alt_name, std::string_view choice_name,
                   Nonnull<const Value*> argument)
      : Value(Kind::AlternativeValue),
        alt_name_(std::move(alt_name)),
        choice_name_(std::move(choice_name)),
        argument_(argument) {}

  static auto classof(const Value* value) -> bool {
    return value->kind() == Kind::AlternativeValue;
  }

  auto alt_name() const -> const std::string& { return alt_name_; }
  auto choice_name() const -> const std::string& { return choice_name_; }
  auto argument() const -> const Value& { return *argument_; }

 private:
  std::string alt_name_;
  std::string choice_name_;
  Nonnull<const Value*> argument_;
};

// A tuple value.
class TupleValue : public Value {
 public:
  // An empty tuple, also known as the unit type.
  static auto Empty() -> Nonnull<const TupleValue*> {
    static const TupleValue empty =
        TupleValue(std::vector<Nonnull<const Value*>>());
    return Nonnull<const TupleValue*>(&empty);
  }

  explicit TupleValue(std::vector<Nonnull<const Value*>> elements)
      : Value(Kind::TupleValue), elements_(std::move(elements)) {}

  static auto classof(const Value* value) -> bool {
    return value->kind() == Kind::TupleValue;
  }

  auto elements() const -> llvm::ArrayRef<Nonnull<const Value*>> {
    return elements_;
  }

 private:
  std::vector<Nonnull<const Value*>> elements_;
};

// A binding placeholder value.
class BindingPlaceholderValue : public Value {
 public:
  // Represents the `_` placeholder.
  explicit BindingPlaceholderValue() : Value(Kind::BindingPlaceholderValue) {}

  // Represents a named placeholder.
  explicit BindingPlaceholderValue(ValueNodeView value_node)
      : Value(Kind::BindingPlaceholderValue),
        value_node_(std::move(value_node)) {}

  static auto classof(const Value* value) -> bool {
    return value->kind() == Kind::BindingPlaceholderValue;
  }

  auto value_node() const -> const std::optional<ValueNodeView>& {
    return value_node_;
  }

 private:
  std::optional<ValueNodeView> value_node_;
};

// Value for addr pattern
class AddrValue : public Value {
 public:
  explicit AddrValue(Nonnull<const Value*> pattern)
      : Value(Kind::AddrValue), pattern_(pattern) {}

  static auto classof(const Value* value) -> bool {
    return value->kind() == Kind::AddrValue;
  }

  auto pattern() const -> const Value& { return *pattern_; }

 private:
  Nonnull<const Value*> pattern_;
};

// Value for uninitialized local variables.
class UninitializedValue : public Value {
 public:
  explicit UninitializedValue(Nonnull<const Value*> pattern)
      : Value(Kind::UninitializedValue), pattern_(pattern) {}

  static auto classof(const Value* value) -> bool {
    return value->kind() == Kind::UninitializedValue;
  }

  auto pattern() const -> const Value& { return *pattern_; }

 private:
  Nonnull<const Value*> pattern_;
};

// The int type.
class IntType : public Value {
 public:
  IntType() : Value(Kind::IntType) {}

  static auto classof(const Value* value) -> bool {
    return value->kind() == Kind::IntType;
  }
};

// The bool type.
class BoolType : public Value {
 public:
  BoolType() : Value(Kind::BoolType) {}

  static auto classof(const Value* value) -> bool {
    return value->kind() == Kind::BoolType;
  }
};

// A type type.
class TypeType : public Value {
 public:
  TypeType() : Value(Kind::TypeType) {}

  static auto classof(const Value* value) -> bool {
    return value->kind() == Kind::TypeType;
  }
};

// A function type.
class FunctionType : public Value {
 public:
  // An explicit function parameter that is a `:!` binding:
  //
  //     fn MakeEmptyVector(T:! Type) -> Vector(T);
  struct GenericParameter {
    size_t index;
    Nonnull<const GenericBinding*> binding;
  };

  FunctionType(Nonnull<const Value*> parameters,
               llvm::ArrayRef<GenericParameter> generic_parameters,
               Nonnull<const Value*> return_type,
               llvm::ArrayRef<Nonnull<const GenericBinding*>> deduced_bindings,
               llvm::ArrayRef<Nonnull<const ImplBinding*>> impl_bindings)
      : Value(Kind::FunctionType),
        parameters_(parameters),
        generic_parameters_(generic_parameters),
        return_type_(return_type),
        deduced_bindings_(deduced_bindings),
        impl_bindings_(impl_bindings) {}

  static auto classof(const Value* value) -> bool {
    return value->kind() == Kind::FunctionType;
  }

  // The type of the function parameter tuple.
  auto parameters() const -> const Value& { return *parameters_; }
  // Parameters that use a generic `:!` binding at the top level.
  auto generic_parameters() const -> llvm::ArrayRef<GenericParameter> {
    return generic_parameters_;
  }
  // The function return type.
  auto return_type() const -> const Value& { return *return_type_; }
  // All generic bindings in this function's signature that should be deduced
  // in a call. This excludes any generic parameters.
  auto deduced_bindings() const
      -> llvm::ArrayRef<Nonnull<const GenericBinding*>> {
    return deduced_bindings_;
  }
  // The bindings for the witness tables (impls) required by the
  // bounds on the type parameters of the generic function.
  auto impl_bindings() const -> llvm::ArrayRef<Nonnull<const ImplBinding*>> {
    return impl_bindings_;
  }

 private:
  Nonnull<const Value*> parameters_;
  std::vector<GenericParameter> generic_parameters_;
  Nonnull<const Value*> return_type_;
  std::vector<Nonnull<const GenericBinding*>> deduced_bindings_;
  std::vector<Nonnull<const ImplBinding*>> impl_bindings_;
};

// A pointer type.
class PointerType : public Value {
 public:
  explicit PointerType(Nonnull<const Value*> type)
      : Value(Kind::PointerType), type_(type) {}

  static auto classof(const Value* value) -> bool {
    return value->kind() == Kind::PointerType;
  }

  auto type() const -> const Value& { return *type_; }

 private:
  Nonnull<const Value*> type_;
};

// The `auto` type.
class AutoType : public Value {
 public:
  AutoType() : Value(Kind::AutoType) {}

  static auto classof(const Value* value) -> bool {
    return value->kind() == Kind::AutoType;
  }
};

// A struct type.
//
// Code that handles this type may sometimes need to have special-case handling
// for `{}`, which is a struct value in addition to being a struct type.
class StructType : public Value {
 public:
  StructType() : StructType(std::vector<NamedValue>{}) {}

  explicit StructType(std::vector<NamedValue> fields)
      : Value(Kind::StructType), fields_(std::move(fields)) {}

  static auto classof(const Value* value) -> bool {
    return value->kind() == Kind::StructType;
  }

  auto fields() const -> llvm::ArrayRef<NamedValue> { return fields_; }

 private:
  std::vector<NamedValue> fields_;
};

// A class type.
// TODO: Consider splitting this class into several classes.
class NominalClassType : public Value {
 public:
  // Construct a non-generic class type.
  explicit NominalClassType(Nonnull<const ClassDeclaration*> declaration)
      : Value(Kind::NominalClassType), declaration_(declaration) {
    CARBON_CHECK(!declaration->type_params().has_value())
        << "missing arguments for parameterized class type";
  }

  // Construct a fully instantiated generic class type to represent the
  // run-time type of an object.
  explicit NominalClassType(Nonnull<const ClassDeclaration*> declaration,
                            Nonnull<const Bindings*> bindings)
      : Value(Kind::NominalClassType),
        declaration_(declaration),
        bindings_(bindings) {}

  static auto classof(const Value* value) -> bool {
    return value->kind() == Kind::NominalClassType;
  }

  auto declaration() const -> const ClassDeclaration& { return *declaration_; }

  auto bindings() const -> const Bindings& { return *bindings_; }

  auto type_args() const -> const BindingMap& { return bindings_->args(); }

  // Witnesses for each of the class's impl bindings. These will not in general
  // be set for class types that are only intended to be used within
  // type-checking and not at runtime, such as in the static_type() of an
  // expression or the type in a TypeOfClassType.
  auto witnesses() const -> const ImplWitnessMap& {
    return bindings_->witnesses();
  }

  // Returns whether this a parameterized class. That is, a class with
  // parameters and no corresponding arguments.
  auto IsParameterized() const -> bool {
    return declaration_->type_params().has_value() && type_args().empty();
  }

  // Returns the value of the function named `name` in this class, or
  // nullopt if there is no such function.
  auto FindFunction(std::string_view name) const
      -> std::optional<Nonnull<const FunctionValue*>>;

 private:
  Nonnull<const ClassDeclaration*> declaration_;
  Nonnull<const Bindings*> bindings_ = Bindings::None();
};

class MixinPseudoType : public Value {
 public:
  explicit MixinPseudoType(Nonnull<const MixinDeclaration*> declaration)
      : Value(Kind::MixinPseudoType), declaration_(declaration) {
    CARBON_CHECK(!declaration->params().has_value())
        << "missing arguments for parameterized mixin type";
  }
  explicit MixinPseudoType(Nonnull<const MixinDeclaration*> declaration,
                           Nonnull<const Bindings*> bindings)
      : Value(Kind::MixinPseudoType),
        declaration_(declaration),
        bindings_(bindings) {}

  static auto classof(const Value* value) -> bool {
    return value->kind() == Kind::MixinPseudoType;
  }

  auto declaration() const -> const MixinDeclaration& { return *declaration_; }

  auto bindings() const -> const Bindings& { return *bindings_; }

  auto args() const -> const BindingMap& { return bindings_->args(); }

  auto witnesses() const -> const ImplWitnessMap& {
    return bindings_->witnesses();
  }

  auto FindFunction(const std::string_view& name) const
      -> std::optional<Nonnull<const FunctionValue*>>;

 private:
  Nonnull<const MixinDeclaration*> declaration_;
  Nonnull<const Bindings*> bindings_ = Bindings::None();
};

// Return the declaration of the member with the given name.
auto FindMember(std::string_view name,
                llvm::ArrayRef<Nonnull<Declaration*>> members)
    -> std::optional<Nonnull<const Declaration*>>;

// An interface type.
class InterfaceType : public Value {
 public:
  explicit InterfaceType(Nonnull<const InterfaceDeclaration*> declaration)
      : Value(Kind::InterfaceType), declaration_(declaration) {
    CARBON_CHECK(!declaration->params().has_value())
        << "missing arguments for parameterized interface type";
  }
  explicit InterfaceType(Nonnull<const InterfaceDeclaration*> declaration,
                         Nonnull<const Bindings*> bindings)
      : Value(Kind::InterfaceType),
        declaration_(declaration),
        bindings_(bindings) {}

  static auto classof(const Value* value) -> bool {
    return value->kind() == Kind::InterfaceType;
  }

  auto declaration() const -> const InterfaceDeclaration& {
    return *declaration_;
  }

  auto bindings() const -> const Bindings& { return *bindings_; }

  auto args() const -> const BindingMap& { return bindings_->args(); }

  auto witnesses() const -> const ImplWitnessMap& {
    return bindings_->witnesses();
  }

 private:
  Nonnull<const InterfaceDeclaration*> declaration_;
  Nonnull<const Bindings*> bindings_ = Bindings::None();
};

// A collection of values that are known to be the same.
struct EqualityConstraint {
  // Visit the values in this equality constraint that are a single step away
  // from the given value according to this equality constraint. That is: if
  // `value` is identical to a value in `values`, then call the visitor on all
  // values in `values` that are not identical to `value`. Otherwise, do not
  // call the visitor.
  //
  // Stops and returns `false` if any call to the visitor returns `false`,
  // otherwise returns `true`.
  auto VisitEqualValues(
      Nonnull<const Value*> value,
      llvm::function_ref<bool(Nonnull<const Value*>)> visitor) const -> bool;

  std::vector<Nonnull<const Value*>> values;
};

// A type-of-type for an unknown constrained type.
//
// These types are formed by the `&` operator that combines constraints and by
// `where` expressions.
//
// A constraint has three main properties:
//
// * A collection of (type, interface) pairs for interfaces that are known to
//   be implemented by a type satisfying the constraint.
// * A collection of sets of values, typically associated constants, that are
//   known to be the same.
// * A collection of contexts in which member name lookups will be performed
//   for a type variable whose type is this constraint.
//
// Within these properties, the constrained type can be referred to with a
// `VariableType` naming the `self_binding`.
class ConstraintType : public Value {
 public:
  // A required implementation of an interface.
  struct ImplConstraint {
    Nonnull<const Value*> type;
    Nonnull<const InterfaceType*> interface;
  };

  using EqualityConstraint = Carbon::EqualityConstraint;

  // A context in which we might look up a name.
  struct LookupContext {
    Nonnull<const Value*> context;
  };

 public:
  explicit ConstraintType(Nonnull<const GenericBinding*> self_binding,
                          std::vector<ImplConstraint> impl_constraints,
                          std::vector<EqualityConstraint> equality_constraints,
                          std::vector<LookupContext> lookup_contexts)
      : Value(Kind::ConstraintType),
        self_binding_(self_binding),
        impl_constraints_(std::move(impl_constraints)),
        equality_constraints_(std::move(equality_constraints)),
        lookup_contexts_(std::move(lookup_contexts)) {}

  static auto classof(const Value* value) -> bool {
    return value->kind() == Kind::ConstraintType;
  }

  auto self_binding() const -> Nonnull<const GenericBinding*> {
    return self_binding_;
  }

  auto impl_constraints() const -> llvm::ArrayRef<ImplConstraint> {
    return impl_constraints_;
  }

  auto equality_constraints() const -> llvm::ArrayRef<EqualityConstraint> {
    return equality_constraints_;
  }

  auto lookup_contexts() const -> llvm::ArrayRef<LookupContext> {
    return lookup_contexts_;
  }

  // Visit the values in that are a single step away from the given value
  // according to equality constraints in this constraint type, that is, the
  // values `v` that are not identical to `value` but for which we have a
  // `value == v` equality constraint in this constraint type.
  //
  // Stops and returns `false` if any call to the visitor returns `false`,
  // otherwise returns `true`.
  auto VisitEqualValues(
      Nonnull<const Value*> value,
      llvm::function_ref<bool(Nonnull<const Value*>)> visitor) const -> bool;

 private:
  Nonnull<const GenericBinding*> self_binding_;
  std::vector<ImplConstraint> impl_constraints_;
  std::vector<EqualityConstraint> equality_constraints_;
  std::vector<LookupContext> lookup_contexts_;
};

// A witness table.
class Witness : public Value {
 protected:
  explicit Witness(Value::Kind kind) : Value(kind) {}

 public:
  static auto classof(const Value* value) -> bool {
    return value->kind() == Kind::ImplWitness ||
           value->kind() == Kind::BindingWitness ||
           value->kind() == Kind::ConstraintWitness ||
           value->kind() == Kind::ConstraintImplWitness;
  }
};

// The witness table for an impl.
class ImplWitness : public Witness {
 public:
  // Construct a witness for
  // 1) a non-generic impl, or
  // 2) a generic impl that has not yet been applied to type arguments.
  explicit ImplWitness(Nonnull<const ImplDeclaration*> declaration)
      : Witness(Kind::ImplWitness), declaration_(declaration) {}

  // Construct an instantiated generic impl.
  explicit ImplWitness(Nonnull<const ImplDeclaration*> declaration,
                       Nonnull<const Bindings*> bindings)
      : Witness(Kind::ImplWitness),
        declaration_(declaration),
        bindings_(bindings) {}

  static auto classof(const Value* value) -> bool {
    return value->kind() == Kind::ImplWitness;
  }
  auto declaration() const -> const ImplDeclaration& { return *declaration_; }

  auto bindings() const -> const Bindings& { return *bindings_; }

  auto type_args() const -> const BindingMap& { return bindings_->args(); }

  auto witnesses() const -> const ImplWitnessMap& {
    return bindings_->witnesses();
  }

 private:
  Nonnull<const ImplDeclaration*> declaration_;
  Nonnull<const Bindings*> bindings_ = Bindings::None();
};

// The symbolic witness corresponding to an unresolved impl binding.
class BindingWitness : public Witness {
 public:
  // Construct a witness for an impl binding.
  explicit BindingWitness(Nonnull<const ImplBinding*> binding)
      : Witness(Kind::BindingWitness), binding_(binding) {}

  static auto classof(const Value* value) -> bool {
    return value->kind() == Kind::BindingWitness;
  }

  auto binding() const -> Nonnull<const ImplBinding*> { return binding_; }

 private:
  Nonnull<const ImplBinding*> binding_;
};

// A witness for a constraint type, expressed as a tuple of witnesses for the
// individual impl constraints in the constraint type.
class ConstraintWitness : public Witness {
 public:
  explicit ConstraintWitness(std::vector<Nonnull<const Witness*>> witnesses)
      : Witness(Kind::ConstraintWitness), witnesses_(std::move(witnesses)) {}

  static auto classof(const Value* value) -> bool {
    return value->kind() == Kind::ConstraintWitness;
  }

  auto witnesses() const -> llvm::ArrayRef<Nonnull<const Witness*>> {
    return witnesses_;
  }

 private:
  std::vector<Nonnull<const Witness*>> witnesses_;
};

// A witness for an impl constraint in a constraint type, expressed in terms of
// a symbolic witness for the constraint type.
class ConstraintImplWitness : public Witness {
 public:
<<<<<<< HEAD
  explicit ConstraintImplWitness(Nonnull<const Witness*> constraint_witness,
                                 int index)
      : Witness(Kind::ConstraintImplWitness),
        constraint_witness_(constraint_witness),
        index_(index) {
    CARBON_CHECK(!llvm::isa<ConstraintWitness>(constraint_witness))
        << "should have resolved element from constraint witness";
  }

=======
>>>>>>> c703c896
  // Make a witness for the given impl_constraint of the given `ConstraintType`
  // witness. If we're indexing into a known tuple of witnesses, pull out the
  // element.
  static auto Make(Nonnull<Arena*> arena, Nonnull<const Witness*> witness,
                   int index) -> Nonnull<const Witness*> {
    if (auto* constraint_witness = llvm::dyn_cast<ConstraintWitness>(witness)) {
      return constraint_witness->witnesses()[index];
    }
    return arena->New<ConstraintImplWitness>(witness, index);
  }

<<<<<<< HEAD
=======
  explicit ConstraintImplWitness(Nonnull<const Witness*> constraint_witness,
                                 int index)
      : Witness(Kind::ConstraintImplWitness),
        constraint_witness_(constraint_witness),
        index_(index) {
    CARBON_CHECK(!llvm::isa<ConstraintWitness>(constraint_witness))
        << "should have resolved element from constraint witness";
  }

>>>>>>> c703c896
  static auto classof(const Value* value) -> bool {
    return value->kind() == Kind::ConstraintImplWitness;
  }

  // Get the witness for the complete `ConstraintType`.
  auto constraint_witness() const -> Nonnull<const Witness*> {
    return constraint_witness_;
  }

  // Get the index of the impl constraint within the constraint type.
  auto index() const -> int { return index_; }

 private:
  Nonnull<const Witness*> constraint_witness_;
  int index_;
};

// A choice type.
class ChoiceType : public Value {
 public:
  ChoiceType(Nonnull<const ChoiceDeclaration*> declaration,
             Nonnull<const Bindings*> bindings)
      : Value(Kind::ChoiceType),
        declaration_(declaration),
        bindings_(bindings) {}

  static auto classof(const Value* value) -> bool {
    return value->kind() == Kind::ChoiceType;
  }

  auto name() const -> const std::string& { return declaration_->name(); }

  // Returns the parameter types of the alternative with the given name,
  // or nullopt if no such alternative is present.
  auto FindAlternative(std::string_view name) const
      -> std::optional<Nonnull<const Value*>>;

  auto bindings() const -> const Bindings& { return *bindings_; }

  auto type_args() const -> const BindingMap& { return bindings_->args(); }

  auto declaration() const -> const ChoiceDeclaration& { return *declaration_; }

  auto IsParameterized() const -> bool {
    return declaration_->type_params().has_value();
  }

 private:
  Nonnull<const ChoiceDeclaration*> declaration_;
  Nonnull<const Bindings*> bindings_;
};

// A continuation type.
class ContinuationType : public Value {
 public:
  ContinuationType() : Value(Kind::ContinuationType) {}

  static auto classof(const Value* value) -> bool {
    return value->kind() == Kind::ContinuationType;
  }
};

// A variable type.
class VariableType : public Value {
 public:
  explicit VariableType(Nonnull<const GenericBinding*> binding)
      : Value(Kind::VariableType), binding_(binding) {}

  static auto classof(const Value* value) -> bool {
    return value->kind() == Kind::VariableType;
  }

  auto binding() const -> const GenericBinding& { return *binding_; }

 private:
  Nonnull<const GenericBinding*> binding_;
};

// A name of an entity that has explicit parameters, such as a parameterized
// class or interface. When arguments for those parameters are provided in a
// call, the result will be a class type or interface type.
class ParameterizedEntityName : public Value {
 public:
  explicit ParameterizedEntityName(Nonnull<const Declaration*> declaration,
                                   Nonnull<const TuplePattern*> params)
      : Value(Kind::ParameterizedEntityName),
        declaration_(declaration),
        params_(params) {}

  static auto classof(const Value* value) -> bool {
    return value->kind() == Kind::ParameterizedEntityName;
  }

  auto declaration() const -> const Declaration& { return *declaration_; }
  auto params() const -> const TuplePattern& { return *params_; }

 private:
  Nonnull<const Declaration*> declaration_;
  Nonnull<const TuplePattern*> params_;
};

// The name of a member of a class or interface.
//
// These values are used to represent the second operand of a compound member
// access expression: `x.(A.B)`, and can also be the value of an alias
// declaration, but cannot be used in most other contexts.
class MemberName : public Value {
 public:
  MemberName(std::optional<Nonnull<const Value*>> base_type,
             std::optional<Nonnull<const InterfaceType*>> interface,
             Member member)
      : Value(Kind::MemberName),
        base_type_(base_type),
        interface_(interface),
        member_(member) {
    CARBON_CHECK(base_type || interface)
        << "member name must be in a type, an interface, or both";
  }

  static auto classof(const Value* value) -> bool {
    return value->kind() == Kind::MemberName;
  }

  // The type for which `name` is a member or a member of an `impl`.
  auto base_type() const -> std::optional<Nonnull<const Value*>> {
    return base_type_;
  }
  // The interface for which `name` is a member, if any.
  auto interface() const -> std::optional<Nonnull<const InterfaceType*>> {
    return interface_;
  }
  // The member.
  auto member() const -> Member { return member_; }
  // The name of the member.
  auto name() const -> std::string_view { return member().name(); }

 private:
  std::optional<Nonnull<const Value*>> base_type_;
  std::optional<Nonnull<const InterfaceType*>> interface_;
  Member member_;
};

// A symbolic value representing an associated constant.
//
// This is a value of the form `A.B` or `A.B.C` or similar, where `A` is a
// `VariableType`.
class AssociatedConstant : public Value {
 public:
  explicit AssociatedConstant(
      Nonnull<const Value*> base, Nonnull<const InterfaceType*> interface,
      Nonnull<const AssociatedConstantDeclaration*> constant,
      Nonnull<const Witness*> witness)
      : Value(Kind::AssociatedConstant),
        base_(base),
        interface_(interface),
        constant_(constant),
        witness_(witness) {}

  static auto classof(const Value* value) -> bool {
    return value->kind() == Kind::AssociatedConstant;
  }

  // The type for which we denote an associated constant.
  auto base() const -> const Value& { return *base_; }

  // The interface within which the constant was declared.
  auto interface() const -> const InterfaceType& { return *interface_; }

  // The associated constant whose value is being denoted.
  auto constant() const -> const AssociatedConstantDeclaration& {
    return *constant_;
  }

  // Witness within which the constant's value can be found.
  auto witness() const -> const Witness& { return *witness_; }

 private:
  Nonnull<const Value*> base_;
  Nonnull<const InterfaceType*> interface_;
  Nonnull<const AssociatedConstantDeclaration*> constant_;
  Nonnull<const Witness*> witness_;
};

// A first-class continuation representation of a fragment of the stack.
// A continuation value behaves like a pointer to the underlying stack
// fragment, which is exposed by `Stack()`.
class ContinuationValue : public Value {
 public:
  class StackFragment {
   public:
    // Constructs an empty StackFragment.
    StackFragment() = default;

    // Requires *this to be empty, because by the time we're tearing down the
    // Arena, it's no longer safe to invoke ~Action.
    ~StackFragment();

    StackFragment(StackFragment&&) = delete;
    auto operator=(StackFragment&&) -> StackFragment& = delete;

    // Store the given partial todo stack in *this, which must currently be
    // empty. The stack is represented with the top of the stack at the
    // beginning of the vector, the reverse of the usual order.
    void StoreReversed(std::vector<std::unique_ptr<Action>> reversed_todo);

    // Restore the currently stored stack fragment to the top of `todo`,
    // leaving *this empty.
    void RestoreTo(Stack<std::unique_ptr<Action>>& todo);

    // Destroy the currently stored stack fragment.
    void Clear();

    void Print(llvm::raw_ostream& out) const;
    LLVM_DUMP_METHOD void Dump() const { Print(llvm::errs()); }

   private:
    // The todo stack of a suspended continuation, starting with the top
    // Action.
    std::vector<std::unique_ptr<Action>> reversed_todo_;
  };

  explicit ContinuationValue(Nonnull<StackFragment*> stack)
      : Value(Kind::ContinuationValue), stack_(stack) {}

  static auto classof(const Value* value) -> bool {
    return value->kind() == Kind::ContinuationValue;
  }

  // The todo stack of the suspended continuation. Note that this provides
  // mutable access, even when *this is const, because of the reference-like
  // semantics of ContinuationValue.
  auto stack() const -> StackFragment& { return *stack_; }

 private:
  Nonnull<StackFragment*> stack_;
};

// The String type.
class StringType : public Value {
 public:
  StringType() : Value(Kind::StringType) {}

  static auto classof(const Value* value) -> bool {
    return value->kind() == Kind::StringType;
  }
};

// A string value.
class StringValue : public Value {
 public:
  explicit StringValue(std::string value)
      : Value(Kind::StringValue), value_(std::move(value)) {}

  static auto classof(const Value* value) -> bool {
    return value->kind() == Kind::StringValue;
  }

  auto value() const -> const std::string& { return value_; }

 private:
  std::string value_;
};

// The type of an expression whose value is a class type. Currently there is no
// way to explicitly name such a type in Carbon code, but we are tentatively
// using `typeof(ClassName)` as the debug-printing format, in anticipation of
// something like that becoming valid Carbon syntax.
class TypeOfClassType : public Value {
 public:
  explicit TypeOfClassType(Nonnull<const NominalClassType*> class_type)
      : Value(Kind::TypeOfClassType), class_type_(class_type) {}

  static auto classof(const Value* value) -> bool {
    return value->kind() == Kind::TypeOfClassType;
  }

  auto class_type() const -> const NominalClassType& { return *class_type_; }

 private:
  Nonnull<const NominalClassType*> class_type_;
};

class TypeOfMixinPseudoType : public Value {
 public:
  explicit TypeOfMixinPseudoType(Nonnull<const MixinPseudoType*> class_type)
      : Value(Kind::TypeOfMixinPseudoType), mixin_type_(class_type) {}

  static auto classof(const Value* value) -> bool {
    return value->kind() == Kind::TypeOfMixinPseudoType;
  }

  auto mixin_type() const -> const MixinPseudoType& { return *mixin_type_; }

 private:
  Nonnull<const MixinPseudoType*> mixin_type_;
};

class TypeOfInterfaceType : public Value {
 public:
  explicit TypeOfInterfaceType(Nonnull<const InterfaceType*> iface_type)
      : Value(Kind::TypeOfInterfaceType), iface_type_(iface_type) {}

  static auto classof(const Value* value) -> bool {
    return value->kind() == Kind::TypeOfInterfaceType;
  }

  auto interface_type() const -> const InterfaceType& { return *iface_type_; }

 private:
  Nonnull<const InterfaceType*> iface_type_;
};

class TypeOfConstraintType : public Value {
 public:
  explicit TypeOfConstraintType(Nonnull<const ConstraintType*> constraint_type)
      : Value(Kind::TypeOfConstraintType), constraint_type_(constraint_type) {}

  static auto classof(const Value* value) -> bool {
    return value->kind() == Kind::TypeOfConstraintType;
  }

  auto constraint_type() const -> const ConstraintType& {
    return *constraint_type_;
  }

 private:
  Nonnull<const ConstraintType*> constraint_type_;
};

// The type of an expression whose value is a choice type. Currently there is no
// way to explicitly name such a type in Carbon code, but we are tentatively
// using `typeof(ChoiceName)` as the debug-printing format, in anticipation of
// something like that becoming valid Carbon syntax.
class TypeOfChoiceType : public Value {
 public:
  explicit TypeOfChoiceType(Nonnull<const ChoiceType*> choice_type)
      : Value(Kind::TypeOfChoiceType), choice_type_(choice_type) {}

  static auto classof(const Value* value) -> bool {
    return value->kind() == Kind::TypeOfChoiceType;
  }

  auto choice_type() const -> const ChoiceType& { return *choice_type_; }

 private:
  Nonnull<const ChoiceType*> choice_type_;
};

// The type of an expression whose value is the name of a parameterized entity.
// Such an expression can only be used as the operand of a call expression that
// provides arguments for the parameters.
class TypeOfParameterizedEntityName : public Value {
 public:
  explicit TypeOfParameterizedEntityName(
      Nonnull<const ParameterizedEntityName*> name)
      : Value(Kind::TypeOfParameterizedEntityName), name_(name) {}

  static auto classof(const Value* value) -> bool {
    return value->kind() == Kind::TypeOfParameterizedEntityName;
  }

  auto name() const -> const ParameterizedEntityName& { return *name_; }

 private:
  Nonnull<const ParameterizedEntityName*> name_;
};

// The type of a member name expression.
//
// This is used for member names that don't denote a specific object or value
// until used on the right-hand side of a `.`, such as an instance method or
// field name, or any member function in an interface.
//
// Such expressions can appear only as the target of an `alias` declaration or
// as the member name in a compound member access.
class TypeOfMemberName : public Value {
 public:
  explicit TypeOfMemberName(Member member)
      : Value(Kind::TypeOfMemberName), member_(member) {}

  static auto classof(const Value* value) -> bool {
    return value->kind() == Kind::TypeOfMemberName;
  }

  // TODO: consider removing this or moving it elsewhere in the AST,
  // since it's arguably part of the expression value rather than its type.
  auto member() const -> Member { return member_; }

 private:
  Member member_;
};

// The type of a statically-sized array.
//
// Note that values of this type are represented as tuples.
class StaticArrayType : public Value {
 public:
  // Constructs a statically-sized array type with the given element type and
  // size.
  StaticArrayType(Nonnull<const Value*> element_type, size_t size)
      : Value(Kind::StaticArrayType),
        element_type_(element_type),
        size_(size) {}

  static auto classof(const Value* value) -> bool {
    return value->kind() == Kind::StaticArrayType;
  }

  auto element_type() const -> const Value& { return *element_type_; }
  auto size() const -> size_t { return size_; }

 private:
  Nonnull<const Value*> element_type_;
  size_t size_;
};

}  // namespace Carbon

#endif  // CARBON_EXPLORER_INTERPRETER_VALUE_H_<|MERGE_RESOLUTION|>--- conflicted
+++ resolved
@@ -913,18 +913,6 @@
 // a symbolic witness for the constraint type.
 class ConstraintImplWitness : public Witness {
  public:
-<<<<<<< HEAD
-  explicit ConstraintImplWitness(Nonnull<const Witness*> constraint_witness,
-                                 int index)
-      : Witness(Kind::ConstraintImplWitness),
-        constraint_witness_(constraint_witness),
-        index_(index) {
-    CARBON_CHECK(!llvm::isa<ConstraintWitness>(constraint_witness))
-        << "should have resolved element from constraint witness";
-  }
-
-=======
->>>>>>> c703c896
   // Make a witness for the given impl_constraint of the given `ConstraintType`
   // witness. If we're indexing into a known tuple of witnesses, pull out the
   // element.
@@ -936,8 +924,6 @@
     return arena->New<ConstraintImplWitness>(witness, index);
   }
 
-<<<<<<< HEAD
-=======
   explicit ConstraintImplWitness(Nonnull<const Witness*> constraint_witness,
                                  int index)
       : Witness(Kind::ConstraintImplWitness),
@@ -947,7 +933,6 @@
         << "should have resolved element from constraint witness";
   }
 
->>>>>>> c703c896
   static auto classof(const Value* value) -> bool {
     return value->kind() == Kind::ConstraintImplWitness;
   }
