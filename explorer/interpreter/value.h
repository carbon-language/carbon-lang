--- conflicted
+++ resolved
@@ -397,7 +397,7 @@
 
   template <typename F>
   auto Decompose(F f) const {
-    return f(type_, inits_);
+    return f(type_, inits_, base_);
   }
 
   auto type() const -> const Value& { return *type_; }
@@ -1356,15 +1356,13 @@
     return value->kind() == Kind::MemberName;
   }
 
-<<<<<<< HEAD
   template <typename F>
   auto Decompose(F f) const {
     return f(base_type_, interface_, member_);
   }
-=======
+
   // Prints the member name or identifier.
   void Print(llvm::raw_ostream& out) const { member_.Print(out); }
->>>>>>> 0ef7fa3a
 
   // The type for which `name` is a member or a member of an `impl`.
   auto base_type() const -> std::optional<Nonnull<const Value*>> {
