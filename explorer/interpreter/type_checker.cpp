// Part of the Carbon Language project, under the Apache License v2.0 with LLVM
// Exceptions. See /LICENSE for license information.
// SPDX-License-Identifier: Apache-2.0 WITH LLVM-exception

#include "explorer/interpreter/type_checker.h"

#include <algorithm>
#include <deque>
#include <iterator>
#include <map>
#include <memory>
#include <optional>
#include <set>
#include <string>
#include <string_view>
#include <tuple>
#include <unordered_set>
#include <vector>

#include "common/error.h"
#include "common/ostream.h"
#include "explorer/ast/declaration.h"
#include "explorer/ast/expression.h"
#include "explorer/common/arena.h"
#include "explorer/common/error_builders.h"
#include "explorer/common/nonnull.h"
#include "explorer/common/source_location.h"
#include "explorer/interpreter/impl_scope.h"
#include "explorer/interpreter/interpreter.h"
#include "explorer/interpreter/pattern_analysis.h"
#include "explorer/interpreter/value.h"
#include "explorer/interpreter/value_transform.h"
#include "llvm/ADT/DenseSet.h"
#include "llvm/ADT/STLExtras.h"
#include "llvm/ADT/ScopeExit.h"
#include "llvm/ADT/StringExtras.h"
#include "llvm/ADT/TinyPtrVector.h"
#include "llvm/Support/Casting.h"
#include "llvm/Support/Error.h"
#include "llvm/Support/SaveAndRestore.h"

using llvm::cast;
using llvm::dyn_cast;
using llvm::isa;

namespace Carbon {

auto TypeChecker::IsSameType(Nonnull<const Value*> type1,
                             Nonnull<const Value*> type2,
                             const ImplScope& /*impl_scope*/) const -> bool {
  return TypeEqual(type1, type2, std::nullopt);
}

auto TypeChecker::ExpectExactType(SourceLocation source_loc,
                                  std::string_view context,
                                  Nonnull<const Value*> expected,
                                  Nonnull<const Value*> actual,
                                  const ImplScope& impl_scope) const
    -> ErrorOr<Success> {
  if (!IsSameType(expected, actual, impl_scope)) {
    return ProgramError(source_loc) << "type error in " << context << "\n"
                                    << "expected: " << *expected << "\n"
                                    << "actual: " << *actual;
  }
  return Success();
}

static auto ExpectPointerType(SourceLocation source_loc,
                              std::string_view context,
                              Nonnull<const Value*> actual)
    -> ErrorOr<Success> {
  // TODO: Try to resolve in equality context.
  if (actual->kind() != Value::Kind::PointerType) {
    return ProgramError(source_loc) << "type error in " << context << "\n"
                                    << "expected a pointer type\n"
                                    << "actual: " << *actual;
  }
  return Success();
}

// Returns whether the value is a type whose values are themselves known to be
// types.
static auto IsTypeOfType(Nonnull<const Value*> value) -> bool {
  switch (value->kind()) {
    case Value::Kind::IntValue:
    case Value::Kind::DestructorValue:
    case Value::Kind::FunctionValue:
    case Value::Kind::BoundMethodValue:
    case Value::Kind::PointerValue:
    case Value::Kind::LValue:
    case Value::Kind::BoolValue:
    case Value::Kind::TupleValue:
    case Value::Kind::StructValue:
    case Value::Kind::NominalClassValue:
    case Value::Kind::AlternativeValue:
    case Value::Kind::BindingPlaceholderValue:
    case Value::Kind::AddrValue:
    case Value::Kind::AlternativeConstructorValue:
    case Value::Kind::ContinuationValue:
    case Value::Kind::StringValue:
    case Value::Kind::UninitializedValue:
    case Value::Kind::ImplWitness:
    case Value::Kind::BindingWitness:
    case Value::Kind::ConstraintWitness:
    case Value::Kind::ConstraintImplWitness:
    case Value::Kind::ParameterizedEntityName:
    case Value::Kind::MemberName:
      // These are values, not types.
      return false;
    case Value::Kind::IntType:
    case Value::Kind::BoolType:
    case Value::Kind::FunctionType:
    case Value::Kind::PointerType:
    case Value::Kind::StructType:
    case Value::Kind::NominalClassType:
    case Value::Kind::MixinPseudoType:
    case Value::Kind::ChoiceType:
    case Value::Kind::ContinuationType:
    case Value::Kind::StringType:
    case Value::Kind::StaticArrayType:
    case Value::Kind::TupleType:
    case Value::Kind::TypeOfMixinPseudoType:
    case Value::Kind::TypeOfParameterizedEntityName:
    case Value::Kind::TypeOfMemberName:
      // These are types whose values are not types.
      return false;
    case Value::Kind::AutoType:
    case Value::Kind::VariableType:
    case Value::Kind::AssociatedConstant:
      // A value of one of these types could be a type, but isn't known to be.
      return false;
    case Value::Kind::TypeType:
    case Value::Kind::InterfaceType:
    case Value::Kind::NamedConstraintType:
    case Value::Kind::ConstraintType:
      // A value of one of these types is itself always a type.
      return true;
  }
}

// Returns whether the value is a type value, such as might be a valid type for
// a syntactic pattern. This includes types involving `auto`. Use
// `TypeContainsAuto` to determine if a type involves `auto`.
static auto IsType(Nonnull<const Value*> value) -> bool {
  switch (value->kind()) {
    case Value::Kind::IntValue:
    case Value::Kind::FunctionValue:
    case Value::Kind::DestructorValue:
    case Value::Kind::BoundMethodValue:
    case Value::Kind::PointerValue:
    case Value::Kind::LValue:
    case Value::Kind::BoolValue:
    case Value::Kind::TupleValue:
    case Value::Kind::StructValue:
    case Value::Kind::NominalClassValue:
    case Value::Kind::AlternativeValue:
    case Value::Kind::BindingPlaceholderValue:
    case Value::Kind::AddrValue:
    case Value::Kind::AlternativeConstructorValue:
    case Value::Kind::ContinuationValue:
    case Value::Kind::StringValue:
    case Value::Kind::UninitializedValue:
    case Value::Kind::ImplWitness:
    case Value::Kind::BindingWitness:
    case Value::Kind::ConstraintWitness:
    case Value::Kind::ConstraintImplWitness:
    case Value::Kind::ParameterizedEntityName:
    case Value::Kind::MemberName:
      return false;
    case Value::Kind::IntType:
    case Value::Kind::BoolType:
    case Value::Kind::TypeType:
    case Value::Kind::PointerType:
    case Value::Kind::FunctionType:
    case Value::Kind::StructType:
    case Value::Kind::TupleType:
    case Value::Kind::NominalClassType:
    case Value::Kind::InterfaceType:
    case Value::Kind::NamedConstraintType:
    case Value::Kind::ConstraintType:
    case Value::Kind::ChoiceType:
    case Value::Kind::ContinuationType:
    case Value::Kind::VariableType:
    case Value::Kind::StringType:
    case Value::Kind::StaticArrayType:
    case Value::Kind::AutoType:
      return true;
    case Value::Kind::TypeOfParameterizedEntityName:
    case Value::Kind::TypeOfMemberName:
    case Value::Kind::TypeOfMixinPseudoType:
      // These aren't first-class types, but they are still types.
      return true;
    case Value::Kind::AssociatedConstant: {
      // An associated type is an associated constant whose type is a
      // type-of-type.
      const auto& assoc = cast<AssociatedConstant>(*value);
      // TODO: Should we substitute in the arguments? Given
      //   interface I(T:! Type) { let V:! T; }
      // ... is T.(I(Type).V) considered to be a type?
      return IsTypeOfType(&assoc.constant().static_type());
    }
    case Value::Kind::MixinPseudoType:
      // Mixin type is a second-class type that cannot be used
      // within a type annotation expression.
      return false;
  }
}

// Expect that a type is complete. Issue a diagnostic if not.
static auto ExpectCompleteType(SourceLocation source_loc,
                               std::string_view context,
                               Nonnull<const Value*> type) -> ErrorOr<Success> {
  CARBON_CHECK(IsType(type));

  switch (type->kind()) {
    case Value::Kind::IntValue:
    case Value::Kind::FunctionValue:
    case Value::Kind::DestructorValue:
    case Value::Kind::BoundMethodValue:
    case Value::Kind::PointerValue:
    case Value::Kind::LValue:
    case Value::Kind::BoolValue:
    case Value::Kind::StructValue:
    case Value::Kind::TupleValue:
    case Value::Kind::NominalClassValue:
    case Value::Kind::AlternativeValue:
    case Value::Kind::BindingPlaceholderValue:
    case Value::Kind::AddrValue:
    case Value::Kind::AlternativeConstructorValue:
    case Value::Kind::ContinuationValue:
    case Value::Kind::StringValue:
    case Value::Kind::UninitializedValue:
    case Value::Kind::ImplWitness:
    case Value::Kind::BindingWitness:
    case Value::Kind::ConstraintWitness:
    case Value::Kind::ConstraintImplWitness:
    case Value::Kind::ParameterizedEntityName:
    case Value::Kind::MemberName:
    case Value::Kind::MixinPseudoType:
      CARBON_FATAL() << "should not see non-type values";

    case Value::Kind::IntType:
    case Value::Kind::BoolType:
    case Value::Kind::StringType:
    case Value::Kind::PointerType:
    case Value::Kind::TypeType:
    case Value::Kind::FunctionType:
    case Value::Kind::StructType:
    case Value::Kind::ConstraintType:
    case Value::Kind::ContinuationType:
    case Value::Kind::VariableType:
    case Value::Kind::AssociatedConstant:
    case Value::Kind::TypeOfParameterizedEntityName:
    case Value::Kind::TypeOfMemberName:
    case Value::Kind::TypeOfMixinPseudoType: {
      // These types are always complete.
      return Success();
    }

    case Value::Kind::StaticArrayType:
      // TODO: This should probably be complete only if the element type is
      // complete.
      return Success();

    case Value::Kind::TupleType: {
      // TODO: Tuple types should be complete only if all element types are
      // complete.
      return Success();
    }

    // TODO: Once we support forward-declarations, make sure we have an actual
    // definition in these cases.
    case Value::Kind::NominalClassType: {
      if (cast<NominalClassType>(type)->declaration().is_declared()) {
        return Success();
      }
      break;
    }
    case Value::Kind::NamedConstraintType: {
      if (cast<NamedConstraintType>(type)->declaration().is_declared()) {
        return Success();
      }
      break;
    }
    case Value::Kind::InterfaceType: {
      if (cast<InterfaceType>(type)->declaration().is_declared()) {
        return Success();
      }
      break;
    }
    case Value::Kind::ChoiceType: {
      if (cast<ChoiceType>(type)->declaration().is_declared()) {
        return Success();
      }
      break;
    }

    case Value::Kind::AutoType: {
      // Undeduced `auto` is considered incomplete.
      break;
    }
  }

  return ProgramError(source_loc)
         << "incomplete type `" << *type << "` used in " << context;
}

// Returns whether *value represents the type of a Carbon value, as
// opposed to a type pattern or a non-type value.
static auto TypeContainsAuto(Nonnull<const Value*> type) -> bool {
  CARBON_CHECK(IsType(type)) << "expected a type, but found " << *type;

  switch (type->kind()) {
    case Value::Kind::IntValue:
    case Value::Kind::FunctionValue:
    case Value::Kind::DestructorValue:
    case Value::Kind::BoundMethodValue:
    case Value::Kind::PointerValue:
    case Value::Kind::LValue:
    case Value::Kind::BoolValue:
    case Value::Kind::TupleValue:
    case Value::Kind::StructValue:
    case Value::Kind::NominalClassValue:
    case Value::Kind::AlternativeValue:
    case Value::Kind::BindingPlaceholderValue:
    case Value::Kind::AddrValue:
    case Value::Kind::AlternativeConstructorValue:
    case Value::Kind::ContinuationValue:
    case Value::Kind::StringValue:
    case Value::Kind::UninitializedValue:
    case Value::Kind::ImplWitness:
    case Value::Kind::BindingWitness:
    case Value::Kind::ConstraintWitness:
    case Value::Kind::ConstraintImplWitness:
    case Value::Kind::ParameterizedEntityName:
    case Value::Kind::MemberName:
    case Value::Kind::MixinPseudoType:
      CARBON_FATAL() << "non-type value";
    case Value::Kind::IntType:
    case Value::Kind::BoolType:
    case Value::Kind::TypeType:
    case Value::Kind::VariableType:
    case Value::Kind::StringType:
    case Value::Kind::TypeOfMixinPseudoType:
    case Value::Kind::TypeOfParameterizedEntityName:
    case Value::Kind::TypeOfMemberName:
      // These types do not contain other types.
      return false;
    case Value::Kind::FunctionType:
    case Value::Kind::NominalClassType:
    case Value::Kind::InterfaceType:
    case Value::Kind::NamedConstraintType:
    case Value::Kind::ConstraintType:
    case Value::Kind::ChoiceType:
    case Value::Kind::ContinuationType:
    case Value::Kind::AssociatedConstant:
      // These types can contain other types, but those types can't involve
      // `auto`.
      return false;
    case Value::Kind::AutoType:
      return true;
    case Value::Kind::StructType:
      return llvm::any_of(
          llvm::map_range(cast<StructType>(type)->fields(),
                          [](const NamedValue& v) { return v.value; }),
          TypeContainsAuto);
    case Value::Kind::TupleType:
      return llvm::any_of(cast<TupleType>(type)->elements(), TypeContainsAuto);
    case Value::Kind::PointerType:
      return TypeContainsAuto(&cast<PointerType>(type)->pointee_type());
    case Value::Kind::StaticArrayType:
      return TypeContainsAuto(&cast<StaticArrayType>(type)->element_type());
  }
}

// Returns whether `type` is a placeholder type, which is a second-class type
// that cannot be the type of a binding but can be the type of an expression.
static auto IsPlaceholderType(Nonnull<const Value*> type) -> bool {
  CARBON_CHECK(IsType(type)) << "expected a type, but found " << *type;
  return isa<TypeOfParameterizedEntityName, TypeOfMemberName,
             TypeOfMixinPseudoType>(type);
}

// Returns whether `value` is a concrete type, which would be valid as the
// static type of an expression. This is currently any type other than `auto`.
static auto IsConcreteType(Nonnull<const Value*> value) -> bool {
  return IsType(value) && !TypeContainsAuto(value);
}

// Returns the named field, or None if not found.
static auto FindField(llvm::ArrayRef<NamedValue> fields,
                      const std::string& field_name)
    -> std::optional<NamedValue> {
  const auto* it = std::find_if(
      fields.begin(), fields.end(),
      [&](const NamedValue& field) { return field.name == field_name; });
  if (it == fields.end()) {
    return std::nullopt;
  }
  return *it;
}

auto TypeChecker::FieldTypesImplicitlyConvertible(
    llvm::ArrayRef<NamedValue> source_fields,
    llvm::ArrayRef<NamedValue> destination_fields,
    const ImplScope& impl_scope) const -> bool {
  // TODO: If default fields are implemented, the
  // code must be adapted to skip them.
  // Ensure every field name exists in the destination.
  for (const auto& dest_field : destination_fields) {
    if (!FindField(source_fields, dest_field.name)) {
      return false;
    }
  }
  for (const auto& source_field : source_fields) {
    std::optional<NamedValue> destination_field =
        FindField(destination_fields, source_field.name);
    if (!destination_field.has_value() ||
        !IsImplicitlyConvertible(source_field.value,
                                 destination_field.value().value, impl_scope,
                                 // TODO: We don't have a way to perform
                                 // user-defined conversions of a struct field
                                 // yet, because we can't write a suitable impl
                                 // for ImplicitAs.
                                 /*allow_user_defined_conversions=*/false)) {
      return false;
    }
  }
  return true;
}

auto TypeChecker::FieldTypes(const NominalClassType& class_type) const
    -> std::vector<NamedValue> {
  std::vector<NamedValue> field_types;
  for (Nonnull<Declaration*> m : class_type.declaration().members()) {
    switch (m->kind()) {
      case DeclarationKind::VariableDeclaration: {
        const auto& var = cast<VariableDeclaration>(*m);
        Nonnull<const Value*> field_type =
            Substitute(class_type.bindings(), &var.binding().static_type());
        field_types.push_back({var.binding().name(), field_type});
        break;
      }
      default:
        break;
    }
  }
  return field_types;
}

auto TypeChecker::FieldTypesWithBase(const NominalClassType& class_type) const
    -> std::vector<NamedValue> {
  auto fields = FieldTypes(class_type);
  if (const auto base_type = class_type.base()) {
    auto base_fields = FieldTypesWithBase(*base_type.value());
    fields.emplace_back(NamedValue{std::string(NominalClassValue::BaseField),
                                   base_type.value()});
  }
  return fields;
}

auto TypeChecker::IsImplicitlyConvertible(
    Nonnull<const Value*> source, Nonnull<const Value*> destination,
    const ImplScope& impl_scope, bool allow_user_defined_conversions) const
    -> bool {
  // Check for an exact match or for an implicit conversion.
  // TODO: `impl`s of `ImplicitAs` should be provided to cover these
  // conversions.
  CARBON_CHECK(IsConcreteType(source));
  CARBON_CHECK(IsConcreteType(destination));
  if (IsSameType(source, destination, impl_scope)) {
    return true;
  }

  switch (source->kind()) {
    case Value::Kind::StructType:
      switch (destination->kind()) {
        case Value::Kind::StructType:
          if (FieldTypesImplicitlyConvertible(
                  cast<StructType>(*source).fields(),
                  cast<StructType>(*destination).fields(), impl_scope)) {
            return true;
          }
          break;
        case Value::Kind::NominalClassType:
          if (IsImplicitlyConvertible(
                  source,
                  arena_->New<StructType>(
                      FieldTypesWithBase(cast<NominalClassType>(*destination))),
                  impl_scope, allow_user_defined_conversions)) {
            return true;
          }
          break;
        case Value::Kind::TypeType:
        case Value::Kind::InterfaceType:
        case Value::Kind::NamedConstraintType:
        case Value::Kind::ConstraintType:
          // A value of empty struct type implicitly converts to a type.
          if (cast<StructType>(*source).fields().empty()) {
            return true;
          }
          break;
        default:
          break;
      }
      break;
    case Value::Kind::TupleType: {
      const auto& source_tuple = cast<TupleType>(*source);
      switch (destination->kind()) {
        case Value::Kind::TupleType: {
          const auto& destination_tuple = cast<TupleType>(*destination);
          if (source_tuple.elements().size() !=
              destination_tuple.elements().size()) {
            break;
          }
          bool all_ok = true;
          for (size_t i = 0; i < source_tuple.elements().size(); ++i) {
            if (!IsImplicitlyConvertible(
                    source_tuple.elements()[i], destination_tuple.elements()[i],
                    impl_scope, /*allow_user_defined_conversions=*/false)) {
              all_ok = false;
              break;
            }
          }
          if (all_ok) {
            return true;
          }
          break;
        }
        case Value::Kind::StaticArrayType: {
          const auto& destination_array = cast<StaticArrayType>(*destination);
          if (destination_array.size() != source_tuple.elements().size()) {
            break;
          }
          bool all_ok = true;
          for (Nonnull<const Value*> source_element : source_tuple.elements()) {
            if (!IsImplicitlyConvertible(
                    source_element, &destination_array.element_type(),
                    impl_scope, /*allow_user_defined_conversions=*/false)) {
              all_ok = false;
              break;
            }
          }
          if (all_ok) {
            return true;
          }
          break;
        }
        case Value::Kind::TypeType:
        case Value::Kind::InterfaceType:
        case Value::Kind::NamedConstraintType:
        case Value::Kind::ConstraintType: {
          // A tuple value converts to a type if all of its fields do.
          bool all_types = true;
          for (Nonnull<const Value*> source_element : source_tuple.elements()) {
            if (!IsImplicitlyConvertible(
                    source_element, destination, impl_scope,
                    /*allow_user_defined_conversions=*/false)) {
              all_types = false;
              break;
            }
          }
          if (all_types) {
            return true;
          }
          break;
        }
        default:
          break;
      }
      break;
    }
    case Value::Kind::TypeType:
    case Value::Kind::InterfaceType:
    case Value::Kind::NamedConstraintType:
    case Value::Kind::ConstraintType:
      // TODO: We can't tell whether the conversion to this type-of-type would
      // work, because that depends on the source value, and we only have its
      // type.
      return IsTypeOfType(destination);
    case Value::Kind::PointerType: {
      if (destination->kind() != Value::Kind::PointerType) {
        break;
      }
      const auto* src_ptr = cast<PointerType>(source);
      const auto* dest_ptr = cast<PointerType>(destination);
<<<<<<< HEAD
      if (src_ptr->type().kind() != Value::Kind::NominalClassType ||
          dest_ptr->type().kind() != Value::Kind::NominalClassType) {
        break;
      }
      const auto& src_class = cast<NominalClassType>(src_ptr->type());
      if (src_class.InheritsClass(&dest_ptr->type())) {
=======
      if (src_ptr->pointee_type().kind() != Value::Kind::NominalClassType ||
          dest_ptr->pointee_type().kind() != Value::Kind::NominalClassType) {
        break;
      }
      const auto& src_class = cast<NominalClassType>(src_ptr->pointee_type());
      if (src_class.InheritsClass(&dest_ptr->pointee_type())) {
>>>>>>> cc9ea4da
        return true;
      }
      break;
    }
    default:
      break;
  }

  // If we're not supposed to look for a user-defined conversion, we're done.
  if (!allow_user_defined_conversions) {
    return false;
  }

  // We didn't find a builtin implicit conversion. Try a user-defined one.
  SourceLocation source_loc = SourceLocation::DiagnosticsIgnored();
  ErrorOr<Nonnull<const InterfaceType*>> iface_type = GetBuiltinInterfaceType(
      source_loc, BuiltinInterfaceName{Builtins::ImplicitAs, destination});
  return iface_type.ok() &&
         impl_scope.Resolve(*iface_type, source, source_loc, *this).ok();
}

auto TypeChecker::ImplicitlyConvert(std::string_view context,
                                    const ImplScope& impl_scope,
                                    Nonnull<Expression*> source,
                                    Nonnull<const Value*> destination)
    -> ErrorOr<Nonnull<Expression*>> {
  Nonnull<const Value*> source_type = &source->static_type();

  CARBON_RETURN_IF_ERROR(
      ExpectNonPlaceholderType(source->source_loc(), &source->static_type()));

  if (TypeEqual(&source->static_type(), destination, std::nullopt)) {
    // No conversions are required.
    return source;
  }

  // TODO: This doesn't work for cases of combined built-in and user-defined
  // conversion, such as converting a struct element via an `ImplicitAs` impl.
  if (IsImplicitlyConvertible(source_type, destination, impl_scope,
                              /*allow_user_defined_conversions=*/false)) {
    // A type only implicitly converts to a constraint if there is an impl of
    // that constraint for that type in scope.
    // TODO: Instead of excluding the special case where the destination is
    // `Type`, we should check if the source type has a subset of the
    // constraints of the destination type. In that case, the source should not
    // be required to be constant.
    if (IsTypeOfType(destination) && !isa<TypeType>(destination)) {
      // First convert the source expression to type `Type`.
      CARBON_ASSIGN_OR_RETURN(Nonnull<Expression*> source_as_type,
                              ImplicitlyConvert(context, impl_scope, source,
                                                arena_->New<TypeType>()));
      CARBON_ASSIGN_OR_RETURN(Nonnull<const Value*> converted_value,
                              InterpExp(source_as_type, arena_, trace_stream_));
      CARBON_ASSIGN_OR_RETURN(
          Nonnull<const ConstraintType*> destination_constraint,
          ConvertToConstraintType(source->source_loc(), "implicit conversion",
                                  destination));
      destination = destination_constraint;
      if (trace_stream_) {
        **trace_stream_ << "converting type " << *converted_value
                        << " to constraint " << *destination_constraint
                        << " for " << context << " in scope " << impl_scope
                        << "\n";
      }
      // Note, we discard the witness. We don't actually need it in order to
      // perform the conversion, but we do want to know it exists.
      // TODO: A value of constraint type should carry both the type and the
      // witness.
      CARBON_RETURN_IF_ERROR(impl_scope.Resolve(destination_constraint,
                                                converted_value,
                                                source->source_loc(), *this));
      return arena_->New<ValueLiteral>(source->source_loc(), converted_value,
                                       destination_constraint,
                                       ValueCategory::Let);
    }

    if (IsTypeOfType(source_type) && IsTypeOfType(destination)) {
      // No conversion is required.
      return source;
    }

    // Perform the builtin conversion.
    return arena_->New<BuiltinConvertExpression>(source, destination);
  }

  ErrorOr<Nonnull<Expression*>> converted = BuildBuiltinMethodCall(
      impl_scope, source,
      BuiltinInterfaceName{Builtins::ImplicitAs, destination},
      BuiltinMethodCall{"Convert"});
  if (!converted.ok()) {
    // We couldn't find a matching `impl`.
    return ProgramError(source->source_loc())
           << "type error in " << context << ": "
           << "'" << *source_type << "' is not implicitly convertible to '"
           << *destination << "'";
  }
  return *converted;
}

auto TypeChecker::GetBuiltinInterfaceType(SourceLocation source_loc,
                                          BuiltinInterfaceName interface) const
    -> ErrorOr<Nonnull<const InterfaceType*>> {
  auto bad_builtin = [&]() -> Error {
    return ProgramError(source_loc)
           << "unsupported declaration for builtin `"
           << Builtins::GetName(interface.builtin) << "`";
  };

  // Find the builtin interface declaration.
  CARBON_ASSIGN_OR_RETURN(Nonnull<const Declaration*> builtin_decl,
                          builtins_.Get(source_loc, interface.builtin));
  const auto* iface_decl = dyn_cast<InterfaceDeclaration>(builtin_decl);
  if (!iface_decl || !iface_decl->constant_value()) {
    return bad_builtin();
  }

  // Match the interface arguments up with the parameters and build the
  // interface type.
  bool has_parameters = iface_decl->params().has_value();
  bool has_arguments = !interface.arguments.empty();
  if (has_parameters != has_arguments) {
    return bad_builtin();
  }
  BindingMap binding_args;
  if (has_arguments) {
    TupleValue args(interface.arguments);
    if (!PatternMatch(&iface_decl->params().value()->value(), &args, source_loc,
                      std::nullopt, binding_args, trace_stream_,
                      this->arena_)) {
      return bad_builtin();
    }
  }
  Nonnull<const Bindings*> bindings =
      arena_->New<Bindings>(std::move(binding_args), Bindings::NoWitnesses);
  return arena_->New<InterfaceType>(iface_decl, bindings);
}

auto TypeChecker::BuildBuiltinMethodCall(const ImplScope& impl_scope,
                                         Nonnull<Expression*> source,
                                         BuiltinInterfaceName interface,
                                         BuiltinMethodCall method)
    -> ErrorOr<Nonnull<Expression*>> {
  const SourceLocation source_loc = source->source_loc();
  CARBON_ASSIGN_OR_RETURN(Nonnull<const InterfaceType*> iface_type,
                          GetBuiltinInterfaceType(source_loc, interface));

  // Build an expression to perform the call `source.(interface.method)(args)`.
  Nonnull<Expression*> iface_expr = arena_->New<ValueLiteral>(
      source_loc, iface_type, arena_->New<TypeType>(), ValueCategory::Let);
  Nonnull<Expression*> iface_member = arena_->New<SimpleMemberAccessExpression>(
      source_loc, iface_expr, method.name);
  Nonnull<Expression*> method_access =
      arena_->New<CompoundMemberAccessExpression>(source_loc, source,
                                                  iface_member);
  Nonnull<Expression*> call_args =
      arena_->New<TupleLiteral>(source_loc, method.arguments);
  Nonnull<Expression*> call =
      arena_->New<CallExpression>(source_loc, method_access, call_args);
  CARBON_RETURN_IF_ERROR(TypeCheckExp(call, impl_scope));
  return {call};
}

// Checks that the given type is not a placeholder type. Diagnoses otherwise.
auto TypeChecker::ExpectNonPlaceholderType(SourceLocation source_loc,
                                           Nonnull<const Value*> type)
    -> ErrorOr<Success> {
  if (!IsPlaceholderType(type)) {
    return Success();
  }
  if (auto* member_name = dyn_cast<TypeOfMemberName>(type)) {
    return ProgramError(source_loc)
           << *member_name << " can only be used in a member access or alias";
  }
  if (auto* param_entity = dyn_cast<TypeOfParameterizedEntityName>(type)) {
    return ProgramError(source_loc)
           << "'" << param_entity->name() << "' must be given an argument list";
  }
  if (auto* mixin_type = dyn_cast<TypeOfMixinPseudoType>(type)) {
    return ProgramError(source_loc)
           << "invalid use of mixin "
           << mixin_type->mixin_type().declaration().name();
  }
  CARBON_FATAL() << "unknown kind of placeholder type " << *type;
}

auto TypeChecker::ExpectType(SourceLocation source_loc,
                             std::string_view context,
                             Nonnull<const Value*> expected,
                             Nonnull<const Value*> actual,
                             const ImplScope& impl_scope) const
    -> ErrorOr<Success> {
  if (!IsImplicitlyConvertible(actual, expected, impl_scope,
                               /*allow_user_defined_conversions=*/true)) {
    return ProgramError(source_loc)
           << "type error in " << context << ": "
           << "'" << *actual << "' is not implicitly convertible to '"
           << *expected << "'";
  } else {
    return Success();
  }
}

// Argument deduction matches two values and attempts to find a set of
// substitutions into deduced bindings in one of them that would result in the
// other.
class TypeChecker::ArgumentDeduction {
 public:
  ArgumentDeduction(
      SourceLocation source_loc, std::string_view context,
      llvm::ArrayRef<Nonnull<const GenericBinding*>> bindings_to_deduce,
      std::optional<Nonnull<llvm::raw_ostream*>> trace_stream)
      : source_loc_(source_loc),
        context_(context),
        deduced_bindings_in_order_(bindings_to_deduce),
        trace_stream_(trace_stream) {
    if (trace_stream_) {
      **trace_stream_ << "performing argument deduction for bindings: ";
      llvm::ListSeparator sep;
      for (const auto* binding : bindings_to_deduce) {
        **trace_stream_ << sep << *binding;
      }
      **trace_stream_ << "\n";
    }
    for (const auto* binding : bindings_to_deduce) {
      deduced_values_.insert({binding, {}});
    }
  }

  // Deduces the values of deduced bindings in `param` from the corresponding
  // values in `arg`. `allow_implicit_conversion` specifies whether implicit
  // conversions are permitted from the argument to the parameter type.
  auto Deduce(Nonnull<const Value*> param, Nonnull<const Value*> arg,
              bool allow_implicit_conversion) -> ErrorOr<Success>;

  // Finds a binding to deduce that has not been deduced, if any exist.
  auto FindUndeducedBinding() const
      -> std::optional<Nonnull<const GenericBinding*>> {
    for (const auto* binding : deduced_bindings_in_order_) {
      llvm::ArrayRef<Nonnull<const Value*>> values =
          deduced_values_.find(binding)->second;
      if (values.empty()) {
        return binding;
      }
    }
    return std::nullopt;
  }

  // Adds a value for a binding that is not deduced but still participates in
  // substitution. For example, the `T` parameter in `fn F(T:! Type, x: T)`.
  void AddNonDeducedBindingValue(Nonnull<const GenericBinding*> binding,
                                 Nonnull<Expression*> argument) {
    non_deduced_values_.push_back({binding, argument});
  }

  // Finishes deduction and forms a set of substitutions that transform `param`
  // into `arg`.
  auto Finish(TypeChecker& type_checker, const ImplScope& impl_scope) const
      -> ErrorOr<Bindings>;

 private:
  SourceLocation source_loc_;
  std::string_view context_;
  llvm::ArrayRef<Nonnull<const GenericBinding*>> deduced_bindings_in_order_;
  std::optional<Nonnull<llvm::raw_ostream*>> trace_stream_;

  // Values for deduced bindings.
  std::map<Nonnull<const GenericBinding*>,
           llvm::TinyPtrVector<Nonnull<const Value*>>>
      deduced_values_;
  // Values for non-deduced bindings, such as parameters with corresponding
  // argument expressions.
  std::vector<std::pair<Nonnull<const GenericBinding*>, Nonnull<Expression*>>>
      non_deduced_values_;

  // Non-deduced mismatches that we deferred until we could perform
  // substitutions into them.
  struct NonDeducedMismatch {
    Nonnull<const Value*> param;
    Nonnull<const Value*> arg;
    bool allow_implicit_conversion;
  };
  std::vector<NonDeducedMismatch> non_deduced_mismatches_;
};

auto TypeChecker::ArgumentDeduction::Deduce(Nonnull<const Value*> param,
                                            Nonnull<const Value*> arg,
                                            bool allow_implicit_conversion)
    -> ErrorOr<Success> {
  if (trace_stream_) {
    **trace_stream_ << "deducing " << *param << " from " << *arg << "\n";
  }

  // Handle the case where we can't perform deduction, either because the
  // parameter is a primitive type or because the parameter and argument have
  // different forms. In this case, we require an implicit conversion to exist,
  // or for an exact type match if implicit conversions are not permitted.
  auto handle_non_deduced_type = [&]() -> ErrorOr<Success> {
    if (ValueEqual(param, arg, std::nullopt)) {
      return Success();
    }

    // Defer checking until we can substitute into the parameter and see if it
    // actually matches.
    non_deduced_mismatches_.push_back(
        {.param = param,
         .arg = arg,
         .allow_implicit_conversion = allow_implicit_conversion});
    return Success();
  };

  switch (param->kind()) {
    case Value::Kind::VariableType: {
      const auto& binding = cast<VariableType>(*param).binding();
      if (auto it = deduced_values_.find(&binding);
          it != deduced_values_.end()) {
        it->second.push_back(arg);
      } else {
        return handle_non_deduced_type();
      }
      return Success();
    }
    case Value::Kind::TupleType: {
      if (arg->kind() != Value::Kind::TupleType) {
        return handle_non_deduced_type();
      }
      const auto& param_tup = cast<TupleType>(*param);
      const auto& arg_tup = cast<TupleType>(*arg);
      if (param_tup.elements().size() != arg_tup.elements().size()) {
        return ProgramError(source_loc_)
               << "mismatch in tuple sizes, expected "
               << param_tup.elements().size() << " but got "
               << arg_tup.elements().size();
      }
      for (size_t i = 0; i < param_tup.elements().size(); ++i) {
        CARBON_RETURN_IF_ERROR(Deduce(param_tup.elements()[i],
                                      arg_tup.elements()[i],
                                      allow_implicit_conversion));
      }
      return Success();
    }
    case Value::Kind::StructType: {
      if (arg->kind() != Value::Kind::StructType) {
        return handle_non_deduced_type();
      }
      const auto& param_struct = cast<StructType>(*param);
      const auto& arg_struct = cast<StructType>(*arg);
      auto diagnose_missing_field = [&](const StructType& struct_type,
                                        const NamedValue& field,
                                        bool missing_from_source) -> Error {
        static constexpr const char* SourceOrDestination[2] = {"source",
                                                               "destination"};
        return ProgramError(source_loc_)
               << "mismatch in field names, "
               << SourceOrDestination[missing_from_source ? 1 : 0] << " field `"
               << field.name << "` not in "
               << SourceOrDestination[missing_from_source ? 0 : 1] << " type `"
               << struct_type << "`";
      };
      for (size_t i = 0; i < param_struct.fields().size(); ++i) {
        NamedValue param_field = param_struct.fields()[i];
        std::optional<NamedValue> arg_field;
        if (allow_implicit_conversion) {
          if (std::optional<NamedValue> maybe_arg_field =
                  FindField(arg_struct.fields(), param_field.name)) {
            arg_field = maybe_arg_field;
          } else {
            return diagnose_missing_field(arg_struct, param_field, true);
          }
        } else {
          if (i >= arg_struct.fields().size()) {
            return diagnose_missing_field(arg_struct, param_field, true);
          }
          arg_field = arg_struct.fields()[i];
          if (param_field.name != arg_field->name) {
            return ProgramError(source_loc_)
                   << "mismatch in field names, `" << param_field.name
                   << "` != `" << arg_field->name << "`";
          }
        }
        CARBON_RETURN_IF_ERROR(Deduce(param_field.value, arg_field->value,
                                      allow_implicit_conversion));
      }
      if (param_struct.fields().size() != arg_struct.fields().size()) {
        CARBON_CHECK(allow_implicit_conversion)
            << "should have caught this earlier";
        for (const NamedValue& arg_field : arg_struct.fields()) {
          if (!FindField(param_struct.fields(), arg_field.name).has_value()) {
            return diagnose_missing_field(param_struct, arg_field, false);
          }
        }
        CARBON_FATAL() << "field count mismatch but no missing field; "
                       << "duplicate field name?";
      }
      return Success();
    }
    case Value::Kind::FunctionType: {
      if (arg->kind() != Value::Kind::FunctionType) {
        return handle_non_deduced_type();
      }
      const auto& param_fn = cast<FunctionType>(*param);
      const auto& arg_fn = cast<FunctionType>(*arg);
      // TODO: handle situation when arg has deduced parameters.
      CARBON_RETURN_IF_ERROR(Deduce(&param_fn.parameters(),
                                    &arg_fn.parameters(),
                                    /*allow_implicit_conversion=*/false));
      CARBON_RETURN_IF_ERROR(Deduce(&param_fn.return_type(),
                                    &arg_fn.return_type(),
                                    /*allow_implicit_conversion=*/false));
      return Success();
    }
    case Value::Kind::PointerType: {
      if (arg->kind() != Value::Kind::PointerType) {
        return handle_non_deduced_type();
      }
<<<<<<< HEAD
      const auto& param_pointed = cast<PointerType>(param)->type();
      const auto& arg_pointed = cast<PointerType>(arg)->type();
      if (const auto* arg_class = dyn_cast<NominalClassType>(&arg_pointed);
          arg_class && arg_class->InheritsClass(&param_pointed)) {
        return Success();
      }
      return Deduce(&param_pointed, &arg_pointed,
=======
      const auto& param_pointee = cast<PointerType>(param)->pointee_type();
      const auto& arg_pointee = cast<PointerType>(arg)->pointee_type();
      if (allow_implicit_conversion) {
        // TODO: Change based on whether we want to allow
        // deduce-from-base-class, for parametrized base class. See
        // https://github.com/carbon-language/carbon-lang/issues/2464.
        if (const auto* arg_class = dyn_cast<NominalClassType>(&arg_pointee);
            arg_class && arg_class->InheritsClass(&param_pointee)) {
          return Success();
        }
      }
      return Deduce(&param_pointee, &arg_pointee,
>>>>>>> cc9ea4da
                    /*allow_implicit_conversion=*/false);
    }
    // Nothing to do in the case for `auto`.
    case Value::Kind::AutoType: {
      return Success();
    }
    case Value::Kind::NominalClassType: {
      const auto& param_class_type = cast<NominalClassType>(*param);
      if (arg->kind() != Value::Kind::NominalClassType) {
        // TODO: We could determine the parameters of the class from field
        // types in a struct argument.
        return handle_non_deduced_type();
      }
      const auto& arg_class_type = cast<NominalClassType>(*arg);
      if (param_class_type.declaration().name() !=
          arg_class_type.declaration().name()) {
        return handle_non_deduced_type();
      }
      for (const auto& [ty, param_ty] : param_class_type.type_args()) {
        CARBON_RETURN_IF_ERROR(Deduce(param_ty,
                                      arg_class_type.type_args().at(ty),
                                      /*allow_implicit_conversion=*/false));
      }
      return Success();
    }
    case Value::Kind::InterfaceType: {
      const auto& param_iface_type = cast<InterfaceType>(*param);
      if (arg->kind() != Value::Kind::InterfaceType) {
        return handle_non_deduced_type();
      }
      const auto& arg_iface_type = cast<InterfaceType>(*arg);
      if (param_iface_type.declaration().name() !=
          arg_iface_type.declaration().name()) {
        return handle_non_deduced_type();
      }
      for (const auto& [ty, param_ty] : param_iface_type.args()) {
        CARBON_RETURN_IF_ERROR(Deduce(param_ty, arg_iface_type.args().at(ty),
                                      /*allow_implicit_conversion=*/false));
      }
      return Success();
    }
    case Value::Kind::NamedConstraintType: {
      const auto& param_constraint_type = cast<NamedConstraintType>(*param);
      if (arg->kind() != Value::Kind::NamedConstraintType) {
        return handle_non_deduced_type();
      }
      const auto& arg_constraint_type = cast<NamedConstraintType>(*arg);
      if (param_constraint_type.declaration().name() !=
          arg_constraint_type.declaration().name()) {
        return handle_non_deduced_type();
      }
      for (const auto& [ty, param_ty] :
           param_constraint_type.bindings().args()) {
        CARBON_RETURN_IF_ERROR(
            Deduce(param_ty, arg_constraint_type.bindings().args().at(ty),
                   /*allow_implicit_conversion=*/false));
      }
      return Success();
    }
    // For the following cases, we check the type matches.
    case Value::Kind::StaticArrayType:
      // TODO: We could deduce the array type from an array or tuple argument.
    case Value::Kind::ContinuationType:
    case Value::Kind::ChoiceType:
    case Value::Kind::ConstraintType:
    case Value::Kind::AssociatedConstant:
    case Value::Kind::IntType:
    case Value::Kind::BoolType:
    case Value::Kind::TypeType:
    case Value::Kind::StringType:
    case Value::Kind::TypeOfParameterizedEntityName:
    case Value::Kind::TypeOfMemberName: {
      return handle_non_deduced_type();
    }
    case Value::Kind::ImplWitness:
    case Value::Kind::BindingWitness:
    case Value::Kind::ConstraintWitness:
    case Value::Kind::ConstraintImplWitness:
    case Value::Kind::ParameterizedEntityName:
    case Value::Kind::MemberName:
    case Value::Kind::IntValue:
    case Value::Kind::BoolValue:
    case Value::Kind::FunctionValue:
    case Value::Kind::DestructorValue:
    case Value::Kind::BoundMethodValue:
    case Value::Kind::PointerValue:
    case Value::Kind::LValue:
    case Value::Kind::StructValue:
    case Value::Kind::TupleValue:
    case Value::Kind::NominalClassValue:
    case Value::Kind::AlternativeValue:
    case Value::Kind::BindingPlaceholderValue:
    case Value::Kind::AddrValue:
    case Value::Kind::AlternativeConstructorValue:
    case Value::Kind::ContinuationValue:
    case Value::Kind::StringValue:
    case Value::Kind::UninitializedValue: {
      // Argument deduction within the parameters of a parameterized class type
      // or interface type can compare values, rather than types.
      // TODO: Deduce within the values where possible.
      // TODO: Consider in-scope value equalities here.
      if (!ValueEqual(param, arg, std::nullopt)) {
        return ProgramError(source_loc_) << "mismatch in non-type values, `"
                                         << *arg << "` != `" << *param << "`";
      }
      return Success();
    }
    case Value::Kind::MixinPseudoType:
    case Value::Kind::TypeOfMixinPseudoType:
      CARBON_CHECK(false) << "Type expression must not contain Mixin types";
  }
}

auto TypeChecker::ArgumentDeduction::Finish(TypeChecker& type_checker,
                                            const ImplScope& impl_scope) const
    -> ErrorOr<Bindings> {
  // Check deduced values and build our resulting `Bindings` set. We do this in
  // declaration order so that any bindings used in the type of a later binding
  // have known values before we check that binding.
  Bindings bindings;
  for (const auto* binding : deduced_bindings_in_order_) {
    llvm::ArrayRef<Nonnull<const Value*>> values =
        deduced_values_.find(binding)->second;
    if (values.empty()) {
      return ProgramError(source_loc_)
             << "could not deduce type argument for type parameter "
             << binding->name() << " in " << context_;
    }

    const Value* binding_type =
        type_checker.Substitute(bindings, &binding->static_type());
    const Value* substituted_type =
        type_checker.Substitute(bindings, binding_type);
    const auto* first_value = values[0];
    for (const auto* value : values) {
      // TODO: It's not clear that conversions are or should be possible here.
      // If they are permitted, we should allow user-defined conversions, and
      // actually perform the conversion.
      if (!IsTypeOfType(substituted_type) &&
          !type_checker.IsImplicitlyConvertible(value, substituted_type,
                                                impl_scope, false)) {
        return ProgramError(source_loc_)
               << "cannot convert deduced value " << *value << " for "
               << binding->name() << " to parameter type " << *substituted_type;
      }

      // All deductions are required to produce the same value. Note that we
      // intentionally don't consider equality constraints here; we need the
      // same symbolic type, otherwise it would be ambiguous which spelling
      // should be used, and we'd need to check all pairs of types for equality
      // because our notion of equality is non-transitive.
      if (!ValueEqual(first_value, value, std::nullopt)) {
        return ProgramError(source_loc_)
               << "deduced multiple different values for " << *binding
               << ":\n  " << *first_value << "\n  " << *value;
      }
    }

    // Find a witness for the binding if needed.
    std::optional<Nonnull<const Witness*>> witness;
    if (binding->impl_binding()) {
      CARBON_ASSIGN_OR_RETURN(
          witness, impl_scope.Resolve(binding_type, first_value, source_loc_,
                                      type_checker, bindings));
    }

    bindings.Add(binding, first_value, witness);
  }

  // Evaluate and add non-deduced values. These are assumed to lexically follow
  // the deduced bindings, so any bindings the type might reference are now
  // known.
  // TODO: This is not the case for `fn F(T:! Type, u: (V:! ImplicitAs(T)))`.
  // However, we intend to disallow that.
  for (auto [binding, arg] : non_deduced_values_) {
    // Form the binding's resolved type and convert the argument expression to
    // it.
    const Value* binding_type = &binding->static_type();
    const Value* substituted_type =
        type_checker.Substitute(bindings, binding_type);
    CARBON_ASSIGN_OR_RETURN(
        arg, type_checker.ImplicitlyConvert(context_, impl_scope, arg,
                                            substituted_type));

    // Evaluate the argument to get the value.
    CARBON_ASSIGN_OR_RETURN(Nonnull<const Value*> value,
                            InterpExp(arg, type_checker.arena_, trace_stream_));
    if (trace_stream_) {
      **trace_stream_ << "evaluated generic parameter " << *binding << " as "
                      << *value << "\n";
    }

    // Find a witness for the binding if needed.
    std::optional<Nonnull<const Witness*>> witness;
    if (binding->impl_binding()) {
      CARBON_ASSIGN_OR_RETURN(
          witness, impl_scope.Resolve(binding_type, value, source_loc_,
                                      type_checker, bindings));
    }

    bindings.Add(binding, value, witness);
  }

  // Check non-deduced potential mismatches now we can substitute into them.
  for (const auto& mismatch : non_deduced_mismatches_) {
    const Value* subst_param_type =
        type_checker.Substitute(bindings, mismatch.param);
    CARBON_RETURN_IF_ERROR(
        mismatch.allow_implicit_conversion
            ? type_checker.ExpectType(source_loc_, context_, subst_param_type,
                                      mismatch.arg, impl_scope)
            : type_checker.ExpectExactType(source_loc_, context_,
                                           subst_param_type, mismatch.arg,
                                           impl_scope));
  }

  if (trace_stream_) {
    **trace_stream_ << "deduction succeeded with results: {";
    llvm::ListSeparator sep;
    for (const auto& [binding, val] : bindings.args()) {
      **trace_stream_ << sep << *binding << " = " << *val;
    }
    for (const auto& [binding, val] : bindings.witnesses()) {
      **trace_stream_ << sep << *binding << " = " << *val;
    }
    **trace_stream_ << "}\n";
  }

  return std::move(bindings);
}

// Look for a rewrite to use when naming the given interface member in a type
// that has the given list of rewrites.
static auto LookupRewrite(llvm::ArrayRef<RewriteConstraint> rewrites,
                          Nonnull<const InterfaceType*> interface,
                          Nonnull<const Declaration*> member)
    -> std::optional<const RewriteConstraint*> {
  if (!isa<AssociatedConstantDeclaration>(member)) {
    return std::nullopt;
  }

  for (auto& rewrite : rewrites) {
    if (ValueEqual(interface, &rewrite.constant->interface(), std::nullopt) &&
        member == &rewrite.constant->constant()) {
      // A ConstraintType can only have one rewrite per (interface, member)
      // pair, so we don't need to check the rest.
      return &rewrite;
    }
  }

  return std::nullopt;
}

// Look for a rewrite to use when naming the given interface member in a type
// declared with the given type-of-type.
static auto LookupRewrite(Nonnull<const Value*> type_of_type,
                          Nonnull<const InterfaceType*> interface,
                          Nonnull<const Declaration*> member)
    -> std::optional<const RewriteConstraint*> {
  // Find the set of rewrites. Only ConstraintTypes have rewrites.
  // TODO: If we can ever see an InterfaceType here, we should convert it to a
  // constraint type.
  llvm::ArrayRef<RewriteConstraint> rewrites;
  if (const auto* constraint_type = dyn_cast<ConstraintType>(type_of_type)) {
    rewrites = constraint_type->rewrite_constraints();
  }

  return LookupRewrite(rewrites, interface, member);
}

// Builder for constraint types.
//
// This type supports incrementally building a constraint type by adding
// constraints one at a time, and will deduplicate the constraints as it goes.
//
// TODO: The deduplication here is very inefficient. We should use value
// canonicalization or hashing or similar to speed this up.
class TypeChecker::ConstraintTypeBuilder {
 public:
  // Information about a rewrite constraint that is currently being rewritten.
  struct RewriteInfo {
    Nonnull<const RewriteConstraint*> rewrite;
    // Whether the rewrite has been found to refer to itself. If so, the
    // self-reference will not be expanded. `Resolve` uses this to detect
    // rewrites that cannot be resolved due to cycles.
    bool rewrite_references_itself = false;
  };

  ConstraintTypeBuilder(Nonnull<Arena*> arena, SourceLocation source_loc)
      : ConstraintTypeBuilder(arena, MakeSelfBinding(arena, source_loc)) {}
  ConstraintTypeBuilder(Nonnull<Arena*> arena,
                        Nonnull<GenericBinding*> self_binding)
      : arena_(arena),
        self_binding_(self_binding),
        impl_binding_(AddImplBinding(arena, self_binding_)) {}
  ConstraintTypeBuilder(Nonnull<Arena*> arena,
                        Nonnull<GenericBinding*> self_binding,
                        Nonnull<ImplBinding*> impl_binding)
      : arena_(arena),
        self_binding_(self_binding),
        impl_binding_(impl_binding) {}

  // Returns the self binding for this builder.
  auto self_binding() const -> Nonnull<const GenericBinding*> {
    return self_binding_;
  }

  // Returns the current set of rewrite constraints for this builder.
  auto rewrite_constraints() const -> llvm::ArrayRef<RewriteConstraint> {
    return rewrite_constraints_;
  }

  auto current_rewrite_info() -> std::optional<Nonnull<RewriteInfo*>> {
    return current_rewrite_info_;
  }

  // Produces a type that refers to the `.Self` type of the constraint.
  auto GetSelfType() const -> Nonnull<const Value*> {
    return *self_binding_->symbolic_identity();
  }

  // Gets a witness that `.Self` implements the eventual constraint type built
  // by this builder.
  auto GetSelfWitness() const -> Nonnull<const Witness*> {
    return cast<Witness>(*impl_binding_->symbolic_identity());
  }

  // Adds an `impl` constraint -- `T is C` if not already present.
  // Returns the index of the impl constraint within the self witness.
  auto AddImplConstraint(ImplConstraint impl) -> int {
    for (int i = 0; i != static_cast<int>(impl_constraints_.size()); ++i) {
      ImplConstraint& existing = impl_constraints_[i];
      if (TypeEqual(existing.type, impl.type, std::nullopt) &&
          TypeEqual(existing.interface, impl.interface, std::nullopt)) {
        return i;
      }
    }
    impl_constraints_.push_back(impl);
    return impl_constraints_.size() - 1;
  }

  // Adds an equality constraint -- `A == B`.
  void AddEqualityConstraint(EqualityConstraint equal) {
    if (equal.values.size() < 2) {
      // There's no need to track degenerate equality constraints. These can be
      // formed by rewrites.
      return;
    }

    // TODO: Check to see if this constraint is already present and deduplicate
    // if so. We could also look for a superset / subset and keep the larger
    // one. We could in theory detect `A == B and B == C and C == A` and merge
    // into a single `A == B == C` constraint, but that's more work than it's
    // worth doing here.
    equality_constraints_.push_back(std::move(equal));
  }

  void AddRewriteConstraint(RewriteConstraint rewrite) {
    rewrite_constraints_.push_back(rewrite);
  }

  // Add a context for qualified name lookup, if not already present.
  void AddLookupContext(LookupContext context) {
    for (LookupContext existing : lookup_contexts_) {
      if (ValueEqual(existing.context, context.context, std::nullopt)) {
        return;
      }
    }
    lookup_contexts_.push_back(context);
  }

  // Adds all the constraints from another constraint type. The given value
  // `self` is substituted for `.Self`, typically specified in terms of this
  // constraint's self binding. The `self_witness` is the witness for the
  // resulting constraint, and can be `GetSelfWitness()`. The `bindings`
  // parameter specifies any additional substitutions to perform.
  void AddAndSubstitute(const TypeChecker& type_checker,
                        Nonnull<const ConstraintType*> constraint,
                        Nonnull<const Value*> self,
                        Nonnull<const Witness*> self_witness,
                        const Bindings& bindings, bool add_lookup_contexts) {
    if (type_checker.trace_stream_) {
      **type_checker.trace_stream_
          << "merging " << *constraint << " into constraint with "
          << *constraint->self_binding() << " ~> " << *self << "\n";
    }

    // First substitute into the impl bindings to form the full witness for
    // the constraint type.
    std::vector<Nonnull<const Witness*>> witnesses;
    for (const auto& impl_constraint : constraint->impl_constraints()) {
      Bindings local_bindings = bindings;
      local_bindings.Add(constraint->self_binding(), self,
                         type_checker.MakeConstraintWitness(witnesses));
      int index = AddImplConstraint(
          {.type =
               type_checker.Substitute(local_bindings, impl_constraint.type),
           .interface = cast<InterfaceType>(type_checker.Substitute(
               local_bindings, impl_constraint.interface))});
      witnesses.push_back(
          type_checker.MakeConstraintWitnessAccess(self_witness, index));
    }

    // Now form a complete witness and substitute it into the rest of the
    // constraint.
    Bindings local_bindings = bindings;
    local_bindings.Add(
        constraint->self_binding(), self,
        type_checker.MakeConstraintWitness(std::move(witnesses)));

    // If lookups into the resulting constraint should look into this added
    // constraint, then rewrites for this added constraint become rewrites for
    // the resulting constraint. Otherwise, discard the rewrites and keep only
    // their corresponding equality constraints.
    for (const auto& rewrite_constraint : constraint->rewrite_constraints()) {
      const auto* interface = cast<InterfaceType>(type_checker.Substitute(
          local_bindings, &rewrite_constraint.constant->interface()));
      Nonnull<const Value*> converted_value = type_checker.Substitute(
          local_bindings, rewrite_constraint.converted_replacement);

      // Form a symbolic value naming the non-rewritten associated constant.
      // The impl constraint will always already exist.
      int index = AddImplConstraint({.type = self, .interface = interface});
      const auto* witness =
          type_checker.MakeConstraintWitnessAccess(self_witness, index);
      const auto* constant_value = arena_->New<AssociatedConstant>(
          self, interface, &rewrite_constraint.constant->constant(), witness);

      if (add_lookup_contexts) {
        // Add the constraint `.(I.C) = V`, tracking the value and type prior
        // to conversion for use in rewrites.
        Nonnull<const Value*> value = type_checker.Substitute(
            local_bindings, rewrite_constraint.unconverted_replacement);
        Nonnull<const Value*> type = type_checker.Substitute(
            local_bindings, rewrite_constraint.unconverted_replacement_type);
        AddRewriteConstraint({.constant = constant_value,
                              .unconverted_replacement = value,
                              .unconverted_replacement_type = type,
                              .converted_replacement = converted_value});
      } else {
        // Add the constraint `Self.(I.C) == V`.
        AddEqualityConstraint({.values = {constant_value, converted_value}});
      }
    }

    for (const auto& equality_constraint : constraint->equality_constraints()) {
      std::vector<Nonnull<const Value*>> values;
      for (const Value* value : equality_constraint.values) {
        // Ensure we don't create any duplicates through substitution.
        if (std::find_if(values.begin(), values.end(), [&](const Value* v) {
              return ValueEqual(v, value, std::nullopt);
            }) == values.end()) {
          values.push_back(type_checker.Substitute(local_bindings, value));
        }
      }
      AddEqualityConstraint({.values = std::move(values)});
    }

    if (add_lookup_contexts) {
      for (const auto& lookup_context : constraint->lookup_contexts()) {
        AddLookupContext({.context = type_checker.Substitute(
                              local_bindings, lookup_context.context)});
      }
    }
  }

  class ConstraintsInScopeTracker {
    friend class ConstraintTypeBuilder;

   private:
    int num_impls_added = 0;
    int num_equals_added = 0;
  };

  // Brings all the constraints accumulated so far into the given impl scope,
  // as if we built the constraint type and then added it into the scope. If
  // this will be called more than once, an ImplsInScopeTracker can be provided
  // to avoid adding the same impls more than once.
  void BringConstraintsIntoScope(const TypeChecker& type_checker,
                                 Nonnull<ImplScope*> impl_scope,
                                 Nonnull<ConstraintsInScopeTracker*> tracker) {
    // Figure out which constraints we're going to add.
    int first_impl_to_add =
        std::exchange(tracker->num_impls_added, impl_constraints_.size());
    int first_equal_to_add =
        std::exchange(tracker->num_equals_added, equality_constraints_.size());
    auto new_impl_constraints =
        llvm::ArrayRef<ImplConstraint>(impl_constraints_)
            .drop_front(first_impl_to_add);
    auto new_equality_constraints =
        llvm::ArrayRef<EqualityConstraint>(equality_constraints_)
            .drop_front(first_equal_to_add);

    // Add all of the new constraints.
    impl_scope->Add(new_impl_constraints, std::nullopt, std::nullopt,
                    GetSelfWitness(), type_checker);
    for (auto& equal : new_equality_constraints) {
      impl_scope->AddEqualityConstraint(arena_->New<EqualityConstraint>(equal));
    }
  }

  // Resolve this set of constraints. Form values for rewrite constraints,
  // apply the rewrites within the other constraints, and produce a
  // self-consistent set of constraints or diagnose if that is not possible.
  //
  // This should be done when attaching constraints to a declared name, not
  // when simply forming a constraint type for later use in the type of a
  // declared name.
  auto Resolve(TypeChecker& type_checker, SourceLocation source_loc,
               const ImplScope& impl_scope) -> ErrorOr<Success> {
    CARBON_RETURN_IF_ERROR(DeduplicateRewrites(source_loc));
    CARBON_RETURN_IF_ERROR(ApplyRewritesToRewrites(type_checker, source_loc));
    ApplyRewritesToConstraints(type_checker);
    return Success();
  }

  // Converts the builder into a ConstraintType. Note that this consumes the
  // builder.
  auto Build() && -> Nonnull<const ConstraintType*> {
    // Create the new type.
    auto* result = arena_->New<ConstraintType>(
        self_binding_, std::move(impl_constraints_),
        std::move(equality_constraints_), std::move(rewrite_constraints_),
        std::move(lookup_contexts_));
    // Update the impl binding to denote the constraint type itself.
    impl_binding_->set_interface(result);
    return result;
  }

  // Sets up a `.Self` binding to act as the self type of a constraint.
  static void PrepareSelfBinding(Nonnull<Arena*> arena,
                                 Nonnull<GenericBinding*> self_binding) {
    Nonnull<const Value*> self = arena->New<VariableType>(self_binding);
    self_binding->set_symbolic_identity(self);
    self_binding->set_value(self);
  }

 private:
  // Makes a generic binding to serve as the `.Self` of a constraint type.
  static auto MakeSelfBinding(Nonnull<Arena*> arena, SourceLocation source_loc)
      -> Nonnull<GenericBinding*> {
    // Note, the type-of-type here is a placeholder and isn't really
    // meaningful.
    auto* result = arena->New<GenericBinding>(
        source_loc, ".Self", arena->New<TypeTypeLiteral>(source_loc));
    PrepareSelfBinding(arena, result);
    return result;
  }

  // Adds an impl binding to the given self binding.
  static auto AddImplBinding(Nonnull<Arena*> arena,
                             Nonnull<GenericBinding*> self_binding)
      -> Nonnull<ImplBinding*> {
    // The `.Self` binding for a constraint should always have an
    // `ImplBinding`. The interface type will be set by `Build`.
    Nonnull<ImplBinding*> impl_binding = arena->New<ImplBinding>(
        self_binding->source_loc(), self_binding, std::nullopt);
    impl_binding->set_symbolic_identity(
        arena->New<BindingWitness>(impl_binding));
    self_binding->set_impl_binding(impl_binding);
    return impl_binding;
  }

  // Check for conflicting rewrites and deduplicate.
  auto DeduplicateRewrites(SourceLocation source_loc) -> ErrorOr<Success> {
    std::vector<RewriteConstraint> new_rewrite_constraints;
    for (auto& rewrite_a : rewrite_constraints_) {
      if (auto existing_rewrite = LookupRewrite(
              new_rewrite_constraints, &rewrite_a.constant->interface(),
              &rewrite_a.constant->constant())) {
        auto& rewrite_b = **existing_rewrite;
        if (ValueEqual(rewrite_a.unconverted_replacement,
                       rewrite_b.unconverted_replacement, std::nullopt) &&
            TypeEqual(rewrite_a.unconverted_replacement_type,
                      rewrite_b.unconverted_replacement_type, std::nullopt)) {
          // This is a duplicate, ignore it.
          continue;
        }
        return ProgramError(source_loc)
               << "multiple different rewrites for `" << *rewrite_a.constant
               << "`:\n"
               << "  " << *rewrite_b.unconverted_replacement << "\n"
               << "  " << *rewrite_a.unconverted_replacement;
      }
      new_rewrite_constraints.push_back(rewrite_a);
    }
    rewrite_constraints_ = std::move(new_rewrite_constraints);
    return Success();
  }

  // Apply rewrites to each other and find a fixed point, or diagnose if there
  // is a cycle.
  auto ApplyRewritesToRewrites(TypeChecker& type_checker,
                               SourceLocation source_loc) -> ErrorOr<Success> {
    // Add this builder to the type checker's scope so that it considers our
    // rewrites.
    type_checker.partial_constraint_types_.push_back(this);
    auto pop_partial_constraint_type = llvm::make_scope_exit(
        [&] { type_checker.partial_constraint_types_.pop_back(); });

    std::deque<Nonnull<RewriteConstraint*>> rewrite_queue;
    for (auto& rewrite : rewrite_constraints_) {
      if (type_checker.trace_stream_) {
        **type_checker.trace_stream_ << "initial rewrite of "
                                     << *rewrite.constant << " is "
                                     << *rewrite.converted_replacement << "\n";
      }
      rewrite_queue.push_back(&rewrite);
    }

    int rewrite_iterations = 0;
    while (!rewrite_queue.empty()) {
      auto* rewrite = rewrite_queue.front();
      rewrite_queue.pop_front();

      // This iteration limit exists only to prevent large fuzzer-generated
      // examples from leading to long compile times. If the limit is hit in a
      // real example, it should be increased.
      if (rewrite_iterations > 1000) {
        return ProgramError(source_loc)
               << "reached iteration limit resolving rewrite constraints";
      }
      ++rewrite_iterations;

      // Rebuild the rewrite and see if it changed. Also track whether it
      // attempted to reference itself recursively.
      RewriteInfo info = {.rewrite = rewrite};
      current_rewrite_info_ = &info;
      Nonnull<const Value*> rebuilt =
          type_checker.RebuildValue(rewrite->converted_replacement);
      current_rewrite_info_ = std::nullopt;

      if (info.rewrite_references_itself) {
        // This would result in an infinite loop.
        return ProgramError(source_loc)
               << "rewrite of " << *rewrite->constant
               << " applies within its own resolved expansion of " << *rebuilt;
      }

      if (!ValueEqual(rebuilt, rewrite->converted_replacement, std::nullopt)) {
        if (type_checker.trace_stream_) {
          **type_checker.trace_stream_ << "rewrote rewrite of "
                                       << *rewrite->constant << " to "
                                       << *rebuilt << "\n";
        }
        rewrite->converted_replacement = rebuilt;
        // Now we've rewritten this rewrite, we might find more rewrites apply
        // to the portion we rewrote.
        rewrite_queue.push_back(rewrite);
      } else {
        if (type_checker.trace_stream_) {
          **type_checker.trace_stream_ << "rewrite of " << *rewrite->constant
                                       << " converged to " << *rebuilt << "\n";
        }
      }
    }

    return Success();
  }

  // Apply the rewrite constraints throughout our constraints.
  auto ApplyRewritesToConstraints(TypeChecker& type_checker) -> void {
    // Add this builder to the type checker's scope so that it considers our
    // rewrites.
    type_checker.partial_constraint_types_.push_back(this);
    auto pop_partial_constraint_type = llvm::make_scope_exit(
        [&] { type_checker.partial_constraint_types_.pop_back(); });

    // Apply rewrites through the rewrite constraints. We assume that the
    // converted replacements have already been rewritten fully.
    for (auto& rewrite : rewrite_constraints_) {
      rewrite.unconverted_replacement =
          type_checker.RebuildValue(rewrite.unconverted_replacement);
      rewrite.unconverted_replacement_type =
          type_checker.RebuildValue(rewrite.unconverted_replacement_type);
    }

    // Apply rewrites throughout impl constraints.
    for (auto& impl_constraint : impl_constraints_) {
      impl_constraint.type = type_checker.RebuildValue(impl_constraint.type);
      impl_constraint.interface = cast<InterfaceType>(
          type_checker.RebuildValue(impl_constraint.interface));
    }

    // Apply rewrites throughout equality constraints.
    for (auto& equality_constraint : equality_constraints_) {
      for (auto*& value : equality_constraint.values) {
        value = type_checker.RebuildValue(value);
      }
    }

    // Apply rewrites throughout lookup contexts.
    for (auto& lookup_context : lookup_contexts_) {
      lookup_context.context =
          type_checker.RebuildValue(lookup_context.context);
    }
  }

  Nonnull<Arena*> arena_;
  Nonnull<GenericBinding*> self_binding_;
  Nonnull<ImplBinding*> impl_binding_;
  std::vector<ImplConstraint> impl_constraints_;
  std::vector<EqualityConstraint> equality_constraints_;
  std::vector<RewriteConstraint> rewrite_constraints_;
  std::vector<LookupContext> lookup_contexts_;
  std::optional<RewriteInfo*> current_rewrite_info_;
};

// A collection of substituted `GenericBinding`s and `ImplBinding`s.
class TypeChecker::SubstitutedGenericBindings {
 public:
  SubstitutedGenericBindings(Nonnull<const TypeChecker*> type_checker,
                             Bindings bindings)
      : type_checker_(type_checker), bindings_(std::move(bindings)) {}

  // Makes a new impl binding for a generic binding if needed, and returns its
  // witness.
  auto MakeImplBinding(Nonnull<GenericBinding*> new_binding,
                       Nonnull<const GenericBinding*> old_binding)
      -> std::optional<Nonnull<const Witness*>> {
    if (!old_binding->impl_binding()) {
      return std::nullopt;
    }
    Nonnull<ImplBinding*> impl_binding =
        type_checker_->arena_->New<ImplBinding>(new_binding->source_loc(),
                                                new_binding,
                                                &new_binding->static_type());
    impl_binding->set_original(old_binding->impl_binding().value());
    auto* witness = type_checker_->arena_->New<BindingWitness>(impl_binding);
    impl_binding->set_symbolic_identity(witness);
    new_binding->set_impl_binding(impl_binding);
    impl_bindings_.push_back(impl_binding);
    return witness;
  }

  // Substitutes into a generic binding and adds it to the bindings map.
  auto SubstituteIntoGenericBinding(Nonnull<const GenericBinding*> old_binding)
      -> Nonnull<GenericBinding*> {
    Nonnull<const Value*> new_type =
        type_checker_->Substitute(bindings_, &old_binding->static_type());
    Nonnull<GenericBinding*> new_binding =
        type_checker_->arena_->New<GenericBinding>(
            old_binding->source_loc(), old_binding->name(),
            const_cast<Expression*>(&old_binding->type()));
    new_binding->set_original(old_binding->original());
    new_binding->set_static_type(new_type);
    bindings_.Add(old_binding,
                  type_checker_->arena_->New<VariableType>(new_binding),
                  MakeImplBinding(new_binding, old_binding));
    return new_binding;
  }

  // Gets the current set of bindings, including any remappings for substituted
  // generic bindings and impl bindings.
  auto bindings() const -> const Bindings& { return bindings_; }

  // Returns ownership of the collection of created `ImplBinding`s.
  auto TakeImplBindings() && -> std::vector<Nonnull<const ImplBinding*>> {
    return std::move(impl_bindings_);
  }

 private:
  Nonnull<const TypeChecker*> type_checker_;
  Bindings bindings_;
  std::vector<Nonnull<const ImplBinding*>> impl_bindings_;
};

auto TypeChecker::Substitute(const Bindings& bindings,
                             Nonnull<const Value*> type) const
    -> Nonnull<const Value*> {
  // Don't waste time recursively rebuilding a type if we have nothing to
  // substitute.
  if (bindings.empty()) {
    return type;
  }

  auto* result = SubstituteImpl(bindings, type);

  if (trace_stream_) {
    **trace_stream_ << "substitution of {";
    llvm::ListSeparator sep;
    for (const auto& [name, value] : bindings.args()) {
      **trace_stream_ << sep << *name << " -> " << *value;
    }
    for (const auto& [name, value] : bindings.witnesses()) {
      **trace_stream_ << sep << *name << " -> " << *value;
    }
    **trace_stream_ << "}\n  old: " << *type << "\n  new: " << *result << "\n";
  }
  return result;
}

auto TypeChecker::RebuildValue(Nonnull<const Value*> value) const
    -> Nonnull<const Value*> {
  return SubstituteImpl(Bindings(), value);
}

class TypeChecker::SubstituteTransform
    : public ValueTransform<SubstituteTransform> {
 public:
  SubstituteTransform(Nonnull<const TypeChecker*> type_checker,
                      const Bindings& bindings)
      : ValueTransform(type_checker->arena_),
        type_checker_(type_checker),
        bindings_(bindings) {}

  using ValueTransform::operator();

  // Replace a `VariableType` with its binding value if available.
  auto operator()(Nonnull<const VariableType*> var_type)
      -> Nonnull<const Value*> {
    auto it = bindings_.args().find(&var_type->binding());
    if (it == bindings_.args().end()) {
      if (auto& trace_stream = type_checker_->trace_stream_) {
        **trace_stream << "substitution: no value for binding " << *var_type
                       << ", leaving alone\n";
      }
      return var_type;
    } else {
      return it->second;
    }
  }

  // Replace a `BindingWitness` with its binding value if available.
  auto operator()(Nonnull<const BindingWitness*> witness)
      -> Nonnull<const Value*> {
    auto it = bindings_.witnesses().find(witness->binding());
    if (it == bindings_.witnesses().end()) {
      if (auto& trace_stream = type_checker_->trace_stream_) {
        **trace_stream << "substitution: no value for binding " << *witness
                       << ", leaving alone\n";
      }
<<<<<<< HEAD
      Nonnull<const NominalClassType*> new_class_type =
          arena_->New<NominalClassType>(
              &class_type.declaration(),
              substitute_into_bindings(&class_type.bindings()), base_type,
              class_type.vtable() ? std::optional{*class_type.vtable().value()}
                                  : std::nullopt);
      return new_class_type;
    }
    case Value::Kind::InterfaceType: {
      const auto& iface_type = cast<InterfaceType>(*type);
      Nonnull<const InterfaceType*> new_iface_type = arena_->New<InterfaceType>(
          &iface_type.declaration(),
          substitute_into_bindings(&iface_type.bindings()));
      return new_iface_type;
=======
      return witness;
    } else {
      return it->second;
>>>>>>> cc9ea4da
    }
  }

  // For an associated constant, look for a rewrite.
  auto operator()(Nonnull<const AssociatedConstant*> assoc)
      -> Nonnull<const Value*> {
    Nonnull<const Value*> base = Transform(&assoc->base());
    Nonnull<const InterfaceType*> interface = Transform(&assoc->interface());
    // If we're substituting into an associated constant, we may now be able
    // to rewrite it to a concrete value.
    if (auto rewritten_value = type_checker_->LookupRewriteInTypeOf(
            base, interface, &assoc->constant())) {
      return (*rewritten_value)->converted_replacement;
    }
    const auto* witness = cast<Witness>(Transform(&assoc->witness()));
    witness = type_checker_->RefineWitness(witness, base, interface);
    if (auto rewritten_value = type_checker_->LookupRewriteInWitness(
            witness, interface, &assoc->constant())) {
      return (*rewritten_value)->converted_replacement;
    }
    return type_checker_->arena_->New<AssociatedConstant>(
        base, interface, &assoc->constant(), witness);
  }

  // Rebuilding a function type needs special handling to build new bindings.
  // TODO: This is probably not specific to substitution, and would apply to
  // other transforms too.
  auto operator()(Nonnull<const FunctionType*> fn_type)
      -> Nonnull<const FunctionType*> {
    SubstitutedGenericBindings subst_bindings(type_checker_, bindings_);

    // Apply substitution to into generic parameters and deduced bindings.
    std::vector<FunctionType::GenericParameter> generic_parameters;
    for (const FunctionType::GenericParameter& gp :
         fn_type->generic_parameters()) {
      generic_parameters.push_back(
          {.index = gp.index,
           .binding = subst_bindings.SubstituteIntoGenericBinding(gp.binding)});
    }
    std::vector<Nonnull<const GenericBinding*>> deduced_bindings;
    for (Nonnull<const GenericBinding*> gb : fn_type->deduced_bindings()) {
      deduced_bindings.push_back(
          subst_bindings.SubstituteIntoGenericBinding(gb));
    }

    // Apply substitution to parameter and return types and create the new
    // function type.
    const auto* param = type_checker_->SubstituteImpl(subst_bindings.bindings(),
                                                      &fn_type->parameters());
    const auto* ret = type_checker_->SubstituteImpl(subst_bindings.bindings(),
                                                    &fn_type->return_type());
    return type_checker_->arena_->New<FunctionType>(
        param, std::move(generic_parameters), ret, std::move(deduced_bindings),
        std::move(subst_bindings).TakeImplBindings());
  }

  // Substituting into a `ConstraintType` needs special handling if we replace
  // its self type.
  auto operator()(Nonnull<const ConstraintType*> constraint)
      -> Nonnull<const Value*> {
    if (auto it = bindings_.args().find(constraint->self_binding());
        it != bindings_.args().end()) {
      // This happens when we substitute into the parameter type of a
      // function that takes a `T:! Constraint` parameter. In this case we
      // produce the new type-of-type of the replacement type.
      Nonnull<const Value*> type_of_type;
      if (const auto* var_type = dyn_cast<VariableType>(it->second)) {
        type_of_type = &var_type->binding().static_type();
      } else if (const auto* assoc_type =
                     dyn_cast<AssociatedConstant>(it->second)) {
        type_of_type = type_checker_->GetTypeForAssociatedConstant(assoc_type);
      } else {
        type_of_type = type_checker_->arena_->New<TypeType>();
      }
      if (auto& trace_stream = type_checker_->trace_stream_) {
        **trace_stream << "substitution: self of constraint " << *constraint
                       << " is substituted, new type of type is "
                       << *type_of_type << "\n";
      }
      // TODO: Should we keep any part of the old constraint -- rewrites,
      // equality constraints, etc?
      return type_of_type;
    }
    ConstraintTypeBuilder builder(type_checker_->arena_,
                                  constraint->self_binding()->source_loc());
    builder.AddAndSubstitute(*type_checker_, constraint, builder.GetSelfType(),
                             builder.GetSelfWitness(), bindings_,
                             /*add_lookup_contexts=*/true);
    Nonnull<const ConstraintType*> new_constraint = std::move(builder).Build();
    if (auto& trace_stream = type_checker_->trace_stream_) {
      **trace_stream << "substitution: " << *constraint << " => "
                     << *new_constraint << "\n";
    }
    return new_constraint;
  }

 private:
  Nonnull<const TypeChecker*> type_checker_;
  const Bindings& bindings_;
};

auto TypeChecker::SubstituteImpl(const Bindings& bindings,
                                 Nonnull<const Value*> type) const
    -> Nonnull<const Value*> {
  return SubstituteTransform(this, bindings).Transform(type);
}

auto TypeChecker::RefineWitness(Nonnull<const Witness*> witness,
                                Nonnull<const Value*> type,
                                Nonnull<const Value*> constraint) const
    -> Nonnull<const Witness*> {
  if (!top_level_impl_scope_) {
    return witness;
  }

  // See if this is already resolved as some number of layers of
  // ConstraintImplWitness applied to an ImplWitness.
  Nonnull<const Witness*> inner_witness = witness;
  while (auto* inner_constraint_impl_witness =
             dyn_cast<ConstraintImplWitness>(inner_witness)) {
    inner_witness = inner_constraint_impl_witness->constraint_witness();
  }
  if (isa<ImplWitness>(inner_witness)) {
    return witness;
  }

  // Attempt to look for an impl witness in the top-level impl scope.
  if (auto refined_witness =
          (*top_level_impl_scope_)
              ->Resolve(constraint, type, SourceLocation::DiagnosticsIgnored(),
                        *this);
      refined_witness.ok()) {
    return *refined_witness;
  } else {
    if (trace_stream_) {
      **trace_stream_ << "could not refine " << *witness << ": "
                      << refined_witness.error().message() << "\n";
    }
    return witness;
  }
}

auto TypeChecker::MatchImpl(const InterfaceType& iface,
                            Nonnull<const Value*> impl_type,
                            const ImplScope::Impl& impl,
                            const ImplScope& impl_scope,
                            SourceLocation source_loc) const
    -> std::optional<Nonnull<const Witness*>> {
  // Avoid cluttering the trace output with matches that could obviously never
  // have worked.
  // TODO: Eventually, ImplScope should filter by type structure before calling
  // into here.
  if (impl.interface->declaration().name() != iface.declaration().name()) {
    return std::nullopt;
  }

  if (trace_stream_) {
    **trace_stream_ << "MatchImpl: looking for " << *impl_type << " as "
                    << iface << "\n";
    **trace_stream_ << "checking " << *impl.type << " as "
                    << *impl.interface << "\n";
  }

  ArgumentDeduction deduction(source_loc, "match", impl.deduced, trace_stream_);
  if (ErrorOr<Success> e =
          deduction.Deduce(impl.type, impl_type,
                           /*allow_implicit_conversion=*/false);
      !e.ok()) {
    if (trace_stream_) {
      **trace_stream_ << "type does not match: " << e.error() << "\n";
    }
    return std::nullopt;
  }

  if (ErrorOr<Success> e = deduction.Deduce(
          impl.interface, &iface, /*allow_implicit_conversion=*/false);
      !e.ok()) {
    if (trace_stream_) {
      **trace_stream_ << "interface does not match: " << e.error() << "\n";
    }
    return std::nullopt;
  }

  if (ErrorOr<Bindings> bindings_or_error =
          deduction.Finish(const_cast<TypeChecker&>(*this), impl_scope);
      !bindings_or_error.ok()) {
    if (trace_stream_) {
      **trace_stream_ << "impl does not match: " << bindings_or_error.error()
                      << "\n";
    }
    return std::nullopt;
  } else {
    if (trace_stream_) {
      **trace_stream_ << "matched with " << *impl.type << " as "
                      << *impl.interface << "\n\n";
    }
    return cast<Witness>(Substitute(*bindings_or_error, impl.witness));
  }
}

auto TypeChecker::MakeConstraintWitness(
    std::vector<Nonnull<const Witness*>> impl_constraint_witnesses) const
    -> Nonnull<const Witness*> {
  return arena_->New<ConstraintWitness>(std::move(impl_constraint_witnesses));
}

auto TypeChecker::MakeConstraintWitnessAccess(Nonnull<const Witness*> witness,
                                              int impl_offset) const
    -> Nonnull<const Witness*> {
  return ConstraintImplWitness::Make(arena_, witness, impl_offset);
}

auto TypeChecker::ConvertToConstraintType(
    SourceLocation source_loc, std::string_view context,
    Nonnull<const Value*> constraint) const
    -> ErrorOr<Nonnull<const ConstraintType*>> {
  if (const auto* constraint_type = dyn_cast<ConstraintType>(constraint)) {
    return constraint_type;
  }
  if (const auto* iface_type = dyn_cast<InterfaceType>(constraint)) {
    CARBON_RETURN_IF_ERROR(
        ExpectCompleteType(source_loc, "constraint", iface_type));
    return cast<ConstraintType>(Substitute(
        iface_type->bindings(), *iface_type->declaration().constraint_type()));
  }
  if (const auto* constraint_type = dyn_cast<NamedConstraintType>(constraint)) {
    CARBON_RETURN_IF_ERROR(
        ExpectCompleteType(source_loc, "constraint", constraint_type));
    return cast<ConstraintType>(
        Substitute(constraint_type->bindings(),
                   *constraint_type->declaration().constraint_type()));
  }
  if (isa<TypeType>(constraint)) {
    // TODO: Should we build this once and cache it?
    ConstraintTypeBuilder builder(arena_, source_loc);
    return std::move(builder).Build();
  }

  return ProgramError(source_loc)
         << "expected a constraint in " << context << ", found " << *constraint;
}

auto TypeChecker::CombineConstraints(
    SourceLocation source_loc,
    llvm::ArrayRef<Nonnull<const ConstraintType*>> constraints)
    -> ErrorOr<Nonnull<const ConstraintType*>> {
  ConstraintTypeBuilder builder(arena_, source_loc);
  for (Nonnull<const ConstraintType*> constraint : constraints) {
    builder.AddAndSubstitute(*this, constraint, builder.GetSelfType(),
                             builder.GetSelfWitness(), Bindings(),
                             /*add_lookup_contexts=*/true);
  }
  return std::move(builder).Build();
}

auto TypeChecker::DeduceCallBindings(
    CallExpression& call, Nonnull<const Value*> params_type,
    llvm::ArrayRef<FunctionType::GenericParameter> generic_params,
    llvm::ArrayRef<Nonnull<const GenericBinding*>> deduced_bindings,
    const ImplScope& impl_scope) -> ErrorOr<Success> {
  llvm::ArrayRef<Nonnull<const Value*>> params =
      cast<TupleType>(*params_type).elements();
  llvm::ArrayRef<Nonnull<Expression*>> args =
      cast<TupleLiteral>(call.argument()).fields();
  if (params.size() != args.size()) {
    return ProgramError(call.source_loc())
           << "wrong number of arguments in function call, expected "
           << params.size() << " but got " << args.size();
  }

  // Deductions performed for deduced parameters and generic parameters.
  ArgumentDeduction deduction(call.source_loc(), "call", deduced_bindings,
                              trace_stream_);

  // Deduce and/or convert each argument to the corresponding
  // parameter.
  for (size_t i = 0; i < params.size(); ++i) {
    const Value* param = params[i];
    Expression* arg = args[i];
    if (!generic_params.empty() && generic_params.front().index == i) {
      // The parameter is a `:!` binding. Collect its argument so we can
      // evaluate it when we're done with deduction.
      deduction.AddNonDeducedBindingValue(generic_params.front().binding, arg);
      generic_params = generic_params.drop_front();
    } else {
      // Otherwise deduce its type from the corresponding argument.
      CARBON_RETURN_IF_ERROR(
          deduction.Deduce(param, &arg->static_type(),
                           /*allow_implicit_conversion=*/true));
    }
  }
  CARBON_CHECK(generic_params.empty())
      << "did not find all generic parameters in parameter list";

  CARBON_ASSIGN_OR_RETURN(Bindings bindings,
                          deduction.Finish(*this, impl_scope));
  call.set_bindings(std::move(bindings));

  // Convert the arguments to the deduced and substituted parameter type.
  Nonnull<const Value*> param_type = Substitute(call.bindings(), params_type);
  CARBON_ASSIGN_OR_RETURN(
      Nonnull<Expression*> converted_argument,
      ImplicitlyConvert("call", impl_scope, &call.argument(), param_type));
  call.set_argument(converted_argument);

  return Success();
}

auto TypeChecker::LookupInConstraint(SourceLocation source_loc,
                                     std::string_view lookup_kind,
                                     Nonnull<const Value*> type,
                                     std::string_view member_name)
    -> ErrorOr<ConstraintLookupResult> {
  // Find the set of lookup contexts.
  CARBON_ASSIGN_OR_RETURN(
      Nonnull<const ConstraintType*> constraint_type,
      ConvertToConstraintType(source_loc, lookup_kind, type));
  llvm::ArrayRef<LookupContext> lookup_contexts =
      constraint_type->lookup_contexts();

  std::optional<ConstraintLookupResult> found;
  for (LookupContext lookup : lookup_contexts) {
    if (!isa<InterfaceType>(lookup.context)) {
      // TODO: Support other kinds of lookup context, notably named
      // constraints.
      continue;
    }
    const auto& iface_type = cast<InterfaceType>(*lookup.context);
    if (std::optional<Nonnull<const Declaration*>> member =
            FindMember(member_name, iface_type.declaration().members());
        member.has_value()) {
      if (found.has_value()) {
        if (ValueEqual(found->interface, &iface_type, std::nullopt)) {
          continue;
        }
        // TODO: If we resolve to the same member either way, this
        // is not ambiguous.
        return ProgramError(source_loc)
               << "ambiguous " << lookup_kind << ", " << member_name
               << " found in " << *found->interface << " and " << iface_type;
      }
      found = {.interface = &iface_type, .member = member.value()};
    }
  }

  if (!found) {
    if (isa<TypeType>(type)) {
      return ProgramError(source_loc)
             << lookup_kind << " in unconstrained type";
    }
    return ProgramError(source_loc)
           << lookup_kind << ", " << member_name << " not in " << *type;
  }

  return found.value();
}

auto TypeChecker::GetTypeForAssociatedConstant(
    Nonnull<const AssociatedConstant*> assoc) const -> Nonnull<const Value*> {
  const auto* assoc_type = &assoc->constant().static_type();
  Bindings bindings = assoc->interface().bindings();
  bindings.Add(assoc->interface().declaration().self(), &assoc->base(),
               &assoc->witness());
  return Substitute(bindings, assoc_type);
}

auto TypeChecker::LookupRewriteInTypeOf(
    Nonnull<const Value*> type, Nonnull<const InterfaceType*> interface,
    Nonnull<const Declaration*> member) const
    -> std::optional<const RewriteConstraint*> {
  // If the type is the self type of an incomplete `where` expression or a
  // constraint type we're in the process of resolving, find its set of
  // rewrites. These rewrites may not be complete -- earlier rewrites will have
  // been applied to later ones, but not vice versa -- but those are the
  // intended semantics in this case.
  for (auto* builder : partial_constraint_types_) {
    if (ValueEqual(type, builder->GetSelfType(), std::nullopt)) {
      if (auto result = LookupRewrite(builder->rewrite_constraints(), interface,
                                      member)) {
        // If we're in the middle of rewriting this rewrite, let the constraint
        // type builder know it applies within itself, and don't expand it
        // within itself.
        if (auto current_rewrite_info = builder->current_rewrite_info();
            current_rewrite_info &&
            (*current_rewrite_info)->rewrite == *result) {
          (*current_rewrite_info)->rewrite_references_itself = true;
          return std::nullopt;
        }
        return result;
      }
    }
  }

  // Given `(T:! C).Y`, look in `C` for rewrites.
  if (const auto* var_type = dyn_cast<VariableType>(type)) {
    if (!var_type->binding().has_static_type()) {
      // We looked for a rewrite before we finished type-checking the generic
      // binding. This happens when forming the type of a generic binding. Just
      // say there are no rewrites yet; any rewrites will be applied when the
      // constraint on the binding's type is resolved.
      return std::nullopt;
    }
    return LookupRewrite(&var_type->binding().static_type(), interface, member);
  }

  // Given `(T.U).Y` for an associated type `U`, substitute into the type of
  // `U` to find rewrites.
  if (const auto* assoc_const = dyn_cast<AssociatedConstant>(type)) {
    if (!assoc_const->constant().has_static_type()) {
      // We looked for a rewrite before we finished type-checking the
      // associated constant. This happens when forming the type of the
      // associated constant, if `.Self` is used to access an associated
      // constant. Just say that there are not rewrites yet; any rewrites will
      // be applied when the constraint on the binding's type is resolved.
      return std::nullopt;
    }
    // The following is an expanded version of
    //  return LookupRewrite(GetTypeForAssociatedConstant(assoc_const),
    //                       interface, member);
    // where we substitute as little as possible to try to avoid infinite
    // recursion.
    if (auto* constraint =
            dyn_cast<ConstraintType>(&assoc_const->constant().static_type())) {
      for (auto rewrite : constraint->rewrite_constraints()) {
        if (&rewrite.constant->constant() != &assoc_const->constant()) {
          continue;
        }
        Bindings bindings = assoc_const->interface().bindings();
        bindings.Add(assoc_const->interface().declaration().self(),
                     &assoc_const->base(), &assoc_const->witness());
        if (ValueEqual(interface,
                       Substitute(bindings, &rewrite.constant->interface()),
                       std::nullopt)) {
          // TODO: These substitutions can lead to infinite recursion.
          RewriteConstraint substituted = {
              // Not substituted, but our callers don't need it.
              .constant = rewrite.constant,
              .unconverted_replacement =
                  Substitute(bindings, rewrite.unconverted_replacement),
              .unconverted_replacement_type =
                  Substitute(bindings, rewrite.unconverted_replacement_type),
              .converted_replacement =
                  Substitute(bindings, rewrite.converted_replacement)};
          return arena_->New<RewriteConstraint>(substituted);
        }
      }
    }
  }

  return std::nullopt;
}

auto TypeChecker::LookupRewriteInWitness(
    Nonnull<const Witness*> witness, Nonnull<const InterfaceType*> interface,
    Nonnull<const Declaration*> member) const
    -> std::optional<const RewriteConstraint*> {
  if (const auto* impl_witness = dyn_cast<ImplWitness>(witness)) {
    Nonnull<const Value*> constraint =
        Substitute(impl_witness->bindings(),
                   impl_witness->declaration().constraint_type());
    return LookupRewrite(constraint, interface, member);
  }
  return std::nullopt;
}

// Rewrites a member access expression to produce the given constant value.
static void RewriteMemberAccess(Nonnull<MemberAccessExpression*> access,
                                Nonnull<const RewriteConstraint*> value) {
  access->set_value_category(ValueCategory::Let);
  access->set_static_type(value->unconverted_replacement_type);
  access->set_constant_value(value->unconverted_replacement);
}

// Determine whether the given member declaration declares an instance member.
static auto IsInstanceMember(Nonnull<const Element*> element) {
  switch (element->kind()) {
    case ElementKind::BaseElement:
    case ElementKind::PositionalElement:
      return true;
    case ElementKind::NamedElement:
      const auto nom_element = cast<NamedElement>(element);
      if (!nom_element->declaration()) {
        // This is a struct field.
        return true;
      }
      Nonnull<const Declaration*> declaration = *nom_element->declaration();
      switch (declaration->kind()) {
        case DeclarationKind::FunctionDeclaration:
          return cast<FunctionDeclaration>(declaration)->is_method();
        case DeclarationKind::VariableDeclaration:
          return true;
        default:
          return false;
      }
  }
}

auto TypeChecker::CheckAddrMeAccess(
    Nonnull<MemberAccessExpression*> access,
    Nonnull<const FunctionDeclaration*> func_decl, const Bindings& bindings,
    const ImplScope& impl_scope) -> ErrorOr<Success> {
  if (func_decl->is_method() &&
      func_decl->self_pattern().kind() == PatternKind::AddrPattern) {
    access->set_is_addr_me_method();
    Nonnull<const Value*> me_type =
        Substitute(bindings, &func_decl->self_pattern().static_type());
    CARBON_RETURN_IF_ERROR(
        ExpectExactType(access->source_loc(), "method access, receiver type",
                        me_type, &access->object().static_type(), impl_scope));
    if (access->object().value_category() != ValueCategory::Var) {
      return ProgramError(access->source_loc())
             << "method " << *access
             << " requires its receiver to be an lvalue";
    }
  }
  return Success();
}

auto TypeChecker::TypeCheckExp(Nonnull<Expression*> e,
                               const ImplScope& impl_scope)
    -> ErrorOr<Success> {
  if (trace_stream_) {
    **trace_stream_ << "checking " << ExpressionKindName(e->kind()) << " "
                    << *e;
    **trace_stream_ << "\n";
  }
  if (e->is_type_checked()) {
    if (trace_stream_) {
      **trace_stream_ << "expression has already been type-checked\n";
    }
    return Success();
  }
  switch (e->kind()) {
    case ExpressionKind::ValueLiteral:
    case ExpressionKind::BuiltinConvertExpression:
      CARBON_FATAL() << "attempting to type check node " << *e
                     << " generated during type checking";
    case ExpressionKind::IndexExpression: {
      auto& index = cast<IndexExpression>(*e);
      CARBON_RETURN_IF_ERROR(TypeCheckExp(&index.object(), impl_scope));
      CARBON_RETURN_IF_ERROR(TypeCheckExp(&index.offset(), impl_scope));
      const Value& object_type = index.object().static_type();
      switch (object_type.kind()) {
        case Value::Kind::TupleType: {
          const auto& tuple_type = cast<TupleType>(object_type);
          CARBON_RETURN_IF_ERROR(
              ExpectExactType(index.offset().source_loc(), "tuple index",
                              arena_->New<IntType>(),
                              &index.offset().static_type(), impl_scope));
          CARBON_ASSIGN_OR_RETURN(
              auto offset_value,
              InterpExp(&index.offset(), arena_, trace_stream_));
          int i = cast<IntValue>(*offset_value).value();
          if (i < 0 || i >= static_cast<int>(tuple_type.elements().size())) {
            return ProgramError(e->source_loc())
                   << "index " << i << " is out of range for type "
                   << tuple_type;
          }
          index.set_static_type(tuple_type.elements()[i]);
          index.set_value_category(index.object().value_category());
          return Success();
        }
        case Value::Kind::StaticArrayType: {
          CARBON_RETURN_IF_ERROR(
              ExpectExactType(index.offset().source_loc(), "array index",
                              arena_->New<IntType>(),
                              &index.offset().static_type(), impl_scope));
          index.set_static_type(
              &cast<StaticArrayType>(object_type).element_type());
          index.set_value_category(index.object().value_category());
          return Success();
        }
        default:
          return ProgramError(e->source_loc())
                 << "only arrays and tuples can be indexed, found "
                 << object_type;
      }
    }
    case ExpressionKind::TupleLiteral: {
      std::vector<Nonnull<const Value*>> arg_types;
      for (auto* arg : cast<TupleLiteral>(*e).fields()) {
        CARBON_RETURN_IF_ERROR(TypeCheckExp(arg, impl_scope));
        CARBON_RETURN_IF_ERROR(
            ExpectNonPlaceholderType(arg->source_loc(), &arg->static_type()));
        arg_types.push_back(&arg->static_type());
      }
      e->set_static_type(arena_->New<TupleType>(std::move(arg_types)));
      e->set_value_category(ValueCategory::Let);
      return Success();
    }
    case ExpressionKind::StructLiteral: {
      std::vector<NamedValue> arg_types;
      for (auto& arg : cast<StructLiteral>(*e).fields()) {
        CARBON_RETURN_IF_ERROR(TypeCheckExp(&arg.expression(), impl_scope));
        CARBON_RETURN_IF_ERROR(ExpectNonPlaceholderType(
            arg.expression().source_loc(), &arg.expression().static_type()));
        arg_types.push_back({arg.name(), &arg.expression().static_type()});
      }
      e->set_static_type(arena_->New<StructType>(std::move(arg_types)));
      e->set_value_category(ValueCategory::Let);
      return Success();
    }
    case ExpressionKind::StructTypeLiteral: {
      auto& struct_type = cast<StructTypeLiteral>(*e);
      std::vector<NamedValue> fields;
      for (auto& arg : struct_type.fields()) {
        CARBON_ASSIGN_OR_RETURN(
            Nonnull<const Value*> type,
            TypeCheckTypeExp(&arg.expression(), impl_scope));
        fields.push_back({arg.name(), type});
      }
      struct_type.set_static_type(arena_->New<TypeType>());
      struct_type.set_value_category(ValueCategory::Let);
      struct_type.set_constant_value(
          arena_->New<StructType>(std::move(fields)));
      return Success();
    }
    case ExpressionKind::SimpleMemberAccessExpression: {
      auto& access = cast<SimpleMemberAccessExpression>(*e);
      CARBON_RETURN_IF_ERROR(TypeCheckExp(&access.object(), impl_scope));
      const Value& object_type = access.object().static_type();
      CARBON_RETURN_IF_ERROR(ExpectCompleteType(access.source_loc(),
                                                "member access", &object_type));
      switch (object_type.kind()) {
        case Value::Kind::StructType: {
          const auto& struct_type = cast<StructType>(object_type);
          for (const auto& field : struct_type.fields()) {
            if (access.member_name() == field.name) {
              access.set_member(arena_->New<NamedElement>(&field));
              access.set_static_type(field.value);
              access.set_value_category(access.object().value_category());
              return Success();
            }
          }
          return ProgramError(access.source_loc())
                 << "struct " << struct_type << " does not have a field named "
                 << access.member_name();
        }
        case Value::Kind::NominalClassType: {
          const auto& t_class = cast<NominalClassType>(object_type);
          CARBON_ASSIGN_OR_RETURN(
              const auto res,
              FindMemberWithParents(access.member_name(), &t_class));
          if (res.has_value()) {
            auto [member_type, member, member_t_class] = res.value();
            Nonnull<const Value*> field_type =
                Substitute(member_t_class->bindings(), member_type);
            access.set_member(arena_->New<NamedElement>(member));
            access.set_static_type(field_type);
            access.set_is_type_access(!IsInstanceMember(&access.member()));
            switch (member->kind()) {
              case DeclarationKind::VariableDeclaration:
                access.set_value_category(access.object().value_category());
                break;
              case DeclarationKind::FunctionDeclaration: {
                const auto* func_decl = cast<FunctionDeclaration>(member);
                CARBON_RETURN_IF_ERROR(CheckAddrMeAccess(
                    &access, func_decl, t_class.bindings(), impl_scope));
                access.set_value_category(ValueCategory::Let);
                break;
              }
              default:
                CARBON_FATAL() << "member " << access.member_name()
                               << " is not a field or method";
                break;
            }
            return Success();
          } else {
            return ProgramError(e->source_loc())
                   << "class " << t_class.declaration().name()
                   << " does not have a field named " << access.member_name();
          }
        }
        case Value::Kind::VariableType:
        case Value::Kind::AssociatedConstant: {
          // This case handles access to a method on a receiver whose type is a
          // type variable or associated constant. For example, `x.foo` where
          // the type of `x` is `T` and `T` implements an interface that
          // includes `foo`, or `x.y().foo` where the type of `x` is `T` and
          // the return type of `y()` is an associated constant from `T`'s
          // constraint.
          Nonnull<const Value*> constraint;
          if (const auto* var_type = dyn_cast<VariableType>(&object_type)) {
            constraint = &var_type->binding().static_type();
          } else {
            constraint = GetTypeForAssociatedConstant(
                cast<AssociatedConstant>(&object_type));
          }
          CARBON_ASSIGN_OR_RETURN(
              ConstraintLookupResult result,
              LookupInConstraint(e->source_loc(), "member access", constraint,
                                 access.member_name()));
          if (auto replacement =
                  LookupRewrite(constraint, result.interface, result.member)) {
            RewriteMemberAccess(&access, *replacement);
            return Success();
          }
          // Compute a witness that the variable type implements this
          // interface. This will typically be either a reference to its
          // `ImplBinding` or, for a constraint, to a witness for an impl
          // constraint within it.
          // TODO: We should only need to look at the impl binding for this
          // variable or witness for this associated constant, not everything in
          // the impl scope, to find the witness.
          CARBON_ASSIGN_OR_RETURN(
              Nonnull<const ConstraintType*> iface_constraint,
              ConvertToConstraintType(access.source_loc(), "member access",
                                      result.interface));
          CARBON_ASSIGN_OR_RETURN(
              Nonnull<const Witness*> witness,
              impl_scope.Resolve(iface_constraint, &object_type,
                                 e->source_loc(), *this));

          Bindings bindings = result.interface->bindings();
          bindings.Add(result.interface->declaration().self(), &object_type,
                       witness);

          const Value& member_type = result.member->static_type();
          Nonnull<const Value*> inst_member_type =
              Substitute(bindings, &member_type);
          access.set_member(arena_->New<NamedElement>(result.member));
          access.set_found_in_interface(result.interface);
          access.set_is_type_access(!IsInstanceMember(&access.member()));
          access.set_static_type(inst_member_type);

          if (auto* func_decl = dyn_cast<FunctionDeclaration>(result.member)) {
            CARBON_RETURN_IF_ERROR(
                CheckAddrMeAccess(&access, func_decl, bindings, impl_scope));
          }

          // TODO: This is just a ConstraintImplWitness into the
          // iface_constraint. If we can compute the right index, we can avoid
          // re-resolving it.
          CARBON_ASSIGN_OR_RETURN(
              Nonnull<const Witness*> impl,
              impl_scope.Resolve(result.interface, &object_type,
                                 e->source_loc(), *this));
          access.set_impl(impl);
          return Success();
        }
        case Value::Kind::InterfaceType:
        case Value::Kind::NamedConstraintType:
        case Value::Kind::ConstraintType: {
          // This case handles access to a class function from a constrained
          // type variable. If `T` is a type variable and `foo` is a class
          // function in an interface implemented by `T`, then `T.foo` accesses
          // the `foo` class function of `T`.
          //
          // TODO: Per the language rules, we are supposed to also perform
          // lookup into `type` and report an ambiguity if the name is found in
          // both places.
          CARBON_ASSIGN_OR_RETURN(
              Nonnull<const Value*> type,
              InterpExp(&access.object(), arena_, trace_stream_));
          CARBON_ASSIGN_OR_RETURN(
              ConstraintLookupResult result,
              LookupInConstraint(e->source_loc(), "member access", &object_type,
                                 access.member_name()));
          if (auto replacement = LookupRewrite(&object_type, result.interface,
                                               result.member)) {
            RewriteMemberAccess(&access, *replacement);
            return Success();
          }
          CARBON_ASSIGN_OR_RETURN(
              Nonnull<const ConstraintType*> iface_constraint,
              ConvertToConstraintType(access.source_loc(), "member access",
                                      result.interface));
          CARBON_ASSIGN_OR_RETURN(Nonnull<const Witness*> witness,
                                  impl_scope.Resolve(iface_constraint, type,
                                                     e->source_loc(), *this));
          CARBON_ASSIGN_OR_RETURN(Nonnull<const Witness*> impl,
                                  impl_scope.Resolve(result.interface, type,
                                                     e->source_loc(), *this));
          access.set_member(arena_->New<NamedElement>(result.member));
          access.set_impl(impl);
          access.set_found_in_interface(result.interface);

          if (IsInstanceMember(&access.member())) {
            // This is a member name denoting an instance member.
            // TODO: Consider setting the static type of all instance member
            // declarations to be member name types, rather than special-casing
            // member accesses that name them.
            access.set_static_type(
                arena_->New<TypeOfMemberName>(NamedElement(result.member)));
            access.set_value_category(ValueCategory::Let);
          } else {
            // This is a non-instance member whose value is found directly via
            // the witness table, such as a non-method function or an
            // associated constant.
            const Value& member_type = result.member->static_type();
            Bindings bindings = result.interface->bindings();
            bindings.Add(result.interface->declaration().self(), type, witness);
            Nonnull<const Value*> inst_member_type =
                Substitute(bindings, &member_type);
            access.set_static_type(inst_member_type);
            access.set_value_category(ValueCategory::Let);
          }
          return Success();
        }
        case Value::Kind::TypeType: {
          // This is member access into an unconstrained type. Evaluate it and
          // perform lookup in the result.
          CARBON_ASSIGN_OR_RETURN(
              Nonnull<const Value*> type,
              InterpExp(&access.object(), arena_, trace_stream_));
          CARBON_RETURN_IF_ERROR(
              ExpectCompleteType(access.source_loc(), "member access", type));
          switch (type->kind()) {
            case Value::Kind::StructType: {
              for (const auto& field : cast<StructType>(type)->fields()) {
                if (access.member_name() == field.name) {
                  access.set_member(arena_->New<NamedElement>(&field));
                  access.set_static_type(
                      arena_->New<TypeOfMemberName>(NamedElement(&field)));
                  access.set_value_category(ValueCategory::Let);
                  return Success();
                }
              }
              return ProgramError(access.source_loc())
                     << "struct " << *type << " does not have a field named "
                     << " does not have a field named " << access.member_name();
            }
            case Value::Kind::ChoiceType: {
              const auto& choice = cast<ChoiceType>(*type);
              std::optional<Nonnull<const Value*>> parameter_types =
                  choice.FindAlternative(access.member_name());
              if (!parameter_types.has_value()) {
                return ProgramError(e->source_loc())
                       << "choice " << choice.name()
                       << " does not have an alternative named "
                       << access.member_name();
              }
              Nonnull<const Value*> substituted_parameter_type =
                  *parameter_types;
              if (choice.IsParameterized()) {
                substituted_parameter_type =
                    Substitute(choice.bindings(), *parameter_types);
              }
              Nonnull<const Value*> type = arena_->New<FunctionType>(
                  substituted_parameter_type, &choice);
              // TODO: Should there be a Declaration corresponding to each
              // choice type alternative?
              access.set_member(
                  arena_->New<NamedElement>(arena_->New<NamedValue>(
                      NamedValue{access.member_name(), type})));
              access.set_static_type(type);
              access.set_value_category(ValueCategory::Let);
              return Success();
            }
            case Value::Kind::NominalClassType: {
              const auto& class_type = cast<NominalClassType>(*type);
              CARBON_ASSIGN_OR_RETURN(
                  auto type_member,
                  FindMixedMemberAndType(access.member_name(),
                                         class_type.declaration().members(),
                                         &class_type));
              if (type_member.has_value()) {
                auto [member_type, member] = type_member.value();
                access.set_member(arena_->New<NamedElement>(member));
                switch (member->kind()) {
                  case DeclarationKind::FunctionDeclaration: {
                    const auto& func = cast<FunctionDeclaration>(*member);
                    if (func.is_method()) {
                      break;
                    }
                    Nonnull<const Value*> field_type = Substitute(
                        class_type.bindings(), &member->static_type());
                    access.set_static_type(field_type);
                    access.set_value_category(ValueCategory::Let);
                    return Success();
                  }
                  default:
                    break;
                }
                access.set_static_type(
                    arena_->New<TypeOfMemberName>(NamedElement(member)));
                access.set_value_category(ValueCategory::Let);
                return Success();
              } else {
                return ProgramError(access.source_loc())
                       << class_type << " does not have a member named "
                       << access.member_name();
              }
            }
            case Value::Kind::InterfaceType:
            case Value::Kind::NamedConstraintType:
            case Value::Kind::ConstraintType: {
              CARBON_ASSIGN_OR_RETURN(
                  ConstraintLookupResult result,
                  LookupInConstraint(e->source_loc(), "member access", type,
                                     access.member_name()));
              access.set_member(arena_->New<NamedElement>(result.member));
              access.set_found_in_interface(result.interface);
              access.set_static_type(
                  arena_->New<TypeOfMemberName>(NamedElement(result.member)));
              access.set_value_category(ValueCategory::Let);
              return Success();
            }
            default:
              // TODO: We should handle VariableType and AssociatedConstant
              // here.
              return ProgramError(access.source_loc())
                     << "unsupported member access into type " << *type;
          }
        }
        default:
          return ProgramError(e->source_loc())
                 << "member access, unexpected " << object_type << " in " << *e;
      }
    }
    case ExpressionKind::CompoundMemberAccessExpression: {
      auto& access = cast<CompoundMemberAccessExpression>(*e);
      CARBON_RETURN_IF_ERROR(TypeCheckExp(&access.object(), impl_scope));
      CARBON_RETURN_IF_ERROR(TypeCheckExp(&access.path(), impl_scope));
      if (!isa<TypeOfMemberName>(access.path().static_type())) {
        return ProgramError(e->source_loc())
               << "expected name of instance member or interface member in "
                  "compound member access, found "
               << access.path().static_type();
      }

      // Evaluate the member name expression to determine which member we're
      // accessing.
      CARBON_ASSIGN_OR_RETURN(Nonnull<const Value*> member_name_value,
                              InterpExp(&access.path(), arena_, trace_stream_));
      const auto& member_name = cast<MemberName>(*member_name_value);
      access.set_member(&member_name);
      bool is_instance_member = IsInstanceMember(&member_name.member());

      bool has_instance = true;
      std::optional<Nonnull<const Value*>> base_type = member_name.base_type();
      if (!base_type.has_value()) {
        if (IsTypeOfType(&access.object().static_type())) {
          // This is `Type.(member_name)`, where `member_name` doesn't specify
          // a type. This access doesn't perform instance binding.
          CARBON_ASSIGN_OR_RETURN(
              base_type, InterpExp(&access.object(), arena_, trace_stream_));
          has_instance = false;
        } else {
          // This is `value.(member_name)`, where `member_name` doesn't specify
          // a type. The member will be found in the type of `value`, or in a
          // corresponding `impl` if `member_name` is an interface member.
          base_type = &access.object().static_type();
        }
      } else {
        // This is `value.(member_name)`, where `member_name` specifies a type.
        // `value` is implicitly converted to that type.
        CARBON_ASSIGN_OR_RETURN(
            Nonnull<Expression*> converted_object,
            ImplicitlyConvert("compound member access", impl_scope,
                              &access.object(), *base_type));
        access.set_object(converted_object);
      }
      access.set_is_type_access(has_instance && !is_instance_member);

      // Perform associated constant rewriting and impl selection if necessary.
      std::optional<Nonnull<const Witness*>> witness;
      if (std::optional<Nonnull<const InterfaceType*>> iface =
              member_name.interface()) {
        // If we're naming an associated constant, we might have a rewrite for
        // it that we can apply immediately.
        if (auto replacement = LookupRewriteInTypeOf(
                *base_type, *iface, *member_name.member().declaration())) {
          RewriteMemberAccess(&access, *replacement);
          return Success();
        }

        CARBON_ASSIGN_OR_RETURN(
            Nonnull<const ConstraintType*> iface_constraint,
            ConvertToConstraintType(access.source_loc(),
                                    "compound member access", *iface));
        CARBON_ASSIGN_OR_RETURN(witness,
                                impl_scope.Resolve(iface_constraint, *base_type,
                                                   e->source_loc(), *this));
        CARBON_ASSIGN_OR_RETURN(
            Nonnull<const Witness*> impl,
            impl_scope.Resolve(*iface, *base_type, e->source_loc(), *this));
        if (auto replacement = LookupRewriteInWitness(
                impl, *iface, *member_name.member().declaration())) {
          RewriteMemberAccess(&access, *replacement);
          return Success();
        }
        access.set_impl(impl);
      }

      auto bindings_for_member = [&]() -> Bindings {
        if (member_name.interface()) {
          Nonnull<const InterfaceType*> iface_type = *member_name.interface();
          Bindings bindings = iface_type->bindings();
          bindings.Add(iface_type->declaration().self(), *base_type, witness);
          return bindings;
        }
        if (const auto* class_type =
                dyn_cast<NominalClassType>(base_type.value())) {
          return class_type->bindings();
        }
        return Bindings();
      };

      auto substitute_into_member_type = [&]() {
        Nonnull<const Value*> member_type = &member_name.member().type();
        return Substitute(bindings_for_member(), member_type);
      };

      switch (std::optional<Nonnull<const Declaration*>> decl =
                  member_name.member().declaration();
              decl ? decl.value()->kind()
                   : DeclarationKind::VariableDeclaration) {
        case DeclarationKind::VariableDeclaration:
          if (has_instance) {
            access.set_static_type(substitute_into_member_type());
            access.set_value_category(access.object().value_category());
            return Success();
          }
          break;
        case DeclarationKind::FunctionDeclaration: {
          if (has_instance || !is_instance_member) {
            // This should not be possible: the name of a static member
            // function should have function type not member name type.
            CARBON_CHECK(!has_instance || is_instance_member ||
                         !member_name.base_type().has_value())
                << "vacuous compound member access";
            access.set_static_type(substitute_into_member_type());
            access.set_value_category(ValueCategory::Let);
            CARBON_RETURN_IF_ERROR(
                CheckAddrMeAccess(&access, cast<FunctionDeclaration>(*decl),
                                  bindings_for_member(), impl_scope));
            return Success();
          }
          break;
        }
        case DeclarationKind::AssociatedConstantDeclaration:
          access.set_static_type(substitute_into_member_type());
          access.set_value_category(access.object().value_category());
          return Success();
        default:
          CARBON_FATAL() << "member " << member_name
                         << " is not a field or method";
          break;
      }

      access.set_static_type(
          arena_->New<TypeOfMemberName>(member_name.member()));
      access.set_value_category(ValueCategory::Let);
      return Success();
    }
    case ExpressionKind::IdentifierExpression: {
      auto& ident = cast<IdentifierExpression>(*e);
      if (ident.value_node().base().kind() ==
          AstNodeKind::FunctionDeclaration) {
        const auto& function =
            cast<FunctionDeclaration>(ident.value_node().base());
        if (!function.has_static_type()) {
          CARBON_CHECK(function.return_term().is_auto());
          return ProgramError(ident.source_loc())
                 << "Function calls itself, but has a deduced return type";
        }
      }
      ident.set_static_type(&ident.value_node().static_type());
      ident.set_value_category(ident.value_node().value_category());
      return Success();
    }
    case ExpressionKind::DotSelfExpression: {
      auto& dot_self = cast<DotSelfExpression>(*e);
      if (dot_self.self_binding().is_type_checked()) {
        dot_self.set_static_type(&dot_self.self_binding().static_type());
      } else {
        dot_self.set_static_type(arena_->New<TypeType>());
        dot_self.self_binding().set_named_as_type_via_dot_self();
      }
      dot_self.set_value_category(ValueCategory::Let);
      return Success();
    }
    case ExpressionKind::IntLiteral:
      e->set_value_category(ValueCategory::Let);
      e->set_static_type(arena_->New<IntType>());
      return Success();
    case ExpressionKind::BoolLiteral:
      e->set_value_category(ValueCategory::Let);
      e->set_static_type(arena_->New<BoolType>());
      return Success();
    case ExpressionKind::OperatorExpression: {
      auto& op = cast<OperatorExpression>(*e);
      std::vector<Nonnull<const Value*>> ts;
      for (Nonnull<Expression*> argument : op.arguments()) {
        CARBON_RETURN_IF_ERROR(TypeCheckExp(argument, impl_scope));
        ts.push_back(&argument->static_type());
      }

      auto handle_unary_operator =
          [&](Builtins::Builtin builtin) -> ErrorOr<Success> {
        ErrorOr<Nonnull<Expression*>> result = BuildBuiltinMethodCall(
            impl_scope, op.arguments()[0], BuiltinInterfaceName{builtin},
            BuiltinMethodCall{"Op"});
        if (!result.ok()) {
          // We couldn't find a matching `impl`.
          return ProgramError(e->source_loc())
                 << "type error in `" << ToString(op.op()) << "`:\n"
                 << result.error().message();
        }
        op.set_rewritten_form(*result);
        return Success();
      };

      auto handle_binary_operator =
          [&](Builtins::Builtin builtin) -> ErrorOr<Success> {
        ErrorOr<Nonnull<Expression*>> result = BuildBuiltinMethodCall(
            impl_scope, op.arguments()[0], BuiltinInterfaceName{builtin, ts[1]},
            BuiltinMethodCall{"Op", {op.arguments()[1]}});
        if (!result.ok()) {
          // We couldn't find a matching `impl`.
          return ProgramError(e->source_loc())
                 << "type error in `" << ToString(op.op()) << "`:\n"
                 << result.error().message();
        }
        op.set_rewritten_form(*result);
        return Success();
      };

      auto handle_binary_arithmetic =
          [&](Builtins::Builtin builtin) -> ErrorOr<Success> {
        // Handle a built-in operator first.
        // TODO: Replace this with an intrinsic.
        if (isa<IntType>(ts[0]) && isa<IntType>(ts[1]) &&
            IsSameType(ts[0], ts[1], impl_scope)) {
          op.set_static_type(ts[0]);
          op.set_value_category(ValueCategory::Let);
          return Success();
        }

        // Now try an overloaded operator.
        return handle_binary_operator(builtin);
      };

      auto handle_compare =
          [&](Builtins::Builtin builtin, const std::string& method_name,
              const std::string_view& operator_desc) -> ErrorOr<Success> {
        ErrorOr<Nonnull<Expression*>> converted = BuildBuiltinMethodCall(
            impl_scope, op.arguments()[0], BuiltinInterfaceName{builtin, ts[1]},
            BuiltinMethodCall{method_name, op.arguments()[1]});
        if (!converted.ok()) {
          // We couldn't find a matching `impl`.
          return ProgramError(e->source_loc())
                 << *ts[0] << " is not " << operator_desc << " comparable with "
                 << *ts[1] << " (" << converted.error().message() << ")";
        }
        op.set_rewritten_form(*converted);
        return Success();
      };

      switch (op.op()) {
        case Operator::Neg: {
          // Handle a built-in negation first.
          // TODO: Replace this with an intrinsic.
          if (isa<IntType>(ts[0])) {
            op.set_static_type(arena_->New<IntType>());
            op.set_value_category(ValueCategory::Let);
            return Success();
          }
          // Now try an overloaded negation.
          return handle_unary_operator(Builtins::Negate);
        }
        case Operator::Add:
          return handle_binary_arithmetic(Builtins::AddWith);
        case Operator::Sub:
          return handle_binary_arithmetic(Builtins::SubWith);
        case Operator::Mul:
          return handle_binary_arithmetic(Builtins::MulWith);
        case Operator::Div:
          return handle_binary_arithmetic(Builtins::DivWith);
        case Operator::Mod:
          return handle_binary_arithmetic(Builtins::ModWith);
        case Operator::BitwiseAnd:
          // `&` between type-of-types performs constraint combination.
          // TODO: Should this be done via an intrinsic?
          if (IsTypeOfType(ts[0]) && IsTypeOfType(ts[1])) {
            CARBON_ASSIGN_OR_RETURN(
                Nonnull<const Value*> lhs,
                InterpExp(op.arguments()[0], arena_, trace_stream_));
            CARBON_ASSIGN_OR_RETURN(
                Nonnull<const Value*> rhs,
                InterpExp(op.arguments()[1], arena_, trace_stream_));
            CARBON_ASSIGN_OR_RETURN(
                Nonnull<const ConstraintType*> lhs_constraint,
                ConvertToConstraintType(op.arguments()[0]->source_loc(),
                                        "first operand of `&`", lhs));
            CARBON_ASSIGN_OR_RETURN(
                Nonnull<const ConstraintType*> rhs_constraint,
                ConvertToConstraintType(op.arguments()[1]->source_loc(),
                                        "second operand of `&`", rhs));
            CARBON_ASSIGN_OR_RETURN(
                Nonnull<const ConstraintType*> result,
                CombineConstraints(e->source_loc(),
                                   {lhs_constraint, rhs_constraint}));
            op.set_rewritten_form(arena_->New<ValueLiteral>(
                op.source_loc(), result, arena_->New<TypeType>(),
                ValueCategory::Let));
            return Success();
          }
          return handle_binary_operator(Builtins::BitAndWith);
        case Operator::BitwiseOr:
          return handle_binary_operator(Builtins::BitOrWith);
        case Operator::BitwiseXor:
          return handle_binary_operator(Builtins::BitXorWith);
        case Operator::BitShiftLeft:
          return handle_binary_operator(Builtins::LeftShiftWith);
        case Operator::BitShiftRight:
          return handle_binary_operator(Builtins::RightShiftWith);
        case Operator::Complement:
          return handle_unary_operator(Builtins::BitComplement);
        case Operator::And:
          CARBON_RETURN_IF_ERROR(ExpectExactType(e->source_loc(), "&&(1)",
                                                 arena_->New<BoolType>(), ts[0],
                                                 impl_scope));
          CARBON_RETURN_IF_ERROR(ExpectExactType(e->source_loc(), "&&(2)",
                                                 arena_->New<BoolType>(), ts[1],
                                                 impl_scope));
          op.set_static_type(arena_->New<BoolType>());
          op.set_value_category(ValueCategory::Let);
          return Success();
        case Operator::Or:
          CARBON_RETURN_IF_ERROR(ExpectExactType(e->source_loc(), "||(1)",
                                                 arena_->New<BoolType>(), ts[0],
                                                 impl_scope));
          CARBON_RETURN_IF_ERROR(ExpectExactType(e->source_loc(), "||(2)",
                                                 arena_->New<BoolType>(), ts[1],
                                                 impl_scope));
          op.set_static_type(arena_->New<BoolType>());
          op.set_value_category(ValueCategory::Let);
          return Success();
        case Operator::Not:
          CARBON_RETURN_IF_ERROR(ExpectExactType(e->source_loc(), "!",
                                                 arena_->New<BoolType>(), ts[0],
                                                 impl_scope));
          op.set_static_type(arena_->New<BoolType>());
          op.set_value_category(ValueCategory::Let);
          return Success();
        case Operator::Eq:
          return handle_compare(Builtins::EqWith, "Equal", "equality");
        case Operator::NotEq:
          return handle_compare(Builtins::EqWith, "NotEqual", "equality");
        case Operator::Less:
          return handle_compare(Builtins::LessWith, "Less", "less");
        case Operator::LessEq:
          return handle_compare(Builtins::LessEqWith, "LessEq", "less equal");
        case Operator::GreaterEq:
          return handle_compare(Builtins::GreaterEqWith, "GreaterEq",
                                "greater equal");
        case Operator::Greater:
          return handle_compare(Builtins::GreaterWith, "Greater", "greater");
        case Operator::Deref:
          CARBON_RETURN_IF_ERROR(
              ExpectPointerType(e->source_loc(), "*", ts[0]));
          op.set_static_type(&cast<PointerType>(*ts[0]).pointee_type());
          op.set_value_category(ValueCategory::Var);
          return Success();
        case Operator::Ptr:
          CARBON_RETURN_IF_ERROR(ExpectType(e->source_loc(), "*",
                                            arena_->New<TypeType>(), ts[0],
                                            impl_scope));
          op.set_static_type(arena_->New<TypeType>());
          op.set_value_category(ValueCategory::Let);
          return Success();
        case Operator::AddressOf:
          if (op.arguments()[0]->value_category() != ValueCategory::Var) {
            return ProgramError(op.arguments()[0]->source_loc())
                   << "Argument to " << ToString(op.op())
                   << " should be an lvalue.";
          }
          op.set_static_type(arena_->New<PointerType>(ts[0]));
          op.set_value_category(ValueCategory::Let);
          return Success();
        case Operator::As: {
          CARBON_ASSIGN_OR_RETURN(
              Nonnull<const Value*> type,
              TypeCheckTypeExp(op.arguments()[1], impl_scope));
          ErrorOr<Nonnull<Expression*>> converted =
              BuildBuiltinMethodCall(impl_scope, op.arguments()[0],
                                     BuiltinInterfaceName{Builtins::As, type},
                                     BuiltinMethodCall{"Convert"});
          if (!converted.ok()) {
            // We couldn't find a matching `impl`.
            return ProgramError(e->source_loc())
                   << "type error in `as`: `" << *ts[0]
                   << "` is not explicitly convertible to `" << *type << "`:\n"
                   << converted.error().message();
          }
          op.set_rewritten_form(*converted);
          return Success();
        }
      }
      break;
    }
    case ExpressionKind::CallExpression: {
      auto& call = cast<CallExpression>(*e);
      CARBON_RETURN_IF_ERROR(TypeCheckExp(&call.function(), impl_scope));
      CARBON_RETURN_IF_ERROR(TypeCheckExp(&call.argument(), impl_scope));
      switch (call.function().static_type().kind()) {
        case Value::Kind::FunctionType: {
          const auto& fun_t = cast<FunctionType>(call.function().static_type());
          if (trace_stream_) {
            **trace_stream_
                << "checking call to function of type " << fun_t
                << "\nwith arguments of type: " << call.argument().static_type()
                << "\n";
          }
          CARBON_RETURN_IF_ERROR(DeduceCallBindings(
              call, &fun_t.parameters(), fun_t.generic_parameters(),
              fun_t.deduced_bindings(), impl_scope));

          // Substitute into the return type to determine the type of the call
          // expression.
          Nonnull<const Value*> return_type =
              Substitute(call.bindings(), &fun_t.return_type());
          call.set_static_type(return_type);
          call.set_value_category(ValueCategory::Let);
          return Success();
        }
        case Value::Kind::TypeOfParameterizedEntityName: {
          // This case handles the application of a parameterized class or
          // interface to a set of arguments, such as Point(i32) or
          // AddWith(i32).
          const ParameterizedEntityName& param_name =
              cast<TypeOfParameterizedEntityName>(call.function().static_type())
                  .name();

          // Collect the top-level generic parameters and their constraints.
          std::vector<FunctionType::GenericParameter> generic_parameters;
          llvm::ArrayRef<Nonnull<const Pattern*>> params =
              param_name.params().fields();
          for (size_t i = 0; i != params.size(); ++i) {
            // TODO: Should we disallow all other kinds of top-level params?
            if (const auto* binding = dyn_cast<GenericBinding>(params[i])) {
              generic_parameters.push_back({i, binding});
            }
          }

          CARBON_RETURN_IF_ERROR(DeduceCallBindings(
              call, &param_name.params().static_type(), generic_parameters,
              /*deduced_bindings=*/std::nullopt, impl_scope));

          // Currently the only kinds of parameterized entities we support are
          // types.
          CARBON_CHECK(
              isa<ClassDeclaration, InterfaceDeclaration, ConstraintDeclaration,
                  ChoiceDeclaration>(param_name.declaration()))
              << "unknown type of ParameterizedEntityName for " << param_name;
          call.set_static_type(arena_->New<TypeType>());
          call.set_value_category(ValueCategory::Let);
          return Success();
        }
        default: {
          return ProgramError(e->source_loc())
                 << "in call `" << *e
                 << "`, expected callee to be a function, found `"
                 << call.function().static_type() << "`";
        }
      }
      break;
    }
    case ExpressionKind::FunctionTypeLiteral: {
      auto& fn = cast<FunctionTypeLiteral>(*e);
      CARBON_ASSIGN_OR_RETURN(Nonnull<const Value*> param,
                              TypeCheckTypeExp(&fn.parameter(), impl_scope));
      CARBON_ASSIGN_OR_RETURN(Nonnull<const Value*> ret,
                              TypeCheckTypeExp(&fn.return_type(), impl_scope));
      fn.set_static_type(arena_->New<TypeType>());
      fn.set_value_category(ValueCategory::Let);
      fn.set_constant_value(arena_->New<FunctionType>(param, ret));
      return Success();
    }
    case ExpressionKind::StringLiteral:
      e->set_static_type(arena_->New<StringType>());
      e->set_value_category(ValueCategory::Let);
      return Success();
    case ExpressionKind::IntrinsicExpression: {
      auto& intrinsic_exp = cast<IntrinsicExpression>(*e);
      CARBON_RETURN_IF_ERROR(TypeCheckExp(&intrinsic_exp.args(), impl_scope));
      const auto& args = intrinsic_exp.args().fields();
      switch (cast<IntrinsicExpression>(*e).intrinsic()) {
        case IntrinsicExpression::Intrinsic::Print:
          // TODO: Remove Print special casing once we have variadics or
          // overloads. Here, that's the name Print instead of __intrinsic_print
          // in errors.
          if (args.empty() || args.size() > 2) {
            return ProgramError(e->source_loc())
                   << "Print takes 1 or 2 arguments, received " << args.size();
          }
          CARBON_RETURN_IF_ERROR(ExpectExactType(
              e->source_loc(), "Print argument 0", arena_->New<StringType>(),
              &args[0]->static_type(), impl_scope));
          if (args.size() >= 2) {
            CARBON_RETURN_IF_ERROR(ExpectExactType(
                e->source_loc(), "Print argument 1", arena_->New<IntType>(),
                &args[1]->static_type(), impl_scope));
          }
          e->set_static_type(TupleType::Empty());
          e->set_value_category(ValueCategory::Let);
          return Success();
        case IntrinsicExpression::Intrinsic::Assert: {
          if (args.size() != 2) {
            return ProgramError(e->source_loc())
                   << "__intrinsic_assert takes 2 arguments";
          }
          CARBON_RETURN_IF_ERROR(ExpectType(
              e->source_loc(), "__intrinsic_assert argument 0",
              arena_->New<BoolType>(), &args[0]->static_type(), impl_scope));
          CARBON_RETURN_IF_ERROR(ExpectType(
              e->source_loc(), "__intrinsic_assert argument 1",
              arena_->New<StringType>(), &args[1]->static_type(), impl_scope));
          e->set_static_type(TupleType::Empty());
          e->set_value_category(ValueCategory::Let);
          return Success();
        }
        case IntrinsicExpression::Intrinsic::Alloc: {
          if (args.size() != 1) {
            return ProgramError(e->source_loc())
                   << "__intrinsic_new takes 1 argument";
          }
          const auto* arg_type = &args[0]->static_type();
          e->set_static_type(arena_->New<PointerType>(arg_type));
          e->set_value_category(ValueCategory::Let);
          return Success();
        }
        case IntrinsicExpression::Intrinsic::Dealloc: {
          if (args.size() != 1) {
            return ProgramError(e->source_loc())
                   << "__intrinsic_new takes 1 argument";
          }
          const auto* arg_type = &args[0]->static_type();
          CARBON_RETURN_IF_ERROR(
              ExpectPointerType(e->source_loc(), "*", arg_type));
          e->set_static_type(TupleType::Empty());
          e->set_value_category(ValueCategory::Let);
          return Success();
        }
        case IntrinsicExpression::Intrinsic::Rand: {
          if (args.size() != 2) {
            return ProgramError(e->source_loc())
                   << "Rand takes 2 arguments, received " << args.size();
          }
          CARBON_RETURN_IF_ERROR(ExpectExactType(
              e->source_loc(), "Rand argument 0", arena_->New<IntType>(),
              &args[0]->static_type(), impl_scope));

          CARBON_RETURN_IF_ERROR(ExpectExactType(
              e->source_loc(), "Rand argument 1", arena_->New<IntType>(),
              &args[1]->static_type(), impl_scope));

          e->set_static_type(arena_->New<IntType>());

          return Success();
        }
        case IntrinsicExpression::Intrinsic::IntEq: {
          if (args.size() != 2) {
            return ProgramError(e->source_loc())
                   << "__intrinsic_int_eq takes 2 arguments";
          }
          CARBON_RETURN_IF_ERROR(ExpectExactType(
              e->source_loc(), "__intrinsic_int_eq argument 1",
              arena_->New<IntType>(), &args[0]->static_type(), impl_scope));
          CARBON_RETURN_IF_ERROR(ExpectExactType(
              e->source_loc(), "__intrinsic_int_eq argument 2",
              arena_->New<IntType>(), &args[1]->static_type(), impl_scope));
          e->set_static_type(arena_->New<BoolType>());
          e->set_value_category(ValueCategory::Let);
          return Success();
        }
        case IntrinsicExpression::Intrinsic::IntCompare: {
          if (args.size() != 2) {
            return ProgramError(e->source_loc())
                   << "__intrinsic_int_compare takes 2 arguments";
          }
          CARBON_RETURN_IF_ERROR(ExpectExactType(
              e->source_loc(), "__intrinsic_int_compare argument 1",
              arena_->New<IntType>(), &args[0]->static_type(), impl_scope));
          CARBON_RETURN_IF_ERROR(ExpectExactType(
              e->source_loc(), "__intrinsic_int_compare argument 2",
              arena_->New<IntType>(), &args[1]->static_type(), impl_scope));
          e->set_static_type(arena_->New<IntType>());
          e->set_value_category(ValueCategory::Let);
          return Success();
        }
        case IntrinsicExpression::Intrinsic::StrEq: {
          if (args.size() != 2) {
            return ProgramError(e->source_loc())
                   << "__intrinsic_str_eq takes 2 arguments";
          }
          CARBON_RETURN_IF_ERROR(ExpectExactType(
              e->source_loc(), "__intrinsic_str_eq argument 1",
              arena_->New<StringType>(), &args[0]->static_type(), impl_scope));
          CARBON_RETURN_IF_ERROR(ExpectExactType(
              e->source_loc(), "__intrinsic_str_eq argument 2",
              arena_->New<StringType>(), &args[1]->static_type(), impl_scope));
          e->set_static_type(arena_->New<BoolType>());
          e->set_value_category(ValueCategory::Let);
          return Success();
        }
        case IntrinsicExpression::Intrinsic::StrCompare: {
          if (args.size() != 2) {
            return ProgramError(e->source_loc())
                   << "__intrinsic_str_compare takes 2 arguments";
          }
          CARBON_RETURN_IF_ERROR(ExpectExactType(
              e->source_loc(), "__intrinsic_str_compare argument 1",
              arena_->New<StringType>(), &args[0]->static_type(), impl_scope));
          CARBON_RETURN_IF_ERROR(ExpectExactType(
              e->source_loc(), "__intrinsic_str_compare argument 2",
              arena_->New<StringType>(), &args[1]->static_type(), impl_scope));
          e->set_static_type(arena_->New<IntType>());
          e->set_value_category(ValueCategory::Let);
          return Success();
        }
        case IntrinsicExpression::Intrinsic::IntBitComplement:
          if (args.size() != 1) {
            return ProgramError(e->source_loc())
                   << intrinsic_exp.name() << " takes 1 argument";
          }
          CARBON_RETURN_IF_ERROR(ExpectExactType(
              e->source_loc(), "complement argument", arena_->New<IntType>(),
              &args[0]->static_type(), impl_scope));
          e->set_static_type(arena_->New<IntType>());
          e->set_value_category(ValueCategory::Let);
          return Success();
        case IntrinsicExpression::Intrinsic::IntBitAnd:
        case IntrinsicExpression::Intrinsic::IntBitOr:
        case IntrinsicExpression::Intrinsic::IntBitXor:
        case IntrinsicExpression::Intrinsic::IntLeftShift:
        case IntrinsicExpression::Intrinsic::IntRightShift:
          if (args.size() != 2) {
            return ProgramError(e->source_loc())
                   << intrinsic_exp.name() << " takes 2 arguments";
          }
          CARBON_RETURN_IF_ERROR(ExpectExactType(
              e->source_loc(), "argument 1", arena_->New<IntType>(),
              &args[0]->static_type(), impl_scope));
          CARBON_RETURN_IF_ERROR(ExpectExactType(
              e->source_loc(), "argument 2", arena_->New<IntType>(),
              &args[1]->static_type(), impl_scope));
          e->set_static_type(arena_->New<IntType>());
          e->set_value_category(ValueCategory::Let);
          return Success();
      }
    }
    case ExpressionKind::IntTypeLiteral:
    case ExpressionKind::BoolTypeLiteral:
    case ExpressionKind::StringTypeLiteral:
    case ExpressionKind::TypeTypeLiteral:
    case ExpressionKind::ContinuationTypeLiteral:
      e->set_value_category(ValueCategory::Let);
      e->set_static_type(arena_->New<TypeType>());
      return Success();
    case ExpressionKind::IfExpression: {
      auto& if_expr = cast<IfExpression>(*e);
      CARBON_RETURN_IF_ERROR(TypeCheckExp(&if_expr.condition(), impl_scope));
      CARBON_ASSIGN_OR_RETURN(
          Nonnull<Expression*> converted_condition,
          ImplicitlyConvert("condition of `if`", impl_scope,
                            &if_expr.condition(), arena_->New<BoolType>()));
      if_expr.set_condition(converted_condition);

      // TODO: Compute the common type and convert both operands to it.
      CARBON_RETURN_IF_ERROR(
          TypeCheckExp(&if_expr.then_expression(), impl_scope));
      CARBON_RETURN_IF_ERROR(
          TypeCheckExp(&if_expr.else_expression(), impl_scope));
      CARBON_RETURN_IF_ERROR(ExpectExactType(
          e->source_loc(), "expression of `if` expression",
          &if_expr.then_expression().static_type(),
          &if_expr.else_expression().static_type(), impl_scope));
      e->set_static_type(&if_expr.then_expression().static_type());
      e->set_value_category(ValueCategory::Let);
      return Success();
    }
    case ExpressionKind::WhereExpression: {
      auto& where = cast<WhereExpression>(*e);
      ImplScope inner_impl_scope;
      inner_impl_scope.AddParent(&impl_scope);

      auto& self = where.self_binding();

      // If there's some enclosing `.Self` value, our self is symbolically
      // equal to that. Otherwise it's a new type variable.
      if (auto enclosing_dot_self = where.enclosing_dot_self()) {
        // TODO: We need to also enforce that our `.Self` does end up being the
        // same as the enclosing type.
        self.set_symbolic_identity(*(*enclosing_dot_self)->symbolic_identity());
        self.set_value(&(*enclosing_dot_self)->value());
      } else {
        ConstraintTypeBuilder::PrepareSelfBinding(arena_, &self);
      }

      ConstraintTypeBuilder builder(arena_, &self);
      ConstraintTypeBuilder::ConstraintsInScopeTracker constraint_tracker;

      // Keep track of the builder so that we can look up its rewrites while
      // processing later constraints.
      partial_constraint_types_.push_back(&builder);
      auto pop_partial_constraint_type =
          llvm::make_scope_exit([&] { partial_constraint_types_.pop_back(); });

      // Note, we don't want to call `TypeCheckPattern` here. Most of the setup
      // for the self binding is instead done by the `ConstraintTypeBuilder`.
      CARBON_ASSIGN_OR_RETURN(Nonnull<const Value*> base_type,
                              TypeCheckTypeExp(&self.type(), impl_scope));
      self.set_static_type(base_type);

      CARBON_ASSIGN_OR_RETURN(
          Nonnull<const ConstraintType*> base,
          ConvertToConstraintType(where.source_loc(),
                                  "first operand of `where` expression",
                                  base_type));

      // Start with the given constraint.
      builder.AddAndSubstitute(*this, base, builder.GetSelfType(),
                               builder.GetSelfWitness(), Bindings(),
                               /*add_lookup_contexts=*/true);

      // Type-check and apply the `where` clauses.
      for (Nonnull<WhereClause*> clause : where.clauses()) {
        // Constraints from the LHS of `where` are in scope in the RHS, and
        // constraints from earlier `where` clauses are in scope in later
        // clauses.
        builder.BringConstraintsIntoScope(*this, &inner_impl_scope,
                                          &constraint_tracker);

        CARBON_RETURN_IF_ERROR(TypeCheckWhereClause(clause, inner_impl_scope));

        switch (clause->kind()) {
          case WhereClauseKind::IsWhereClause: {
            const auto& is_clause = cast<IsWhereClause>(*clause);
            CARBON_ASSIGN_OR_RETURN(
                Nonnull<const Value*> type,
                InterpExp(&is_clause.type(), arena_, trace_stream_));
            CARBON_ASSIGN_OR_RETURN(
                Nonnull<const Value*> constraint,
                InterpExp(&is_clause.constraint(), arena_, trace_stream_));
            CARBON_ASSIGN_OR_RETURN(
                Nonnull<const ConstraintType*> constraint_type,
                ConvertToConstraintType(is_clause.source_loc(),
                                        "expression after `is`", constraint));
            // Transform `where .B is (C where .D is E)` into `where .B is C
            // and .B.D is E` then add all the resulting constraints.
            builder.AddAndSubstitute(*this, constraint_type, type,
                                     builder.GetSelfWitness(), Bindings(),
                                     /*add_lookup_contexts=*/false);
            break;
          }
          case WhereClauseKind::EqualsWhereClause: {
            const auto& equals_clause = cast<EqualsWhereClause>(*clause);
            CARBON_ASSIGN_OR_RETURN(
                Nonnull<const Value*> lhs,
                InterpExp(&equals_clause.lhs(), arena_, trace_stream_));
            CARBON_ASSIGN_OR_RETURN(
                Nonnull<const Value*> rhs,
                InterpExp(&equals_clause.rhs(), arena_, trace_stream_));
            if (!ValueEqual(lhs, rhs, std::nullopt)) {
              builder.AddEqualityConstraint({.values = {lhs, rhs}});
            }
            break;
          }
          case WhereClauseKind::RewriteWhereClause: {
            const auto& rewrite_clause = cast<RewriteWhereClause>(*clause);
            CARBON_ASSIGN_OR_RETURN(
                ConstraintLookupResult result,
                LookupInConstraint(clause->source_loc(),
                                   "rewrite constraint lookup", base_type,
                                   rewrite_clause.member_name()));
            const auto* constant =
                dyn_cast<AssociatedConstantDeclaration>(result.member);
            if (!constant) {
              return ProgramError(clause->source_loc())
                     << "in rewrite constraint lookup, `"
                     << rewrite_clause.member_name()
                     << "` does not name an associated constant";
            }

            // Find (or add) `.Self is I`, and form a symbolic value naming the
            // associated constant.
            // TODO: Reject if the impl constraint didn't already exist.
            int index = builder.AddImplConstraint(
                {.type = builder.GetSelfType(), .interface = result.interface});
            const auto* witness =
                MakeConstraintWitnessAccess(builder.GetSelfWitness(), index);
            auto* constant_value = arena_->New<AssociatedConstant>(
                builder.GetSelfType(), result.interface, constant, witness);

            // Find the replacement value prior to conversion to the constant's
            // type. This is the value we'll rewrite to when type-checking a
            // member access.
            CARBON_ASSIGN_OR_RETURN(Nonnull<const Value*> replacement_value,
                                    InterpExp(&rewrite_clause.replacement(),
                                              arena_, trace_stream_));
            Nonnull<const Value*> replacement_type =
                &rewrite_clause.replacement().static_type();

            auto* replacement_literal = arena_->New<ValueLiteral>(
                rewrite_clause.source_loc(), replacement_value,
                replacement_type, ValueCategory::Let);

            // Convert the replacement value to the type of the associated
            // constant and find the converted value. This is the value that
            // we'll produce during evaluation and substitution.
            CARBON_ASSIGN_OR_RETURN(
                Nonnull<Expression*> converted_expression,
                ImplicitlyConvert(
                    "rewrite constraint", inner_impl_scope, replacement_literal,
                    GetTypeForAssociatedConstant(constant_value)));
            CARBON_ASSIGN_OR_RETURN(
                Nonnull<const Value*> converted_value,
                InterpExp(converted_expression, arena_, trace_stream_));

            // Add the rewrite constraint.
            builder.AddRewriteConstraint(
                {.constant = constant_value,
                 .unconverted_replacement = replacement_value,
                 .unconverted_replacement_type = replacement_type,
                 .converted_replacement = converted_value});
            break;
          }
        }
      }

      where.set_rewritten_form(arena_->New<ValueLiteral>(
          where.source_loc(), std::move(builder).Build(),
          arena_->New<TypeType>(), ValueCategory::Let));
      return Success();
    }
    case ExpressionKind::UnimplementedExpression:
      CARBON_FATAL() << "Unimplemented: " << *e;
    case ExpressionKind::ArrayTypeLiteral: {
      auto& array_literal = cast<ArrayTypeLiteral>(*e);
      CARBON_ASSIGN_OR_RETURN(
          Nonnull<const Value*> element_type,
          TypeCheckTypeExp(&array_literal.element_type_expression(),
                           impl_scope));
      CARBON_RETURN_IF_ERROR(
          TypeCheckExp(&array_literal.size_expression(), impl_scope));
      CARBON_RETURN_IF_ERROR(ExpectExactType(
          array_literal.size_expression().source_loc(), "array size",
          arena_->New<IntType>(),
          &array_literal.size_expression().static_type(), impl_scope));
      CARBON_ASSIGN_OR_RETURN(
          Nonnull<const Value*> size_value,
          InterpExp(&array_literal.size_expression(), arena_, trace_stream_));
      if (cast<IntValue>(size_value)->value() < 0) {
        return ProgramError(array_literal.size_expression().source_loc())
               << "Array size cannot be negative";
      }
      array_literal.set_static_type(arena_->New<TypeType>());
      array_literal.set_value_category(ValueCategory::Let);
      array_literal.set_constant_value(arena_->New<StaticArrayType>(
          element_type, cast<IntValue>(size_value)->value()));
      return Success();
    }
  }
}

void TypeChecker::CollectGenericBindingsInPattern(
    Nonnull<const Pattern*> p,
    std::vector<Nonnull<const GenericBinding*>>& generic_bindings) {
  VisitNestedPatterns(*p, [&](const Pattern& pattern) {
    if (const auto* binding = dyn_cast<GenericBinding>(&pattern)) {
      generic_bindings.push_back(binding);
    }
    return true;
  });
}

void TypeChecker::CollectImplBindingsInPattern(
    Nonnull<const Pattern*> p,
    std::vector<Nonnull<const ImplBinding*>>& impl_bindings) {
  VisitNestedPatterns(*p, [&](const Pattern& pattern) {
    if (const auto* binding = dyn_cast<GenericBinding>(&pattern)) {
      if (binding->impl_binding().has_value()) {
        impl_bindings.push_back(binding->impl_binding().value());
      }
    }
    return true;
  });
}

void TypeChecker::BringPatternImplsIntoScope(Nonnull<const Pattern*> p,
                                             ImplScope& impl_scope) {
  std::vector<Nonnull<const ImplBinding*>> impl_bindings;
  CollectImplBindingsInPattern(p, impl_bindings);
  BringImplsIntoScope(impl_bindings, impl_scope);
}

void TypeChecker::BringImplsIntoScope(
    llvm::ArrayRef<Nonnull<const ImplBinding*>> impl_bindings,
    ImplScope& impl_scope) {
  for (Nonnull<const ImplBinding*> impl_binding : impl_bindings) {
    BringImplIntoScope(impl_binding, impl_scope);
  }
}

void TypeChecker::BringImplIntoScope(Nonnull<const ImplBinding*> impl_binding,
                                     ImplScope& impl_scope) {
  CARBON_CHECK(impl_binding->type_var()->symbolic_identity().has_value() &&
               impl_binding->symbolic_identity().has_value());
  impl_scope.Add(impl_binding->interface(),
                 *impl_binding->type_var()->symbolic_identity(),
                 cast<Witness>(*impl_binding->symbolic_identity()), *this);
}

auto TypeChecker::TypeCheckTypeExp(Nonnull<Expression*> type_expression,
                                   const ImplScope& impl_scope, bool concrete)
    -> ErrorOr<Nonnull<const Value*>> {
  CARBON_RETURN_IF_ERROR(TypeCheckExp(type_expression, impl_scope));
  CARBON_ASSIGN_OR_RETURN(
      type_expression,
      ImplicitlyConvert("type expression", impl_scope, type_expression,
                        arena_->New<TypeType>()));
  CARBON_ASSIGN_OR_RETURN(Nonnull<const Value*> type,
                          InterpExp(type_expression, arena_, trace_stream_));
  CARBON_CHECK(IsType(type))
      << "type expression did not produce a type, got " << *type;
  if (concrete) {
    if (TypeContainsAuto(type)) {
      return ProgramError(type_expression->source_loc())
             << "`auto` is not permitted in this context";
    }
    CARBON_CHECK(IsConcreteType(type))
        << "unknown kind of non-concrete type " << *type;
  }
  CARBON_CHECK(!IsPlaceholderType(type))
      << "should be no way to write a placeholder type";
  return type;
}

auto TypeChecker::TypeCheckWhereClause(Nonnull<WhereClause*> clause,
                                       const ImplScope& impl_scope)
    -> ErrorOr<Success> {
  switch (clause->kind()) {
    case WhereClauseKind::IsWhereClause: {
      auto& is_clause = cast<IsWhereClause>(*clause);
      CARBON_RETURN_IF_ERROR(TypeCheckTypeExp(&is_clause.type(), impl_scope));
      CARBON_RETURN_IF_ERROR(TypeCheckExp(&is_clause.constraint(), impl_scope));
      if (!isa<TypeType>(is_clause.constraint().static_type())) {
        return ProgramError(is_clause.constraint().source_loc())
               << "expression after `is` does not resolve to a constraint, "
               << "found " << is_clause.constraint().static_type();
      }
      return Success();
    }
    case WhereClauseKind::EqualsWhereClause: {
      auto& equals_clause = cast<EqualsWhereClause>(*clause);
      CARBON_RETURN_IF_ERROR(TypeCheckExp(&equals_clause.lhs(), impl_scope));
      CARBON_RETURN_IF_ERROR(TypeCheckExp(&equals_clause.rhs(), impl_scope));

      // TODO: It's not clear what level of type compatibility is required
      // between the operands. For now we require a builtin no-op implicit
      // conversion.
      Nonnull<const Value*> lhs_type = &equals_clause.lhs().static_type();
      Nonnull<const Value*> rhs_type = &equals_clause.rhs().static_type();
      if (!IsImplicitlyConvertible(lhs_type, rhs_type, impl_scope,
                                   /*allow_user_defined_conversions=*/false) &&
          !IsImplicitlyConvertible(rhs_type, lhs_type, impl_scope,
                                   /*allow_user_defined_conversions=*/false)) {
        return ProgramError(clause->source_loc())
               << "type mismatch between values in `where LHS == RHS`\n"
               << "  LHS type: " << *lhs_type << "\n"
               << "  RHS type: " << *rhs_type;
      }
      return Success();
    }
    case WhereClauseKind::RewriteWhereClause: {
      auto& rewrite_clause = cast<RewriteWhereClause>(*clause);
      CARBON_RETURN_IF_ERROR(
          TypeCheckExp(&rewrite_clause.replacement(), impl_scope));
      return Success();
    }
  }
}

auto TypeChecker::TypeCheckPattern(
    Nonnull<Pattern*> p, std::optional<Nonnull<const Value*>> expected,
    ImplScope& impl_scope, ValueCategory enclosing_value_category)
    -> ErrorOr<Success> {
  if (trace_stream_) {
    **trace_stream_ << "checking " << PatternKindName(p->kind()) << " " << *p;
    if (expected) {
      **trace_stream_ << ", expecting " << **expected;
    }
    **trace_stream_ << "\n";
  }
  switch (p->kind()) {
    case PatternKind::AutoPattern: {
      p->set_static_type(arena_->New<TypeType>());
      p->set_value(arena_->New<AutoType>());
      return Success();
    }
    case PatternKind::BindingPattern: {
      auto& binding = cast<BindingPattern>(*p);
      if (!VisitNestedPatterns(binding.type(), [](const Pattern& pattern) {
            return !isa<BindingPattern>(pattern);
          })) {
        return ProgramError(binding.type().source_loc())
               << "the type of a binding pattern cannot contain bindings";
      }
      CARBON_RETURN_IF_ERROR(TypeCheckPattern(
          &binding.type(), std::nullopt, impl_scope, enclosing_value_category));
      Nonnull<const Value*> type = &binding.type().value();
      // Convert to a type.
      // TODO: Convert the pattern before interpreting it rather than doing
      // this as a separate step.
      if (!isa<TypeType>(binding.type().static_type())) {
        auto* literal = arena_->New<ValueLiteral>(binding.source_loc(), type,
                                                  &binding.type().static_type(),
                                                  ValueCategory::Let);
        CARBON_ASSIGN_OR_RETURN(
            auto* converted,
            ImplicitlyConvert("type of name binding", impl_scope, literal,
                              arena_->New<TypeType>()));
        CARBON_ASSIGN_OR_RETURN(type,
                                InterpExp(converted, arena_, trace_stream_));
      }
      CARBON_CHECK(IsType(type))
          << "conversion to type succeeded but didn't produce a type, got "
          << *type;
      if (expected) {
        if (IsConcreteType(type)) {
          CARBON_RETURN_IF_ERROR(ExpectType(p->source_loc(), "name binding",
                                            type, *expected, impl_scope));
        } else {
          BindingMap generic_args;
          if (!PatternMatch(type, *expected, binding.type().source_loc(),
                            std::nullopt, generic_args, trace_stream_,
                            this->arena_)) {
            return ProgramError(binding.type().source_loc())
                   << "type pattern '" << *type
                   << "' does not match actual type '" << **expected << "'";
          }
          type = *expected;
        }
      } else if (TypeContainsAuto(type)) {
        return ProgramError(binding.source_loc())
               << "cannot deduce `auto` type for " << binding;
      }
      CARBON_CHECK(IsConcreteType(type)) << "did not resolve " << binding
                                         << " to concrete type, got " << *type;
      CARBON_CHECK(!IsPlaceholderType(type))
          << "should be no way to write a placeholder type";
      binding.set_static_type(type);
      binding.set_value(binding.name() != AnonymousName
                            ? arena_->New<BindingPlaceholderValue>(&binding)
                            : arena_->New<BindingPlaceholderValue>());

      if (!binding.has_value_category()) {
        binding.set_value_category(enclosing_value_category);
      }
      return Success();
    }
    case PatternKind::GenericBinding: {
      auto& binding = cast<GenericBinding>(*p);
      if (expected) {
        return ProgramError(binding.type().source_loc())
               << "generic binding may not occur in pattern with expected "
                  "type "
               << binding;
      }

      return TypeCheckGenericBinding(binding, "generic binding", impl_scope);
    }
    case PatternKind::TuplePattern: {
      auto& tuple = cast<TuplePattern>(*p);
      std::vector<Nonnull<const Value*>> field_types;
      std::vector<Nonnull<const Value*>> field_patterns;
      if (expected && (*expected)->kind() != Value::Kind::TupleType) {
        return ProgramError(p->source_loc()) << "didn't expect a tuple";
      }
      if (expected && tuple.fields().size() !=
                          cast<TupleType>(**expected).elements().size()) {
        return ProgramError(tuple.source_loc()) << "tuples of different length";
      }
      for (size_t i = 0; i < tuple.fields().size(); ++i) {
        Nonnull<Pattern*> field = tuple.fields()[i];
        std::optional<Nonnull<const Value*>> expected_field_type;
        if (expected) {
          expected_field_type = cast<TupleType>(**expected).elements()[i];
        }
        CARBON_RETURN_IF_ERROR(TypeCheckPattern(
            field, expected_field_type, impl_scope, enclosing_value_category));
        if (trace_stream_) {
          **trace_stream_ << "finished checking tuple pattern field " << *field
                          << "\n";
        }
        field_types.push_back(&field->static_type());
        field_patterns.push_back(&field->value());
      }
      tuple.set_static_type(arena_->New<TupleType>(std::move(field_types)));
      tuple.set_value(arena_->New<TupleValue>(std::move(field_patterns)));
      return Success();
    }
    case PatternKind::AlternativePattern: {
      auto& alternative = cast<AlternativePattern>(*p);
      CARBON_RETURN_IF_ERROR(
          TypeCheckExp(&alternative.choice_type(), impl_scope));
      CARBON_ASSIGN_OR_RETURN(
          Nonnull<const Value*> type,
          InterpExp(&alternative.choice_type(), arena_, trace_stream_));
      if (!isa<ChoiceType>(type)) {
        return ProgramError(alternative.source_loc())
               << "alternative pattern does not name a choice type.";
      }
      const auto& choice_type = cast<ChoiceType>(*type);
      if (expected) {
        CARBON_RETURN_IF_ERROR(ExpectType(alternative.source_loc(),
                                          "alternative pattern", &choice_type,
                                          *expected, impl_scope));
      }
      std::optional<Nonnull<const Value*>> parameter_types =
          choice_type.FindAlternative(alternative.alternative_name());
      if (parameter_types == std::nullopt) {
        return ProgramError(alternative.source_loc())
               << "'" << alternative.alternative_name()
               << "' is not an alternative of " << choice_type;
      }

      Nonnull<const Value*> substituted_parameter_type = *parameter_types;
      if (choice_type.IsParameterized()) {
        substituted_parameter_type =
            Substitute(choice_type.bindings(), *parameter_types);
      }
      CARBON_RETURN_IF_ERROR(
          TypeCheckPattern(&alternative.arguments(), substituted_parameter_type,
                           impl_scope, enclosing_value_category));
      alternative.set_static_type(&choice_type);
      alternative.set_value(arena_->New<AlternativeValue>(
          alternative.alternative_name(), choice_type.name(),
          &alternative.arguments().value()));
      return Success();
    }
    case PatternKind::ExpressionPattern: {
      auto& expression = cast<ExpressionPattern>(*p).expression();
      CARBON_RETURN_IF_ERROR(TypeCheckExp(&expression, impl_scope));
      p->set_static_type(&expression.static_type());
      CARBON_ASSIGN_OR_RETURN(Nonnull<const Value*> expr_value,
                              InterpExp(&expression, arena_, trace_stream_));
      p->set_value(expr_value);
      return Success();
    }
    case PatternKind::VarPattern: {
      auto& var_pattern = cast<VarPattern>(*p);

      CARBON_RETURN_IF_ERROR(TypeCheckPattern(&var_pattern.pattern(), expected,
                                              impl_scope,
                                              var_pattern.value_category()));
      var_pattern.set_static_type(&var_pattern.pattern().static_type());
      var_pattern.set_value(&var_pattern.pattern().value());
      return Success();
    }
    case PatternKind::AddrPattern: {
      std::optional<Nonnull<const Value*>> expected_ptr;
      auto& addr_pattern = cast<AddrPattern>(*p);
      if (expected) {
        expected_ptr = arena_->New<PointerType>(expected.value());
      }
      CARBON_RETURN_IF_ERROR(TypeCheckPattern(&addr_pattern.binding(),
                                              expected_ptr, impl_scope,
                                              enclosing_value_category));

      if (const auto* inner_binding_type =
              dyn_cast<PointerType>(&addr_pattern.binding().static_type())) {
        addr_pattern.set_static_type(&inner_binding_type->pointee_type());
      } else {
        return ProgramError(addr_pattern.source_loc())
               << "Type associated with addr must be a pointer type.";
      }
      addr_pattern.set_value(
          arena_->New<AddrValue>(&addr_pattern.binding().value()));
      return Success();
    }
  }
}

auto TypeChecker::TypeCheckGenericBinding(GenericBinding& binding,
                                          std::string_view context,
                                          ImplScope& impl_scope)
    -> ErrorOr<Success> {
  // The binding can be referred to in its own type via `.Self`, so set up
  // its symbolic identity before we type-check and interpret the type.
  auto* symbolic_value = arena_->New<VariableType>(&binding);
  binding.set_symbolic_identity(symbolic_value);
  binding.set_value(symbolic_value);

  CARBON_ASSIGN_OR_RETURN(Nonnull<const Value*> type,
                          TypeCheckTypeExp(&binding.type(), impl_scope));
  if (binding.named_as_type_via_dot_self() && !IsTypeOfType(type)) {
    return ProgramError(binding.type().source_loc())
           << "`.Self` used in type of non-type " << context << " `"
           << binding.name() << "`";
  }

  // Create an impl binding if we have a constraint.
  if (IsTypeOfType(type) && !isa<TypeType>(type)) {
    CARBON_ASSIGN_OR_RETURN(
        Nonnull<const ConstraintType*> constraint,
        ConvertToConstraintType(binding.source_loc(), context, type));
    Nonnull<ImplBinding*> impl_binding =
        arena_->New<ImplBinding>(binding.source_loc(), &binding, std::nullopt);
    auto* witness = arena_->New<BindingWitness>(impl_binding);
    impl_binding->set_symbolic_identity(witness);
    binding.set_impl_binding(impl_binding);

    // Substitute the VariableType as `.Self` of the constraint to form the
    // resolved type of the binding. Eg, `T:! X where .Self is Y` resolves
    // to `T:! <constraint T is X and T is Y>`.
    ConstraintTypeBuilder builder(arena_, &binding, impl_binding);
    builder.AddAndSubstitute(*this, constraint, symbolic_value, witness,
                             Bindings(), /*add_lookup_contexts=*/true);
    if (trace_stream_) {
      **trace_stream_ << "resolving constraint type for " << binding << " from "
                      << *constraint << "\n";
    }
    CARBON_RETURN_IF_ERROR(
        builder.Resolve(*this, binding.type().source_loc(), impl_scope));
    type = std::move(builder).Build();
    if (trace_stream_) {
      **trace_stream_ << "resolved constraint type is " << *type << "\n";
    }

    BringImplIntoScope(impl_binding, impl_scope);
  }

  binding.set_static_type(type);
  return Success();
}

auto TypeChecker::TypeCheckStmt(Nonnull<Statement*> s,
                                const ImplScope& impl_scope)
    -> ErrorOr<Success> {
  if (trace_stream_) {
    **trace_stream_ << "checking " << StatementKindName(s->kind()) << " " << *s
                    << "\n";
  }
  switch (s->kind()) {
    case StatementKind::Match: {
      auto& match = cast<Match>(*s);
      CARBON_RETURN_IF_ERROR(TypeCheckExp(&match.expression(), impl_scope));
      CARBON_RETURN_IF_ERROR(ExpectNonPlaceholderType(
          match.expression().source_loc(), &match.expression().static_type()));
      std::vector<Match::Clause> new_clauses;
      std::optional<Nonnull<const Value*>> expected_type;
      PatternMatrix patterns;
      for (auto& clause : match.clauses()) {
        ImplScope clause_scope;
        clause_scope.AddParent(&impl_scope);
        // TODO: Should user-defined conversions be permitted in `match`
        // statements? When would we run them? See #1283.
        CARBON_RETURN_IF_ERROR(TypeCheckPattern(
            &clause.pattern(), &match.expression().static_type(), clause_scope,
            ValueCategory::Let));
        if (expected_type.has_value()) {
          // TODO: For now, we require all patterns to have the same type. If
          // that's not the same type as the scrutinee, we will convert the
          // scrutinee. We might want to instead allow a different conversion
          // to be performed for each pattern.
          CARBON_RETURN_IF_ERROR(
              ExpectExactType(clause.pattern().source_loc(),
                              "`match` pattern type", expected_type.value(),
                              &clause.pattern().static_type(), impl_scope));
        } else {
          expected_type = &clause.pattern().static_type();
        }
        if (patterns.IsRedundant({&clause.pattern()})) {
          return ProgramError(clause.pattern().source_loc())
                 << "unreachable case: all values matched by this case "
                 << "are matched by earlier cases";
        }
        patterns.Add({&clause.pattern()});
        CARBON_RETURN_IF_ERROR(
            TypeCheckStmt(&clause.statement(), clause_scope));
      }
      if (expected_type.has_value()) {
        CARBON_ASSIGN_OR_RETURN(
            Nonnull<Expression*> converted_expression,
            ImplicitlyConvert("`match` expression", impl_scope,
                              &match.expression(), expected_type.value()));
        match.set_expression(converted_expression);
      }
      return Success();
    }
    case StatementKind::While: {
      auto& while_stmt = cast<While>(*s);
      CARBON_RETURN_IF_ERROR(TypeCheckExp(&while_stmt.condition(), impl_scope));
      CARBON_ASSIGN_OR_RETURN(
          Nonnull<Expression*> converted_condition,
          ImplicitlyConvert("condition of `while`", impl_scope,
                            &while_stmt.condition(), arena_->New<BoolType>()));
      while_stmt.set_condition(converted_condition);
      CARBON_RETURN_IF_ERROR(TypeCheckStmt(&while_stmt.body(), impl_scope));
      return Success();
    }
    case StatementKind::For: {
      auto& for_stmt = cast<For>(*s);
      ImplScope inner_impl_scope;
      inner_impl_scope.AddParent(&impl_scope);

      CARBON_RETURN_IF_ERROR(
          TypeCheckExp(&for_stmt.loop_target(), inner_impl_scope));

      const Value& rhs = for_stmt.loop_target().static_type();
      if (rhs.kind() == Value::Kind::StaticArrayType) {
        CARBON_RETURN_IF_ERROR(
            TypeCheckPattern(&for_stmt.variable_declaration(),
                             &cast<StaticArrayType>(rhs).element_type(),
                             inner_impl_scope, ValueCategory::Var));

      } else {
        return ProgramError(for_stmt.source_loc())
               << "expected array type after in, found value of type " << rhs;
      }

      CARBON_RETURN_IF_ERROR(TypeCheckStmt(&for_stmt.body(), inner_impl_scope));
      return Success();
    }
    case StatementKind::Break:
    case StatementKind::Continue:
      return Success();
    case StatementKind::Block: {
      auto& block = cast<Block>(*s);
      for (auto* block_statement : block.statements()) {
        CARBON_RETURN_IF_ERROR(TypeCheckStmt(block_statement, impl_scope));
      }
      return Success();
    }
    case StatementKind::VariableDefinition: {
      auto& var = cast<VariableDefinition>(*s);

      // TODO: If the pattern contains a binding that implies a new impl is
      // available, should that remain in scope for as long as its binding?
      // ```
      // var a: (T:! Widget) = ...;
      // // Is the `impl T as Widget` in scope here?
      // a.(Widget.F)();
      // ```
      ImplScope var_scope;
      var_scope.AddParent(&impl_scope);
      std::optional<Nonnull<const Value*>> init_type;

      // Type-check the initializer before we inspect the type of the variable
      // so we can use its type to deduce parts of the type of the binding.
      if (var.has_init()) {
        CARBON_RETURN_IF_ERROR(TypeCheckExp(&var.init(), impl_scope));
        CARBON_RETURN_IF_ERROR(ExpectNonPlaceholderType(
            var.init().source_loc(), &var.init().static_type()));
        init_type = &var.init().static_type();
      }
      CARBON_RETURN_IF_ERROR(TypeCheckPattern(&var.pattern(), init_type,
                                              var_scope, var.value_category()));
      CARBON_RETURN_IF_ERROR(ExpectCompleteType(
          var.source_loc(), "type of variable", &var.pattern().static_type()));

      if (var.has_init()) {
        CARBON_ASSIGN_OR_RETURN(
            Nonnull<Expression*> converted_init,
            ImplicitlyConvert("initializer of variable", impl_scope,
                              &var.init(), &var.pattern().static_type()));
        var.set_init(converted_init);
      }
      return Success();
    }
    case StatementKind::Assign: {
      auto& assign = cast<Assign>(*s);
      CARBON_RETURN_IF_ERROR(TypeCheckExp(&assign.rhs(), impl_scope));
      CARBON_RETURN_IF_ERROR(TypeCheckExp(&assign.lhs(), impl_scope));
      if (assign.lhs().value_category() != ValueCategory::Var) {
        return ProgramError(assign.source_loc())
               << "Cannot assign to rvalue '" << assign.lhs() << "'";
      }
      CARBON_ASSIGN_OR_RETURN(
          Nonnull<Expression*> converted_rhs,
          ImplicitlyConvert("assignment", impl_scope, &assign.rhs(),
                            &assign.lhs().static_type()));
      assign.set_rhs(converted_rhs);
      return Success();
    }
    case StatementKind::ExpressionStatement: {
      CARBON_RETURN_IF_ERROR(TypeCheckExp(
          &cast<ExpressionStatement>(*s).expression(), impl_scope));
      return Success();
    }
    case StatementKind::If: {
      auto& if_stmt = cast<If>(*s);
      CARBON_RETURN_IF_ERROR(TypeCheckExp(&if_stmt.condition(), impl_scope));
      CARBON_ASSIGN_OR_RETURN(
          Nonnull<Expression*> converted_condition,
          ImplicitlyConvert("condition of `if`", impl_scope,
                            &if_stmt.condition(), arena_->New<BoolType>()));
      if_stmt.set_condition(converted_condition);
      CARBON_RETURN_IF_ERROR(TypeCheckStmt(&if_stmt.then_block(), impl_scope));
      if (if_stmt.else_block()) {
        CARBON_RETURN_IF_ERROR(
            TypeCheckStmt(*if_stmt.else_block(), impl_scope));
      }
      return Success();
    }
    case StatementKind::ReturnVar: {
      auto& ret = cast<ReturnVar>(*s);
      ReturnTerm& return_term = ret.function().return_term();
      if (return_term.is_auto()) {
        return_term.set_static_type(&ret.value_node().static_type());
      } else {
        // TODO: Consider using `ExpectExactType` here.
        CARBON_CHECK(IsConcreteType(&return_term.static_type()));
        CARBON_CHECK(IsConcreteType(&ret.value_node().static_type()));
        if (!IsSameType(&return_term.static_type(),
                        &ret.value_node().static_type(), impl_scope)) {
          return ProgramError(ret.value_node().base().source_loc())
                 << "type of returned var `" << ret.value_node().static_type()
                 << "` does not match return type `"
                 << return_term.static_type() << "`";
        }
      }
      return Success();
    }
    case StatementKind::ReturnExpression: {
      auto& ret = cast<ReturnExpression>(*s);
      CARBON_RETURN_IF_ERROR(TypeCheckExp(&ret.expression(), impl_scope));
      ReturnTerm& return_term = ret.function().return_term();
      if (return_term.is_auto()) {
        CARBON_RETURN_IF_ERROR(ExpectNonPlaceholderType(
            ret.source_loc(), &ret.expression().static_type()));
        return_term.set_static_type(&ret.expression().static_type());
      } else {
        CARBON_ASSIGN_OR_RETURN(
            Nonnull<Expression*> converted_ret_val,
            ImplicitlyConvert("return value", impl_scope, &ret.expression(),
                              &return_term.static_type()));
        ret.set_expression(converted_ret_val);
      }
      return Success();
    }
    case StatementKind::Continuation: {
      auto& cont = cast<Continuation>(*s);
      CARBON_RETURN_IF_ERROR(TypeCheckStmt(&cont.body(), impl_scope));
      cont.set_static_type(arena_->New<ContinuationType>());
      return Success();
    }
    case StatementKind::Run: {
      auto& run = cast<Run>(*s);
      CARBON_RETURN_IF_ERROR(TypeCheckExp(&run.argument(), impl_scope));
      CARBON_ASSIGN_OR_RETURN(
          Nonnull<Expression*> converted_argument,
          ImplicitlyConvert("argument of `run`", impl_scope, &run.argument(),
                            arena_->New<ContinuationType>()));
      run.set_argument(converted_argument);
      return Success();
    }
    case StatementKind::Await: {
      // Nothing to do here.
      return Success();
    }
  }
}

// Returns true if we can statically verify that `match` is exhaustive, meaning
// that one of its clauses will be executed for any possible operand value.
static auto IsExhaustive(const Match& match) -> bool {
  PatternMatrix matrix;
  for (const Match::Clause& clause : match.clauses()) {
    matrix.Add({&clause.pattern()});
  }
  return matrix.IsRedundant({AbstractPattern::MakeWildcard()});
}

auto TypeChecker::ExpectReturnOnAllPaths(
    std::optional<Nonnull<Statement*>> opt_stmt, SourceLocation source_loc)
    -> ErrorOr<Success> {
  if (!opt_stmt) {
    return ProgramError(source_loc)
           << "control-flow reaches end of function that provides a `->` "
              "return type without reaching a return statement";
  }
  Nonnull<Statement*> stmt = *opt_stmt;
  switch (stmt->kind()) {
    case StatementKind::Match: {
      auto& match = cast<Match>(*stmt);
      if (!IsExhaustive(match)) {
        return ProgramError(source_loc)
               << "non-exhaustive match may allow control-flow to reach the "
                  "end "
                  "of a function that provides a `->` return type";
      }
      std::vector<Match::Clause> new_clauses;
      for (auto& clause : match.clauses()) {
        CARBON_RETURN_IF_ERROR(
            ExpectReturnOnAllPaths(&clause.statement(), stmt->source_loc()));
      }
      return Success();
    }
    case StatementKind::Block: {
      auto& block = cast<Block>(*stmt);
      if (block.statements().empty()) {
        return ProgramError(stmt->source_loc())
               << "control-flow reaches end of function that provides a `->` "
                  "return type without reaching a return statement";
      }
      CARBON_RETURN_IF_ERROR(ExpectReturnOnAllPaths(
          block.statements()[block.statements().size() - 1],
          block.source_loc()));
      return Success();
    }
    case StatementKind::If: {
      auto& if_stmt = cast<If>(*stmt);
      CARBON_RETURN_IF_ERROR(
          ExpectReturnOnAllPaths(&if_stmt.then_block(), stmt->source_loc()));
      CARBON_RETURN_IF_ERROR(
          ExpectReturnOnAllPaths(if_stmt.else_block(), stmt->source_loc()));
      return Success();
    }
    case StatementKind::ReturnVar:
    case StatementKind::ReturnExpression:
      return Success();
    case StatementKind::Continuation:
    case StatementKind::Run:
    case StatementKind::Await:
    case StatementKind::Assign:
    case StatementKind::ExpressionStatement:
    case StatementKind::While:
    case StatementKind::For:
    case StatementKind::Break:
    case StatementKind::Continue:
    case StatementKind::VariableDefinition:
      return ProgramError(stmt->source_loc())
             << "control-flow reaches end of function that provides a `->` "
                "return type without reaching a return statement";
  }
}

// TODO: Add checking to function definitions to ensure that
//   all deduced type parameters will be deduced.
auto TypeChecker::DeclareCallableDeclaration(Nonnull<CallableDeclaration*> f,
                                             const ScopeInfo& scope_info)
    -> ErrorOr<Success> {
  if (trace_stream_) {
    **trace_stream_ << "** declaring function " << f->name() << "\n";
  }
  ImplScope function_scope;
  function_scope.AddParent(scope_info.innermost_scope);
  std::vector<Nonnull<const GenericBinding*>> deduced_bindings;
  std::vector<Nonnull<const ImplBinding*>> impl_bindings;
  // Bring the deduced parameters into scope.
  for (Nonnull<GenericBinding*> deduced : f->deduced_parameters()) {
    CARBON_RETURN_IF_ERROR(TypeCheckPattern(
        deduced, std::nullopt, function_scope, ValueCategory::Let));
    CollectGenericBindingsInPattern(deduced, deduced_bindings);
    CollectImplBindingsInPattern(deduced, impl_bindings);
  }
  // Type check the receiver pattern.
  if (f->is_method()) {
    CARBON_RETURN_IF_ERROR(TypeCheckPattern(
        &f->self_pattern(), std::nullopt, function_scope, ValueCategory::Let));
    CollectGenericBindingsInPattern(&f->self_pattern(), deduced_bindings);
    CollectImplBindingsInPattern(&f->self_pattern(), impl_bindings);
  }
  // Type check the parameter pattern.
  CARBON_RETURN_IF_ERROR(TypeCheckPattern(&f->param_pattern(), std::nullopt,
                                          function_scope, ValueCategory::Let));
  CollectImplBindingsInPattern(&f->param_pattern(), impl_bindings);

  // Keep track of any generic parameters and nested generic bindings in the
  // parameter pattern.
  std::vector<FunctionType::GenericParameter> generic_parameters;
  for (size_t i = 0; i != f->param_pattern().fields().size(); ++i) {
    const Pattern* param_pattern = f->param_pattern().fields()[i];
    if (const auto* binding = dyn_cast<GenericBinding>(param_pattern)) {
      generic_parameters.push_back({i, binding});
    } else {
      CollectGenericBindingsInPattern(param_pattern, deduced_bindings);
    }
  }

  // Evaluate the return type, if we can do so without examining the body.
  if (std::optional<Nonnull<Expression*>> return_expression =
          f->return_term().type_expression();
      return_expression.has_value()) {
    CARBON_ASSIGN_OR_RETURN(
        Nonnull<const Value*> ret_type,
        TypeCheckTypeExp(*return_expression, function_scope));
    // TODO: This is setting the constant value of the return type. It would
    // make more sense if this were called `set_constant_value` rather than
    // `set_static_type`.
    f->return_term().set_static_type(ret_type);
  } else if (f->return_term().is_omitted()) {
    f->return_term().set_static_type(TupleType::Empty());
  } else {
    // We have to type-check the body in order to determine the return type.
    if (!f->body().has_value()) {
      return ProgramError(f->return_term().source_loc())
             << "Function declaration has deduced return type but no body";
    }
    CARBON_RETURN_IF_ERROR(TypeCheckStmt(*f->body(), function_scope));
    if (!f->return_term().is_omitted()) {
      CARBON_RETURN_IF_ERROR(
          ExpectReturnOnAllPaths(f->body(), f->source_loc()));
    }
  }
  CARBON_CHECK(IsConcreteType(&f->return_term().static_type()));

  f->set_static_type(arena_->New<FunctionType>(
      &f->param_pattern().static_type(), std::move(generic_parameters),
      &f->return_term().static_type(), std::move(deduced_bindings),
      std::move(impl_bindings)));
  switch (f->kind()) {
    case DeclarationKind::FunctionDeclaration:
      f->set_constant_value(
          arena_->New<FunctionValue>(cast<FunctionDeclaration>(f)));
      break;
    case DeclarationKind::DestructorDeclaration:
      f->set_constant_value(
          arena_->New<DestructorValue>(cast<DestructorDeclaration>(f)));
      break;
    default:
      CARBON_FATAL() << "f is not a callable declaration";
  }

  if (f->name() == "Main") {
    if (!f->return_term().type_expression().has_value()) {
      return ProgramError(f->return_term().source_loc())
             << "`Main` must have an explicit return type";
    }
    CARBON_RETURN_IF_ERROR(
        ExpectExactType(f->return_term().source_loc(), "return type of `Main`",
                        arena_->New<IntType>(), &f->return_term().static_type(),
                        function_scope));
    // TODO: Check that main doesn't have any parameters.
  }

  if (trace_stream_) {
    **trace_stream_ << "** finished declaring function " << f->name()
                    << " of type " << f->static_type() << "\n";
  }
  return Success();
}

auto TypeChecker::TypeCheckCallableDeclaration(Nonnull<CallableDeclaration*> f,
                                               const ImplScope& impl_scope)
    -> ErrorOr<Success> {
  if (trace_stream_) {
    **trace_stream_ << "** checking function " << f->name() << "\n";
  }
  // If f->return_term().is_auto(), the function body was already
  // type checked in DeclareFunctionDeclaration.
  if (f->body().has_value() && !f->return_term().is_auto()) {
    // Bring the impls into scope.
    ImplScope function_scope;
    function_scope.AddParent(&impl_scope);
    BringImplsIntoScope(cast<FunctionType>(f->static_type()).impl_bindings(),
                        function_scope);
    if (trace_stream_) {
      **trace_stream_ << function_scope;
    }
    CARBON_RETURN_IF_ERROR(TypeCheckStmt(*f->body(), function_scope));
    if (!f->return_term().is_omitted()) {
      CARBON_RETURN_IF_ERROR(
          ExpectReturnOnAllPaths(f->body(), f->source_loc()));
    }
  }
  if (trace_stream_) {
    **trace_stream_ << "** finished checking function " << f->name() << "\n";
  }
  return Success();
}

auto TypeChecker::DeclareClassDeclaration(Nonnull<ClassDeclaration*> class_decl,
                                          const ScopeInfo& scope_info)
    -> ErrorOr<Success> {
  if (trace_stream_) {
    **trace_stream_ << "** declaring class " << class_decl->name() << "\n";
  }
  Nonnull<SelfDeclaration*> self = class_decl->self();

  ImplScope class_scope;
  class_scope.AddParent(scope_info.innermost_scope);

  std::optional<Nonnull<const NominalClassType*>> base_class;
  if (class_decl->base_expr().has_value()) {
    Nonnull<Expression*> base_class_expr = *class_decl->base_expr();
    CARBON_ASSIGN_OR_RETURN(const auto base_type,
                            TypeCheckTypeExp(base_class_expr, class_scope));
    if (base_type->kind() != Value::Kind::NominalClassType) {
      return ProgramError(class_decl->source_loc())
             << "Unsupported base class type for class `" << class_decl->name()
             << "`. Only simple classes are currently supported as base "
                "class.";
    }

    base_class = cast<NominalClassType>(base_type);
    if (base_class.value()->declaration().extensibility() ==
        ClassExtensibility::None) {
      return ProgramError(class_decl->source_loc())
             << "Base class `" << base_class.value()->declaration().name()
             << "` is `final` and cannot inherited. Add the `base` or "
                "`abstract` class prefix to `"
             << base_class.value()->declaration().name()
             << "` to allow it to be inherited";
    }
    class_decl->set_base_type(base_class);
  }

  std::vector<Nonnull<const GenericBinding*>> bindings = scope_info.bindings;
  if (class_decl->type_params().has_value()) {
    Nonnull<TuplePattern*> type_params = *class_decl->type_params();
    CARBON_RETURN_IF_ERROR(TypeCheckPattern(type_params, std::nullopt,
                                            class_scope, ValueCategory::Let));
    CollectGenericBindingsInPattern(type_params, bindings);
    if (trace_stream_) {
      **trace_stream_ << class_scope;
    }
  }

  // Generate vtable for the type if necessary
  std::optional<VTable> class_vtable;
  if (class_decl->extensibility() != ClassExtensibility::None) {
    if (base_class && *base_class && (*base_class)->vtable()) {
      class_vtable = *(*base_class)->vtable().value();
    } else {
      class_vtable = VTable();
    }
    for (const auto* m : class_decl->members()) {
      if (const auto* method = dyn_cast<FunctionDeclaration>(m);
          method && method->is_virtual()) {
        (*class_vtable)[method->name()] = method;
      }
    }
  }

  // For class declaration `class MyType(T:! Type, U:! AnInterface)`, `Self`
  // should have the value `MyType(T, U)`.
  Nonnull<NominalClassType*> self_type = arena_->New<NominalClassType>(
      class_decl, Bindings::SymbolicIdentity(arena_, bindings), base_class,
      class_vtable);
  self->set_static_type(arena_->New<TypeType>());
  self->set_constant_value(self_type);

  // The declarations of the members may refer to the class, so we must set the
  // constant value of the class and its static type before we start processing
  // the members.
  if (class_decl->type_params().has_value()) {
    // TODO: The `enclosing_bindings` should be tracked in the parameterized
    // entity name so that they can be included in the eventual type.
    Nonnull<ParameterizedEntityName*> param_name =
        arena_->New<ParameterizedEntityName>(class_decl,
                                             *class_decl->type_params());
    class_decl->set_static_type(
        arena_->New<TypeOfParameterizedEntityName>(param_name));
    class_decl->set_constant_value(param_name);
  } else {
    class_decl->set_static_type(&self->static_type());
    class_decl->set_constant_value(self_type);
  }

  ScopeInfo class_scope_info =
      ScopeInfo::ForClassScope(scope_info, &class_scope, std::move(bindings));
  for (Nonnull<Declaration*> m : class_decl->members()) {
    CARBON_RETURN_IF_ERROR(DeclareDeclaration(m, class_scope_info));
  }

  if (trace_stream_) {
    **trace_stream_ << "** finished declaring class " << class_decl->name()
                    << "\n";
  }
  return Success();
}

auto TypeChecker::TypeCheckClassDeclaration(
    Nonnull<ClassDeclaration*> class_decl, const ImplScope& impl_scope)
    -> ErrorOr<Success> {
  if (trace_stream_) {
    **trace_stream_ << "** checking class " << class_decl->name() << "\n";
  }
  ImplScope class_scope;
  class_scope.AddParent(&impl_scope);
  if (class_decl->type_params().has_value()) {
    BringPatternImplsIntoScope(*class_decl->type_params(), class_scope);
  }
  if (trace_stream_) {
    **trace_stream_ << class_scope;
  }
  auto [it, inserted] =
      collected_members_.insert({class_decl, CollectedMembersMap()});
  CARBON_CHECK(inserted) << "Adding class " << class_decl->name()
                         << " to collected_members_ must not fail";
  for (Nonnull<Declaration*> m : class_decl->members()) {
    CARBON_RETURN_IF_ERROR(TypeCheckDeclaration(m, class_scope, class_decl));
    CARBON_RETURN_IF_ERROR(CollectMember(class_decl, m));
  }
  if (trace_stream_) {
    **trace_stream_ << "** finished checking class " << class_decl->name()
                    << "\n";
  }
  return Success();
}

// EXPERIMENTAL MIXIN FEATURE
auto TypeChecker::DeclareMixinDeclaration(Nonnull<MixinDeclaration*> mixin_decl,
                                          const ScopeInfo& scope_info)
    -> ErrorOr<Success> {
  if (trace_stream_) {
    **trace_stream_ << "** declaring mixin " << mixin_decl->name() << "\n";
  }
  ImplScope mixin_scope;
  mixin_scope.AddParent(scope_info.innermost_scope);

  if (mixin_decl->params().has_value()) {
    CARBON_RETURN_IF_ERROR(TypeCheckPattern(*mixin_decl->params(), std::nullopt,
                                            mixin_scope, ValueCategory::Let));
    if (trace_stream_) {
      **trace_stream_ << mixin_scope;
    }

    Nonnull<ParameterizedEntityName*> param_name =
        arena_->New<ParameterizedEntityName>(mixin_decl, *mixin_decl->params());
    mixin_decl->set_static_type(
        arena_->New<TypeOfParameterizedEntityName>(param_name));
    mixin_decl->set_constant_value(param_name);
  } else {
    Nonnull<MixinPseudoType*> mixin_type =
        arena_->New<MixinPseudoType>(mixin_decl);
    mixin_decl->set_static_type(arena_->New<TypeOfMixinPseudoType>(mixin_type));
    mixin_decl->set_constant_value(mixin_type);
  }

  // Process the Self parameter.
  CARBON_RETURN_IF_ERROR(TypeCheckPattern(mixin_decl->self(), std::nullopt,
                                          mixin_scope, ValueCategory::Let));

  ScopeInfo mixin_scope_info = ScopeInfo::ForNonClassScope(&mixin_scope);
  for (Nonnull<Declaration*> m : mixin_decl->members()) {
    CARBON_RETURN_IF_ERROR(DeclareDeclaration(m, mixin_scope_info));
  }

  if (trace_stream_) {
    **trace_stream_ << "** finished declaring mixin " << mixin_decl->name()
                    << "\n";
  }
  return Success();
}

// EXPERIMENTAL MIXIN FEATURE
// Checks to see if mixin_decl is already within collected_members_. If it is,
// then the mixin has already been type checked before either while type
// checking a previous mix declaration or while type checking the original mixin
// declaration. If not, then every member declaration is type checked and then
// added to collected_members_ under the mixin_decl key.
auto TypeChecker::TypeCheckMixinDeclaration(
    Nonnull<const MixinDeclaration*> mixin_decl, const ImplScope& impl_scope)
    -> ErrorOr<Success> {
  auto [it, inserted] =
      collected_members_.insert({mixin_decl, CollectedMembersMap()});
  if (!inserted) {
    // This declaration has already been type checked before
    if (trace_stream_) {
      **trace_stream_ << "** skipped checking mixin " << mixin_decl->name()
                      << "\n";
    }
    return Success();
  }
  if (trace_stream_) {
    **trace_stream_ << "** checking mixin " << mixin_decl->name() << "\n";
  }
  ImplScope mixin_scope;
  mixin_scope.AddParent(&impl_scope);
  if (mixin_decl->params().has_value()) {
    BringPatternImplsIntoScope(*mixin_decl->params(), mixin_scope);
  }
  if (trace_stream_) {
    **trace_stream_ << mixin_scope;
  }
  for (Nonnull<Declaration*> m : mixin_decl->members()) {
    CARBON_RETURN_IF_ERROR(TypeCheckDeclaration(m, mixin_scope, mixin_decl));
    CARBON_RETURN_IF_ERROR(CollectMember(mixin_decl, m));
  }
  if (trace_stream_) {
    **trace_stream_ << "** finished checking mixin " << mixin_decl->name()
                    << "\n";
  }
  return Success();
}

// EXPERIMENTAL MIXIN FEATURE
// Type checks the mixin mentioned in the mix declaration.
// TypeCheckMixinDeclaration ensures that the members of that mixin are
// available in collected_members_. The mixin members are then collected as
// members of the enclosing class or mixin declaration.
auto TypeChecker::TypeCheckMixDeclaration(
    Nonnull<MixDeclaration*> mix_decl, const ImplScope& impl_scope,
    std::optional<Nonnull<const Declaration*>> enclosing_decl)
    -> ErrorOr<Success> {
  if (trace_stream_) {
    **trace_stream_ << "** checking " << *mix_decl << "\n";
  }
  // TODO(darshal): Check if the imports (interface mentioned in the 'for'
  // clause) of the mixin being mixed are being impl'd in the enclosed
  // class/mixin declaration This raises the question of how to handle impl
  // declarations in mixin declarations

  CARBON_CHECK(enclosing_decl.has_value());
  Nonnull<const Declaration*> encl_decl = enclosing_decl.value();
  const auto& mixin_decl = mix_decl->mixin_value().declaration();
  CARBON_RETURN_IF_ERROR(TypeCheckMixinDeclaration(&mixin_decl, impl_scope));
  CollectedMembersMap& mix_members = FindCollectedMembers(&mixin_decl);

  // Merge members collected in the enclosing declaration with the members
  // collected for the mixin declaration associated with the mix declaration
  for (auto [mix_member_name, mix_member] : mix_members) {
    CARBON_RETURN_IF_ERROR(CollectMember(encl_decl, mix_member));
  }

  if (trace_stream_) {
    **trace_stream_ << "** finished checking " << *mix_decl << "\n";
  }

  return Success();
}

auto TypeChecker::DeclareConstraintTypeDeclaration(
    Nonnull<ConstraintTypeDeclaration*> constraint_decl,
    const ScopeInfo& scope_info) -> ErrorOr<Success> {
  CARBON_CHECK(
      isa<InterfaceDeclaration, ConstraintDeclaration>(constraint_decl))
      << "unexpected kind of constraint type declaration";
  bool is_interface = isa<InterfaceDeclaration>(constraint_decl);

  if (trace_stream_) {
    **trace_stream_ << "** declaring ";
    constraint_decl->PrintID(**trace_stream_);
    **trace_stream_ << "\n";
  }
  ImplScope constraint_scope;
  constraint_scope.AddParent(scope_info.innermost_scope);

  // Type-check the parameters and find the set of bindings that are in scope.
  std::vector<Nonnull<const GenericBinding*>> bindings = scope_info.bindings;
  if (constraint_decl->params().has_value()) {
    CARBON_RETURN_IF_ERROR(TypeCheckPattern(*constraint_decl->params(),
                                            std::nullopt, constraint_scope,
                                            ValueCategory::Let));
    if (trace_stream_) {
      **trace_stream_ << constraint_scope;
    }
    CollectGenericBindingsInPattern(*constraint_decl->params(), bindings);
  }

  // Form the full symbolic type of the interface or named constraint. This is
  // used as part of the value of associated constants, if they're referenced
  // within their interface, and as the symbolic value of the declaration.
  Nonnull<const Value*> constraint_type;
  if (is_interface) {
    constraint_type = arena_->New<InterfaceType>(
        cast<InterfaceDeclaration>(constraint_decl),
        Bindings::SymbolicIdentity(arena_, bindings));
  } else {
    constraint_type = arena_->New<NamedConstraintType>(
        cast<ConstraintDeclaration>(constraint_decl),
        Bindings::SymbolicIdentity(arena_, bindings));
  }

  // Set up the meaning of the declaration when used as an identifier.
  if (constraint_decl->params().has_value()) {
    Nonnull<ParameterizedEntityName*> param_name =
        arena_->New<ParameterizedEntityName>(constraint_decl,
                                             *constraint_decl->params());
    constraint_decl->set_static_type(
        arena_->New<TypeOfParameterizedEntityName>(param_name));
    constraint_decl->set_constant_value(param_name);
  } else {
    constraint_decl->set_static_type(arena_->New<TypeType>());
    constraint_decl->set_constant_value(constraint_type);
  }

  // Set the type of Self to be the instantiated constraint type.
  Nonnull<SelfDeclaration*> self_type = constraint_decl->self_type();
  self_type->set_static_type(arena_->New<TypeType>());
  self_type->set_constant_value(constraint_type);

  // Build a constraint corresponding to this constraint type.
  ConstraintTypeBuilder::PrepareSelfBinding(arena_, constraint_decl->self());
  ConstraintTypeBuilder builder(arena_, constraint_decl->self());
  ConstraintTypeBuilder::ConstraintsInScopeTracker constraint_tracker;
  constraint_decl->self()->set_static_type(constraint_type);

  // Lookups into this constraint type look in this declaration.
  builder.AddLookupContext({.context = constraint_type});

  // If this is an interface, this is a symbolic witness that Self implements
  // this interface.
  std::optional<Nonnull<const Witness*>> iface_impl_witness;
  if (is_interface) {
    // The impl constraint says only that the direct members of the interface
    // are available. For any indirect constraints, we need to add separate
    // entries to the constraint type. This ensures that all indirect
    // constraints are lifted to the top level so they can be accessed directly
    // and resolved independently if necessary.
    int index = builder.AddImplConstraint(
        {.type = builder.GetSelfType(),
         .interface = cast<InterfaceType>(constraint_type)});
    iface_impl_witness =
        MakeConstraintWitnessAccess(builder.GetSelfWitness(), index);
  }

  ScopeInfo constraint_scope_info =
      ScopeInfo::ForNonClassScope(&constraint_scope);
  for (Nonnull<Declaration*> m : constraint_decl->members()) {
    CARBON_RETURN_IF_ERROR(DeclareDeclaration(m, constraint_scope_info));

    // TODO: This should probably live in `DeclareDeclaration`, but it needs
    // to update state that's not available from there.
    switch (m->kind()) {
      case DeclarationKind::InterfaceExtendsDeclaration: {
        // For an `extends C;` declaration, add `Self is C` to our constraint.
        auto* extends = cast<InterfaceExtendsDeclaration>(m);
        CARBON_ASSIGN_OR_RETURN(
            Nonnull<const Value*> base,
            TypeCheckTypeExp(extends->base(), constraint_scope));
        CARBON_ASSIGN_OR_RETURN(
            Nonnull<const ConstraintType*> constraint_type,
            ConvertToConstraintType(m->source_loc(), "extends declaration",
                                    base));
        builder.AddAndSubstitute(*this, constraint_type, builder.GetSelfType(),
                                 builder.GetSelfWitness(), Bindings(),
                                 /*add_lookup_contexts=*/true);
        break;
      }

      case DeclarationKind::InterfaceImplDeclaration: {
        // For an `impl X as Y;` declaration, add `X is Y` to our constraint.
        auto* impl = cast<InterfaceImplDeclaration>(m);
        CARBON_ASSIGN_OR_RETURN(
            Nonnull<const Value*> impl_type,
            TypeCheckTypeExp(impl->impl_type(), constraint_scope));
        CARBON_ASSIGN_OR_RETURN(
            Nonnull<const Value*> constraint,
            TypeCheckTypeExp(impl->constraint(), constraint_scope));
        CARBON_ASSIGN_OR_RETURN(
            Nonnull<const ConstraintType*> constraint_type,
            ConvertToConstraintType(m->source_loc(), "impl as declaration",
                                    constraint));
        builder.AddAndSubstitute(*this, constraint_type, impl_type,
                                 builder.GetSelfWitness(), Bindings(),
                                 /*add_lookup_contexts=*/false);
        break;
      }

      case DeclarationKind::AssociatedConstantDeclaration: {
        auto* assoc = cast<AssociatedConstantDeclaration>(m);
        if (!is_interface) {
          // TODO: Template constraints can have associated constants.
          return ProgramError(assoc->source_loc())
                 << "associated constant not permitted in named constraint";
        }

        CARBON_RETURN_IF_ERROR(TypeCheckGenericBinding(
            assoc->binding(), "associated constant", constraint_scope));
        Nonnull<const Value*> constraint = &assoc->binding().static_type();
        assoc->set_static_type(constraint);

        // The constant value is used if the constant is named later in the
        // same constraint type. Note that this differs from the symbolic
        // identity of the binding, which was set in TypeCheckGenericBinding to
        // a VariableType naming the binding so that .Self resolves to the
        // binding itself.
        auto* assoc_value = arena_->New<AssociatedConstant>(
            &constraint_decl->self()->value(),
            cast<InterfaceType>(constraint_type), assoc, *iface_impl_witness);
        assoc->set_constant_value(assoc_value);

        // The type specified for the associated constant becomes a
        // constraint for the constraint type: `let X:! Interface` adds a
        // `Self.X is Interface` constraint that `impl`s must satisfy and users
        // of the constraint type can rely on.
        if (auto* constraint_type = dyn_cast<ConstraintType>(constraint)) {
          builder.AddAndSubstitute(*this, constraint_type, assoc_value,
                                   builder.GetSelfWitness(), Bindings(),
                                   /*add_lookup_contexts=*/false);
        }
        break;
      }

      case DeclarationKind::FunctionDeclaration: {
        if (!is_interface) {
          // TODO: Template constraints can have associated functions.
          return ProgramError(m->source_loc())
                 << "associated function not permitted in named constraint";
        }
        break;
      }

      default: {
        CARBON_FATAL()
            << "unexpected declaration in constraint type declaration:\n"
            << *m;
        break;
      }
    }

    // Add any new impl constraints to the scope.
    builder.BringConstraintsIntoScope(*this, &constraint_scope,
                                      &constraint_tracker);
  }

  constraint_decl->set_constraint_type(std::move(builder).Build());

  if (trace_stream_) {
    **trace_stream_ << "** finished declaring ";
    constraint_decl->PrintID(**trace_stream_);
    **trace_stream_ << "\n";
  }
  return Success();
}

auto TypeChecker::TypeCheckConstraintTypeDeclaration(
    Nonnull<ConstraintTypeDeclaration*> constraint_decl,
    const ImplScope& impl_scope) -> ErrorOr<Success> {
  if (trace_stream_) {
    **trace_stream_ << "** checking ";
    constraint_decl->PrintID(**trace_stream_);
    **trace_stream_ << "\n";
  }
  ImplScope constraint_scope;
  constraint_scope.AddParent(&impl_scope);
  if (constraint_decl->params().has_value()) {
    BringPatternImplsIntoScope(*constraint_decl->params(), constraint_scope);
  }
  if (trace_stream_) {
    **trace_stream_ << constraint_scope;
  }
  for (Nonnull<Declaration*> m : constraint_decl->members()) {
    CARBON_RETURN_IF_ERROR(
        TypeCheckDeclaration(m, constraint_scope, constraint_decl));
  }
  if (trace_stream_) {
    **trace_stream_ << "** finished checking ";
    constraint_decl->PrintID(**trace_stream_);
    **trace_stream_ << "\n";
  }
  return Success();
}

auto TypeChecker::CheckImplIsDeducible(
    SourceLocation source_loc, Nonnull<const Value*> impl_type,
    Nonnull<const InterfaceType*> impl_iface,
    llvm::ArrayRef<Nonnull<const GenericBinding*>> deduced_bindings,
    const ImplScope& /*impl_scope*/) -> ErrorOr<Success> {
  ArgumentDeduction deduction(source_loc, "impl", deduced_bindings,
                              trace_stream_);
  CARBON_RETURN_IF_ERROR(deduction.Deduce(impl_type, impl_type,
                                          /*allow_implicit_conversion=*/false));
  CARBON_RETURN_IF_ERROR(deduction.Deduce(impl_iface, impl_iface,
                                          /*allow_implicit_conversion=*/false));
  if (auto not_deduced = deduction.FindUndeducedBinding()) {
    return ProgramError(source_loc)
           << "parameter `" << **not_deduced << "` is not deducible from `impl "
           << *impl_type << " as " << *impl_iface << "`";
  }
  return Success();
}

auto TypeChecker::CheckImplIsComplete(Nonnull<const InterfaceType*> iface_type,
                                      Nonnull<const ImplDeclaration*> impl_decl,
                                      Nonnull<const Value*> self_type,
                                      Nonnull<const Witness*> /*self_witness*/,
                                      Nonnull<const Witness*> iface_witness,
                                      const ImplScope& impl_scope)
    -> ErrorOr<Success> {
  const auto& iface_decl = iface_type->declaration();
  for (Nonnull<Declaration*> m : iface_decl.members()) {
    if (auto* assoc = dyn_cast<AssociatedConstantDeclaration>(m)) {
      // An associated constant must be given a value.
      if (!LookupRewrite(impl_decl->constraint_type(), iface_type, assoc)) {
        return ProgramError(impl_decl->source_loc())
               << "implementation doesn't provide a concrete value for "
               << *iface_type << "." << assoc->binding().name();
      }
    } else if (isa<InterfaceImplDeclaration, InterfaceExtendsDeclaration>(m)) {
      // These get translated into constraints so there's nothing we need to
      // check here.
    } else {
      // Every member function must be declared.
      std::optional<std::string_view> mem_name = GetName(*m);
      CARBON_CHECK(mem_name.has_value()) << "unnamed interface member " << *m;

      std::optional<Nonnull<const Declaration*>> mem =
          FindMember(*mem_name, impl_decl->members());
      if (!mem.has_value()) {
        return ProgramError(impl_decl->source_loc())
               << "implementation missing " << *mem_name;
      }

      Bindings bindings = iface_type->bindings();
      bindings.Add(iface_decl.self(), self_type, iface_witness);
      Nonnull<const Value*> iface_mem_type =
          Substitute(bindings, &m->static_type());
      // TODO: How should the signature in the implementation be permitted
      // to differ from the signature in the interface?
      CARBON_RETURN_IF_ERROR(
          ExpectExactType((*mem)->source_loc(), "member of implementation",
                          iface_mem_type, &(*mem)->static_type(), impl_scope));
    }
  }
  return Success();
}

auto TypeChecker::CheckAndAddImplBindings(
    Nonnull<const ImplDeclaration*> impl_decl, Nonnull<const Value*> impl_type,
    Nonnull<const Witness*> self_witness, Nonnull<const Witness*> impl_witness,
    llvm::ArrayRef<Nonnull<const GenericBinding*>> deduced_bindings,
    const ScopeInfo& scope_info) -> ErrorOr<Success> {
  // Each interface that is a lookup context is required to be implemented by
  // the impl members. Other constraints are required to be satisfied by
  // either those impls or impls available elsewhere.
  Nonnull<const ConstraintType*> constraint = impl_decl->constraint_type();
  for (auto lookup : constraint->lookup_contexts()) {
    if (const auto* iface_type = dyn_cast<InterfaceType>(lookup.context)) {
      CARBON_RETURN_IF_ERROR(ExpectCompleteType(
          impl_decl->source_loc(), "impl declaration", iface_type));
      CARBON_RETURN_IF_ERROR(
          CheckImplIsDeducible(impl_decl->source_loc(), impl_type, iface_type,
                               deduced_bindings, *scope_info.innermost_scope));

      // Bring the associated constant values for this interface into scope. We
      // know that if the methods of this interface are used, they will use
      // these values.
      ImplScope iface_scope;
      iface_scope.AddParent(scope_info.innermost_scope);
      BringAssociatedConstantsIntoScope(constraint, impl_type, iface_type,
                                        iface_scope);

      // Compute a witness that the implementing type implements this interface
      // by resolving the interface constraint in a context where this `impl`
      // is used for it. We don't actually want the whole `impl` to be in
      // scope, though, because it could be partially specialized.
      Nonnull<const Witness*> iface_witness;
      {
        ImplScope impl_scope;
        impl_scope.AddParent(&iface_scope);
        impl_scope.Add(impl_decl->constraint_type(), impl_type, impl_witness,
                       *this);
        CARBON_ASSIGN_OR_RETURN(
            Nonnull<const ConstraintType*> iface_constraint,
            ConvertToConstraintType(impl_decl->source_loc(), "impl declaration",
                                    iface_type));
        CARBON_ASSIGN_OR_RETURN(
            iface_witness, impl_scope.Resolve(iface_constraint, impl_type,
                                              impl_decl->source_loc(), *this));
      }

      CARBON_RETURN_IF_ERROR(CheckImplIsComplete(iface_type, impl_decl,
                                                 impl_type, self_witness,
                                                 iface_witness, iface_scope));

      // TODO: We should do this either before checking any interface or after
      // checking all of them, so that the order of lookup contexts doesn't
      // matter.
      scope_info.innermost_non_class_scope->Add(
          iface_type, deduced_bindings, impl_type, impl_decl->impl_bindings(),
          self_witness, *this);
    } else if (isa<NamedConstraintType>(lookup.context)) {
      // Nothing to check here, since a named constraint can't introduce any
      // associated entities.
    } else {
      // TODO: Add support for implementing `adapter`s.
      return ProgramError(impl_decl->source_loc())
             << "cannot implement a constraint whose lookup context includes "
             << *lookup.context;
    }
  }
  return Success();
}

auto TypeChecker::DeclareImplDeclaration(Nonnull<ImplDeclaration*> impl_decl,
                                         const ScopeInfo& scope_info)
    -> ErrorOr<Success> {
  if (trace_stream_) {
    **trace_stream_ << "declaring " << *impl_decl << "\n";
  }
  ImplScope impl_scope;
  impl_scope.AddParent(scope_info.innermost_scope);
  std::vector<Nonnull<const GenericBinding*>> generic_bindings =
      scope_info.bindings;
  std::vector<Nonnull<const ImplBinding*>> impl_bindings;

  // Bring the deduced parameters into scope.
  for (Nonnull<GenericBinding*> deduced : impl_decl->deduced_parameters()) {
    generic_bindings.push_back(deduced);
    CARBON_RETURN_IF_ERROR(TypeCheckPattern(deduced, std::nullopt, impl_scope,
                                            ValueCategory::Let));
    CollectImplBindingsInPattern(deduced, impl_bindings);
  }
  impl_decl->set_impl_bindings(impl_bindings);

  // Check and interpret the impl_type
  CARBON_ASSIGN_OR_RETURN(Nonnull<const Value*> impl_type_value,
                          TypeCheckTypeExp(impl_decl->impl_type(), impl_scope));

  // Set `Self` to `impl_type`. We do this whether `Self` resolves to it or to
  // the `Self` from an enclosing scope. This needs to be done before
  // processing the interface, in case the interface expression uses `Self`.
  Nonnull<SelfDeclaration*> self = impl_decl->self();
  self->set_constant_value(impl_type_value);
  self->set_static_type(&impl_decl->impl_type()->static_type());

  // Check and interpret the interface.
  CARBON_ASSIGN_OR_RETURN(
      Nonnull<const Value*> implemented_type,
      TypeCheckTypeExp(&impl_decl->interface(), impl_scope));
  CARBON_ASSIGN_OR_RETURN(
      Nonnull<const ConstraintType*> implemented_constraint,
      ConvertToConstraintType(impl_decl->interface().source_loc(),
                              "impl declaration", implemented_type));

  // Substitute the given type for `.Self` to form the resolved constraint that
  // this `impl` implements.
  Nonnull<const ConstraintType*> constraint_type;
  {
    // TODO: Combine this with the SelfDeclaration.
    auto* self_binding = arena_->New<GenericBinding>(self->source_loc(), "Self",
                                                     impl_decl->impl_type());
    self_binding->set_symbolic_identity(impl_type_value);
    self_binding->set_value(impl_type_value);
    auto* impl_binding = arena_->New<ImplBinding>(self_binding->source_loc(),
                                                  self_binding, std::nullopt);
    impl_binding->set_symbolic_identity(
        arena_->New<BindingWitness>(impl_binding));
    self_binding->set_impl_binding(impl_binding);

    ConstraintTypeBuilder builder(arena_, self_binding, impl_binding);
    builder.AddAndSubstitute(*this, implemented_constraint, impl_type_value,
                             builder.GetSelfWitness(), Bindings(),
                             /*add_lookup_contexts=*/true);
    if (trace_stream_) {
      **trace_stream_ << "resolving impl constraint type for " << *impl_decl
                      << " from " << *implemented_constraint << "\n";
    }
    CARBON_RETURN_IF_ERROR(builder.Resolve(
        *this, impl_decl->interface().source_loc(), impl_scope));
    constraint_type = std::move(builder).Build();
    if (trace_stream_) {
      **trace_stream_ << "resolving impl constraint type as "
                      << *constraint_type << "\n";
    }
    impl_decl->set_constraint_type(constraint_type);
  }

  // Build the self witness. This is the witness used to demonstrate that
  // this impl implements its lookup contexts.
  auto* self_witness = arena_->New<ImplWitness>(
      impl_decl, Bindings::SymbolicIdentity(arena_, generic_bindings));

  // Compute a witness that the impl implements its constraint.
  Nonnull<const Witness*> impl_witness;
  {
    std::vector<EqualityConstraint> rewrite_constraints_as_equality_constraints;
    ImplScope self_impl_scope;
    self_impl_scope.AddParent(&impl_scope);

    // For each interface we're going to implement, this impl is the witness
    // that that interface is implemented.
    for (auto lookup : constraint_type->lookup_contexts()) {
      if (const auto* iface_type = dyn_cast<InterfaceType>(lookup.context)) {
        self_impl_scope.Add(iface_type, impl_type_value, self_witness, *this);
      }
    }

    // This impl also provides all of the equalities from its rewrite
    // constraints.
    for (const auto& rewrite : constraint_type->rewrite_constraints()) {
      rewrite_constraints_as_equality_constraints.push_back(
          {.values = {rewrite.constant, rewrite.converted_replacement}});
    }
    for (const auto& eq : rewrite_constraints_as_equality_constraints) {
      self_impl_scope.AddEqualityConstraint(&eq);
    }

    // Ensure that's enough for our interface to be satisfied.
    CARBON_ASSIGN_OR_RETURN(
        impl_witness, self_impl_scope.Resolve(constraint_type, impl_type_value,
                                              impl_decl->source_loc(), *this));
  }

  // Declare the impl members. An `impl` behaves like a class scope.
  ScopeInfo impl_scope_info =
      ScopeInfo::ForClassScope(scope_info, &impl_scope, generic_bindings);
  for (Nonnull<Declaration*> m : impl_decl->members()) {
    CARBON_RETURN_IF_ERROR(DeclareDeclaration(m, impl_scope_info));
  }

  // Create the implied impl bindings.
  CARBON_RETURN_IF_ERROR(
      CheckAndAddImplBindings(impl_decl, impl_type_value, self_witness,
                              impl_witness, generic_bindings, impl_scope_info));

  if (trace_stream_) {
    **trace_stream_ << "** finished declaring impl " << *impl_decl->impl_type()
                    << " as " << impl_decl->interface() << "\n";
  }
  return Success();
}

void TypeChecker::BringAssociatedConstantsIntoScope(
    Nonnull<const ConstraintType*> constraint, Nonnull<const Value*> self,
    Nonnull<const InterfaceType*> interface, ImplScope& scope) {
  std::set<Nonnull<const AssociatedConstantDeclaration*>> assocs_in_interface;
  for (Nonnull<Declaration*> m : interface->declaration().members()) {
    if (auto* assoc = dyn_cast<AssociatedConstantDeclaration>(m)) {
      assocs_in_interface.insert(assoc);
    }
  }

  for (const auto& eq : constraint->equality_constraints()) {
    for (Nonnull<const Value*> value : eq.values) {
      if (const auto* assoc = dyn_cast<AssociatedConstant>(value)) {
        if (assocs_in_interface.count(&assoc->constant()) &&
            ValueEqual(&assoc->base(), self, std::nullopt) &&
            ValueEqual(&assoc->interface(), interface, std::nullopt)) {
          // This equality constraint mentions an associated constant that is
          // part of interface. Bring it into scope.
          scope.AddEqualityConstraint(&eq);
          break;
        }
      }
    }
  }

  // TODO: Find a way to bring rewrite constraints into scope.
}

auto TypeChecker::TypeCheckImplDeclaration(Nonnull<ImplDeclaration*> impl_decl,
                                           const ImplScope& enclosing_scope)
    -> ErrorOr<Success> {
  if (trace_stream_) {
    **trace_stream_ << "checking " << *impl_decl << "\n";
  }

  Nonnull<const Value*> self = *impl_decl->self()->constant_value();
  Nonnull<const ConstraintType*> constraint = impl_decl->constraint_type();

  // Bring the impls from the parameters into scope.
  ImplScope impl_scope;
  impl_scope.AddParent(&enclosing_scope);
  BringImplsIntoScope(impl_decl->impl_bindings(), impl_scope);
  for (Nonnull<Declaration*> m : impl_decl->members()) {
    CARBON_ASSIGN_OR_RETURN(
        ConstraintLookupResult result,
        LookupInConstraint(m->source_loc(), "member impl declaration",
                           constraint, GetName(*m).value()));

    // Bring the associated constant values for the interface that this method
    // implements part of into scope.
    ImplScope member_scope;
    member_scope.AddParent(&impl_scope);
    BringAssociatedConstantsIntoScope(constraint, self, result.interface,
                                      member_scope);

    CARBON_RETURN_IF_ERROR(TypeCheckDeclaration(m, member_scope, impl_decl));
  }
  if (trace_stream_) {
    **trace_stream_ << "finished checking impl\n";
  }
  return Success();
}

auto TypeChecker::DeclareChoiceDeclaration(Nonnull<ChoiceDeclaration*> choice,
                                           const ScopeInfo& scope_info)
    -> ErrorOr<Success> {
  ImplScope choice_scope;
  choice_scope.AddParent(scope_info.innermost_scope);
  std::vector<Nonnull<const GenericBinding*>> bindings = scope_info.bindings;
  if (choice->type_params().has_value()) {
    Nonnull<TuplePattern*> type_params = *choice->type_params();
    CARBON_RETURN_IF_ERROR(TypeCheckPattern(type_params, std::nullopt,
                                            choice_scope, ValueCategory::Let));
    CollectGenericBindingsInPattern(type_params, bindings);
    if (trace_stream_) {
      **trace_stream_ << choice_scope;
    }
  }

  std::vector<NamedValue> alternatives;
  for (Nonnull<AlternativeSignature*> alternative : choice->alternatives()) {
    CARBON_ASSIGN_OR_RETURN(auto signature,
                            TypeCheckTypeExp(&alternative->signature(),
                                             *scope_info.innermost_scope));
    alternatives.push_back({alternative->name(), signature});
  }
  choice->set_members(alternatives);
  if (choice->type_params().has_value()) {
    Nonnull<ParameterizedEntityName*> param_name =
        arena_->New<ParameterizedEntityName>(choice, *choice->type_params());
    choice->set_static_type(
        arena_->New<TypeOfParameterizedEntityName>(param_name));
    choice->set_constant_value(param_name);
    return Success();
  }

  auto* ct = arena_->New<ChoiceType>(
      choice, Bindings::SymbolicIdentity(arena_, bindings));

  choice->set_static_type(arena_->New<TypeType>());
  choice->set_constant_value(ct);
  return Success();
}

auto TypeChecker::TypeCheckChoiceDeclaration(
    Nonnull<ChoiceDeclaration*> /*choice*/, const ImplScope& /*impl_scope*/)
    -> ErrorOr<Success> {
  // Nothing to do here, but perhaps that will change in the future?
  return Success();
}

static auto IsValidTypeForAliasTarget(Nonnull<const Value*> type) -> bool {
  switch (type->kind()) {
    case Value::Kind::IntValue:
    case Value::Kind::FunctionValue:
    case Value::Kind::DestructorValue:
    case Value::Kind::BoundMethodValue:
    case Value::Kind::PointerValue:
    case Value::Kind::LValue:
    case Value::Kind::BoolValue:
    case Value::Kind::StructValue:
    case Value::Kind::NominalClassValue:
    case Value::Kind::MixinPseudoType:
    case Value::Kind::TypeOfMixinPseudoType:
    case Value::Kind::AlternativeValue:
    case Value::Kind::TupleValue:
    case Value::Kind::ImplWitness:
    case Value::Kind::BindingWitness:
    case Value::Kind::ConstraintWitness:
    case Value::Kind::ConstraintImplWitness:
    case Value::Kind::ParameterizedEntityName:
    case Value::Kind::MemberName:
    case Value::Kind::BindingPlaceholderValue:
    case Value::Kind::AddrValue:
    case Value::Kind::AlternativeConstructorValue:
    case Value::Kind::ContinuationValue:
    case Value::Kind::StringValue:
    case Value::Kind::UninitializedValue:
      CARBON_FATAL() << "type of alias target is not a type";

    case Value::Kind::AutoType:
    case Value::Kind::VariableType:
      CARBON_FATAL() << "pattern type in alias target";

    case Value::Kind::IntType:
    case Value::Kind::BoolType:
    case Value::Kind::PointerType:
    case Value::Kind::StaticArrayType:
    case Value::Kind::StructType:
    case Value::Kind::TupleType:
    case Value::Kind::NominalClassType:
    case Value::Kind::ChoiceType:
    case Value::Kind::ContinuationType:
    case Value::Kind::StringType:
    case Value::Kind::AssociatedConstant:
      return false;

    case Value::Kind::FunctionType:
    case Value::Kind::InterfaceType:
    case Value::Kind::NamedConstraintType:
    case Value::Kind::ConstraintType:
    case Value::Kind::TypeType:
    case Value::Kind::TypeOfParameterizedEntityName:
    case Value::Kind::TypeOfMemberName:
      return true;
  }
}

auto TypeChecker::DeclareAliasDeclaration(Nonnull<AliasDeclaration*> alias,
                                          const ScopeInfo& scope_info)
    -> ErrorOr<Success> {
  CARBON_RETURN_IF_ERROR(
      TypeCheckExp(&alias->target(), *scope_info.innermost_scope));

  if (!IsValidTypeForAliasTarget(&alias->target().static_type())) {
    return ProgramError(alias->source_loc())
           << "invalid target for alias declaration";
  }

  CARBON_ASSIGN_OR_RETURN(Nonnull<const Value*> target,
                          InterpExp(&alias->target(), arena_, trace_stream_));

  alias->set_static_type(&alias->target().static_type());
  alias->set_constant_value(target);
  return Success();
}

auto TypeChecker::TypeCheck(AST& ast) -> ErrorOr<Success> {
  ImplScope impl_scope;
  ScopeInfo top_level_scope_info = ScopeInfo::ForNonClassScope(&impl_scope);

  // Track that `impl_scope` is the top-level `ImplScope`.
  llvm::SaveAndRestore<decltype(top_level_impl_scope_)>
      set_top_level_impl_scope(top_level_impl_scope_, &impl_scope);

  for (Nonnull<Declaration*> declaration : ast.declarations) {
    CARBON_RETURN_IF_ERROR(
        DeclareDeclaration(declaration, top_level_scope_info));
    CARBON_RETURN_IF_ERROR(
        TypeCheckDeclaration(declaration, impl_scope, std::nullopt));
    // Check to see if this declaration is a builtin.
    // TODO: Only do this when type-checking the prelude.
    builtins_.Register(declaration);
  }
  CARBON_RETURN_IF_ERROR(TypeCheckExp(*ast.main_call, impl_scope));
  return Success();
}

auto TypeChecker::TypeCheckDeclaration(
    Nonnull<Declaration*> d, const ImplScope& impl_scope,
    std::optional<Nonnull<const Declaration*>> enclosing_decl)
    -> ErrorOr<Success> {
  if (trace_stream_) {
    **trace_stream_ << "checking " << DeclarationKindName(d->kind()) << "\n";
  }
  switch (d->kind()) {
    case DeclarationKind::InterfaceDeclaration:
    case DeclarationKind::ConstraintDeclaration: {
      CARBON_RETURN_IF_ERROR(TypeCheckConstraintTypeDeclaration(
          &cast<ConstraintTypeDeclaration>(*d), impl_scope));
      break;
    }
    case DeclarationKind::ImplDeclaration: {
      CARBON_RETURN_IF_ERROR(
          TypeCheckImplDeclaration(&cast<ImplDeclaration>(*d), impl_scope));
      break;
    }
    case DeclarationKind::DestructorDeclaration:
    case DeclarationKind::FunctionDeclaration:
      CARBON_RETURN_IF_ERROR(TypeCheckCallableDeclaration(
          &cast<CallableDeclaration>(*d), impl_scope));
      break;
    case DeclarationKind::ClassDeclaration:
      CARBON_RETURN_IF_ERROR(
          TypeCheckClassDeclaration(&cast<ClassDeclaration>(*d), impl_scope));
      break;
    case DeclarationKind::MixinDeclaration: {
      CARBON_RETURN_IF_ERROR(
          TypeCheckMixinDeclaration(&cast<MixinDeclaration>(*d), impl_scope));
      break;
    }
    case DeclarationKind::MixDeclaration: {
      CARBON_RETURN_IF_ERROR(TypeCheckMixDeclaration(
          &cast<MixDeclaration>(*d), impl_scope, enclosing_decl));
      break;
    }
    case DeclarationKind::ChoiceDeclaration:
      CARBON_RETURN_IF_ERROR(
          TypeCheckChoiceDeclaration(&cast<ChoiceDeclaration>(*d), impl_scope));
      break;
    case DeclarationKind::VariableDeclaration: {
      auto& var = cast<VariableDeclaration>(*d);
      if (var.has_initializer()) {
        CARBON_RETURN_IF_ERROR(TypeCheckExp(&var.initializer(), impl_scope));
      }
      const auto* binding_type =
          dyn_cast<ExpressionPattern>(&var.binding().type());
      if (binding_type == nullptr) {
        // TODO: consider adding support for `auto`
        return ProgramError(var.source_loc())
               << "Type of a top-level variable must be an expression.";
      }
      if (var.has_initializer()) {
        CARBON_ASSIGN_OR_RETURN(
            Nonnull<Expression*> converted_initializer,
            ImplicitlyConvert("initializer of variable", impl_scope,
                              &var.initializer(), &var.static_type()));
        var.set_initializer(converted_initializer);
      }
      break;
    }
    case DeclarationKind::InterfaceExtendsDeclaration:
    case DeclarationKind::InterfaceImplDeclaration:
    case DeclarationKind::AssociatedConstantDeclaration: {
      // Checked in DeclareConstraintTypeDeclaration.
      break;
    }
    case DeclarationKind::SelfDeclaration: {
      CARBON_FATAL() << "Unreachable TypeChecker `Self` declaration";
    }
    case DeclarationKind::AliasDeclaration: {
      break;
    }
  }
  d->set_is_type_checked();
  return Success();
}

auto TypeChecker::DeclareDeclaration(Nonnull<Declaration*> d,
                                     const ScopeInfo& scope_info)
    -> ErrorOr<Success> {
  switch (d->kind()) {
    case DeclarationKind::InterfaceDeclaration:
    case DeclarationKind::ConstraintDeclaration: {
      auto& iface_decl = cast<ConstraintTypeDeclaration>(*d);
      CARBON_RETURN_IF_ERROR(
          DeclareConstraintTypeDeclaration(&iface_decl, scope_info));
      break;
    }
    case DeclarationKind::ImplDeclaration: {
      auto& impl_decl = cast<ImplDeclaration>(*d);
      CARBON_RETURN_IF_ERROR(DeclareImplDeclaration(&impl_decl, scope_info));
      break;
    }
    case DeclarationKind::FunctionDeclaration: {
      auto& func_def = cast<CallableDeclaration>(*d);
      CARBON_RETURN_IF_ERROR(DeclareCallableDeclaration(&func_def, scope_info));
      break;
    }
    case DeclarationKind::DestructorDeclaration: {
      auto& destructor_def = cast<CallableDeclaration>(*d);
      CARBON_RETURN_IF_ERROR(
          DeclareCallableDeclaration(&destructor_def, scope_info));
      break;
    }
    case DeclarationKind::ClassDeclaration: {
      auto& class_decl = cast<ClassDeclaration>(*d);
      CARBON_RETURN_IF_ERROR(DeclareClassDeclaration(&class_decl, scope_info));
      break;
    }
    case DeclarationKind::MixinDeclaration: {
      auto& mixin_decl = cast<MixinDeclaration>(*d);
      CARBON_RETURN_IF_ERROR(DeclareMixinDeclaration(&mixin_decl, scope_info));
      break;
    }
    case DeclarationKind::MixDeclaration: {
      auto& mix_decl = cast<MixDeclaration>(*d);
      CARBON_ASSIGN_OR_RETURN(
          Nonnull<const Value*> mixin,
          InterpExp(&mix_decl.mixin(), arena_, trace_stream_));
      mix_decl.set_mixin_value(cast<MixinPseudoType>(mixin));
      const auto& mixin_decl = mix_decl.mixin_value().declaration();
      if (!mixin_decl.is_declared()) {
        return ProgramError(mix_decl.source_loc())
               << "incomplete mixin `" << mixin_decl.name()
               << "` used in mix declaration";
      }
      break;
    }
    case DeclarationKind::ChoiceDeclaration: {
      auto& choice = cast<ChoiceDeclaration>(*d);
      CARBON_RETURN_IF_ERROR(DeclareChoiceDeclaration(&choice, scope_info));
      break;
    }

    case DeclarationKind::VariableDeclaration: {
      auto& var = cast<VariableDeclaration>(*d);
      // Associate the variable name with it's declared type in the
      // compile-time symbol table.
      if (!llvm::isa<ExpressionPattern>(var.binding().type())) {
        return ProgramError(var.binding().type().source_loc())
               << "Expected expression for variable type";
      }
      CARBON_RETURN_IF_ERROR(TypeCheckPattern(&var.binding(), std::nullopt,
                                              *scope_info.innermost_scope,
                                              var.value_category()));
      CARBON_RETURN_IF_ERROR(ExpectCompleteType(
          var.source_loc(), "type of variable", &var.binding().static_type()));
      var.set_static_type(&var.binding().static_type());
      break;
    }

    case DeclarationKind::InterfaceExtendsDeclaration:
    case DeclarationKind::InterfaceImplDeclaration:
    case DeclarationKind::AssociatedConstantDeclaration: {
      // The semantic effects are handled by DeclareConstraintTypeDeclaration.
      break;
    }

    case DeclarationKind::SelfDeclaration: {
      CARBON_FATAL() << "Unreachable TypeChecker declare `Self` declaration";
    }

    case DeclarationKind::AliasDeclaration: {
      auto& alias = cast<AliasDeclaration>(*d);
      CARBON_RETURN_IF_ERROR(DeclareAliasDeclaration(&alias, scope_info));
      break;
    }
  }
  d->set_is_declared();
  return Success();
}

auto TypeChecker::FindMemberWithParents(
    std::string_view name, Nonnull<const NominalClassType*> enclosing_class)
    -> ErrorOr<std::optional<
        std::tuple<Nonnull<const Value*>, Nonnull<const Declaration*>,
                   Nonnull<const NominalClassType*>>>> {
  CARBON_ASSIGN_OR_RETURN(
      const auto res,
      FindMixedMemberAndType(name, enclosing_class->declaration().members(),
                             enclosing_class));
  if (res.has_value()) {
    return {std::make_tuple(res->first, res->second, enclosing_class)};
  }
  if (const auto base = enclosing_class->base(); base.has_value()) {
    return FindMemberWithParents(name, base.value());
  }
  return {std::nullopt};
}

auto TypeChecker::FindMixedMemberAndType(
    const std::string_view& name, llvm::ArrayRef<Nonnull<Declaration*>> members,
    const Nonnull<const Value*> enclosing_type)
    -> ErrorOr<std::optional<
        std::pair<Nonnull<const Value*>, Nonnull<const Declaration*>>>> {
  for (Nonnull<const Declaration*> member : members) {
    if (llvm::isa<MixDeclaration>(member)) {
      const auto& mix_decl = cast<MixDeclaration>(*member);
      Nonnull<const MixinPseudoType*> mixin = &mix_decl.mixin_value();
      CARBON_ASSIGN_OR_RETURN(
          const auto res,
          FindMixedMemberAndType(name, mixin->declaration().members(), mixin));
      if (res.has_value()) {
        if (isa<NominalClassType>(enclosing_type)) {
          Bindings temp_map;
          // TODO: What is the type of Self? Do we ever need a witness?
          temp_map.Add(mixin->declaration().self(), enclosing_type,
                       std::nullopt);
          const auto* const mix_member_type =
              Substitute(temp_map, res.value().first);
          return {std::make_pair(mix_member_type, res.value().second)};
        } else {
          return res;
        }
      }

    } else if (std::optional<std::string_view> mem_name = GetName(*member);
               mem_name.has_value()) {
      if (*mem_name == name) {
        return {std::make_pair(&member->static_type(), member)};
      }
    }
  }

  return {std::nullopt};
}

auto TypeChecker::CollectMember(Nonnull<const Declaration*> enclosing_decl,
                                Nonnull<const Declaration*> member_decl)
    -> ErrorOr<Success> {
  CARBON_CHECK(isa<MixinDeclaration>(enclosing_decl) ||
               isa<ClassDeclaration>(enclosing_decl))
      << "Can't collect members for " << *enclosing_decl;
  auto member_name = GetName(*member_decl);
  if (!member_name.has_value()) {
    // No need to collect members without a name
    return Success();
  }
  auto encl_decl_name = GetName(*enclosing_decl);
  CARBON_CHECK(encl_decl_name.has_value());
  auto enclosing_decl_name = encl_decl_name.value();
  auto enclosing_decl_loc = enclosing_decl->source_loc();
  CollectedMembersMap& encl_members = FindCollectedMembers(enclosing_decl);
  auto [it, inserted] = encl_members.insert({member_name.value(), member_decl});
  if (!inserted) {
    if (member_decl == it->second) {
      return ProgramError(enclosing_decl_loc)
             << "Member named " << member_name.value() << " (declared at "
             << member_decl->source_loc() << ")"
             << " is being mixed multiple times into " << enclosing_decl_name;
    } else {
      return ProgramError(enclosing_decl_loc)
             << "Member named " << member_name.value() << " (declared at "
             << member_decl->source_loc() << ") cannot be mixed into "
             << enclosing_decl_name
             << " because it clashes with an existing member"
             << " with the same name (declared at " << it->second->source_loc()
             << ")";
    }
  }
  return Success();
}

auto TypeChecker::FindCollectedMembers(Nonnull<const Declaration*> decl)
    -> CollectedMembersMap& {
  switch (decl->kind()) {
    case DeclarationKind::MixinDeclaration:
    case DeclarationKind::ClassDeclaration: {
      auto it = collected_members_.find(decl);
      CARBON_CHECK(it != collected_members_.end());
      return it->second;
    }
    default:
      CARBON_FATAL() << "Can't collect members for " << *decl;
  }
}

}  // namespace Carbon<|MERGE_RESOLUTION|>--- conflicted
+++ resolved
@@ -584,21 +584,12 @@
       }
       const auto* src_ptr = cast<PointerType>(source);
       const auto* dest_ptr = cast<PointerType>(destination);
-<<<<<<< HEAD
-      if (src_ptr->type().kind() != Value::Kind::NominalClassType ||
-          dest_ptr->type().kind() != Value::Kind::NominalClassType) {
-        break;
-      }
-      const auto& src_class = cast<NominalClassType>(src_ptr->type());
-      if (src_class.InheritsClass(&dest_ptr->type())) {
-=======
       if (src_ptr->pointee_type().kind() != Value::Kind::NominalClassType ||
           dest_ptr->pointee_type().kind() != Value::Kind::NominalClassType) {
         break;
       }
       const auto& src_class = cast<NominalClassType>(src_ptr->pointee_type());
       if (src_class.InheritsClass(&dest_ptr->pointee_type())) {
->>>>>>> cc9ea4da
         return true;
       }
       break;
@@ -1013,15 +1004,6 @@
       if (arg->kind() != Value::Kind::PointerType) {
         return handle_non_deduced_type();
       }
-<<<<<<< HEAD
-      const auto& param_pointed = cast<PointerType>(param)->type();
-      const auto& arg_pointed = cast<PointerType>(arg)->type();
-      if (const auto* arg_class = dyn_cast<NominalClassType>(&arg_pointed);
-          arg_class && arg_class->InheritsClass(&param_pointed)) {
-        return Success();
-      }
-      return Deduce(&param_pointed, &arg_pointed,
-=======
       const auto& param_pointee = cast<PointerType>(param)->pointee_type();
       const auto& arg_pointee = cast<PointerType>(arg)->pointee_type();
       if (allow_implicit_conversion) {
@@ -1034,7 +1016,6 @@
         }
       }
       return Deduce(&param_pointee, &arg_pointee,
->>>>>>> cc9ea4da
                     /*allow_implicit_conversion=*/false);
     }
     // Nothing to do in the case for `auto`.
@@ -1867,26 +1848,9 @@
         **trace_stream << "substitution: no value for binding " << *witness
                        << ", leaving alone\n";
       }
-<<<<<<< HEAD
-      Nonnull<const NominalClassType*> new_class_type =
-          arena_->New<NominalClassType>(
-              &class_type.declaration(),
-              substitute_into_bindings(&class_type.bindings()), base_type,
-              class_type.vtable() ? std::optional{*class_type.vtable().value()}
-                                  : std::nullopt);
-      return new_class_type;
-    }
-    case Value::Kind::InterfaceType: {
-      const auto& iface_type = cast<InterfaceType>(*type);
-      Nonnull<const InterfaceType*> new_iface_type = arena_->New<InterfaceType>(
-          &iface_type.declaration(),
-          substitute_into_bindings(&iface_type.bindings()));
-      return new_iface_type;
-=======
       return witness;
     } else {
       return it->second;
->>>>>>> cc9ea4da
     }
   }
 
