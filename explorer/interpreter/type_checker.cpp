--- conflicted
+++ resolved
@@ -4519,7 +4519,6 @@
              << "Unsupported base class type for class `" << class_decl->name()
              << "`. Only simple classes are currently supported as base "
                 "class.";
-<<<<<<< HEAD
     }
 
     base_class = cast<NominalClassType>(base_type);
@@ -4532,20 +4531,6 @@
              << base_class.value()->declaration().name()
              << "` to allow it to be inherited";
     }
-=======
-    }
-
-    base_class = cast<NominalClassType>(base_type);
-    if (base_class.value()->declaration().extensibility() ==
-        ClassExtensibility::None) {
-      return ProgramError(class_decl->source_loc())
-             << "Base class `" << base_class.value()->declaration().name()
-             << "` is `final` and cannot inherited. Add the `base` or "
-                "`abstract` class prefix to `"
-             << base_class.value()->declaration().name()
-             << "` to allow it to be inherited";
-    }
->>>>>>> 46f4887c
     class_decl->set_base_type(base_class);
   }
 
