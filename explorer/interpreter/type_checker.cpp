--- conflicted
+++ resolved
@@ -3687,19 +3687,11 @@
         CARBON_RETURN_IF_ERROR(TypeCheckWhereClause(clause, inner_impl_scope));
 
         switch (clause->kind()) {
-<<<<<<< HEAD
           case WhereClauseKind::ImplsWhereClause: {
-            const auto& impls_clause = cast<ImplsWhereClause>(*clause);
+            auto& impls_clause = cast<ImplsWhereClause>(*clause);
             CARBON_ASSIGN_OR_RETURN(
                 Nonnull<const Value*> type,
-                InterpExp(&impls_clause.type(), arena_, trace_stream_));
-=======
-          case WhereClauseKind::IsWhereClause: {
-            auto& is_clause = cast<IsWhereClause>(*clause);
-            CARBON_ASSIGN_OR_RETURN(
-                Nonnull<const Value*> type,
-                TypeCheckTypeExp(&is_clause.type(), inner_impl_scope));
->>>>>>> cf262494
+                TypeCheckTypeExp(&impls_clause.type(), inner_impl_scope));
             CARBON_ASSIGN_OR_RETURN(
                 Nonnull<const Value*> constraint,
                 InterpExp(&impls_clause.constraint(), arena_, trace_stream_));
@@ -3903,28 +3895,16 @@
                                        const ImplScope& impl_scope)
     -> ErrorOr<Success> {
   switch (clause->kind()) {
-<<<<<<< HEAD
     case WhereClauseKind::ImplsWhereClause: {
       auto& impls_clause = cast<ImplsWhereClause>(*clause);
-      CARBON_RETURN_IF_ERROR(
-          TypeCheckTypeExp(&impls_clause.type(), impl_scope));
+      // TODO: `type` is checked in the caller, because its converted value is
+      // needed. Find a way to move that checking back here.
       CARBON_RETURN_IF_ERROR(
           TypeCheckExp(&impls_clause.constraint(), impl_scope));
       if (!isa<TypeType>(impls_clause.constraint().static_type())) {
         return ProgramError(impls_clause.constraint().source_loc())
                << "expression after `impls` does not resolve to a constraint, "
                << "found " << impls_clause.constraint().static_type();
-=======
-    case WhereClauseKind::IsWhereClause: {
-      auto& is_clause = cast<IsWhereClause>(*clause);
-      // TODO: `type` is checked in the caller, because its converted value is
-      // needed. Find a way to move that checking back here.
-      CARBON_RETURN_IF_ERROR(TypeCheckExp(&is_clause.constraint(), impl_scope));
-      if (!isa<TypeType>(is_clause.constraint().static_type())) {
-        return ProgramError(is_clause.constraint().source_loc())
-               << "expression after `is` does not resolve to a constraint, "
-               << "found " << is_clause.constraint().static_type();
->>>>>>> cf262494
       }
       return Success();
     }
