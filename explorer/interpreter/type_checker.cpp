--- conflicted
+++ resolved
@@ -1076,41 +1076,18 @@
               cast<TypeOfParameterizedEntityName>(call.function().static_type())
                   .name();
           BindingMap generic_args;
-<<<<<<< HEAD
-          if (class_type.IsParameterized()) {
-            if (trace_stream_) {
-              **trace_stream_ << "pattern matching type params and args\n";
-            }
-            CARBON_RETURN_IF_ERROR(
-                ExpectType(call.source_loc(), "call",
-                           &(*class_decl.type_params())->static_type(),
-                           &call.argument().static_type()));
-            CARBON_ASSIGN_OR_RETURN(
-                Nonnull<const Value*> arg,
-                InterpExp(&call.argument(), arena_, trace_stream_));
-            CARBON_CHECK(PatternMatch(&(*class_decl.type_params())->value(),
-                                      arg, call.source_loc(), std::nullopt,
-                                      generic_args, trace_stream_));
-          } else if (!class_type.type_args().empty()) {
-            return CompilationError(call.source_loc())
-                   << "attempt to instantiate an already instantiated "
-                   << "generic class: " << *e;
-          } else {
-            return CompilationError(call.source_loc())
-                   << "attempt to instantiate a non-generic class: " << *e;
-=======
           if (trace_stream_) {
             **trace_stream_ << "pattern matching type params and args\n";
->>>>>>> 87c74490
           }
-          RETURN_IF_ERROR(ExpectType(call.source_loc(), "call",
-                                     &param_name.params().static_type(),
-                                     &call.argument().static_type()));
-          ASSIGN_OR_RETURN(Nonnull<const Value*> arg,
-                           InterpExp(&call.argument(), arena_, trace_stream_));
-          CHECK(PatternMatch(&param_name.params().value(), arg,
-                             call.source_loc(), std::nullopt, generic_args,
-                             trace_stream_));
+          CARBON_RETURN_IF_ERROR(ExpectType(call.source_loc(), "call",
+                                            &param_name.params().static_type(),
+                                            &call.argument().static_type()));
+          CARBON_ASSIGN_OR_RETURN(
+              Nonnull<const Value*> arg,
+              InterpExp(&call.argument(), arena_, trace_stream_));
+          CARBON_CHECK(PatternMatch(&param_name.params().value(), arg,
+                                    call.source_loc(), std::nullopt,
+                                    generic_args, trace_stream_));
           // Find impls for all the impl bindings.
           ImplExpMap impls;
           for (const auto& [binding, val] : generic_args) {
@@ -1138,39 +1115,6 @@
                   arena_->New<TypeOfClassType>(inst_class_type));
               break;
             }
-<<<<<<< HEAD
-            CARBON_RETURN_IF_ERROR(
-                ExpectType(call.source_loc(), "call",
-                           &(*iface_decl.params())->static_type(),
-                           &call.argument().static_type()));
-            CARBON_ASSIGN_OR_RETURN(
-                Nonnull<const Value*> arg,
-                InterpExp(&call.argument(), arena_, trace_stream_));
-            CARBON_CHECK(PatternMatch(&(*iface_decl.params())->value(), arg,
-                                      call.source_loc(), std::nullopt,
-                                      generic_args, trace_stream_));
-          } else if (!iface_type.args().empty()) {
-            return CompilationError(call.source_loc())
-                   << "attempt to provide arguments to parameterized interface "
-                   << "twice: " << *e;
-          } else {
-            return CompilationError(call.source_loc())
-                   << "attempt to provide arguments to non-parameterized "
-                   << "interface: " << *e;
-          }
-          // Find impls for all the impl bindings of the interface.
-          ImplExpMap impls;
-          for (const auto& [binding, val] : generic_args) {
-            if (binding->impl_binding().has_value()) {
-              Nonnull<const ImplBinding*> impl_binding =
-                  *binding->impl_binding();
-              CARBON_ASSIGN_OR_RETURN(
-                  Nonnull<Expression*> impl,
-                  impl_scope.Resolve(impl_binding->interface(),
-                                     generic_args[binding], call.source_loc(),
-                                     *this));
-              impls.emplace(impl_binding, impl);
-=======
             case DeclarationKind::InterfaceDeclaration: {
               Nonnull<InterfaceType*> inst_iface_type =
                   arena_->New<InterfaceType>(&cast<InterfaceDeclaration>(decl),
@@ -1178,10 +1122,10 @@
               call.set_static_type(
                   arena_->New<TypeOfInterfaceType>(inst_iface_type));
               break;
->>>>>>> 87c74490
             }
             default:
-              FATAL() << "unknown type of ParameterizedEntityName for " << decl;
+              CARBON_FATAL()
+                  << "unknown type of ParameterizedEntityName for " << decl;
           }
           return Success();
         }
@@ -1846,14 +1790,8 @@
     Nonnull<TuplePattern*> type_params = *class_decl->type_params();
     ImplScope class_scope;
     class_scope.AddParent(&enclosing_scope);
-<<<<<<< HEAD
-    CARBON_RETURN_IF_ERROR(TypeCheckPattern(*class_decl->type_params(),
-                                            std::nullopt, class_scope,
-                                            ValueCategory::Let));
-=======
-    RETURN_IF_ERROR(TypeCheckPattern(type_params, std::nullopt, class_scope,
-                                     ValueCategory::Let));
->>>>>>> 87c74490
+    CARBON_RETURN_IF_ERROR(TypeCheckPattern(type_params, std::nullopt,
+                                            class_scope, ValueCategory::Let));
     if (trace_stream_) {
       **trace_stream_ << class_scope;
     }
@@ -1873,7 +1811,7 @@
       // list only contains generic bindings. We need to decide if Carbon should
       // allow expressions like:
       //     class B((T:! Type, U:! Type), V:! Type) {}
-      CHECK(field->kind() == PatternKind::GenericBinding);
+      CARBON_CHECK(field->kind() == PatternKind::GenericBinding);
       auto& binding = cast<GenericBinding>(*field);
       // binding.symbolic_identity() set by call to `TypeCheckPattern(...)`
       // above.
@@ -2009,29 +1947,6 @@
   if (trace_stream_) {
     **trace_stream_ << "declaring " << *impl_decl << "\n";
   }
-<<<<<<< HEAD
-  CARBON_RETURN_IF_ERROR(
-      TypeCheckExp(&impl_decl->interface(), enclosing_scope));
-  CARBON_ASSIGN_OR_RETURN(
-      Nonnull<const Value*> written_iface_type,
-      InterpExp(&impl_decl->interface(), arena_, trace_stream_));
-
-  const auto* iface_type = dyn_cast<InterfaceType>(written_iface_type);
-  if (!iface_type) {
-    return CompilationError(impl_decl->interface().source_loc())
-           << "expected constraint after `as`, found value of type "
-           << *written_iface_type;
-  }
-  if (iface_type->IsParameterized()) {
-    return CompilationError(impl_decl->interface().source_loc())
-           << "missing arguments for parameterized interface";
-  }
-
-  const auto& iface_decl = iface_type->declaration();
-  impl_decl->set_interface_type(iface_type);
-
-=======
->>>>>>> 87c74490
   ImplScope impl_scope;
   impl_scope.AddParent(&enclosing_scope);
   std::vector<Nonnull<const ImplBinding*>> impl_bindings;
@@ -2045,15 +1960,10 @@
   impl_decl->set_impl_bindings(impl_bindings);
 
   // Check and interpret the impl_type
-<<<<<<< HEAD
   CARBON_RETURN_IF_ERROR(TypeCheckExp(impl_decl->impl_type(), impl_scope));
   CARBON_ASSIGN_OR_RETURN(
       Nonnull<const Value*> impl_type_value,
       InterpExp(impl_decl->impl_type(), arena_, trace_stream_));
-=======
-  RETURN_IF_ERROR(TypeCheckExp(impl_decl->impl_type(), impl_scope));
-  ASSIGN_OR_RETURN(Nonnull<const Value*> impl_type_value,
-                   InterpExp(impl_decl->impl_type(), arena_, trace_stream_));
 
   // Set `Self` to `impl_type`. We do this whether or not it `Self` resolves to
   // it or the `Self` from an enclosing scope. This needs to be done before
@@ -2064,9 +1974,11 @@
   self->set_static_type(&impl_decl->impl_type()->static_type());
 
   // Check and interpret the interface.
-  RETURN_IF_ERROR(TypeCheckExp(&impl_decl->interface(), enclosing_scope));
-  ASSIGN_OR_RETURN(Nonnull<const Value*> written_iface_type,
-                   InterpExp(&impl_decl->interface(), arena_, trace_stream_));
+  CARBON_RETURN_IF_ERROR(
+      TypeCheckExp(&impl_decl->interface(), enclosing_scope));
+  CARBON_ASSIGN_OR_RETURN(
+      Nonnull<const Value*> written_iface_type,
+      InterpExp(&impl_decl->interface(), arena_, trace_stream_));
 
   const auto* iface_type = dyn_cast<InterfaceType>(written_iface_type);
   if (!iface_type) {
@@ -2078,7 +1990,6 @@
   const auto& iface_decl = iface_type->declaration();
   impl_decl->set_interface_type(iface_type);
 
->>>>>>> 87c74490
   // Bring this impl into the enclosing scope.
   auto impl_id =
       arena_->New<IdentifierExpression>(impl_decl->source_loc(), "impl");
@@ -2222,7 +2133,7 @@
       return Success();
     }
     case DeclarationKind::SelfDeclaration: {
-      FATAL() << "Unreachable TypeChecker `Self` declaration";
+      CARBON_FATAL() << "Unreachable TypeChecker `Self` declaration";
     }
   }
   return Success();
@@ -2284,7 +2195,7 @@
     }
 
     case DeclarationKind::SelfDeclaration: {
-      FATAL() << "Unreachable TypeChecker declare `Self` declaration";
+      CARBON_FATAL() << "Unreachable TypeChecker declare `Self` declaration";
     }
   }
   return Success();
