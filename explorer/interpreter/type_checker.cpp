--- conflicted
+++ resolved
@@ -2007,7 +2007,6 @@
         case Operator::Mod:
           return handle_binary_arithmetic(Builtins::ModWith);
         case Operator::And:
-<<<<<<< HEAD
         case Operator::Or: {
           // Handle a built-in operator first.
           if (isa<BoolType>(ts[0]) && isa<BoolType>(ts[1]) &&
@@ -2029,38 +2028,6 @@
           // Now try an overloaded logical (and bitwise?) not.
           return handle_unary_overload_operator(Builtins::Not);
         }
-        case Operator::Eq:
-          CARBON_RETURN_IF_ERROR(
-              ExpectExactType(e->source_loc(), "==", ts[0], ts[1], impl_scope));
-          op.set_static_type(arena_->New<BoolType>());
-          op.set_value_category(ValueCategory::Let);
-=======
-          CARBON_RETURN_IF_ERROR(ExpectExactType(e->source_loc(), "&&(1)",
-                                                 arena_->New<BoolType>(), ts[0],
-                                                 impl_scope));
-          CARBON_RETURN_IF_ERROR(ExpectExactType(e->source_loc(), "&&(2)",
-                                                 arena_->New<BoolType>(), ts[1],
-                                                 impl_scope));
-          op.set_static_type(arena_->New<BoolType>());
-          op.set_value_category(ValueCategory::Let);
-          return Success();
-        case Operator::Or:
-          CARBON_RETURN_IF_ERROR(ExpectExactType(e->source_loc(), "||(1)",
-                                                 arena_->New<BoolType>(), ts[0],
-                                                 impl_scope));
-          CARBON_RETURN_IF_ERROR(ExpectExactType(e->source_loc(), "||(2)",
-                                                 arena_->New<BoolType>(), ts[1],
-                                                 impl_scope));
-          op.set_static_type(arena_->New<BoolType>());
-          op.set_value_category(ValueCategory::Let);
-          return Success();
-        case Operator::Not:
-          CARBON_RETURN_IF_ERROR(ExpectExactType(e->source_loc(), "!",
-                                                 arena_->New<BoolType>(), ts[0],
-                                                 impl_scope));
-          op.set_static_type(arena_->New<BoolType>());
-          op.set_value_category(ValueCategory::Let);
-          return Success();
         case Operator::Eq: {
           ErrorOr<Nonnull<Expression*>> converted = BuildBuiltinMethodCall(
               impl_scope, op.arguments()[0],
@@ -2073,7 +2040,6 @@
                    << " (" << converted.error().message() << ")";
           }
           op.set_rewritten_form(*converted);
->>>>>>> c13803de
           return Success();
         }
         case Operator::Deref:
