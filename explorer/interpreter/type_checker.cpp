--- conflicted
+++ resolved
@@ -2581,13 +2581,8 @@
           if (res.has_value()) {
             auto [member_type, member, member_t_class] = res.value();
             Nonnull<const Value*> field_type =
-<<<<<<< HEAD
-                Substitute(t_class.bindings(), member_type);
+                Substitute(member_t_class->bindings(), member_type);
             access.set_member(arena_->New<NominalMember>(member));
-=======
-                Substitute(member_t_class->bindings(), member_type);
-            access.set_member(Member(member));
->>>>>>> 112eb548
             access.set_static_type(field_type);
             access.set_is_type_access(!IsInstanceMember(&access.member()));
             switch (member->kind()) {
