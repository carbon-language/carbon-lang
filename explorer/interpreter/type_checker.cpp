// Part of the Carbon Language project, under the Apache License v2.0 with LLVM
// Exceptions. See /LICENSE for license information.
// SPDX-License-Identifier: Apache-2.0 WITH LLVM-exception

#include "explorer/interpreter/type_checker.h"

#include <algorithm>
#include <deque>
#include <iterator>
#include <map>
#include <optional>
#include <set>
#include <string>
#include <string_view>
#include <tuple>
#include <unordered_set>
#include <vector>

#include "common/check.h"
#include "common/error.h"
#include "common/ostream.h"
#include "explorer/ast/declaration.h"
#include "explorer/ast/expression.h"
#include "explorer/common/arena.h"
#include "explorer/common/error_builders.h"
#include "explorer/common/nonnull.h"
#include "explorer/common/source_location.h"
#include "explorer/interpreter/impl_scope.h"
#include "explorer/interpreter/interpreter.h"
#include "explorer/interpreter/pattern_analysis.h"
#include "explorer/interpreter/value.h"
#include "explorer/interpreter/value_transform.h"
#include "llvm/ADT/DenseSet.h"
#include "llvm/ADT/STLExtras.h"
#include "llvm/ADT/ScopeExit.h"
#include "llvm/ADT/StringExtras.h"
#include "llvm/ADT/TinyPtrVector.h"
#include "llvm/Support/Casting.h"
#include "llvm/Support/Error.h"
#include "llvm/Support/SaveAndRestore.h"

using llvm::cast;
using llvm::dyn_cast;
using llvm::isa;

namespace Carbon {

auto TypeChecker::IsSameType(Nonnull<const Value*> type1,
                             Nonnull<const Value*> type2,
                             const ImplScope& /*impl_scope*/) const -> bool {
  return TypeEqual(type1, type2, std::nullopt);
}

auto TypeChecker::ExpectExactType(SourceLocation source_loc,
                                  std::string_view context,
                                  Nonnull<const Value*> expected,
                                  Nonnull<const Value*> actual,
                                  const ImplScope& impl_scope) const
    -> ErrorOr<Success> {
  if (!IsSameType(expected, actual, impl_scope)) {
    return ProgramError(source_loc) << "type error in " << context << "\n"
                                    << "expected: " << *expected << "\n"
                                    << "actual: " << *actual;
  }
  return Success();
}

static auto ExpectPointerType(SourceLocation source_loc,
                              std::string_view context,
                              Nonnull<const Value*> actual)
    -> ErrorOr<Success> {
  // TODO: Try to resolve in equality context.
  if (actual->kind() != Value::Kind::PointerType) {
    return ProgramError(source_loc) << "type error in " << context << "\n"
                                    << "expected a pointer type\n"
                                    << "actual: " << *actual;
  }
  return Success();
}

// Returns whether the value is a type whose values are themselves known to be
// types.
static auto IsTypeOfType(Nonnull<const Value*> value) -> bool {
  switch (value->kind()) {
    case Value::Kind::IntValue:
    case Value::Kind::DestructorValue:
    case Value::Kind::FunctionValue:
    case Value::Kind::BoundMethodValue:
    case Value::Kind::PointerValue:
    case Value::Kind::LValue:
    case Value::Kind::BoolValue:
    case Value::Kind::TupleValue:
    case Value::Kind::StructValue:
    case Value::Kind::NominalClassValue:
    case Value::Kind::AlternativeValue:
    case Value::Kind::BindingPlaceholderValue:
    case Value::Kind::AddrValue:
    case Value::Kind::AlternativeConstructorValue:
    case Value::Kind::ContinuationValue:
    case Value::Kind::StringValue:
    case Value::Kind::UninitializedValue:
    case Value::Kind::ImplWitness:
    case Value::Kind::BindingWitness:
    case Value::Kind::ConstraintWitness:
    case Value::Kind::ConstraintImplWitness:
    case Value::Kind::ParameterizedEntityName:
    case Value::Kind::MemberName:
      // These are values, not types.
      return false;
    case Value::Kind::IntType:
    case Value::Kind::BoolType:
    case Value::Kind::FunctionType:
    case Value::Kind::PointerType:
    case Value::Kind::StructType:
    case Value::Kind::NominalClassType:
    case Value::Kind::MixinPseudoType:
    case Value::Kind::ChoiceType:
    case Value::Kind::ContinuationType:
    case Value::Kind::StringType:
    case Value::Kind::StaticArrayType:
    case Value::Kind::TupleType:
    case Value::Kind::TypeOfMixinPseudoType:
    case Value::Kind::TypeOfParameterizedEntityName:
    case Value::Kind::TypeOfMemberName:
    case Value::Kind::TypeOfNamespaceName:
      // These are types whose values are not types.
      return false;
    case Value::Kind::AutoType:
    case Value::Kind::VariableType:
    case Value::Kind::AssociatedConstant:
      // A value of one of these types could be a type, but isn't known to be.
      return false;
    case Value::Kind::TypeType:
    case Value::Kind::InterfaceType:
    case Value::Kind::NamedConstraintType:
    case Value::Kind::ConstraintType:
      // A value of one of these types is itself always a type.
      return true;
  }
}

// Returns whether the value is a type value, such as might be a valid type for
// a syntactic pattern. This includes types involving `auto`. Use
// `TypeContainsAuto` to determine if a type involves `auto`.
static auto IsType(Nonnull<const Value*> value) -> bool {
  switch (value->kind()) {
    case Value::Kind::IntValue:
    case Value::Kind::FunctionValue:
    case Value::Kind::DestructorValue:
    case Value::Kind::BoundMethodValue:
    case Value::Kind::PointerValue:
    case Value::Kind::LValue:
    case Value::Kind::BoolValue:
    case Value::Kind::TupleValue:
    case Value::Kind::StructValue:
    case Value::Kind::NominalClassValue:
    case Value::Kind::AlternativeValue:
    case Value::Kind::BindingPlaceholderValue:
    case Value::Kind::AddrValue:
    case Value::Kind::AlternativeConstructorValue:
    case Value::Kind::ContinuationValue:
    case Value::Kind::StringValue:
    case Value::Kind::UninitializedValue:
    case Value::Kind::ImplWitness:
    case Value::Kind::BindingWitness:
    case Value::Kind::ConstraintWitness:
    case Value::Kind::ConstraintImplWitness:
    case Value::Kind::ParameterizedEntityName:
    case Value::Kind::MemberName:
      return false;
    case Value::Kind::IntType:
    case Value::Kind::BoolType:
    case Value::Kind::TypeType:
    case Value::Kind::PointerType:
    case Value::Kind::FunctionType:
    case Value::Kind::StructType:
    case Value::Kind::TupleType:
    case Value::Kind::NominalClassType:
    case Value::Kind::InterfaceType:
    case Value::Kind::NamedConstraintType:
    case Value::Kind::ConstraintType:
    case Value::Kind::ChoiceType:
    case Value::Kind::ContinuationType:
    case Value::Kind::VariableType:
    case Value::Kind::StringType:
    case Value::Kind::StaticArrayType:
    case Value::Kind::AutoType:
      return true;
    case Value::Kind::TypeOfParameterizedEntityName:
    case Value::Kind::TypeOfMemberName:
    case Value::Kind::TypeOfMixinPseudoType:
    case Value::Kind::TypeOfNamespaceName:
      // These aren't first-class types, but they are still types.
      return true;
    case Value::Kind::AssociatedConstant: {
      // An associated type is an associated constant whose type is a
      // type-of-type.
      const auto& assoc = cast<AssociatedConstant>(*value);
      // TODO: Should we substitute in the arguments? Given
      //   interface I(T:! type) { let V:! T; }
      // ... is T.(I(type).V) considered to be a type?
      return IsTypeOfType(&assoc.constant().static_type());
    }
    case Value::Kind::MixinPseudoType:
      // Mixin type is a second-class type that cannot be used
      // within a type annotation expression.
      return false;
  }
}

// Expect that a type is complete. Issue a diagnostic if not.
static auto ExpectCompleteType(SourceLocation source_loc,
                               std::string_view context,
                               Nonnull<const Value*> type) -> ErrorOr<Success> {
  CARBON_CHECK(IsType(type));

  switch (type->kind()) {
    case Value::Kind::IntValue:
    case Value::Kind::FunctionValue:
    case Value::Kind::DestructorValue:
    case Value::Kind::BoundMethodValue:
    case Value::Kind::PointerValue:
    case Value::Kind::LValue:
    case Value::Kind::BoolValue:
    case Value::Kind::StructValue:
    case Value::Kind::TupleValue:
    case Value::Kind::NominalClassValue:
    case Value::Kind::AlternativeValue:
    case Value::Kind::BindingPlaceholderValue:
    case Value::Kind::AddrValue:
    case Value::Kind::AlternativeConstructorValue:
    case Value::Kind::ContinuationValue:
    case Value::Kind::StringValue:
    case Value::Kind::UninitializedValue:
    case Value::Kind::ImplWitness:
    case Value::Kind::BindingWitness:
    case Value::Kind::ConstraintWitness:
    case Value::Kind::ConstraintImplWitness:
    case Value::Kind::ParameterizedEntityName:
    case Value::Kind::MemberName:
    case Value::Kind::MixinPseudoType:
      CARBON_FATAL() << "should not see non-type values";

    case Value::Kind::IntType:
    case Value::Kind::BoolType:
    case Value::Kind::StringType:
    case Value::Kind::PointerType:
    case Value::Kind::TypeType:
    case Value::Kind::FunctionType:
    case Value::Kind::StructType:
    case Value::Kind::ConstraintType:
    case Value::Kind::ContinuationType:
    case Value::Kind::VariableType:
    case Value::Kind::AssociatedConstant:
    case Value::Kind::TypeOfParameterizedEntityName:
    case Value::Kind::TypeOfMemberName:
    case Value::Kind::TypeOfMixinPseudoType:
    case Value::Kind::TypeOfNamespaceName: {
      // These types are always complete.
      return Success();
    }

    case Value::Kind::StaticArrayType:
      // TODO: This should probably be complete only if the element type is
      // complete.
      return Success();

    case Value::Kind::TupleType: {
      // TODO: Tuple types should be complete only if all element types are
      // complete.
      return Success();
    }

    // TODO: Once we support forward-declarations, make sure we have an actual
    // definition in these cases.
    case Value::Kind::NominalClassType: {
      if (cast<NominalClassType>(type)->declaration().is_declared()) {
        return Success();
      }
      break;
    }
    case Value::Kind::NamedConstraintType: {
      if (cast<NamedConstraintType>(type)->declaration().is_declared()) {
        return Success();
      }
      break;
    }
    case Value::Kind::InterfaceType: {
      if (cast<InterfaceType>(type)->declaration().is_declared()) {
        return Success();
      }
      break;
    }
    case Value::Kind::ChoiceType: {
      if (cast<ChoiceType>(type)->declaration().is_declared()) {
        return Success();
      }
      break;
    }

    case Value::Kind::AutoType: {
      // Undeduced `auto` is considered incomplete.
      break;
    }
  }

  return ProgramError(source_loc)
         << "incomplete type `" << *type << "` used in " << context;
}

// Returns whether *value represents the type of a Carbon value, as
// opposed to a type pattern or a non-type value.
static auto TypeContainsAuto(Nonnull<const Value*> type) -> bool {
  CARBON_CHECK(IsType(type)) << "expected a type, but found " << *type;

  switch (type->kind()) {
    case Value::Kind::IntValue:
    case Value::Kind::FunctionValue:
    case Value::Kind::DestructorValue:
    case Value::Kind::BoundMethodValue:
    case Value::Kind::PointerValue:
    case Value::Kind::LValue:
    case Value::Kind::BoolValue:
    case Value::Kind::TupleValue:
    case Value::Kind::StructValue:
    case Value::Kind::NominalClassValue:
    case Value::Kind::AlternativeValue:
    case Value::Kind::BindingPlaceholderValue:
    case Value::Kind::AddrValue:
    case Value::Kind::AlternativeConstructorValue:
    case Value::Kind::ContinuationValue:
    case Value::Kind::StringValue:
    case Value::Kind::UninitializedValue:
    case Value::Kind::ImplWitness:
    case Value::Kind::BindingWitness:
    case Value::Kind::ConstraintWitness:
    case Value::Kind::ConstraintImplWitness:
    case Value::Kind::ParameterizedEntityName:
    case Value::Kind::MemberName:
    case Value::Kind::MixinPseudoType:
      CARBON_FATAL() << "non-type value";
    case Value::Kind::IntType:
    case Value::Kind::BoolType:
    case Value::Kind::TypeType:
    case Value::Kind::VariableType:
    case Value::Kind::StringType:
    case Value::Kind::TypeOfMixinPseudoType:
    case Value::Kind::TypeOfParameterizedEntityName:
    case Value::Kind::TypeOfMemberName:
    case Value::Kind::TypeOfNamespaceName:
      // These types do not contain other types.
      return false;
    case Value::Kind::FunctionType:
    case Value::Kind::NominalClassType:
    case Value::Kind::InterfaceType:
    case Value::Kind::NamedConstraintType:
    case Value::Kind::ConstraintType:
    case Value::Kind::ChoiceType:
    case Value::Kind::ContinuationType:
    case Value::Kind::AssociatedConstant:
      // These types can contain other types, but those types can't involve
      // `auto`.
      return false;
    case Value::Kind::AutoType:
      return true;
    case Value::Kind::StructType:
      return llvm::any_of(
          llvm::map_range(cast<StructType>(type)->fields(),
                          [](const NamedValue& v) { return v.value; }),
          TypeContainsAuto);
    case Value::Kind::TupleType:
      return llvm::any_of(cast<TupleType>(type)->elements(), TypeContainsAuto);
    case Value::Kind::PointerType:
      return TypeContainsAuto(&cast<PointerType>(type)->pointee_type());
    case Value::Kind::StaticArrayType:
      return TypeContainsAuto(&cast<StaticArrayType>(type)->element_type());
  }
}

// Returns whether `type` is a placeholder type, which is a second-class type
// that cannot be the type of a binding but can be the type of an expression.
static auto IsPlaceholderType(Nonnull<const Value*> type) -> bool {
  CARBON_CHECK(IsType(type)) << "expected a type, but found " << *type;
  return isa<TypeOfParameterizedEntityName, TypeOfMemberName,
             TypeOfMixinPseudoType, TypeOfNamespaceName>(type);
}

// Returns whether `value` is a concrete type, which would be valid as the
// static type of an expression. This is currently any type other than `auto`.
static auto IsConcreteType(Nonnull<const Value*> value) -> bool {
  return IsType(value) && !TypeContainsAuto(value);
}

// Returns the named field, or None if not found.
static auto FindField(llvm::ArrayRef<NamedValue> fields,
                      const std::string& field_name)
    -> std::optional<NamedValue> {
  const auto* it = std::find_if(
      fields.begin(), fields.end(),
      [&](const NamedValue& field) { return field.name == field_name; });
  if (it == fields.end()) {
    return std::nullopt;
  }
  return *it;
}

auto TypeChecker::FieldTypesImplicitlyConvertible(
    llvm::ArrayRef<NamedValue> source_fields,
    llvm::ArrayRef<NamedValue> destination_fields,
    const ImplScope& impl_scope) const -> bool {
  // TODO: If default fields are implemented, the
  // code must be adapted to skip them.
  // Ensure every field name exists in the destination.
  for (const auto& dest_field : destination_fields) {
    if (!FindField(source_fields, dest_field.name)) {
      return false;
    }
  }
  for (const auto& source_field : source_fields) {
    std::optional<NamedValue> destination_field =
        FindField(destination_fields, source_field.name);
    if (!destination_field.has_value() ||
        !IsImplicitlyConvertible(source_field.value,
                                 destination_field.value().value, impl_scope,
                                 // TODO: We don't have a way to perform
                                 // user-defined conversions of a struct field
                                 // yet, because we can't write a suitable impl
                                 // for ImplicitAs.
                                 /*allow_user_defined_conversions=*/false)) {
      return false;
    }
  }
  return true;
}

auto TypeChecker::FieldTypes(const NominalClassType& class_type) const
    -> std::vector<NamedValue> {
  std::vector<NamedValue> field_types;
  for (Nonnull<Declaration*> m : class_type.declaration().members()) {
    switch (m->kind()) {
      case DeclarationKind::VariableDeclaration: {
        const auto& var = cast<VariableDeclaration>(*m);
        Nonnull<const Value*> field_type =
            Substitute(class_type.bindings(), &var.binding().static_type());
        field_types.push_back({var.binding().name(), field_type});
        break;
      }
      default:
        break;
    }
  }
  return field_types;
}

auto TypeChecker::FieldTypesWithBase(const NominalClassType& class_type) const
    -> std::vector<NamedValue> {
  auto fields = FieldTypes(class_type);
  if (const auto base_type = class_type.base()) {
    auto base_fields = FieldTypesWithBase(*base_type.value());
    fields.emplace_back(NamedValue{std::string(NominalClassValue::BaseField),
                                   base_type.value()});
  }
  return fields;
}

auto TypeChecker::IsImplicitlyConvertible(
    Nonnull<const Value*> source, Nonnull<const Value*> destination,
    const ImplScope& impl_scope, bool allow_user_defined_conversions) const
    -> bool {
  // Check for an exact match or for an implicit conversion.
  // TODO: `impl`s of `ImplicitAs` should be provided to cover these
  // conversions.
  CARBON_CHECK(IsConcreteType(source));
  CARBON_CHECK(IsConcreteType(destination));
  if (IsSameType(source, destination, impl_scope)) {
    return true;
  }

  switch (source->kind()) {
    case Value::Kind::StructType:
      switch (destination->kind()) {
        case Value::Kind::StructType:
          if (FieldTypesImplicitlyConvertible(
                  cast<StructType>(*source).fields(),
                  cast<StructType>(*destination).fields(), impl_scope)) {
            return true;
          }
          break;
        case Value::Kind::NominalClassType:
          if (IsImplicitlyConvertible(
                  source,
                  arena_->New<StructType>(
                      FieldTypesWithBase(cast<NominalClassType>(*destination))),
                  impl_scope, allow_user_defined_conversions)) {
            return true;
          }
          break;
        case Value::Kind::TypeType:
        case Value::Kind::InterfaceType:
        case Value::Kind::NamedConstraintType:
        case Value::Kind::ConstraintType:
          // A value of empty struct type implicitly converts to a type.
          if (cast<StructType>(*source).fields().empty()) {
            return true;
          }
          break;
        default:
          break;
      }
      break;
    case Value::Kind::TupleType: {
      const auto& source_tuple = cast<TupleType>(*source);
      switch (destination->kind()) {
        case Value::Kind::TupleType: {
          const auto& destination_tuple = cast<TupleType>(*destination);
          if (source_tuple.elements().size() !=
              destination_tuple.elements().size()) {
            break;
          }
          bool all_ok = true;
          for (size_t i = 0; i < source_tuple.elements().size(); ++i) {
            if (!IsImplicitlyConvertible(
                    source_tuple.elements()[i], destination_tuple.elements()[i],
                    impl_scope, /*allow_user_defined_conversions=*/false)) {
              all_ok = false;
              break;
            }
          }
          if (all_ok) {
            return true;
          }
          break;
        }
        case Value::Kind::StaticArrayType: {
          const auto& destination_array = cast<StaticArrayType>(*destination);
          if (destination_array.size() != source_tuple.elements().size()) {
            break;
          }
          bool all_ok = true;
          for (Nonnull<const Value*> source_element : source_tuple.elements()) {
            if (!IsImplicitlyConvertible(
                    source_element, &destination_array.element_type(),
                    impl_scope, /*allow_user_defined_conversions=*/false)) {
              all_ok = false;
              break;
            }
          }
          if (all_ok) {
            return true;
          }
          break;
        }
        case Value::Kind::TypeType:
        case Value::Kind::InterfaceType:
        case Value::Kind::NamedConstraintType:
        case Value::Kind::ConstraintType: {
          // A tuple value converts to a type if all of its fields do.
          bool all_types = true;
          for (Nonnull<const Value*> source_element : source_tuple.elements()) {
            if (!IsImplicitlyConvertible(
                    source_element, destination, impl_scope,
                    /*allow_user_defined_conversions=*/false)) {
              all_types = false;
              break;
            }
          }
          if (all_types) {
            return true;
          }
          break;
        }
        default:
          break;
      }
      break;
    }
    case Value::Kind::TypeType:
    case Value::Kind::InterfaceType:
    case Value::Kind::NamedConstraintType:
    case Value::Kind::ConstraintType:
      // TODO: We can't tell whether the conversion to this type-of-type would
      // work, because that depends on the source value, and we only have its
      // type.
      return IsTypeOfType(destination);
    case Value::Kind::PointerType: {
      if (destination->kind() != Value::Kind::PointerType) {
        break;
      }
      const auto* src_ptr = cast<PointerType>(source);
      const auto* dest_ptr = cast<PointerType>(destination);
      if (src_ptr->pointee_type().kind() != Value::Kind::NominalClassType ||
          dest_ptr->pointee_type().kind() != Value::Kind::NominalClassType) {
        break;
      }
      const auto& src_class = cast<NominalClassType>(src_ptr->pointee_type());
      if (src_class.InheritsClass(&dest_ptr->pointee_type())) {
        return true;
      }
      break;
    }
    default:
      break;
  }

  // If we're not supposed to look for a user-defined conversion, we're done.
  if (!allow_user_defined_conversions) {
    return false;
  }

  // We didn't find a builtin implicit conversion. Try a user-defined one.
  SourceLocation source_loc = SourceLocation::DiagnosticsIgnored();
  ErrorOr<Nonnull<const InterfaceType*>> iface_type = GetBuiltinInterfaceType(
      source_loc, BuiltinInterfaceName{Builtins::ImplicitAs, destination});
  return iface_type.ok() &&
         impl_scope.Resolve(*iface_type, source, source_loc, *this).ok();
}

auto TypeChecker::BuildSubtypeConversion(Nonnull<Expression*> source,
                                         Nonnull<const PointerType*> src_ptr,
                                         Nonnull<const PointerType*> dest_ptr)
    -> ErrorOr<Nonnull<const Expression*>> {
  const auto* src_class = dyn_cast<NominalClassType>(&src_ptr->pointee_type());
  const auto* dest_class =
      dyn_cast<NominalClassType>(&dest_ptr->pointee_type());
  const auto dest = dest_class->declaration().name();
  CARBON_CHECK(src_class && dest_class)
      << "Invalid source or destination pointee";
  Nonnull<Expression*> last_expr = source;
  const auto* cur_class = src_class;
  while (!TypeEqual(cur_class, dest_class, std::nullopt)) {
    const auto src = src_class->declaration().name();
    const auto base_class = cur_class->base();
    CARBON_CHECK(base_class) << "Invalid subtyping conversion";
    auto* base_expr = arena_->New<BaseAccessExpression>(
        source->source_loc(), last_expr,
        arena_->New<BaseElement>(arena_->New<PointerType>(*base_class)));
    last_expr = base_expr;
    cur_class = *base_class;
  }
  CARBON_CHECK(last_expr) << "Error, no conversion was needed";
  return last_expr;
}

auto TypeChecker::ImplicitlyConvert(std::string_view context,
                                    const ImplScope& impl_scope,
                                    Nonnull<Expression*> source,
                                    Nonnull<const Value*> destination)
    -> ErrorOr<Nonnull<Expression*>> {
  Nonnull<const Value*> source_type = &source->static_type();

  CARBON_RETURN_IF_ERROR(
      ExpectNonPlaceholderType(source->source_loc(), &source->static_type()));

  if (TypeEqual(&source->static_type(), destination, std::nullopt)) {
    // No conversions are required.
    return source;
  }

  // TODO: This doesn't work for cases of combined built-in and user-defined
  // conversion, such as converting a struct element via an `ImplicitAs` impl.
  if (IsImplicitlyConvertible(source_type, destination, impl_scope,
                              /*allow_user_defined_conversions=*/false)) {
    // A type only implicitly converts to a constraint if there is an impl of
    // that constraint for that type in scope.
    // TODO: Instead of excluding the special case where the destination is
    // `type`, we should check if the source type has a subset of the
    // constraints of the destination type. In that case, the source should not
    // be required to be constant.
    if (IsTypeOfType(destination) && !isa<TypeType>(destination)) {
      // First convert the source expression to type `type`.
      CARBON_ASSIGN_OR_RETURN(Nonnull<Expression*> source_as_type,
                              ImplicitlyConvert(context, impl_scope, source,
                                                arena_->New<TypeType>()));
      CARBON_ASSIGN_OR_RETURN(Nonnull<const Value*> converted_value,
                              InterpExp(source_as_type, arena_, trace_stream_));
      CARBON_ASSIGN_OR_RETURN(
          Nonnull<const ConstraintType*> destination_constraint,
          ConvertToConstraintType(source->source_loc(), "implicit conversion",
                                  destination));
      destination = destination_constraint;
      if (trace_stream_) {
        **trace_stream_ << "converting type " << *converted_value
                        << " to constraint " << *destination_constraint
                        << " for " << context << " in scope " << impl_scope
                        << "\n";
      }
      // Note, we discard the witness. We don't actually need it in order to
      // perform the conversion, but we do want to know it exists.
      // TODO: A value of constraint type should carry both the type and the
      // witness.
      CARBON_RETURN_IF_ERROR(impl_scope.Resolve(destination_constraint,
                                                converted_value,
                                                source->source_loc(), *this));
      return arena_->New<ValueLiteral>(source->source_loc(), converted_value,
                                       destination_constraint,
                                       ValueCategory::Let);
    }

    if (IsTypeOfType(source_type) && IsTypeOfType(destination)) {
      // No conversion is required.
      return source;
    }

    // Perform the builtin conversion.
    auto* convert_expr =
        arena_->New<BuiltinConvertExpression>(source, destination);

    // For subtyping, rewrite into successive `.base` accesses.
    if (isa<PointerType>(source_type) && isa<PointerType>(destination) &&
        cast<PointerType>(destination)->pointee_type().kind() ==
            Value::Kind::NominalClassType) {
      CARBON_ASSIGN_OR_RETURN(
          const auto* rewrite,
          BuildSubtypeConversion(source, cast<PointerType>(source_type),
                                 cast<PointerType>(destination)))
      convert_expr->set_rewritten_form(rewrite);
    }

    return convert_expr;
  }

  ErrorOr<Nonnull<Expression*>> converted = BuildBuiltinMethodCall(
      impl_scope, source,
      BuiltinInterfaceName{Builtins::ImplicitAs, destination},
      BuiltinMethodCall{"Convert"});
  if (!converted.ok()) {
    // We couldn't find a matching `impl`.
    return ProgramError(source->source_loc())
           << "type error in " << context << ": "
           << "'" << *source_type << "' is not implicitly convertible to '"
           << *destination << "'";
  }
  return *converted;
}

auto TypeChecker::IsIntrinsicConstraintSatisfied(
    const IntrinsicConstraint& constraint, const ImplScope& impl_scope) const
    -> bool {
  // TODO: Check to see if this constraint is known in the current impl scope.
  switch (constraint.kind) {
    case IntrinsicConstraint::ImplicitAs:
      CARBON_CHECK(constraint.arguments.size() == 1)
          << "wrong number of arguments for `__intrinsic_implicit_as`";
      return IsImplicitlyConvertible(constraint.type, constraint.arguments[0],
                                     impl_scope,
                                     /*allow_user_defined_conversions=*/false);
  }
}

auto TypeChecker::GetBuiltinInterfaceType(SourceLocation source_loc,
                                          BuiltinInterfaceName interface) const
    -> ErrorOr<Nonnull<const InterfaceType*>> {
  auto bad_builtin = [&]() -> Error {
    return ProgramError(source_loc)
           << "unsupported declaration for builtin `"
           << Builtins::GetName(interface.builtin) << "`";
  };

  // Find the builtin interface declaration.
  CARBON_ASSIGN_OR_RETURN(Nonnull<const Declaration*> builtin_decl,
                          builtins_.Get(source_loc, interface.builtin));
  const auto* iface_decl = dyn_cast<InterfaceDeclaration>(builtin_decl);
  if (!iface_decl || !iface_decl->constant_value()) {
    return bad_builtin();
  }

  // Match the interface arguments up with the parameters and build the
  // interface type.
  bool has_parameters = iface_decl->params().has_value();
  bool has_arguments = !interface.arguments.empty();
  if (has_parameters != has_arguments) {
    return bad_builtin();
  }
  BindingMap binding_args;
  if (has_arguments) {
    TupleValue args(interface.arguments);
    if (!PatternMatch(&iface_decl->params().value()->value(), &args, source_loc,
                      std::nullopt, binding_args, trace_stream_,
                      this->arena_)) {
      return bad_builtin();
    }
  }
  Nonnull<const Bindings*> bindings =
      arena_->New<Bindings>(std::move(binding_args), Bindings::NoWitnesses);
  return arena_->New<InterfaceType>(iface_decl, bindings);
}

auto TypeChecker::BuildBuiltinMethodCall(const ImplScope& impl_scope,
                                         Nonnull<Expression*> source,
                                         BuiltinInterfaceName interface,
                                         BuiltinMethodCall method)
    -> ErrorOr<Nonnull<Expression*>> {
  const SourceLocation source_loc = source->source_loc();
  CARBON_ASSIGN_OR_RETURN(Nonnull<const InterfaceType*> iface_type,
                          GetBuiltinInterfaceType(source_loc, interface));

  // Build an expression to perform the call `source.(interface.method)(args)`.
  Nonnull<Expression*> iface_expr = arena_->New<ValueLiteral>(
      source_loc, iface_type, arena_->New<TypeType>(), ValueCategory::Let);
  Nonnull<Expression*> iface_member = arena_->New<SimpleMemberAccessExpression>(
      source_loc, iface_expr, method.name);
  Nonnull<Expression*> method_access =
      arena_->New<CompoundMemberAccessExpression>(source_loc, source,
                                                  iface_member);
  Nonnull<Expression*> call_args =
      arena_->New<TupleLiteral>(source_loc, method.arguments);
  Nonnull<Expression*> call =
      arena_->New<CallExpression>(source_loc, method_access, call_args);
  CARBON_RETURN_IF_ERROR(TypeCheckExp(call, impl_scope));
  return {call};
}

// Checks that the given type is not a placeholder type. Diagnoses otherwise.
auto TypeChecker::ExpectNonPlaceholderType(SourceLocation source_loc,
                                           Nonnull<const Value*> type)
    -> ErrorOr<Success> {
  if (!IsPlaceholderType(type)) {
    return Success();
  }
  if (auto* member_name = dyn_cast<TypeOfMemberName>(type)) {
    return ProgramError(source_loc)
           << *member_name << " can only be used in a member access or alias";
  }
  if (auto* param_entity = dyn_cast<TypeOfParameterizedEntityName>(type)) {
    return ProgramError(source_loc)
           << "'" << param_entity->name() << "' must be given an argument list";
  }
  if (auto* mixin_type = dyn_cast<TypeOfMixinPseudoType>(type)) {
    return ProgramError(source_loc)
           << "invalid use of mixin "
           << mixin_type->mixin_type().declaration().name();
  }
  if (auto* namespace_type = dyn_cast<TypeOfNamespaceName>(type)) {
    return ProgramError(source_loc)
           << "expected `.member_name` after name of " << *namespace_type;
  }
  CARBON_FATAL() << "unknown kind of placeholder type " << *type;
}

auto TypeChecker::ExpectType(SourceLocation source_loc,
                             std::string_view context,
                             Nonnull<const Value*> expected,
                             Nonnull<const Value*> actual,
                             const ImplScope& impl_scope) const
    -> ErrorOr<Success> {
  if (!IsImplicitlyConvertible(actual, expected, impl_scope,
                               /*allow_user_defined_conversions=*/true)) {
    return ProgramError(source_loc)
           << "type error in " << context << ": "
           << "'" << *actual << "' is not implicitly convertible to '"
           << *expected << "'";
  } else {
    return Success();
  }
}

<<<<<<< HEAD
auto TypeChecker::ArgumentDeduction(
    SourceLocation source_loc, const std::string& context,
    llvm::ArrayRef<Nonnull<const TypeVariableBinding*>> bindings_to_deduce,
    BindingMap& deduced, Nonnull<const Value*> param, Nonnull<const Value*> arg,
    bool allow_implicit_conversion, const ImplScope& impl_scope) const
=======
// Argument deduction matches two values and attempts to find a set of
// substitutions into deduced bindings in one of them that would result in the
// other.
class TypeChecker::ArgumentDeduction {
 public:
  ArgumentDeduction(
      SourceLocation source_loc, std::string_view context,
      llvm::ArrayRef<Nonnull<const GenericBinding*>> bindings_to_deduce,
      std::optional<Nonnull<llvm::raw_ostream*>> trace_stream)
      : source_loc_(source_loc),
        context_(context),
        deduced_bindings_in_order_(bindings_to_deduce),
        trace_stream_(trace_stream) {
    if (trace_stream_) {
      **trace_stream_ << "performing argument deduction for bindings: ";
      llvm::ListSeparator sep;
      for (const auto* binding : bindings_to_deduce) {
        **trace_stream_ << sep << *binding;
      }
      **trace_stream_ << "\n";
    }
    for (const auto* binding : bindings_to_deduce) {
      deduced_values_.insert({binding, {}});
    }
  }

  // Deduces the values of deduced bindings in `param` from the corresponding
  // values in `arg`. `allow_implicit_conversion` specifies whether implicit
  // conversions are permitted from the argument to the parameter type.
  auto Deduce(Nonnull<const Value*> param, Nonnull<const Value*> arg,
              bool allow_implicit_conversion) -> ErrorOr<Success>;

  // Finds a binding to deduce that has not been deduced, if any exist.
  auto FindUndeducedBinding() const
      -> std::optional<Nonnull<const GenericBinding*>> {
    for (const auto* binding : deduced_bindings_in_order_) {
      llvm::ArrayRef<Nonnull<const Value*>> values =
          deduced_values_.find(binding)->second;
      if (values.empty()) {
        return binding;
      }
    }
    return std::nullopt;
  }

  // Adds a value for a binding that is not deduced but still participates in
  // substitution. For example, the `T` parameter in `fn F(T:! type, x: T)`.
  void AddNonDeducedBindingValue(Nonnull<const GenericBinding*> binding,
                                 Nonnull<Expression*> argument) {
    non_deduced_values_.push_back({binding, argument});
  }

  // Finishes deduction and forms a set of substitutions that transform `param`
  // into `arg`.
  auto Finish(TypeChecker& type_checker, const ImplScope& impl_scope) const
      -> ErrorOr<Bindings>;

 private:
  SourceLocation source_loc_;
  std::string_view context_;
  llvm::ArrayRef<Nonnull<const GenericBinding*>> deduced_bindings_in_order_;
  std::optional<Nonnull<llvm::raw_ostream*>> trace_stream_;

  // Values for deduced bindings.
  std::map<Nonnull<const GenericBinding*>,
           llvm::TinyPtrVector<Nonnull<const Value*>>>
      deduced_values_;
  // Values for non-deduced bindings, such as parameters with corresponding
  // argument expressions.
  std::vector<std::pair<Nonnull<const GenericBinding*>, Nonnull<Expression*>>>
      non_deduced_values_;

  // Non-deduced mismatches that we deferred until we could perform
  // substitutions into them.
  struct NonDeducedMismatch {
    Nonnull<const Value*> param;
    Nonnull<const Value*> arg;
    bool allow_implicit_conversion;
  };
  std::vector<NonDeducedMismatch> non_deduced_mismatches_;
};

auto TypeChecker::ArgumentDeduction::Deduce(Nonnull<const Value*> param,
                                            Nonnull<const Value*> arg,
                                            bool allow_implicit_conversion)
>>>>>>> 0b6411e6
    -> ErrorOr<Success> {
  if (trace_stream_) {
    **trace_stream_ << "deducing " << *param << " from " << *arg << "\n";
  }

  // Handle the case where we can't perform deduction, either because the
  // parameter is a primitive type or because the parameter and argument have
  // different forms. In this case, we require an implicit conversion to exist,
  // or for an exact type match if implicit conversions are not permitted.
  auto handle_non_deduced_type = [&]() -> ErrorOr<Success> {
    if (ValueEqual(param, arg, std::nullopt)) {
      return Success();
    }

    // Defer checking until we can substitute into the parameter and see if it
    // actually matches.
    non_deduced_mismatches_.push_back(
        {.param = param,
         .arg = arg,
         .allow_implicit_conversion = allow_implicit_conversion});
    return Success();
  };

  switch (param->kind()) {
    case Value::Kind::VariableType: {
      const auto& binding = cast<VariableType>(*param).binding();
      if (auto it = deduced_values_.find(&binding);
          it != deduced_values_.end()) {
        it->second.push_back(arg);
      } else {
        return handle_non_deduced_type();
      }
      return Success();
    }
    case Value::Kind::TupleType: {
      if (arg->kind() != Value::Kind::TupleType) {
        return handle_non_deduced_type();
      }
      const auto& param_tup = cast<TupleType>(*param);
      const auto& arg_tup = cast<TupleType>(*arg);
      if (param_tup.elements().size() != arg_tup.elements().size()) {
        return ProgramError(source_loc_)
               << "mismatch in tuple sizes, expected "
               << param_tup.elements().size() << " but got "
               << arg_tup.elements().size();
      }
      for (size_t i = 0; i < param_tup.elements().size(); ++i) {
        CARBON_RETURN_IF_ERROR(Deduce(param_tup.elements()[i],
                                      arg_tup.elements()[i],
                                      allow_implicit_conversion));
      }
      return Success();
    }
    case Value::Kind::StructType: {
      if (arg->kind() != Value::Kind::StructType) {
        return handle_non_deduced_type();
      }
      const auto& param_struct = cast<StructType>(*param);
      const auto& arg_struct = cast<StructType>(*arg);
      auto diagnose_missing_field = [&](const StructType& struct_type,
                                        const NamedValue& field,
                                        bool missing_from_source) -> Error {
        static constexpr const char* SourceOrDestination[2] = {"source",
                                                               "destination"};
        return ProgramError(source_loc_)
               << "mismatch in field names, "
               << SourceOrDestination[missing_from_source ? 1 : 0] << " field `"
               << field.name << "` not in "
               << SourceOrDestination[missing_from_source ? 0 : 1] << " type `"
               << struct_type << "`";
      };
      for (size_t i = 0; i < param_struct.fields().size(); ++i) {
        NamedValue param_field = param_struct.fields()[i];
        std::optional<NamedValue> arg_field;
        if (allow_implicit_conversion) {
          if (std::optional<NamedValue> maybe_arg_field =
                  FindField(arg_struct.fields(), param_field.name)) {
            arg_field = maybe_arg_field;
          } else {
            return diagnose_missing_field(arg_struct, param_field, true);
          }
        } else {
          if (i >= arg_struct.fields().size()) {
            return diagnose_missing_field(arg_struct, param_field, true);
          }
          arg_field = arg_struct.fields()[i];
          if (param_field.name != arg_field->name) {
            return ProgramError(source_loc_)
                   << "mismatch in field names, `" << param_field.name
                   << "` != `" << arg_field->name << "`";
          }
        }
        CARBON_RETURN_IF_ERROR(Deduce(param_field.value, arg_field->value,
                                      allow_implicit_conversion));
      }
      if (param_struct.fields().size() != arg_struct.fields().size()) {
        CARBON_CHECK(allow_implicit_conversion)
            << "should have caught this earlier";
        for (const NamedValue& arg_field : arg_struct.fields()) {
          if (!FindField(param_struct.fields(), arg_field.name).has_value()) {
            return diagnose_missing_field(param_struct, arg_field, false);
          }
        }
        CARBON_FATAL() << "field count mismatch but no missing field; "
                       << "duplicate field name?";
      }
      return Success();
    }
    case Value::Kind::FunctionType: {
      if (arg->kind() != Value::Kind::FunctionType) {
        return handle_non_deduced_type();
      }
      const auto& param_fn = cast<FunctionType>(*param);
      const auto& arg_fn = cast<FunctionType>(*arg);
      // TODO: handle situation when arg has deduced parameters.
      CARBON_RETURN_IF_ERROR(Deduce(&param_fn.parameters(),
                                    &arg_fn.parameters(),
                                    /*allow_implicit_conversion=*/false));
      CARBON_RETURN_IF_ERROR(Deduce(&param_fn.return_type(),
                                    &arg_fn.return_type(),
                                    /*allow_implicit_conversion=*/false));
      return Success();
    }
    case Value::Kind::PointerType: {
      if (arg->kind() != Value::Kind::PointerType) {
        return handle_non_deduced_type();
      }
      const auto& param_pointee = cast<PointerType>(param)->pointee_type();
      const auto& arg_pointee = cast<PointerType>(arg)->pointee_type();
      if (allow_implicit_conversion) {
        // TODO: Change based on whether we want to allow
        // deduce-from-base-class, for parametrized base class. See
        // https://github.com/carbon-language/carbon-lang/issues/2464.
        if (const auto* arg_class = dyn_cast<NominalClassType>(&arg_pointee);
            arg_class && arg_class->InheritsClass(&param_pointee)) {
          return Success();
        }
      }
      return Deduce(&param_pointee, &arg_pointee,
                    /*allow_implicit_conversion=*/false);
    }
    // Nothing to do in the case for `auto`.
    case Value::Kind::AutoType: {
      return Success();
    }
    case Value::Kind::NominalClassType: {
      const auto& param_class_type = cast<NominalClassType>(*param);
      if (arg->kind() != Value::Kind::NominalClassType) {
        // TODO: We could determine the parameters of the class from field
        // types in a struct argument.
        return handle_non_deduced_type();
      }
      const auto& arg_class_type = cast<NominalClassType>(*arg);
      if (param_class_type.declaration().name() !=
          arg_class_type.declaration().name()) {
        return handle_non_deduced_type();
      }
      for (const auto& [ty, param_ty] : param_class_type.type_args()) {
        CARBON_RETURN_IF_ERROR(Deduce(param_ty,
                                      arg_class_type.type_args().at(ty),
                                      /*allow_implicit_conversion=*/false));
      }
      return Success();
    }
    case Value::Kind::InterfaceType: {
      const auto& param_iface_type = cast<InterfaceType>(*param);
      if (arg->kind() != Value::Kind::InterfaceType) {
        return handle_non_deduced_type();
      }
      const auto& arg_iface_type = cast<InterfaceType>(*arg);
      if (param_iface_type.declaration().name() !=
          arg_iface_type.declaration().name()) {
        return handle_non_deduced_type();
      }
      for (const auto& [ty, param_ty] : param_iface_type.args()) {
        CARBON_RETURN_IF_ERROR(Deduce(param_ty, arg_iface_type.args().at(ty),
                                      /*allow_implicit_conversion=*/false));
      }
      return Success();
    }
    case Value::Kind::NamedConstraintType: {
      const auto& param_constraint_type = cast<NamedConstraintType>(*param);
      if (arg->kind() != Value::Kind::NamedConstraintType) {
        return handle_non_deduced_type();
      }
      const auto& arg_constraint_type = cast<NamedConstraintType>(*arg);
      if (param_constraint_type.declaration().name() !=
          arg_constraint_type.declaration().name()) {
        return handle_non_deduced_type();
      }
      for (const auto& [ty, param_ty] :
           param_constraint_type.bindings().args()) {
        CARBON_RETURN_IF_ERROR(
            Deduce(param_ty, arg_constraint_type.bindings().args().at(ty),
                   /*allow_implicit_conversion=*/false));
      }
      return Success();
    }
    // For the following cases, we check the type matches.
    case Value::Kind::StaticArrayType:
      // TODO: We could deduce the array type from an array or tuple argument.
    case Value::Kind::ContinuationType:
    case Value::Kind::ChoiceType:
    case Value::Kind::ConstraintType:
    case Value::Kind::AssociatedConstant:
    case Value::Kind::IntType:
    case Value::Kind::BoolType:
    case Value::Kind::TypeType:
    case Value::Kind::StringType:
    case Value::Kind::TypeOfParameterizedEntityName:
    case Value::Kind::TypeOfMemberName:
    case Value::Kind::TypeOfNamespaceName: {
      return handle_non_deduced_type();
    }
    case Value::Kind::ImplWitness:
    case Value::Kind::BindingWitness:
    case Value::Kind::ConstraintWitness:
    case Value::Kind::ConstraintImplWitness:
    case Value::Kind::ParameterizedEntityName:
    case Value::Kind::MemberName:
    case Value::Kind::IntValue:
    case Value::Kind::BoolValue:
    case Value::Kind::FunctionValue:
    case Value::Kind::DestructorValue:
    case Value::Kind::BoundMethodValue:
    case Value::Kind::PointerValue:
    case Value::Kind::LValue:
    case Value::Kind::StructValue:
    case Value::Kind::TupleValue:
    case Value::Kind::NominalClassValue:
    case Value::Kind::AlternativeValue:
    case Value::Kind::BindingPlaceholderValue:
    case Value::Kind::AddrValue:
    case Value::Kind::AlternativeConstructorValue:
    case Value::Kind::ContinuationValue:
    case Value::Kind::StringValue:
    case Value::Kind::UninitializedValue: {
      // Argument deduction within the parameters of a parameterized class type
      // or interface type can compare values, rather than types.
      // TODO: Deduce within the values where possible.
      // TODO: Consider in-scope value equalities here.
      if (!ValueEqual(param, arg, std::nullopt)) {
        return ProgramError(source_loc_) << "mismatch in non-type values, `"
                                         << *arg << "` != `" << *param << "`";
      }
      return Success();
    }
    case Value::Kind::MixinPseudoType:
    case Value::Kind::TypeOfMixinPseudoType:
      CARBON_CHECK(false) << "Type expression must not contain Mixin types";
  }
}

auto TypeChecker::ArgumentDeduction::Finish(TypeChecker& type_checker,
                                            const ImplScope& impl_scope) const
    -> ErrorOr<Bindings> {
  // Check deduced values and build our resulting `Bindings` set. We do this in
  // declaration order so that any bindings used in the type of a later binding
  // have known values before we check that binding.
  Bindings bindings;
  for (const auto* binding : deduced_bindings_in_order_) {
    llvm::ArrayRef<Nonnull<const Value*>> values =
        deduced_values_.find(binding)->second;
    if (values.empty()) {
      return ProgramError(source_loc_)
             << "could not deduce type argument for type parameter "
             << binding->name() << " in " << context_;
    }

    const Value* binding_type =
        type_checker.Substitute(bindings, &binding->static_type());
    const Value* substituted_type =
        type_checker.Substitute(bindings, binding_type);
    const auto* first_value = values[0];
    for (const auto* value : values) {
      // TODO: It's not clear that conversions are or should be possible here.
      // If they are permitted, we should allow user-defined conversions, and
      // actually perform the conversion.
      if (!IsTypeOfType(substituted_type) &&
          !type_checker.IsImplicitlyConvertible(value, substituted_type,
                                                impl_scope, false)) {
        return ProgramError(source_loc_)
               << "cannot convert deduced value " << *value << " for "
               << binding->name() << " to parameter type " << *substituted_type;
      }

      // All deductions are required to produce the same value. Note that we
      // intentionally don't consider equality constraints here; we need the
      // same symbolic type, otherwise it would be ambiguous which spelling
      // should be used, and we'd need to check all pairs of types for equality
      // because our notion of equality is non-transitive.
      if (!ValueEqual(first_value, value, std::nullopt)) {
        return ProgramError(source_loc_)
               << "deduced multiple different values for " << *binding
               << ":\n  " << *first_value << "\n  " << *value;
      }
    }

    // Find a witness for the binding if needed.
    std::optional<Nonnull<const Witness*>> witness;
    if (binding->impl_binding()) {
      CARBON_ASSIGN_OR_RETURN(
          witness, impl_scope.Resolve(binding_type, first_value, source_loc_,
                                      type_checker, bindings));
    }

    bindings.Add(binding, first_value, witness);
  }

  // Evaluate and add non-deduced values. These are assumed to lexically follow
  // the deduced bindings, so any bindings the type might reference are now
  // known.
  // TODO: This is not the case for `fn F(T:! type, u: (V:! ImplicitAs(T)))`.
  // However, we intend to disallow that.
  for (auto [binding, arg] : non_deduced_values_) {
    // Form the binding's resolved type and convert the argument expression to
    // it.
    const Value* binding_type = &binding->static_type();
    const Value* substituted_type =
        type_checker.Substitute(bindings, binding_type);
    CARBON_ASSIGN_OR_RETURN(
        arg, type_checker.ImplicitlyConvert(context_, impl_scope, arg,
                                            substituted_type));

    // Evaluate the argument to get the value.
    CARBON_ASSIGN_OR_RETURN(Nonnull<const Value*> value,
                            InterpExp(arg, type_checker.arena_, trace_stream_));
    if (trace_stream_) {
      **trace_stream_ << "evaluated generic parameter " << *binding << " as "
                      << *value << "\n";
    }

    // Find a witness for the binding if needed.
    std::optional<Nonnull<const Witness*>> witness;
    if (binding->impl_binding()) {
      CARBON_ASSIGN_OR_RETURN(
          witness, impl_scope.Resolve(binding_type, value, source_loc_,
                                      type_checker, bindings));
    }

    bindings.Add(binding, value, witness);
  }

  // Check non-deduced potential mismatches now we can substitute into them.
  for (const auto& mismatch : non_deduced_mismatches_) {
    const Value* subst_param_type =
        type_checker.Substitute(bindings, mismatch.param);
    CARBON_RETURN_IF_ERROR(
        mismatch.allow_implicit_conversion
            ? type_checker.ExpectType(source_loc_, context_, subst_param_type,
                                      mismatch.arg, impl_scope)
            : type_checker.ExpectExactType(source_loc_, context_,
                                           subst_param_type, mismatch.arg,
                                           impl_scope));
  }

  if (trace_stream_) {
    **trace_stream_ << "deduction succeeded with results: {";
    llvm::ListSeparator sep;
    for (const auto& [binding, val] : bindings.args()) {
      **trace_stream_ << sep << *binding << " = " << *val;
    }
    for (const auto& [binding, val] : bindings.witnesses()) {
      **trace_stream_ << sep << *binding << " = " << *val;
    }
    **trace_stream_ << "}\n";
  }

  return std::move(bindings);
}

// Look for a rewrite to use when naming the given interface member in a type
// that has the given list of rewrites.
static auto LookupRewrite(llvm::ArrayRef<RewriteConstraint> rewrites,
                          Nonnull<const InterfaceType*> interface,
                          Nonnull<const Declaration*> member)
    -> std::optional<const RewriteConstraint*> {
  if (!isa<AssociatedConstantDeclaration>(member)) {
    return std::nullopt;
  }

  for (auto& rewrite : rewrites) {
    if (ValueEqual(interface, &rewrite.constant->interface(), std::nullopt) &&
        member == &rewrite.constant->constant()) {
      // A ConstraintType can only have one rewrite per (interface, member)
      // pair, so we don't need to check the rest.
      return &rewrite;
    }
  }

  return std::nullopt;
}

// Look for a rewrite to use when naming the given interface member in a type
// declared with the given type-of-type.
static auto LookupRewrite(Nonnull<const Value*> type_of_type,
                          Nonnull<const InterfaceType*> interface,
                          Nonnull<const Declaration*> member)
    -> std::optional<const RewriteConstraint*> {
  // Find the set of rewrites. Only ConstraintTypes have rewrites.
  // TODO: If we can ever see an InterfaceType here, we should convert it to a
  // constraint type.
  llvm::ArrayRef<RewriteConstraint> rewrites;
  if (const auto* constraint_type = dyn_cast<ConstraintType>(type_of_type)) {
    rewrites = constraint_type->rewrite_constraints();
  }

  return LookupRewrite(rewrites, interface, member);
}

// Builder for constraint types.
//
// This type supports incrementally building a constraint type by adding
// constraints one at a time, and will deduplicate the constraints as it goes.
//
// TODO: The deduplication here is very inefficient. We should use value
// canonicalization or hashing or similar to speed this up.
class TypeChecker::ConstraintTypeBuilder {
 public:
  // Information about a rewrite constraint that is currently being rewritten.
  struct RewriteInfo {
    Nonnull<const RewriteConstraint*> rewrite;
    // Whether the rewrite has been found to refer to itself. If so, the
    // self-reference will not be expanded. `Resolve` uses this to detect
    // rewrites that cannot be resolved due to cycles.
    bool rewrite_references_itself = false;
  };

  ConstraintTypeBuilder(Nonnull<Arena*> arena, SourceLocation source_loc)
      : ConstraintTypeBuilder(arena, MakeSelfBinding(arena, source_loc)) {}
  ConstraintTypeBuilder(Nonnull<Arena*> arena,
                        Nonnull<GenericBinding*> self_binding)
      : arena_(arena),
        self_binding_(self_binding),
        impl_binding_(AddImplBinding(arena, self_binding_)) {}
  ConstraintTypeBuilder(Nonnull<Arena*> arena,
                        Nonnull<GenericBinding*> self_binding,
                        Nonnull<ImplBinding*> impl_binding)
      : arena_(arena),
        self_binding_(self_binding),
        impl_binding_(impl_binding) {}

  // Returns the self binding for this builder.
  auto self_binding() const -> Nonnull<const GenericBinding*> {
    return self_binding_;
  }

  // Returns the current set of rewrite constraints for this builder.
  auto rewrite_constraints() const -> llvm::ArrayRef<RewriteConstraint> {
    return rewrite_constraints_;
  }

  auto current_rewrite_info() -> std::optional<Nonnull<RewriteInfo*>> {
    return current_rewrite_info_;
  }

  // Produces a type that refers to the `.Self` type of the constraint.
  auto GetSelfType() const -> Nonnull<const Value*> {
    return *self_binding_->symbolic_identity();
  }

  // Gets a witness that `.Self` implements the eventual constraint type built
  // by this builder.
  auto GetSelfWitness() const -> Nonnull<const Witness*> {
    return cast<Witness>(*impl_binding_->symbolic_identity());
  }

  // Adds an `impl` constraint -- `T is C` if not already present.
  // Returns the index of the impl constraint within the self witness.
  auto AddImplConstraint(ImplConstraint impl) -> int {
    for (int i = 0; i != static_cast<int>(impl_constraints_.size()); ++i) {
      ImplConstraint& existing = impl_constraints_[i];
      if (TypeEqual(existing.type, impl.type, std::nullopt) &&
          TypeEqual(existing.interface, impl.interface, std::nullopt)) {
        return i;
      }
    }
    impl_constraints_.push_back(impl);
    return impl_constraints_.size() - 1;
  }

  // Adds an intrinsic constraint, if not already present.
  void AddIntrinsicConstraint(IntrinsicConstraint intrinsic) {
    // TODO: Consider performing deduplication.
    intrinsic_constraints_.push_back(std::move(intrinsic));
  }

  // Adds an equality constraint -- `A == B`.
  void AddEqualityConstraint(EqualityConstraint equal) {
    if (equal.values.size() < 2) {
      // There's no need to track degenerate equality constraints. These can be
      // formed by rewrites.
      return;
    }

    // TODO: Check to see if this constraint is already present and deduplicate
    // if so. We could also look for a superset / subset and keep the larger
    // one. We could in theory detect `A == B and B == C and C == A` and merge
    // into a single `A == B == C` constraint, but that's more work than it's
    // worth doing here.
    equality_constraints_.push_back(std::move(equal));
  }

  void AddRewriteConstraint(RewriteConstraint rewrite) {
    rewrite_constraints_.push_back(rewrite);
  }

  // Add a context for qualified name lookup, if not already present.
  void AddLookupContext(LookupContext context) {
    for (LookupContext existing : lookup_contexts_) {
      if (ValueEqual(existing.context, context.context, std::nullopt)) {
        return;
      }
    }
    lookup_contexts_.push_back(context);
  }

  // Adds all the constraints from another constraint type. The given value
  // `self` is substituted for `.Self`, typically specified in terms of this
  // constraint's self binding. The `self_witness` is the witness for the
  // resulting constraint, and can be `GetSelfWitness()`. The `bindings`
  // parameter specifies any additional substitutions to perform.
  void AddAndSubstitute(const TypeChecker& type_checker,
                        Nonnull<const ConstraintType*> constraint,
                        Nonnull<const Value*> self,
                        Nonnull<const Witness*> self_witness,
                        const Bindings& bindings, bool add_lookup_contexts) {
    if (type_checker.trace_stream_) {
      **type_checker.trace_stream_
          << "merging " << *constraint << " into constraint with "
          << *constraint->self_binding() << " ~> " << *self << "\n";
    }

    // First substitute into the impl bindings to form the full witness for
    // the constraint type.
    std::vector<Nonnull<const Witness*>> witnesses;
    for (const auto& impl_constraint : constraint->impl_constraints()) {
      Bindings local_bindings = bindings;
      local_bindings.Add(constraint->self_binding(), self,
                         type_checker.MakeConstraintWitness(witnesses));
      int index = AddImplConstraint(
          {.type =
               type_checker.Substitute(local_bindings, impl_constraint.type),
           .interface = cast<InterfaceType>(type_checker.Substitute(
               local_bindings, impl_constraint.interface))});
      witnesses.push_back(
          type_checker.MakeConstraintWitnessAccess(self_witness, index));
    }

    // Now form a complete witness and substitute it into the rest of the
    // constraint.
    Bindings local_bindings = bindings;
    local_bindings.Add(
        constraint->self_binding(), self,
        type_checker.MakeConstraintWitness(std::move(witnesses)));

    // If lookups into the resulting constraint should look into this added
    // constraint, then rewrites for this added constraint become rewrites for
    // the resulting constraint. Otherwise, discard the rewrites and keep only
    // their corresponding equality constraints.
    for (const auto& rewrite_constraint : constraint->rewrite_constraints()) {
      const auto* interface = cast<InterfaceType>(type_checker.Substitute(
          local_bindings, &rewrite_constraint.constant->interface()));
      Nonnull<const Value*> converted_value = type_checker.Substitute(
          local_bindings, rewrite_constraint.converted_replacement);

      // Form a symbolic value naming the non-rewritten associated constant.
      // The impl constraint will always already exist.
      int index = AddImplConstraint({.type = self, .interface = interface});
      const auto* witness =
          type_checker.MakeConstraintWitnessAccess(self_witness, index);
      const auto* constant_value = arena_->New<AssociatedConstant>(
          self, interface, &rewrite_constraint.constant->constant(), witness);

      if (add_lookup_contexts) {
        // Add the constraint `.(I.C) = V`, tracking the value and type prior
        // to conversion for use in rewrites.
        Nonnull<const Value*> value = type_checker.Substitute(
            local_bindings, rewrite_constraint.unconverted_replacement);
        Nonnull<const Value*> type = type_checker.Substitute(
            local_bindings, rewrite_constraint.unconverted_replacement_type);
        AddRewriteConstraint({.constant = constant_value,
                              .unconverted_replacement = value,
                              .unconverted_replacement_type = type,
                              .converted_replacement = converted_value});
      } else {
        // Add the constraint `Self.(I.C) == V`.
        AddEqualityConstraint({.values = {constant_value, converted_value}});
      }
    }

    for (const auto& equality_constraint : constraint->equality_constraints()) {
      std::vector<Nonnull<const Value*>> values;
      for (const Value* value : equality_constraint.values) {
        // Ensure we don't create any duplicates through substitution.
        if (std::find_if(values.begin(), values.end(), [&](const Value* v) {
              return ValueEqual(v, value, std::nullopt);
            }) == values.end()) {
          values.push_back(type_checker.Substitute(local_bindings, value));
        }
      }
      AddEqualityConstraint({.values = std::move(values)});
    }

    for (const auto& intrinsic_constraint :
         constraint->intrinsic_constraints()) {
      IntrinsicConstraint converted = {
          .type = type_checker.Substitute(local_bindings,
                                          intrinsic_constraint.type),
          .kind = intrinsic_constraint.kind,
          .arguments = {}};
      converted.arguments.reserve(intrinsic_constraint.arguments.size());
      for (Nonnull<const Value*> argument : intrinsic_constraint.arguments) {
        converted.arguments.push_back(
            type_checker.Substitute(local_bindings, argument));
      }
      AddIntrinsicConstraint(std::move(converted));
    }

    if (add_lookup_contexts) {
      for (const auto& lookup_context : constraint->lookup_contexts()) {
        AddLookupContext({.context = type_checker.Substitute(
                              local_bindings, lookup_context.context)});
      }
    }
  }

  class ConstraintsInScopeTracker {
    friend class ConstraintTypeBuilder;

   private:
    int num_impls_added = 0;
    int num_equals_added = 0;
  };

  // Brings all the constraints accumulated so far into the given impl scope,
  // as if we built the constraint type and then added it into the scope. If
  // this will be called more than once, an ImplsInScopeTracker can be provided
  // to avoid adding the same impls more than once.
  void BringConstraintsIntoScope(const TypeChecker& type_checker,
                                 Nonnull<ImplScope*> impl_scope,
                                 Nonnull<ConstraintsInScopeTracker*> tracker) {
    // Figure out which constraints we're going to add.
    int first_impl_to_add =
        std::exchange(tracker->num_impls_added, impl_constraints_.size());
    int first_equal_to_add =
        std::exchange(tracker->num_equals_added, equality_constraints_.size());
    auto new_impl_constraints =
        llvm::ArrayRef<ImplConstraint>(impl_constraints_)
            .drop_front(first_impl_to_add);
    auto new_equality_constraints =
        llvm::ArrayRef<EqualityConstraint>(equality_constraints_)
            .drop_front(first_equal_to_add);

    // Add all of the new constraints.
    impl_scope->Add(new_impl_constraints, std::nullopt, std::nullopt,
                    GetSelfWitness(), type_checker);
    for (auto& equal : new_equality_constraints) {
      impl_scope->AddEqualityConstraint(arena_->New<EqualityConstraint>(equal));
    }
  }

  // Resolve this set of constraints. Form values for rewrite constraints,
  // apply the rewrites within the other constraints, and produce a
  // self-consistent set of constraints or diagnose if that is not possible.
  //
  // This should be done when attaching constraints to a declared name, not
  // when simply forming a constraint type for later use in the type of a
  // declared name.
  auto Resolve(TypeChecker& type_checker, SourceLocation source_loc,
               const ImplScope& /*impl_scope*/) -> ErrorOr<Success> {
    CARBON_RETURN_IF_ERROR(DeduplicateRewrites(source_loc));
    CARBON_RETURN_IF_ERROR(ApplyRewritesToRewrites(type_checker, source_loc));
    ApplyRewritesToConstraints(type_checker);
    return Success();
  }

  // Converts the builder into a ConstraintType. Note that this consumes the
  // builder.
  auto Build() && -> Nonnull<const ConstraintType*> {
    // Create the new type.
    auto* result = arena_->New<ConstraintType>(
        self_binding_, std::move(impl_constraints_),
        std::move(intrinsic_constraints_), std::move(equality_constraints_),
        std::move(rewrite_constraints_), std::move(lookup_contexts_));
    // Update the impl binding to denote the constraint type itself.
    impl_binding_->set_interface(result);
    return result;
  }

  // Sets up a `.Self` binding to act as the self type of a constraint.
  static void PrepareSelfBinding(Nonnull<Arena*> arena,
                                 Nonnull<GenericBinding*> self_binding) {
    Nonnull<const Value*> self = arena->New<VariableType>(self_binding);
    self_binding->set_symbolic_identity(self);
    self_binding->set_value(self);
  }

 private:
  // Makes a generic binding to serve as the `.Self` of a constraint type.
  static auto MakeSelfBinding(Nonnull<Arena*> arena, SourceLocation source_loc)
      -> Nonnull<GenericBinding*> {
    // Note, the type-of-type here is a placeholder and isn't really
    // meaningful.
    auto* result = arena->New<GenericBinding>(
        source_loc, ".Self", arena->New<TypeTypeLiteral>(source_loc));
    PrepareSelfBinding(arena, result);
    return result;
  }

  // Adds an impl binding to the given self binding.
  static auto AddImplBinding(Nonnull<Arena*> arena,
                             Nonnull<GenericBinding*> self_binding)
      -> Nonnull<ImplBinding*> {
    // The `.Self` binding for a constraint should always have an
    // `ImplBinding`. The interface type will be set by `Build`.
    Nonnull<ImplBinding*> impl_binding = arena->New<ImplBinding>(
        self_binding->source_loc(), self_binding, std::nullopt);
    impl_binding->set_symbolic_identity(
        arena->New<BindingWitness>(impl_binding));
    self_binding->set_impl_binding(impl_binding);
    return impl_binding;
  }

  // Check for conflicting rewrites and deduplicate.
  auto DeduplicateRewrites(SourceLocation source_loc) -> ErrorOr<Success> {
    std::vector<RewriteConstraint> new_rewrite_constraints;
    for (auto& rewrite_a : rewrite_constraints_) {
      if (auto existing_rewrite = LookupRewrite(
              new_rewrite_constraints, &rewrite_a.constant->interface(),
              &rewrite_a.constant->constant())) {
        auto& rewrite_b = **existing_rewrite;
        if (ValueEqual(rewrite_a.unconverted_replacement,
                       rewrite_b.unconverted_replacement, std::nullopt) &&
            TypeEqual(rewrite_a.unconverted_replacement_type,
                      rewrite_b.unconverted_replacement_type, std::nullopt)) {
          // This is a duplicate, ignore it.
          continue;
        }
        return ProgramError(source_loc)
               << "multiple different rewrites for `" << *rewrite_a.constant
               << "`:\n"
               << "  " << *rewrite_b.unconverted_replacement << "\n"
               << "  " << *rewrite_a.unconverted_replacement;
      }
      new_rewrite_constraints.push_back(rewrite_a);
    }
    rewrite_constraints_ = std::move(new_rewrite_constraints);
    return Success();
  }

  // Apply rewrites to each other and find a fixed point, or diagnose if there
  // is a cycle.
  auto ApplyRewritesToRewrites(TypeChecker& type_checker,
                               SourceLocation source_loc) -> ErrorOr<Success> {
    // Add this builder to the type checker's scope so that it considers our
    // rewrites.
    type_checker.partial_constraint_types_.push_back(this);
    auto pop_partial_constraint_type = llvm::make_scope_exit(
        [&] { type_checker.partial_constraint_types_.pop_back(); });

    std::deque<Nonnull<RewriteConstraint*>> rewrite_queue;
    for (auto& rewrite : rewrite_constraints_) {
      if (type_checker.trace_stream_) {
        **type_checker.trace_stream_ << "initial rewrite of "
                                     << *rewrite.constant << " is "
                                     << *rewrite.converted_replacement << "\n";
      }
      rewrite_queue.push_back(&rewrite);
    }

    int rewrite_iterations = 0;
    while (!rewrite_queue.empty()) {
      auto* rewrite = rewrite_queue.front();
      rewrite_queue.pop_front();

      // This iteration limit exists only to prevent large fuzzer-generated
      // examples from leading to long compile times. If the limit is hit in a
      // real example, it should be increased.
      if (rewrite_iterations > 1000) {
        return ProgramError(source_loc)
               << "reached iteration limit resolving rewrite constraints";
      }
      ++rewrite_iterations;

      // Rebuild the rewrite and see if it changed. Also track whether it
      // attempted to reference itself recursively.
      RewriteInfo info = {.rewrite = rewrite};
      current_rewrite_info_ = &info;
      Nonnull<const Value*> rebuilt =
          type_checker.RebuildValue(rewrite->converted_replacement);
      current_rewrite_info_ = std::nullopt;

      if (info.rewrite_references_itself) {
        // This would result in an infinite loop.
        return ProgramError(source_loc)
               << "rewrite of " << *rewrite->constant
               << " applies within its own resolved expansion of " << *rebuilt;
      }

      if (!ValueEqual(rebuilt, rewrite->converted_replacement, std::nullopt)) {
        if (type_checker.trace_stream_) {
          **type_checker.trace_stream_ << "rewrote rewrite of "
                                       << *rewrite->constant << " to "
                                       << *rebuilt << "\n";
        }
        rewrite->converted_replacement = rebuilt;
        // Now we've rewritten this rewrite, we might find more rewrites apply
        // to the portion we rewrote.
        rewrite_queue.push_back(rewrite);
      } else {
        if (type_checker.trace_stream_) {
          **type_checker.trace_stream_ << "rewrite of " << *rewrite->constant
                                       << " converged to " << *rebuilt << "\n";
        }
      }
    }

    return Success();
  }

  // Apply the rewrite constraints throughout our constraints.
  auto ApplyRewritesToConstraints(TypeChecker& type_checker) -> void {
    // Add this builder to the type checker's scope so that it considers our
    // rewrites.
    type_checker.partial_constraint_types_.push_back(this);
    auto pop_partial_constraint_type = llvm::make_scope_exit(
        [&] { type_checker.partial_constraint_types_.pop_back(); });

    // Apply rewrites through the rewrite constraints. We assume that the
    // converted replacements have already been rewritten fully.
    for (auto& rewrite : rewrite_constraints_) {
      rewrite.unconverted_replacement =
          type_checker.RebuildValue(rewrite.unconverted_replacement);
      rewrite.unconverted_replacement_type =
          type_checker.RebuildValue(rewrite.unconverted_replacement_type);
    }

    // Apply rewrites throughout impl constraints.
    for (auto& impl_constraint : impl_constraints_) {
      impl_constraint.type = type_checker.RebuildValue(impl_constraint.type);
      impl_constraint.interface = cast<InterfaceType>(
          type_checker.RebuildValue(impl_constraint.interface));
    }

    // Apply rewrites throughout intrinsic constraints.
    for (auto& intrinsic_constraint : intrinsic_constraints_) {
      intrinsic_constraint.type =
          type_checker.RebuildValue(intrinsic_constraint.type);
      for (auto& argument : intrinsic_constraint.arguments) {
        argument = type_checker.RebuildValue(argument);
      }
    }

    // Apply rewrites throughout equality constraints.
    for (auto& equality_constraint : equality_constraints_) {
      for (auto*& value : equality_constraint.values) {
        value = type_checker.RebuildValue(value);
      }
    }

    // Apply rewrites throughout lookup contexts.
    for (auto& lookup_context : lookup_contexts_) {
      lookup_context.context =
          type_checker.RebuildValue(lookup_context.context);
    }
  }

  Nonnull<Arena*> arena_;
  Nonnull<GenericBinding*> self_binding_;
  Nonnull<ImplBinding*> impl_binding_;
  std::vector<ImplConstraint> impl_constraints_;
  std::vector<IntrinsicConstraint> intrinsic_constraints_;
  std::vector<EqualityConstraint> equality_constraints_;
  std::vector<RewriteConstraint> rewrite_constraints_;
  std::vector<LookupContext> lookup_contexts_;
  std::optional<RewriteInfo*> current_rewrite_info_;
};

// A collection of substituted `GenericBinding`s and `ImplBinding`s.
class TypeChecker::SubstitutedGenericBindings {
 public:
  SubstitutedGenericBindings(Nonnull<const TypeChecker*> type_checker,
                             Bindings bindings)
      : type_checker_(type_checker), bindings_(std::move(bindings)) {}

  // Makes a new impl binding for a generic binding if needed, and returns its
  // witness.
  auto MakeImplBinding(Nonnull<GenericBinding*> new_binding,
                       Nonnull<const GenericBinding*> old_binding)
      -> std::optional<Nonnull<const Witness*>> {
    if (!old_binding->impl_binding()) {
      return std::nullopt;
    }
    Nonnull<ImplBinding*> impl_binding =
        type_checker_->arena_->New<ImplBinding>(new_binding->source_loc(),
                                                new_binding,
                                                &new_binding->static_type());
    impl_binding->set_original(old_binding->impl_binding().value());
    auto* witness = type_checker_->arena_->New<BindingWitness>(impl_binding);
    impl_binding->set_symbolic_identity(witness);
    new_binding->set_impl_binding(impl_binding);
    impl_bindings_.push_back(impl_binding);
    return witness;
  }

  // Substitutes into a generic binding and adds it to the bindings map.
  auto SubstituteIntoGenericBinding(Nonnull<const GenericBinding*> old_binding)
      -> Nonnull<GenericBinding*> {
    Nonnull<const Value*> new_type =
        type_checker_->Substitute(bindings_, &old_binding->static_type());
    Nonnull<GenericBinding*> new_binding =
        type_checker_->arena_->New<GenericBinding>(
            old_binding->source_loc(), old_binding->name(),
            const_cast<Expression*>(&old_binding->type()));
    new_binding->set_original(old_binding->original());
    new_binding->set_static_type(new_type);
    bindings_.Add(old_binding,
                  type_checker_->arena_->New<VariableType>(new_binding),
                  MakeImplBinding(new_binding, old_binding));
    return new_binding;
  }

  // Gets the current set of bindings, including any remappings for substituted
  // generic bindings and impl bindings.
  auto bindings() const -> const Bindings& { return bindings_; }

  // Returns ownership of the collection of created `ImplBinding`s.
  auto TakeImplBindings() && -> std::vector<Nonnull<const ImplBinding*>> {
    return std::move(impl_bindings_);
  }

 private:
  Nonnull<const TypeChecker*> type_checker_;
  Bindings bindings_;
  std::vector<Nonnull<const ImplBinding*>> impl_bindings_;
};

<<<<<<< HEAD
auto TypeChecker::Substitute(const BindingMap& dict,
                             Nonnull<const Value*> type) const
    -> Nonnull<const Value*> {
  auto SubstituteIntoBindings =
      [&](const Bindings& bindings) -> Nonnull<const Bindings*> {
    BindingMap result;
=======
auto TypeChecker::Substitute(const Bindings& bindings,
                             Nonnull<const Value*> type) const
    -> Nonnull<const Value*> {
  // Don't waste time recursively rebuilding a type if we have nothing to
  // substitute.
  if (bindings.empty()) {
    return type;
  }

  auto* result = SubstituteImpl(bindings, type);

  if (trace_stream_) {
    **trace_stream_ << "substitution of {";
    llvm::ListSeparator sep;
>>>>>>> 0b6411e6
    for (const auto& [name, value] : bindings.args()) {
      **trace_stream_ << sep << *name << " -> " << *value;
    }
    for (const auto& [name, value] : bindings.witnesses()) {
      **trace_stream_ << sep << *name << " -> " << *value;
    }
    **trace_stream_ << "}\n  old: " << *type << "\n  new: " << *result << "\n";
  }
  return result;
}

auto TypeChecker::RebuildValue(Nonnull<const Value*> value) const
    -> Nonnull<const Value*> {
  return SubstituteImpl(Bindings(), value);
}

class TypeChecker::SubstituteTransform
    : public ValueTransform<SubstituteTransform> {
 public:
  SubstituteTransform(Nonnull<const TypeChecker*> type_checker,
                      const Bindings& bindings)
      : ValueTransform(type_checker->arena_),
        type_checker_(type_checker),
        bindings_(bindings) {}

  using ValueTransform::operator();

  // Replace a `VariableType` with its binding value if available.
  auto operator()(Nonnull<const VariableType*> var_type)
      -> Nonnull<const Value*> {
    auto it = bindings_.args().find(&var_type->binding());
    if (it == bindings_.args().end()) {
      if (auto& trace_stream = type_checker_->trace_stream_) {
        **trace_stream << "substitution: no value for binding " << *var_type
                       << ", leaving alone\n";
      }
      return var_type;
    } else {
      return it->second;
    }
  }

  // Replace a `BindingWitness` with its binding value if available.
  auto operator()(Nonnull<const BindingWitness*> witness)
      -> Nonnull<const Value*> {
    auto it = bindings_.witnesses().find(witness->binding());
    if (it == bindings_.witnesses().end()) {
      if (auto& trace_stream = type_checker_->trace_stream_) {
        **trace_stream << "substitution: no value for binding " << *witness
                       << ", leaving alone\n";
      }
      return witness;
    } else {
      return it->second;
    }
<<<<<<< HEAD
    case Value::Kind::FunctionType: {
      const auto& fn_type = cast<FunctionType>(*type);
      BindingMap new_dict(dict);
      // Create new generic parameters and generic bindings
      // and add them to new_dict.
      std::vector<FunctionType::GenericParameter> generic_parameters;
      std::vector<Nonnull<const TypeVariableBinding*>> deduced_bindings;
      std::map<Nonnull<const TypeVariableBinding*>,
               Nonnull<const TypeVariableBinding*>>
          bind_map;  // Map old generic bindings to new ones.
      for (const FunctionType::GenericParameter& gp :
           fn_type.generic_parameters()) {
        Nonnull<const Value*> new_type =
            Substitute(dict, &gp.binding->static_type());
        Nonnull<GenericBinding*> new_gb = arena_->New<GenericBinding>(
            gp.binding->source_loc(), gp.binding->name(),
            (Expression*)&gp.binding->type());  // How to avoid the cast? -jsiek
        new_gb->set_original(gp.binding->original());
        new_gb->set_static_type(new_type);
        FunctionType::GenericParameter new_gp = {.index = gp.index,
                                                 .binding = new_gb};
        generic_parameters.push_back(new_gp);
        new_dict[gp.binding] = arena_->New<VariableType>(new_gp.binding);
        bind_map[gp.binding] = new_gb;
      }
      for (Nonnull<const TypeVariableBinding*> tvb :
           fn_type.deduced_bindings()) {
        Nonnull<const Value*> new_type = Substitute(dict, &tvb->static_type());
        Nonnull<GenericBinding*> new_gb = arena_->New<GenericBinding>(
            tvb->source_loc(), tvb->name(),
            (Expression*)&tvb->type());  // How to avoid the cast? -jsiek
        new_gb->set_original(tvb->original());
        new_gb->set_static_type(new_type);
        deduced_bindings.push_back(new_gb);
        new_dict[tvb] = arena_->New<VariableType>(new_gb);
        bind_map[tvb] = new_gb;
=======
  }

  // For an associated constant, look for a rewrite.
  auto operator()(Nonnull<const AssociatedConstant*> assoc)
      -> Nonnull<const Value*> {
    Nonnull<const Value*> base = Transform(&assoc->base());
    Nonnull<const InterfaceType*> interface = Transform(&assoc->interface());
    // If we're substituting into an associated constant, we may now be able
    // to rewrite it to a concrete value.
    if (auto rewritten_value = type_checker_->LookupRewriteInTypeOf(
            base, interface, &assoc->constant())) {
      return (*rewritten_value)->converted_replacement;
    }
    const auto* witness = cast<Witness>(Transform(&assoc->witness()));
    witness = type_checker_->RefineWitness(witness, base, interface);
    if (auto rewritten_value = type_checker_->LookupRewriteInWitness(
            witness, interface, &assoc->constant())) {
      return (*rewritten_value)->converted_replacement;
    }
    return type_checker_->arena_->New<AssociatedConstant>(
        base, interface, &assoc->constant(), witness);
  }

  // Rebuilding a function type needs special handling to build new bindings.
  // TODO: This is probably not specific to substitution, and would apply to
  // other transforms too.
  auto operator()(Nonnull<const FunctionType*> fn_type)
      -> Nonnull<const FunctionType*> {
    SubstitutedGenericBindings subst_bindings(type_checker_, bindings_);

    // Apply substitution to into generic parameters and deduced bindings.
    std::vector<FunctionType::GenericParameter> generic_parameters;
    for (const FunctionType::GenericParameter& gp :
         fn_type->generic_parameters()) {
      generic_parameters.push_back(
          {.index = gp.index,
           .binding = subst_bindings.SubstituteIntoGenericBinding(gp.binding)});
    }
    std::vector<Nonnull<const GenericBinding*>> deduced_bindings;
    for (Nonnull<const GenericBinding*> gb : fn_type->deduced_bindings()) {
      deduced_bindings.push_back(
          subst_bindings.SubstituteIntoGenericBinding(gb));
    }

    // Apply substitution to parameter and return types and create the new
    // function type.
    const auto* param = type_checker_->SubstituteImpl(subst_bindings.bindings(),
                                                      &fn_type->parameters());
    const auto* ret = type_checker_->SubstituteImpl(subst_bindings.bindings(),
                                                    &fn_type->return_type());
    return type_checker_->arena_->New<FunctionType>(
        param, std::move(generic_parameters), ret, std::move(deduced_bindings),
        std::move(subst_bindings).TakeImplBindings());
  }

  // Substituting into a `ConstraintType` needs special handling if we replace
  // its self type.
  auto operator()(Nonnull<const ConstraintType*> constraint)
      -> Nonnull<const Value*> {
    if (auto it = bindings_.args().find(constraint->self_binding());
        it != bindings_.args().end()) {
      // This happens when we substitute into the parameter type of a
      // function that takes a `T:! Constraint` parameter. In this case we
      // produce the new type-of-type of the replacement type.
      Nonnull<const Value*> type_of_type;
      if (const auto* var_type = dyn_cast<VariableType>(it->second)) {
        type_of_type = &var_type->binding().static_type();
      } else if (const auto* assoc_type =
                     dyn_cast<AssociatedConstant>(it->second)) {
        type_of_type = type_checker_->GetTypeForAssociatedConstant(assoc_type);
      } else {
        type_of_type = type_checker_->arena_->New<TypeType>();
>>>>>>> 0b6411e6
      }
      if (auto& trace_stream = type_checker_->trace_stream_) {
        **trace_stream << "substitution: self of constraint " << *constraint
                       << " is substituted, new type of type is "
                       << *type_of_type << "\n";
      }
      // TODO: Should we keep any part of the old constraint -- rewrites,
      // equality constraints, etc?
      return type_of_type;
    }
    ConstraintTypeBuilder builder(type_checker_->arena_,
                                  constraint->self_binding()->source_loc());
    builder.AddAndSubstitute(*type_checker_, constraint, builder.GetSelfType(),
                             builder.GetSelfWitness(), bindings_,
                             /*add_lookup_contexts=*/true);
    Nonnull<const ConstraintType*> new_constraint = std::move(builder).Build();
    if (auto& trace_stream = type_checker_->trace_stream_) {
      **trace_stream << "substitution: " << *constraint << " => "
                     << *new_constraint << "\n";
    }
    return new_constraint;
  }

 private:
  Nonnull<const TypeChecker*> type_checker_;
  const Bindings& bindings_;
};

auto TypeChecker::SubstituteImpl(const Bindings& bindings,
                                 Nonnull<const Value*> type) const
    -> Nonnull<const Value*> {
  return SubstituteTransform(this, bindings).Transform(type);
}

auto TypeChecker::RefineWitness(Nonnull<const Witness*> witness,
                                Nonnull<const Value*> type,
                                Nonnull<const Value*> constraint) const
    -> Nonnull<const Witness*> {
  if (!top_level_impl_scope_) {
    return witness;
  }

  // See if this is already resolved as some number of layers of
  // ConstraintImplWitness applied to an ImplWitness.
  Nonnull<const Witness*> inner_witness = witness;
  while (auto* inner_constraint_impl_witness =
             dyn_cast<ConstraintImplWitness>(inner_witness)) {
    inner_witness = inner_constraint_impl_witness->constraint_witness();
  }
  if (isa<ImplWitness>(inner_witness)) {
    return witness;
  }

  // Attempt to look for an impl witness in the top-level impl scope.
  if (auto refined_witness =
          (*top_level_impl_scope_)
              ->Resolve(constraint, type, SourceLocation::DiagnosticsIgnored(),
                        *this);
      refined_witness.ok()) {
    return *refined_witness;
  } else {
    if (trace_stream_) {
      **trace_stream_ << "could not refine " << *witness << ": "
                      << refined_witness.error().message() << "\n";
    }
    return witness;
  }
}

auto TypeChecker::MatchImpl(const InterfaceType& iface,
                            Nonnull<const Value*> impl_type,
                            const ImplScope::Impl& impl,
                            const ImplScope& impl_scope,
                            SourceLocation source_loc) const
    -> std::optional<Nonnull<const Witness*>> {
  // Avoid cluttering the trace output with matches that could obviously never
  // have worked.
  // TODO: Eventually, ImplScope should filter by type structure before calling
  // into here.
  if (impl.interface->declaration().name() != iface.declaration().name()) {
    return std::nullopt;
  }

  if (trace_stream_) {
    **trace_stream_ << "MatchImpl: looking for " << *impl_type << " as "
                    << iface << "\n";
    **trace_stream_ << "checking " << *impl.type << " as "
                    << *impl.interface << "\n";
  }

  ArgumentDeduction deduction(source_loc, "match", impl.deduced, trace_stream_);
  if (ErrorOr<Success> e =
          deduction.Deduce(impl.type, impl_type,
                           /*allow_implicit_conversion=*/false);
      !e.ok()) {
    if (trace_stream_) {
      **trace_stream_ << "type does not match: " << e.error() << "\n";
    }
    return std::nullopt;
  }

  if (ErrorOr<Success> e = deduction.Deduce(
          impl.interface, &iface, /*allow_implicit_conversion=*/false);
      !e.ok()) {
    if (trace_stream_) {
      **trace_stream_ << "interface does not match: " << e.error() << "\n";
    }
    return std::nullopt;
  }

  if (ErrorOr<Bindings> bindings_or_error =
          deduction.Finish(const_cast<TypeChecker&>(*this), impl_scope);
      !bindings_or_error.ok()) {
    if (trace_stream_) {
      **trace_stream_ << "impl does not match: " << bindings_or_error.error()
                      << "\n";
    }
    return std::nullopt;
  } else {
    if (trace_stream_) {
      **trace_stream_ << "matched with " << *impl.type << " as "
                      << *impl.interface << "\n\n";
    }
    return cast<Witness>(Substitute(*bindings_or_error, impl.witness));
  }
}

auto TypeChecker::MakeConstraintWitness(
    std::vector<Nonnull<const Witness*>> impl_constraint_witnesses) const
    -> Nonnull<const Witness*> {
  return arena_->New<ConstraintWitness>(std::move(impl_constraint_witnesses));
}

auto TypeChecker::MakeConstraintWitnessAccess(Nonnull<const Witness*> witness,
                                              int impl_offset) const
    -> Nonnull<const Witness*> {
  return ConstraintImplWitness::Make(arena_, witness, impl_offset);
}

auto TypeChecker::ConvertToConstraintType(
    SourceLocation source_loc, std::string_view context,
    Nonnull<const Value*> constraint) const
    -> ErrorOr<Nonnull<const ConstraintType*>> {
  if (const auto* constraint_type = dyn_cast<ConstraintType>(constraint)) {
    return constraint_type;
  }
  if (const auto* iface_type = dyn_cast<InterfaceType>(constraint)) {
    CARBON_RETURN_IF_ERROR(
        ExpectCompleteType(source_loc, "constraint", iface_type));
    return cast<ConstraintType>(Substitute(
        iface_type->bindings(), *iface_type->declaration().constraint_type()));
  }
  if (const auto* constraint_type = dyn_cast<NamedConstraintType>(constraint)) {
    CARBON_RETURN_IF_ERROR(
        ExpectCompleteType(source_loc, "constraint", constraint_type));
    return cast<ConstraintType>(
        Substitute(constraint_type->bindings(),
                   *constraint_type->declaration().constraint_type()));
  }
  if (isa<TypeType>(constraint)) {
    // TODO: Should we build this once and cache it?
    ConstraintTypeBuilder builder(arena_, source_loc);
    return std::move(builder).Build();
  }

  return ProgramError(source_loc)
         << "expected a constraint in " << context << ", found " << *constraint;
}

auto TypeChecker::CombineConstraints(
    SourceLocation source_loc,
    llvm::ArrayRef<Nonnull<const ConstraintType*>> constraints)
    -> ErrorOr<Nonnull<const ConstraintType*>> {
  ConstraintTypeBuilder builder(arena_, source_loc);
  for (Nonnull<const ConstraintType*> constraint : constraints) {
    builder.AddAndSubstitute(*this, constraint, builder.GetSelfType(),
                             builder.GetSelfWitness(), Bindings(),
                             /*add_lookup_contexts=*/true);
  }
  return std::move(builder).Build();
}

auto TypeChecker::DeduceCallBindings(
    CallExpression& call, Nonnull<const Value*> params_type,
    llvm::ArrayRef<FunctionType::GenericParameter> generic_params,
<<<<<<< HEAD
    llvm::ArrayRef<Nonnull<const TypeVariableBinding*>> deduced_bindings,
    llvm::ArrayRef<Nonnull<const ImplBinding*>> impl_bindings,
=======
    llvm::ArrayRef<Nonnull<const GenericBinding*>> deduced_bindings,
>>>>>>> 0b6411e6
    const ImplScope& impl_scope) -> ErrorOr<Success> {
  llvm::ArrayRef<Nonnull<const Value*>> params =
      cast<TupleType>(*params_type).elements();
  llvm::ArrayRef<Nonnull<Expression*>> args =
      cast<TupleLiteral>(call.argument()).fields();
  if (params.size() != args.size()) {
    return ProgramError(call.source_loc())
           << "wrong number of arguments in function call, expected "
           << params.size() << " but got " << args.size();
  }

  // Deductions performed for deduced parameters and generic parameters.
  ArgumentDeduction deduction(call.source_loc(), "call", deduced_bindings,
                              trace_stream_);

  // Deduce and/or convert each argument to the corresponding
  // parameter.
  for (size_t i = 0; i < params.size(); ++i) {
    const Value* param = params[i];
    Expression* arg = args[i];
    if (!generic_params.empty() && generic_params.front().index == i) {
      // The parameter is a `:!` binding. Collect its argument so we can
      // evaluate it when we're done with deduction.
      deduction.AddNonDeducedBindingValue(generic_params.front().binding, arg);
      generic_params = generic_params.drop_front();
    } else {
      // Otherwise deduce its type from the corresponding argument.
      CARBON_RETURN_IF_ERROR(
          deduction.Deduce(param, &arg->static_type(),
                           /*allow_implicit_conversion=*/true));
    }
  }
  CARBON_CHECK(generic_params.empty())
      << "did not find all generic parameters in parameter list";

<<<<<<< HEAD
  for (Nonnull<const TypeVariableBinding*> deduced_param : deduced_bindings) {
    // TODO: change the following to a CHECK once the real checking
    // has been added to the type checking of function signatures.
    if (auto it = generic_bindings.find(deduced_param);
        it == generic_bindings.end()) {
      return ProgramError(call.source_loc())
             << "could not deduce type argument for type parameter "
             << deduced_param->name() << "\n"
             << "in " << call;
    }
  }

  // Find impls for all the required impl bindings.
  ImplWitnessMap impls;
  CARBON_RETURN_IF_ERROR(SatisfyImpls(
      impl_bindings, impl_scope, call.source_loc(), generic_bindings, impls));
  call.set_bindings(Bindings(std::move(generic_bindings), std::move(impls)));

  // TODO: Ensure any equality constraints are satisfied.

  // Convert the arguments to the parameter type.
  Nonnull<const Value*> param_type =
      Substitute(call.bindings().args(), params_type);
=======
  CARBON_ASSIGN_OR_RETURN(Bindings bindings,
                          deduction.Finish(*this, impl_scope));
  call.set_bindings(std::move(bindings));
>>>>>>> 0b6411e6

  // Convert the arguments to the deduced and substituted parameter type.
  Nonnull<const Value*> param_type = Substitute(call.bindings(), params_type);
  CARBON_ASSIGN_OR_RETURN(
      Nonnull<Expression*> converted_argument,
      ImplicitlyConvert("call", impl_scope, &call.argument(), param_type));
  call.set_argument(converted_argument);

  return Success();
}

auto TypeChecker::LookupInConstraint(SourceLocation source_loc,
                                     std::string_view lookup_kind,
                                     Nonnull<const Value*> type,
                                     std::string_view member_name)
    -> ErrorOr<ConstraintLookupResult> {
  // Find the set of lookup contexts.
  CARBON_ASSIGN_OR_RETURN(
      Nonnull<const ConstraintType*> constraint_type,
      ConvertToConstraintType(source_loc, lookup_kind, type));
  llvm::ArrayRef<LookupContext> lookup_contexts =
      constraint_type->lookup_contexts();

  std::optional<ConstraintLookupResult> found;
  for (LookupContext lookup : lookup_contexts) {
    if (!isa<InterfaceType>(lookup.context)) {
      // TODO: Support other kinds of lookup context, notably named
      // constraints.
      continue;
    }
    const auto& iface_type = cast<InterfaceType>(*lookup.context);
    if (std::optional<Nonnull<const Declaration*>> member =
            FindMember(member_name, iface_type.declaration().members());
        member.has_value()) {
      if (found.has_value()) {
        if (ValueEqual(found->interface, &iface_type, std::nullopt)) {
          continue;
        }
        // TODO: If we resolve to the same member either way, this
        // is not ambiguous.
        return ProgramError(source_loc)
               << "ambiguous " << lookup_kind << ", " << member_name
               << " found in " << *found->interface << " and " << iface_type;
      }
      found = {.interface = &iface_type, .member = member.value()};
    }
  }

  if (!found) {
    if (isa<TypeType>(type)) {
      return ProgramError(source_loc)
             << lookup_kind << " in unconstrained type";
    }
    return ProgramError(source_loc)
           << lookup_kind << ", " << member_name << " not in " << *type;
  }

  return found.value();
}

auto TypeChecker::GetTypeForAssociatedConstant(
    Nonnull<const AssociatedConstant*> assoc) const -> Nonnull<const Value*> {
  const auto* assoc_type = &assoc->constant().static_type();
  Bindings bindings = assoc->interface().bindings();
  bindings.Add(assoc->interface().declaration().self(), &assoc->base(),
               &assoc->witness());
  return Substitute(bindings, assoc_type);
}

auto TypeChecker::LookupRewriteInTypeOf(
    Nonnull<const Value*> type, Nonnull<const InterfaceType*> interface,
    Nonnull<const Declaration*> member) const
    -> std::optional<const RewriteConstraint*> {
  // If the type is the self type of an incomplete `where` expression or a
  // constraint type we're in the process of resolving, find its set of
  // rewrites. These rewrites may not be complete -- earlier rewrites will have
  // been applied to later ones, but not vice versa -- but those are the
  // intended semantics in this case.
  for (auto* builder : partial_constraint_types_) {
    if (ValueEqual(type, builder->GetSelfType(), std::nullopt)) {
      if (auto result = LookupRewrite(builder->rewrite_constraints(), interface,
                                      member)) {
        // If we're in the middle of rewriting this rewrite, let the constraint
        // type builder know it applies within itself, and don't expand it
        // within itself.
        if (auto current_rewrite_info = builder->current_rewrite_info();
            current_rewrite_info &&
            (*current_rewrite_info)->rewrite == *result) {
          (*current_rewrite_info)->rewrite_references_itself = true;
          return std::nullopt;
        }
        return result;
      }
    }
  }

  // Given `(T:! C).Y`, look in `C` for rewrites.
  if (const auto* var_type = dyn_cast<VariableType>(type)) {
    if (!var_type->binding().has_static_type()) {
      // We looked for a rewrite before we finished type-checking the generic
      // binding. This happens when forming the type of a generic binding. Just
      // say there are no rewrites yet; any rewrites will be applied when the
      // constraint on the binding's type is resolved.
      return std::nullopt;
    }
    return LookupRewrite(&var_type->binding().static_type(), interface, member);
  }

  // Given `(T.U).Y` for an associated type `U`, substitute into the type of
  // `U` to find rewrites.
  if (const auto* assoc_const = dyn_cast<AssociatedConstant>(type)) {
    if (!assoc_const->constant().has_static_type()) {
      // We looked for a rewrite before we finished type-checking the
      // associated constant. This happens when forming the type of the
      // associated constant, if `.Self` is used to access an associated
      // constant. Just say that there are not rewrites yet; any rewrites will
      // be applied when the constraint on the binding's type is resolved.
      return std::nullopt;
    }
    // The following is an expanded version of
    //  return LookupRewrite(GetTypeForAssociatedConstant(assoc_const),
    //                       interface, member);
    // where we substitute as little as possible to try to avoid infinite
    // recursion.
    if (auto* constraint =
            dyn_cast<ConstraintType>(&assoc_const->constant().static_type())) {
      for (auto rewrite : constraint->rewrite_constraints()) {
        if (&rewrite.constant->constant() != &assoc_const->constant()) {
          continue;
        }
        Bindings bindings = assoc_const->interface().bindings();
        bindings.Add(assoc_const->interface().declaration().self(),
                     &assoc_const->base(), &assoc_const->witness());
        if (ValueEqual(interface,
                       Substitute(bindings, &rewrite.constant->interface()),
                       std::nullopt)) {
          // TODO: These substitutions can lead to infinite recursion.
          RewriteConstraint substituted = {
              // Not substituted, but our callers don't need it.
              .constant = rewrite.constant,
              .unconverted_replacement =
                  Substitute(bindings, rewrite.unconverted_replacement),
              .unconverted_replacement_type =
                  Substitute(bindings, rewrite.unconverted_replacement_type),
              .converted_replacement =
                  Substitute(bindings, rewrite.converted_replacement)};
          return arena_->New<RewriteConstraint>(substituted);
        }
      }
    }
  }

  return std::nullopt;
}

auto TypeChecker::LookupRewriteInWitness(
    Nonnull<const Witness*> witness, Nonnull<const InterfaceType*> interface,
    Nonnull<const Declaration*> member) const
    -> std::optional<const RewriteConstraint*> {
  if (const auto* impl_witness = dyn_cast<ImplWitness>(witness)) {
    Nonnull<const Value*> constraint =
        Substitute(impl_witness->bindings(),
                   impl_witness->declaration().constraint_type());
    return LookupRewrite(constraint, interface, member);
  }
  return std::nullopt;
}

// Rewrites a member access expression to produce the given constant value.
static void RewriteMemberAccess(Nonnull<MemberAccessExpression*> access,
                                Nonnull<const RewriteConstraint*> value) {
  access->set_value_category(ValueCategory::Let);
  access->set_static_type(value->unconverted_replacement_type);
  access->set_constant_value(value->unconverted_replacement);
}

// Determine whether the given member declaration declares an instance member.
static auto IsInstanceMember(Nonnull<const Element*> element) {
  switch (element->kind()) {
    case ElementKind::BaseElement:
    case ElementKind::PositionalElement:
      return true;
    case ElementKind::NamedElement:
      const auto nom_element = cast<NamedElement>(element);
      if (!nom_element->declaration()) {
        // This is a struct field.
        return true;
      }
      Nonnull<const Declaration*> declaration = *nom_element->declaration();
      switch (declaration->kind()) {
        case DeclarationKind::FunctionDeclaration:
          return cast<FunctionDeclaration>(declaration)->is_method();
        case DeclarationKind::VariableDeclaration:
          return true;
        default:
          return false;
      }
  }
}

auto TypeChecker::CheckAddrMeAccess(
    Nonnull<MemberAccessExpression*> access,
    Nonnull<const FunctionDeclaration*> func_decl, const Bindings& bindings,
    const ImplScope& impl_scope) -> ErrorOr<Success> {
  if (func_decl->is_method() &&
      func_decl->self_pattern().kind() == PatternKind::AddrPattern) {
    access->set_is_addr_me_method();
    Nonnull<const Value*> me_type =
        Substitute(bindings, &func_decl->self_pattern().static_type());
    CARBON_RETURN_IF_ERROR(
        ExpectExactType(access->source_loc(), "method access, receiver type",
                        me_type, &access->object().static_type(), impl_scope));
    if (access->object().value_category() != ValueCategory::Var) {
      return ProgramError(access->source_loc())
             << "method " << *access
             << " requires its receiver to be an lvalue";
    }
  }
  return Success();
}

auto TypeChecker::TypeCheckExp(Nonnull<Expression*> e,
                               const ImplScope& impl_scope)
    -> ErrorOr<Success> {
  if (trace_stream_) {
    **trace_stream_ << "checking " << ExpressionKindName(e->kind()) << " "
                    << *e;
    **trace_stream_ << "\n";
  }
  if (e->is_type_checked()) {
    if (trace_stream_) {
      **trace_stream_ << "expression has already been type-checked\n";
    }
    return Success();
  }
  switch (e->kind()) {
    case ExpressionKind::ValueLiteral:
    case ExpressionKind::BuiltinConvertExpression:
    case ExpressionKind::BaseAccessExpression:
      CARBON_FATAL() << "attempting to type check node " << *e
                     << " generated during type checking";
    case ExpressionKind::IndexExpression: {
      auto& index = cast<IndexExpression>(*e);
      CARBON_RETURN_IF_ERROR(TypeCheckExp(&index.object(), impl_scope));
      CARBON_RETURN_IF_ERROR(TypeCheckExp(&index.offset(), impl_scope));
      const Value& object_type = index.object().static_type();
      switch (object_type.kind()) {
        case Value::Kind::TupleType: {
          const auto& tuple_type = cast<TupleType>(object_type);
          CARBON_RETURN_IF_ERROR(
              ExpectExactType(index.offset().source_loc(), "tuple index",
                              arena_->New<IntType>(),
                              &index.offset().static_type(), impl_scope));
          CARBON_ASSIGN_OR_RETURN(
              auto offset_value,
              InterpExp(&index.offset(), arena_, trace_stream_));
          int i = cast<IntValue>(*offset_value).value();
          if (i < 0 || i >= static_cast<int>(tuple_type.elements().size())) {
            return ProgramError(e->source_loc())
                   << "index " << i << " is out of range for type "
                   << tuple_type;
          }
          index.set_static_type(tuple_type.elements()[i]);
          index.set_value_category(index.object().value_category());
          return Success();
        }
        case Value::Kind::StaticArrayType: {
          CARBON_RETURN_IF_ERROR(
              ExpectExactType(index.offset().source_loc(), "array index",
                              arena_->New<IntType>(),
                              &index.offset().static_type(), impl_scope));
          index.set_static_type(
              &cast<StaticArrayType>(object_type).element_type());
          index.set_value_category(index.object().value_category());
          return Success();
        }
        default:
          return ProgramError(e->source_loc())
                 << "only arrays and tuples can be indexed, found "
                 << object_type;
      }
    }
    case ExpressionKind::TupleLiteral: {
      std::vector<Nonnull<const Value*>> arg_types;
      for (auto* arg : cast<TupleLiteral>(*e).fields()) {
        CARBON_RETURN_IF_ERROR(TypeCheckExp(arg, impl_scope));
        CARBON_RETURN_IF_ERROR(
            ExpectNonPlaceholderType(arg->source_loc(), &arg->static_type()));
        arg_types.push_back(&arg->static_type());
      }
      e->set_static_type(arena_->New<TupleType>(std::move(arg_types)));
      e->set_value_category(ValueCategory::Let);
      return Success();
    }
    case ExpressionKind::StructLiteral: {
      std::vector<NamedValue> arg_types;
      for (auto& arg : cast<StructLiteral>(*e).fields()) {
        CARBON_RETURN_IF_ERROR(TypeCheckExp(&arg.expression(), impl_scope));
        CARBON_RETURN_IF_ERROR(ExpectNonPlaceholderType(
            arg.expression().source_loc(), &arg.expression().static_type()));
        arg_types.push_back({arg.name(), &arg.expression().static_type()});
      }
      e->set_static_type(arena_->New<StructType>(std::move(arg_types)));
      e->set_value_category(ValueCategory::Let);
      return Success();
    }
    case ExpressionKind::StructTypeLiteral: {
      auto& struct_type = cast<StructTypeLiteral>(*e);
      std::vector<NamedValue> fields;
      for (auto& arg : struct_type.fields()) {
        CARBON_ASSIGN_OR_RETURN(
            Nonnull<const Value*> type,
            TypeCheckTypeExp(&arg.expression(), impl_scope));
        fields.push_back({arg.name(), type});
      }
      struct_type.set_static_type(arena_->New<TypeType>());
      struct_type.set_value_category(ValueCategory::Let);
      struct_type.set_constant_value(
          arena_->New<StructType>(std::move(fields)));
      return Success();
    }
    case ExpressionKind::SimpleMemberAccessExpression: {
      auto& access = cast<SimpleMemberAccessExpression>(*e);
      CARBON_RETURN_IF_ERROR(TypeCheckExp(&access.object(), impl_scope));
      const Value& object_type = access.object().static_type();
      CARBON_RETURN_IF_ERROR(ExpectCompleteType(access.source_loc(),
                                                "member access", &object_type));
      switch (object_type.kind()) {
        case Value::Kind::StructType: {
          const auto& struct_type = cast<StructType>(object_type);
          for (const auto& field : struct_type.fields()) {
            if (access.member_name() == field.name) {
              access.set_member(arena_->New<NamedElement>(&field));
              access.set_static_type(field.value);
              access.set_value_category(access.object().value_category());
              return Success();
            }
          }
          return ProgramError(access.source_loc())
                 << "struct " << struct_type << " does not have a field named "
                 << access.member_name();
        }
        case Value::Kind::NominalClassType: {
          const auto& t_class = cast<NominalClassType>(object_type);
<<<<<<< HEAD
          if (auto type_member = FindMixedMemberAndTypeFromClass(
                  access.member_name(), &t_class);
              type_member.has_value()) {
            auto [member_type, member] = type_member.value();
=======
          CARBON_ASSIGN_OR_RETURN(
              const auto res,
              FindMemberWithParents(access.member_name(), &t_class));
          if (res.has_value()) {
            auto [member_type, member, member_t_class] = res.value();
>>>>>>> 0b6411e6
            Nonnull<const Value*> field_type =
                Substitute(member_t_class->bindings(), member_type);
            access.set_member(arena_->New<NamedElement>(member));
            access.set_static_type(field_type);
            access.set_is_type_access(!IsInstanceMember(&access.member()));
            switch (member->kind()) {
              case DeclarationKind::VariableDeclaration:
                access.set_value_category(access.object().value_category());
                break;
              case DeclarationKind::FunctionDeclaration: {
                const auto* func_decl = cast<FunctionDeclaration>(member);
                CARBON_RETURN_IF_ERROR(CheckAddrMeAccess(
                    &access, func_decl, t_class.bindings(), impl_scope));
                access.set_value_category(ValueCategory::Let);
                break;
              }
              default:
                CARBON_FATAL() << "member " << access.member_name()
                               << " is not a field or method";
                break;
            }
            return Success();
          } else {
            return ProgramError(e->source_loc())
                   << "class " << t_class.declaration().name()
                   << " does not have a field named " << access.member_name();
          }
        }
<<<<<<< HEAD
        case Value::Kind::VariableType: {
          // This case handles access to a method on a receiver whose type
          // is a type variable. For example, `x.foo` where the type of
          // `x` is `T` and `foo` and `T` implements an interface that
          // includes `foo`.
          const auto& binding = cast<VariableType>(object_type).binding();
          const Value& typeof_var = binding.static_type();
          // Handles member access for 'me' within a mixin member method
          // declaration
          if (binding.kind() == PatternKind::MixinSelf) {
            auto& self = cast<MixinSelf>(binding);
            auto type_member = FindMixedMemberAndTypeFromMixin(
                access.member_name(), self.mixin()->members(), false);
            if (!type_member.has_value() &&
                binding.type().kind() == ExpressionKind::TypeTypeLiteral) {
              return ProgramError(e->source_loc())
                     << "mixin " << self.mixin()->name()
                     << " does not have a field named " << access.member_name();
            } else if (type_member.has_value()) {
              auto [member_type, member] = type_member.value();
              access.set_member(Member(member));
              access.set_static_type(member_type);
              access.set_value_category(ValueCategory::Let);
              return Success();
            }
=======
        case Value::Kind::VariableType:
        case Value::Kind::AssociatedConstant: {
          // This case handles access to a method on a receiver whose type is a
          // type variable or associated constant. For example, `x.foo` where
          // the type of `x` is `T` and `T` implements an interface that
          // includes `foo`, or `x.y().foo` where the type of `x` is `T` and
          // the return type of `y()` is an associated constant from `T`'s
          // constraint.
          Nonnull<const Value*> constraint;
          if (const auto* var_type = dyn_cast<VariableType>(&object_type)) {
            constraint = &var_type->binding().static_type();
          } else {
            constraint = GetTypeForAssociatedConstant(
                cast<AssociatedConstant>(&object_type));
>>>>>>> 0b6411e6
          }
          CARBON_ASSIGN_OR_RETURN(
              ConstraintLookupResult result,
              LookupInConstraint(e->source_loc(), "member access", constraint,
                                 access.member_name()));
          if (auto replacement =
                  LookupRewrite(constraint, result.interface, result.member)) {
            RewriteMemberAccess(&access, *replacement);
            return Success();
          }
          // Compute a witness that the variable type implements this
          // interface. This will typically be either a reference to its
          // `ImplBinding` or, for a constraint, to a witness for an impl
          // constraint within it.
          // TODO: We should only need to look at the impl binding for this
          // variable or witness for this associated constant, not everything in
          // the impl scope, to find the witness.
          CARBON_ASSIGN_OR_RETURN(
              Nonnull<const ConstraintType*> iface_constraint,
              ConvertToConstraintType(access.source_loc(), "member access",
                                      result.interface));
          CARBON_ASSIGN_OR_RETURN(
              Nonnull<const Witness*> witness,
              impl_scope.Resolve(iface_constraint, &object_type,
                                 e->source_loc(), *this));

          Bindings bindings = result.interface->bindings();
          bindings.Add(result.interface->declaration().self(), &object_type,
                       witness);

          const Value& member_type = result.member->static_type();
          Nonnull<const Value*> inst_member_type =
              Substitute(bindings, &member_type);
          access.set_member(arena_->New<NamedElement>(result.member));
          access.set_found_in_interface(result.interface);
          access.set_is_type_access(!IsInstanceMember(&access.member()));
          access.set_static_type(inst_member_type);

          if (auto* func_decl = dyn_cast<FunctionDeclaration>(result.member)) {
            CARBON_RETURN_IF_ERROR(
                CheckAddrMeAccess(&access, func_decl, bindings, impl_scope));
          }

          // TODO: This is just a ConstraintImplWitness into the
          // iface_constraint. If we can compute the right index, we can avoid
          // re-resolving it.
          CARBON_ASSIGN_OR_RETURN(
              Nonnull<const Witness*> impl,
              impl_scope.Resolve(result.interface, &object_type,
                                 e->source_loc(), *this));
          access.set_impl(impl);
          return Success();
        }
        case Value::Kind::InterfaceType:
        case Value::Kind::NamedConstraintType:
        case Value::Kind::ConstraintType: {
          // This case handles access to a class function from a constrained
          // type variable. If `T` is a type variable and `foo` is a class
          // function in an interface implemented by `T`, then `T.foo` accesses
          // the `foo` class function of `T`.
          //
          // TODO: Per the language rules, we are supposed to also perform
          // lookup into `type` and report an ambiguity if the name is found in
          // both places.
          CARBON_ASSIGN_OR_RETURN(
              Nonnull<const Value*> type,
              InterpExp(&access.object(), arena_, trace_stream_));
          CARBON_ASSIGN_OR_RETURN(
              ConstraintLookupResult result,
              LookupInConstraint(e->source_loc(), "member access", &object_type,
                                 access.member_name()));
          if (auto replacement = LookupRewrite(&object_type, result.interface,
                                               result.member)) {
            RewriteMemberAccess(&access, *replacement);
            return Success();
          }
          CARBON_ASSIGN_OR_RETURN(
              Nonnull<const ConstraintType*> iface_constraint,
              ConvertToConstraintType(access.source_loc(), "member access",
                                      result.interface));
          CARBON_ASSIGN_OR_RETURN(Nonnull<const Witness*> witness,
                                  impl_scope.Resolve(iface_constraint, type,
                                                     e->source_loc(), *this));
          CARBON_ASSIGN_OR_RETURN(Nonnull<const Witness*> impl,
                                  impl_scope.Resolve(result.interface, type,
                                                     e->source_loc(), *this));
          access.set_member(arena_->New<NamedElement>(result.member));
          access.set_impl(impl);
          access.set_found_in_interface(result.interface);

          if (IsInstanceMember(&access.member())) {
            // This is a member name denoting an instance member.
            // TODO: Consider setting the static type of all instance member
            // declarations to be member name types, rather than special-casing
            // member accesses that name them.
            access.set_static_type(
                arena_->New<TypeOfMemberName>(NamedElement(result.member)));
            access.set_value_category(ValueCategory::Let);
          } else {
            // This is a non-instance member whose value is found directly via
            // the witness table, such as a non-method function or an
            // associated constant.
            const Value& member_type = result.member->static_type();
            Bindings bindings = result.interface->bindings();
            bindings.Add(result.interface->declaration().self(), type, witness);
            Nonnull<const Value*> inst_member_type =
                Substitute(bindings, &member_type);
            access.set_static_type(inst_member_type);
            access.set_value_category(ValueCategory::Let);
          }
          return Success();
        }
        case Value::Kind::TypeType: {
          // This is member access into an unconstrained type. Evaluate it and
          // perform lookup in the result.
          CARBON_ASSIGN_OR_RETURN(
              Nonnull<const Value*> type,
              InterpExp(&access.object(), arena_, trace_stream_));
          CARBON_RETURN_IF_ERROR(
              ExpectCompleteType(access.source_loc(), "member access", type));
          switch (type->kind()) {
            case Value::Kind::StructType: {
              for (const auto& field : cast<StructType>(type)->fields()) {
                if (access.member_name() == field.name) {
                  access.set_member(arena_->New<NamedElement>(&field));
                  access.set_static_type(
                      arena_->New<TypeOfMemberName>(NamedElement(&field)));
                  access.set_value_category(ValueCategory::Let);
                  return Success();
                }
              }
              return ProgramError(access.source_loc())
                     << "struct " << *type << " does not have a field named "
                     << " does not have a field named " << access.member_name();
            }
            case Value::Kind::ChoiceType: {
              const auto& choice = cast<ChoiceType>(*type);
              std::optional<Nonnull<const Value*>> parameter_types =
                  choice.FindAlternative(access.member_name());
              if (!parameter_types.has_value()) {
                return ProgramError(e->source_loc())
                       << "choice " << choice.name()
                       << " does not have an alternative named "
                       << access.member_name();
              }
              Nonnull<const Value*> substituted_parameter_type =
                  *parameter_types;
              if (choice.IsParameterized()) {
                substituted_parameter_type =
                    Substitute(choice.bindings(), *parameter_types);
              }
              Nonnull<const Value*> type = arena_->New<FunctionType>(
                  substituted_parameter_type, &choice);
              // TODO: Should there be a Declaration corresponding to each
              // choice type alternative?
              access.set_member(
                  arena_->New<NamedElement>(arena_->New<NamedValue>(
                      NamedValue{access.member_name(), type})));
              access.set_static_type(type);
              access.set_value_category(ValueCategory::Let);
              return Success();
            }
            case Value::Kind::NominalClassType: {
<<<<<<< HEAD
              const NominalClassType& class_type =
                  cast<NominalClassType>(*type);
              if (auto type_member = FindMixedMemberAndTypeFromClass(
                      access.member_name(), &class_type);
                  type_member.has_value()) {
=======
              const auto& class_type = cast<NominalClassType>(*type);
              CARBON_ASSIGN_OR_RETURN(
                  auto type_member,
                  FindMixedMemberAndType(access.member_name(),
                                         class_type.declaration().members(),
                                         &class_type));
              if (type_member.has_value()) {
>>>>>>> 0b6411e6
                auto [member_type, member] = type_member.value();
                access.set_member(arena_->New<NamedElement>(member));
                switch (member->kind()) {
                  case DeclarationKind::FunctionDeclaration: {
                    const auto& func = cast<FunctionDeclaration>(*member);
                    if (func.is_method()) {
                      break;
                    }
                    Nonnull<const Value*> field_type = Substitute(
                        class_type.bindings(), &member->static_type());
                    access.set_static_type(field_type);
                    access.set_value_category(ValueCategory::Let);
                    return Success();
                  }
                  default:
                    break;
                }
                access.set_static_type(
                    arena_->New<TypeOfMemberName>(NamedElement(member)));
                access.set_value_category(ValueCategory::Let);
                return Success();
              } else {
                return ProgramError(access.source_loc())
                       << class_type << " does not have a member named "
                       << access.member_name();
              }
            }
            case Value::Kind::InterfaceType:
            case Value::Kind::NamedConstraintType:
            case Value::Kind::ConstraintType: {
              CARBON_ASSIGN_OR_RETURN(
                  ConstraintLookupResult result,
                  LookupInConstraint(e->source_loc(), "member access", type,
                                     access.member_name()));
              access.set_member(arena_->New<NamedElement>(result.member));
              access.set_found_in_interface(result.interface);
              access.set_static_type(
                  arena_->New<TypeOfMemberName>(NamedElement(result.member)));
              access.set_value_category(ValueCategory::Let);
              return Success();
            }
            default:
              // TODO: We should handle VariableType and AssociatedConstant
              // here.
              return ProgramError(access.source_loc())
                     << "unsupported member access into type " << *type;
          }
        }
        case Value::Kind::TypeOfNamespaceName: {
          // TODO: Implement this.
          return ProgramError(e->source_loc())
                 << "member access into namespace is not implemented yet";
        }
        default:
          return ProgramError(e->source_loc())
                 << "member access, unexpected " << object_type << " in " << *e;
      }
    }
    case ExpressionKind::CompoundMemberAccessExpression: {
      auto& access = cast<CompoundMemberAccessExpression>(*e);
      CARBON_RETURN_IF_ERROR(TypeCheckExp(&access.object(), impl_scope));
      CARBON_RETURN_IF_ERROR(TypeCheckExp(&access.path(), impl_scope));
      if (!isa<TypeOfMemberName>(access.path().static_type())) {
        return ProgramError(e->source_loc())
               << "expected name of instance member or interface member in "
                  "compound member access, found "
               << access.path().static_type();
      }

      // Evaluate the member name expression to determine which member we're
      // accessing.
      CARBON_ASSIGN_OR_RETURN(Nonnull<const Value*> member_name_value,
                              InterpExp(&access.path(), arena_, trace_stream_));
      const auto& member_name = cast<MemberName>(*member_name_value);
      access.set_member(&member_name);
      bool is_instance_member = IsInstanceMember(&member_name.member());

      bool has_instance = true;
      std::optional<Nonnull<const Value*>> base_type = member_name.base_type();
      if (!base_type.has_value()) {
        if (IsTypeOfType(&access.object().static_type())) {
          // This is `Type.(member_name)`, where `member_name` doesn't specify
          // a type. This access doesn't perform instance binding.
          CARBON_ASSIGN_OR_RETURN(
              base_type, InterpExp(&access.object(), arena_, trace_stream_));
          has_instance = false;
        } else {
          // This is `value.(member_name)`, where `member_name` doesn't specify
          // a type. The member will be found in the type of `value`, or in a
          // corresponding `impl` if `member_name` is an interface member.
          base_type = &access.object().static_type();
        }
      } else {
        // This is `value.(member_name)`, where `member_name` specifies a type.
        // `value` is implicitly converted to that type.
        CARBON_ASSIGN_OR_RETURN(
            Nonnull<Expression*> converted_object,
            ImplicitlyConvert("compound member access", impl_scope,
                              &access.object(), *base_type));
        access.set_object(converted_object);
      }
      access.set_is_type_access(has_instance && !is_instance_member);

      // Perform associated constant rewriting and impl selection if necessary.
      std::optional<Nonnull<const Witness*>> witness;
      if (std::optional<Nonnull<const InterfaceType*>> iface =
              member_name.interface()) {
        // If we're naming an associated constant, we might have a rewrite for
        // it that we can apply immediately.
        if (auto replacement = LookupRewriteInTypeOf(
                *base_type, *iface, *member_name.member().declaration())) {
          RewriteMemberAccess(&access, *replacement);
          return Success();
        }

        CARBON_ASSIGN_OR_RETURN(
            Nonnull<const ConstraintType*> iface_constraint,
            ConvertToConstraintType(access.source_loc(),
                                    "compound member access", *iface));
        CARBON_ASSIGN_OR_RETURN(witness,
                                impl_scope.Resolve(iface_constraint, *base_type,
                                                   e->source_loc(), *this));
        CARBON_ASSIGN_OR_RETURN(
            Nonnull<const Witness*> impl,
            impl_scope.Resolve(*iface, *base_type, e->source_loc(), *this));
        if (auto replacement = LookupRewriteInWitness(
                impl, *iface, *member_name.member().declaration())) {
          RewriteMemberAccess(&access, *replacement);
          return Success();
        }
        access.set_impl(impl);
      }

      auto bindings_for_member = [&]() -> Bindings {
        if (member_name.interface()) {
          Nonnull<const InterfaceType*> iface_type = *member_name.interface();
          Bindings bindings = iface_type->bindings();
          bindings.Add(iface_type->declaration().self(), *base_type, witness);
          return bindings;
        }
        if (const auto* class_type =
                dyn_cast<NominalClassType>(base_type.value())) {
          return class_type->bindings();
        }
        return Bindings();
      };

      auto substitute_into_member_type = [&]() {
        Nonnull<const Value*> member_type = &member_name.member().type();
        return Substitute(bindings_for_member(), member_type);
      };

      switch (std::optional<Nonnull<const Declaration*>> decl =
                  member_name.member().declaration();
              decl ? decl.value()->kind()
                   : DeclarationKind::VariableDeclaration) {
        case DeclarationKind::VariableDeclaration:
          if (has_instance) {
            access.set_static_type(substitute_into_member_type());
            access.set_value_category(access.object().value_category());
            return Success();
          }
          break;
        case DeclarationKind::FunctionDeclaration: {
          if (has_instance || !is_instance_member) {
            // This should not be possible: the name of a static member
            // function should have function type not member name type.
            CARBON_CHECK(!has_instance || is_instance_member ||
                         !member_name.base_type().has_value())
                << "vacuous compound member access";
            access.set_static_type(substitute_into_member_type());
            access.set_value_category(ValueCategory::Let);
            CARBON_RETURN_IF_ERROR(
                CheckAddrMeAccess(&access, cast<FunctionDeclaration>(*decl),
                                  bindings_for_member(), impl_scope));
            return Success();
          }
          break;
        }
        case DeclarationKind::AssociatedConstantDeclaration:
          access.set_static_type(substitute_into_member_type());
          access.set_value_category(access.object().value_category());
          return Success();
        default:
          CARBON_FATAL() << "member " << member_name
                         << " is not a field or method";
          break;
      }

      access.set_static_type(
          arena_->New<TypeOfMemberName>(member_name.member()));
      access.set_value_category(ValueCategory::Let);
      return Success();
    }
    case ExpressionKind::IdentifierExpression: {
      auto& ident = cast<IdentifierExpression>(*e);
      if (ident.value_node().base().kind() ==
          AstNodeKind::FunctionDeclaration) {
        const auto& function =
            cast<FunctionDeclaration>(ident.value_node().base());
        if (!function.has_static_type()) {
          CARBON_CHECK(function.return_term().is_auto());
          return ProgramError(ident.source_loc())
                 << "Function calls itself, but has a deduced return type";
        }
      }
      ident.set_static_type(&ident.value_node().static_type());
      ident.set_value_category(ident.value_node().value_category());
      return Success();
    }
    case ExpressionKind::DotSelfExpression: {
      auto& dot_self = cast<DotSelfExpression>(*e);
      if (dot_self.self_binding().is_type_checked()) {
        dot_self.set_static_type(&dot_self.self_binding().static_type());
      } else {
        dot_self.set_static_type(arena_->New<TypeType>());
        dot_self.self_binding().set_named_as_type_via_dot_self();
      }
      dot_self.set_value_category(ValueCategory::Let);
      return Success();
    }
    case ExpressionKind::IntLiteral:
      e->set_value_category(ValueCategory::Let);
      e->set_static_type(arena_->New<IntType>());
      return Success();
    case ExpressionKind::BoolLiteral:
      e->set_value_category(ValueCategory::Let);
      e->set_static_type(arena_->New<BoolType>());
      return Success();
    case ExpressionKind::OperatorExpression: {
      auto& op = cast<OperatorExpression>(*e);
      std::vector<Nonnull<const Value*>> ts;
      for (Nonnull<Expression*> argument : op.arguments()) {
        CARBON_RETURN_IF_ERROR(TypeCheckExp(argument, impl_scope));
        ts.push_back(&argument->static_type());
      }

      auto handle_unary_operator =
          [&](Builtins::Builtin builtin) -> ErrorOr<Success> {
        ErrorOr<Nonnull<Expression*>> result = BuildBuiltinMethodCall(
            impl_scope, op.arguments()[0], BuiltinInterfaceName{builtin},
            BuiltinMethodCall{"Op"});
        if (!result.ok()) {
          // We couldn't find a matching `impl`.
          return ProgramError(e->source_loc())
                 << "type error in `" << OperatorToString(op.op()) << "`:\n"
                 << result.error().message();
        }
        op.set_rewritten_form(*result);
        return Success();
      };

      auto handle_binary_operator =
          [&](Builtins::Builtin builtin) -> ErrorOr<Success> {
        ErrorOr<Nonnull<Expression*>> result = BuildBuiltinMethodCall(
            impl_scope, op.arguments()[0], BuiltinInterfaceName{builtin, ts[1]},
            BuiltinMethodCall{"Op", {op.arguments()[1]}});
        if (!result.ok()) {
          // We couldn't find a matching `impl`.
          return ProgramError(e->source_loc())
                 << "type error in `" << OperatorToString(op.op()) << "`:\n"
                 << result.error().message();
        }
        op.set_rewritten_form(*result);
        return Success();
      };

      auto handle_binary_arithmetic =
          [&](Builtins::Builtin builtin) -> ErrorOr<Success> {
        // Handle a built-in operator first.
        // TODO: Replace this with an intrinsic.
        if (isa<IntType>(ts[0]) && isa<IntType>(ts[1]) &&
            IsSameType(ts[0], ts[1], impl_scope)) {
          op.set_static_type(ts[0]);
          op.set_value_category(ValueCategory::Let);
          return Success();
        }

        // Now try an overloaded operator.
        return handle_binary_operator(builtin);
      };

      auto handle_compare =
          [&](Builtins::Builtin builtin, const std::string& method_name,
              const std::string_view& operator_desc) -> ErrorOr<Success> {
        ErrorOr<Nonnull<Expression*>> converted = BuildBuiltinMethodCall(
            impl_scope, op.arguments()[0], BuiltinInterfaceName{builtin, ts[1]},
            BuiltinMethodCall{method_name, op.arguments()[1]});
        if (!converted.ok()) {
          // We couldn't find a matching `impl`.
          return ProgramError(e->source_loc())
                 << *ts[0] << " is not " << operator_desc << " comparable with "
                 << *ts[1] << " (" << converted.error().message() << ")";
        }
        op.set_rewritten_form(*converted);
        return Success();
      };

      switch (op.op()) {
        case Operator::Neg: {
          // Handle a built-in negation first.
          // TODO: Replace this with an intrinsic.
          if (isa<IntType>(ts[0])) {
            op.set_static_type(arena_->New<IntType>());
            op.set_value_category(ValueCategory::Let);
            return Success();
          }
          // Now try an overloaded negation.
          return handle_unary_operator(Builtins::Negate);
        }
        case Operator::Add:
          return handle_binary_arithmetic(Builtins::AddWith);
        case Operator::Sub:
          return handle_binary_arithmetic(Builtins::SubWith);
        case Operator::Mul:
          return handle_binary_arithmetic(Builtins::MulWith);
        case Operator::Div:
          return handle_binary_arithmetic(Builtins::DivWith);
        case Operator::Mod:
          return handle_binary_arithmetic(Builtins::ModWith);
        case Operator::BitwiseAnd:
          // `&` between type-of-types performs constraint combination.
          // TODO: Should this be done via an intrinsic?
          if (IsTypeOfType(ts[0]) && IsTypeOfType(ts[1])) {
            CARBON_ASSIGN_OR_RETURN(
                Nonnull<const Value*> lhs,
                InterpExp(op.arguments()[0], arena_, trace_stream_));
            CARBON_ASSIGN_OR_RETURN(
                Nonnull<const Value*> rhs,
                InterpExp(op.arguments()[1], arena_, trace_stream_));
            CARBON_ASSIGN_OR_RETURN(
                Nonnull<const ConstraintType*> lhs_constraint,
                ConvertToConstraintType(op.arguments()[0]->source_loc(),
                                        "first operand of `&`", lhs));
            CARBON_ASSIGN_OR_RETURN(
                Nonnull<const ConstraintType*> rhs_constraint,
                ConvertToConstraintType(op.arguments()[1]->source_loc(),
                                        "second operand of `&`", rhs));
            CARBON_ASSIGN_OR_RETURN(
                Nonnull<const ConstraintType*> result,
                CombineConstraints(e->source_loc(),
                                   {lhs_constraint, rhs_constraint}));
            op.set_rewritten_form(arena_->New<ValueLiteral>(
                op.source_loc(), result, arena_->New<TypeType>(),
                ValueCategory::Let));
            return Success();
          }
          return handle_binary_operator(Builtins::BitAndWith);
        case Operator::BitwiseOr:
          return handle_binary_operator(Builtins::BitOrWith);
        case Operator::BitwiseXor:
          return handle_binary_operator(Builtins::BitXorWith);
        case Operator::BitShiftLeft:
          return handle_binary_operator(Builtins::LeftShiftWith);
        case Operator::BitShiftRight:
          return handle_binary_operator(Builtins::RightShiftWith);
        case Operator::Complement:
          return handle_unary_operator(Builtins::BitComplement);
        case Operator::And:
          CARBON_RETURN_IF_ERROR(ExpectExactType(e->source_loc(), "&&(1)",
                                                 arena_->New<BoolType>(), ts[0],
                                                 impl_scope));
          CARBON_RETURN_IF_ERROR(ExpectExactType(e->source_loc(), "&&(2)",
                                                 arena_->New<BoolType>(), ts[1],
                                                 impl_scope));
          op.set_static_type(arena_->New<BoolType>());
          op.set_value_category(ValueCategory::Let);
          return Success();
        case Operator::Or:
          CARBON_RETURN_IF_ERROR(ExpectExactType(e->source_loc(), "||(1)",
                                                 arena_->New<BoolType>(), ts[0],
                                                 impl_scope));
          CARBON_RETURN_IF_ERROR(ExpectExactType(e->source_loc(), "||(2)",
                                                 arena_->New<BoolType>(), ts[1],
                                                 impl_scope));
          op.set_static_type(arena_->New<BoolType>());
          op.set_value_category(ValueCategory::Let);
          return Success();
        case Operator::Not:
          CARBON_RETURN_IF_ERROR(ExpectExactType(e->source_loc(), "!",
                                                 arena_->New<BoolType>(), ts[0],
                                                 impl_scope));
          op.set_static_type(arena_->New<BoolType>());
          op.set_value_category(ValueCategory::Let);
          return Success();
        case Operator::Eq:
          return handle_compare(Builtins::EqWith, "Equal", "equality");
        case Operator::NotEq:
          return handle_compare(Builtins::EqWith, "NotEqual", "equality");
        case Operator::Less:
          return handle_compare(Builtins::LessWith, "Less", "less");
        case Operator::LessEq:
          return handle_compare(Builtins::LessEqWith, "LessEq", "less equal");
        case Operator::GreaterEq:
          return handle_compare(Builtins::GreaterEqWith, "GreaterEq",
                                "greater equal");
        case Operator::Greater:
          return handle_compare(Builtins::GreaterWith, "Greater", "greater");
        case Operator::Deref:
          CARBON_RETURN_IF_ERROR(
              ExpectPointerType(e->source_loc(), "*", ts[0]));
          op.set_static_type(&cast<PointerType>(*ts[0]).pointee_type());
          op.set_value_category(ValueCategory::Var);
          return Success();
        case Operator::Ptr:
          CARBON_RETURN_IF_ERROR(ExpectType(e->source_loc(), "*",
                                            arena_->New<TypeType>(), ts[0],
                                            impl_scope));
          op.set_static_type(arena_->New<TypeType>());
          op.set_value_category(ValueCategory::Let);
          return Success();
        case Operator::AddressOf:
          if (op.arguments()[0]->value_category() != ValueCategory::Var) {
            return ProgramError(op.arguments()[0]->source_loc())
                   << "Argument to " << OperatorToString(op.op())
                   << " should be an lvalue.";
          }
          op.set_static_type(arena_->New<PointerType>(ts[0]));
          op.set_value_category(ValueCategory::Let);
          return Success();
        case Operator::As: {
          CARBON_ASSIGN_OR_RETURN(
              Nonnull<const Value*> type,
              TypeCheckTypeExp(op.arguments()[1], impl_scope));
          ErrorOr<Nonnull<Expression*>> converted =
              BuildBuiltinMethodCall(impl_scope, op.arguments()[0],
                                     BuiltinInterfaceName{Builtins::As, type},
                                     BuiltinMethodCall{"Convert"});
          if (!converted.ok()) {
            // We couldn't find a matching `impl`.
            return ProgramError(e->source_loc())
                   << "type error in `as`: `" << *ts[0]
                   << "` is not explicitly convertible to `" << *type << "`:\n"
                   << converted.error().message();
          }
          op.set_rewritten_form(*converted);
          return Success();
        }
      }
      break;
    }
    case ExpressionKind::CallExpression: {
      auto& call = cast<CallExpression>(*e);
      CARBON_RETURN_IF_ERROR(TypeCheckExp(&call.function(), impl_scope));
      CARBON_RETURN_IF_ERROR(TypeCheckExp(&call.argument(), impl_scope));
      switch (call.function().static_type().kind()) {
        case Value::Kind::FunctionType: {
          const auto& fun_t = cast<FunctionType>(call.function().static_type());
          if (trace_stream_) {
            **trace_stream_
                << "checking call to function of type " << fun_t
                << "\nwith arguments of type: " << call.argument().static_type()
                << "\n";
          }
          CARBON_RETURN_IF_ERROR(DeduceCallBindings(
              call, &fun_t.parameters(), fun_t.generic_parameters(),
              fun_t.deduced_bindings(), impl_scope));

          // Substitute into the return type to determine the type of the call
          // expression.
          Nonnull<const Value*> return_type =
              Substitute(call.bindings(), &fun_t.return_type());
          call.set_static_type(return_type);
          call.set_value_category(ValueCategory::Let);
          return Success();
        }
        case Value::Kind::TypeOfParameterizedEntityName: {
          // This case handles the application of a parameterized class or
          // interface to a set of arguments, such as Point(i32) or
          // AddWith(i32).
          const ParameterizedEntityName& param_name =
              cast<TypeOfParameterizedEntityName>(call.function().static_type())
                  .name();

          // Collect the top-level generic parameters and their constraints.
          std::vector<FunctionType::GenericParameter> generic_parameters;
          llvm::ArrayRef<Nonnull<const Pattern*>> params =
              param_name.params().fields();
          for (size_t i = 0; i != params.size(); ++i) {
            // TODO: Should we disallow all other kinds of top-level params?
            if (const auto* binding = dyn_cast<GenericBinding>(params[i])) {
              generic_parameters.push_back({i, binding});
            }
          }

          CARBON_RETURN_IF_ERROR(DeduceCallBindings(
              call, &param_name.params().static_type(), generic_parameters,
              /*deduced_bindings=*/std::nullopt, impl_scope));

          // Currently the only kinds of parameterized entities we support are
          // types.
          CARBON_CHECK(
              isa<ClassDeclaration, InterfaceDeclaration, ConstraintDeclaration,
                  ChoiceDeclaration>(param_name.declaration()))
              << "unknown type of ParameterizedEntityName for " << param_name;
          call.set_static_type(arena_->New<TypeType>());
          call.set_value_category(ValueCategory::Let);
          return Success();
        }
        default: {
          return ProgramError(e->source_loc())
                 << "in call `" << *e
                 << "`, expected callee to be a function, found `"
                 << call.function().static_type() << "`";
        }
      }
      break;
    }
    case ExpressionKind::FunctionTypeLiteral: {
      auto& fn = cast<FunctionTypeLiteral>(*e);
      CARBON_ASSIGN_OR_RETURN(Nonnull<const Value*> param,
                              TypeCheckTypeExp(&fn.parameter(), impl_scope));
      CARBON_ASSIGN_OR_RETURN(Nonnull<const Value*> ret,
                              TypeCheckTypeExp(&fn.return_type(), impl_scope));
      fn.set_static_type(arena_->New<TypeType>());
      fn.set_value_category(ValueCategory::Let);
      fn.set_constant_value(arena_->New<FunctionType>(param, ret));
      return Success();
    }
    case ExpressionKind::StringLiteral:
      e->set_static_type(arena_->New<StringType>());
      e->set_value_category(ValueCategory::Let);
      return Success();
    case ExpressionKind::IntrinsicExpression: {
      auto& intrinsic_exp = cast<IntrinsicExpression>(*e);
      CARBON_RETURN_IF_ERROR(TypeCheckExp(&intrinsic_exp.args(), impl_scope));
      const auto& args = intrinsic_exp.args().fields();
      switch (cast<IntrinsicExpression>(*e).intrinsic()) {
        case IntrinsicExpression::Intrinsic::Print:
          // TODO: Remove Print special casing once we have variadics or
          // overloads. Here, that's the name Print instead of __intrinsic_print
          // in errors.
          if (args.empty() || args.size() > 2) {
            return ProgramError(e->source_loc())
                   << "Print takes 1 or 2 arguments, received " << args.size();
          }
          CARBON_RETURN_IF_ERROR(ExpectExactType(
              e->source_loc(), "Print argument 0", arena_->New<StringType>(),
              &args[0]->static_type(), impl_scope));
          if (args.size() >= 2) {
            CARBON_RETURN_IF_ERROR(ExpectExactType(
                e->source_loc(), "Print argument 1", arena_->New<IntType>(),
                &args[1]->static_type(), impl_scope));
          }
          e->set_static_type(TupleType::Empty());
          e->set_value_category(ValueCategory::Let);
          return Success();
        case IntrinsicExpression::Intrinsic::Assert: {
          if (args.size() != 2) {
            return ProgramError(e->source_loc())
                   << "__intrinsic_assert takes 2 arguments";
          }
          CARBON_RETURN_IF_ERROR(ExpectType(
              e->source_loc(), "__intrinsic_assert argument 0",
              arena_->New<BoolType>(), &args[0]->static_type(), impl_scope));
          CARBON_RETURN_IF_ERROR(ExpectType(
              e->source_loc(), "__intrinsic_assert argument 1",
              arena_->New<StringType>(), &args[1]->static_type(), impl_scope));
          e->set_static_type(TupleType::Empty());
          e->set_value_category(ValueCategory::Let);
          return Success();
        }
        case IntrinsicExpression::Intrinsic::Alloc: {
          if (args.size() != 1) {
            return ProgramError(e->source_loc())
                   << "__intrinsic_new takes 1 argument";
          }
          const auto* arg_type = &args[0]->static_type();
          e->set_static_type(arena_->New<PointerType>(arg_type));
          e->set_value_category(ValueCategory::Let);
          return Success();
        }
        case IntrinsicExpression::Intrinsic::Dealloc: {
          if (args.size() != 1) {
            return ProgramError(e->source_loc())
                   << "__intrinsic_new takes 1 argument";
          }
          const auto* arg_type = &args[0]->static_type();
          CARBON_RETURN_IF_ERROR(
              ExpectPointerType(e->source_loc(), "*", arg_type));
          e->set_static_type(TupleType::Empty());
          e->set_value_category(ValueCategory::Let);
          return Success();
        }
        case IntrinsicExpression::Intrinsic::Rand: {
          if (args.size() != 2) {
            return ProgramError(e->source_loc())
                   << "Rand takes 2 arguments, received " << args.size();
          }
          CARBON_RETURN_IF_ERROR(ExpectExactType(
              e->source_loc(), "Rand argument 0", arena_->New<IntType>(),
              &args[0]->static_type(), impl_scope));

          CARBON_RETURN_IF_ERROR(ExpectExactType(
              e->source_loc(), "Rand argument 1", arena_->New<IntType>(),
              &args[1]->static_type(), impl_scope));

          e->set_static_type(arena_->New<IntType>());
          e->set_value_category(ValueCategory::Let);
          return Success();
        }
        case IntrinsicExpression::Intrinsic::ImplicitAs: {
          if (args.size() != 1) {
            return ProgramError(e->source_loc())
                   << "__intrinsic_implicit_as takes 1 argument";
          }
          CARBON_RETURN_IF_ERROR(TypeCheckTypeExp(args[0], impl_scope));
          e->set_static_type(arena_->New<TypeType>());
          e->set_value_category(ValueCategory::Let);
          return Success();
        }
        case IntrinsicExpression::Intrinsic::ImplicitAsConvert: {
          if (args.size() != 2) {
            return ProgramError(e->source_loc())
                   << "__intrinsic_implicit_as_convert takes 2 arguments";
          }
          CARBON_ASSIGN_OR_RETURN(Nonnull<const Value*> result,
                                  TypeCheckTypeExp(args[1], impl_scope));
          // TODO: Check that the type of args[0] implicitly converts to
          // args[1].
          e->set_static_type(result);
          e->set_value_category(ValueCategory::Let);
          return Success();
        }
        case IntrinsicExpression::Intrinsic::IntEq: {
          if (args.size() != 2) {
            return ProgramError(e->source_loc())
                   << "__intrinsic_int_eq takes 2 arguments";
          }
          CARBON_RETURN_IF_ERROR(ExpectExactType(
              e->source_loc(), "__intrinsic_int_eq argument 1",
              arena_->New<IntType>(), &args[0]->static_type(), impl_scope));
          CARBON_RETURN_IF_ERROR(ExpectExactType(
              e->source_loc(), "__intrinsic_int_eq argument 2",
              arena_->New<IntType>(), &args[1]->static_type(), impl_scope));
          e->set_static_type(arena_->New<BoolType>());
          e->set_value_category(ValueCategory::Let);
          return Success();
        }
        case IntrinsicExpression::Intrinsic::IntCompare: {
          if (args.size() != 2) {
            return ProgramError(e->source_loc())
                   << "__intrinsic_int_compare takes 2 arguments";
          }
          CARBON_RETURN_IF_ERROR(ExpectExactType(
              e->source_loc(), "__intrinsic_int_compare argument 1",
              arena_->New<IntType>(), &args[0]->static_type(), impl_scope));
          CARBON_RETURN_IF_ERROR(ExpectExactType(
              e->source_loc(), "__intrinsic_int_compare argument 2",
              arena_->New<IntType>(), &args[1]->static_type(), impl_scope));
          e->set_static_type(arena_->New<IntType>());
          e->set_value_category(ValueCategory::Let);
          return Success();
        }
        case IntrinsicExpression::Intrinsic::StrEq: {
          if (args.size() != 2) {
            return ProgramError(e->source_loc())
                   << "__intrinsic_str_eq takes 2 arguments";
          }
          CARBON_RETURN_IF_ERROR(ExpectExactType(
              e->source_loc(), "__intrinsic_str_eq argument 1",
              arena_->New<StringType>(), &args[0]->static_type(), impl_scope));
          CARBON_RETURN_IF_ERROR(ExpectExactType(
              e->source_loc(), "__intrinsic_str_eq argument 2",
              arena_->New<StringType>(), &args[1]->static_type(), impl_scope));
          e->set_static_type(arena_->New<BoolType>());
          e->set_value_category(ValueCategory::Let);
          return Success();
        }
        case IntrinsicExpression::Intrinsic::StrCompare: {
          if (args.size() != 2) {
            return ProgramError(e->source_loc())
                   << "__intrinsic_str_compare takes 2 arguments";
          }
          CARBON_RETURN_IF_ERROR(ExpectExactType(
              e->source_loc(), "__intrinsic_str_compare argument 1",
              arena_->New<StringType>(), &args[0]->static_type(), impl_scope));
          CARBON_RETURN_IF_ERROR(ExpectExactType(
              e->source_loc(), "__intrinsic_str_compare argument 2",
              arena_->New<StringType>(), &args[1]->static_type(), impl_scope));
          e->set_static_type(arena_->New<IntType>());
          e->set_value_category(ValueCategory::Let);
          return Success();
        }
        case IntrinsicExpression::Intrinsic::IntBitComplement:
          if (args.size() != 1) {
            return ProgramError(e->source_loc())
                   << intrinsic_exp.name() << " takes 1 argument";
          }
          CARBON_RETURN_IF_ERROR(ExpectExactType(
              e->source_loc(), "complement argument", arena_->New<IntType>(),
              &args[0]->static_type(), impl_scope));
          e->set_static_type(arena_->New<IntType>());
          e->set_value_category(ValueCategory::Let);
          return Success();
        case IntrinsicExpression::Intrinsic::IntBitAnd:
        case IntrinsicExpression::Intrinsic::IntBitOr:
        case IntrinsicExpression::Intrinsic::IntBitXor:
        case IntrinsicExpression::Intrinsic::IntLeftShift:
        case IntrinsicExpression::Intrinsic::IntRightShift:
          if (args.size() != 2) {
            return ProgramError(e->source_loc())
                   << intrinsic_exp.name() << " takes 2 arguments";
          }
          CARBON_RETURN_IF_ERROR(ExpectExactType(
              e->source_loc(), "argument 1", arena_->New<IntType>(),
              &args[0]->static_type(), impl_scope));
          CARBON_RETURN_IF_ERROR(ExpectExactType(
              e->source_loc(), "argument 2", arena_->New<IntType>(),
              &args[1]->static_type(), impl_scope));
          e->set_static_type(arena_->New<IntType>());
          e->set_value_category(ValueCategory::Let);
          return Success();
      }
    }
    case ExpressionKind::IntTypeLiteral:
    case ExpressionKind::BoolTypeLiteral:
    case ExpressionKind::StringTypeLiteral:
    case ExpressionKind::TypeTypeLiteral:
    case ExpressionKind::ContinuationTypeLiteral:
      e->set_value_category(ValueCategory::Let);
      e->set_static_type(arena_->New<TypeType>());
      return Success();
    case ExpressionKind::IfExpression: {
      auto& if_expr = cast<IfExpression>(*e);
      CARBON_RETURN_IF_ERROR(TypeCheckExp(&if_expr.condition(), impl_scope));
      CARBON_ASSIGN_OR_RETURN(
          Nonnull<Expression*> converted_condition,
          ImplicitlyConvert("condition of `if`", impl_scope,
                            &if_expr.condition(), arena_->New<BoolType>()));
      if_expr.set_condition(converted_condition);

      // TODO: Compute the common type and convert both operands to it.
      CARBON_RETURN_IF_ERROR(
          TypeCheckExp(&if_expr.then_expression(), impl_scope));
      CARBON_RETURN_IF_ERROR(
          TypeCheckExp(&if_expr.else_expression(), impl_scope));
      CARBON_RETURN_IF_ERROR(ExpectExactType(
          e->source_loc(), "expression of `if` expression",
          &if_expr.then_expression().static_type(),
          &if_expr.else_expression().static_type(), impl_scope));
      e->set_static_type(&if_expr.then_expression().static_type());
      e->set_value_category(ValueCategory::Let);
      return Success();
    }
    case ExpressionKind::WhereExpression: {
      auto& where = cast<WhereExpression>(*e);
      ImplScope inner_impl_scope;
      inner_impl_scope.AddParent(&impl_scope);

      auto& self = where.self_binding();

      // If there's some enclosing `.Self` value, our self is symbolically
      // equal to that. Otherwise it's a new type variable.
      if (auto enclosing_dot_self = where.enclosing_dot_self()) {
        // TODO: We need to also enforce that our `.Self` does end up being the
        // same as the enclosing type.
        self.set_symbolic_identity(*(*enclosing_dot_self)->symbolic_identity());
        self.set_value(&(*enclosing_dot_self)->value());
      } else {
        ConstraintTypeBuilder::PrepareSelfBinding(arena_, &self);
      }

      ConstraintTypeBuilder builder(arena_, &self);
      ConstraintTypeBuilder::ConstraintsInScopeTracker constraint_tracker;

      // Keep track of the builder so that we can look up its rewrites while
      // processing later constraints.
      partial_constraint_types_.push_back(&builder);
      auto pop_partial_constraint_type =
          llvm::make_scope_exit([&] { partial_constraint_types_.pop_back(); });

      // Note, we don't want to call `TypeCheckPattern` here. Most of the setup
      // for the self binding is instead done by the `ConstraintTypeBuilder`.
      CARBON_ASSIGN_OR_RETURN(Nonnull<const Value*> base_type,
                              TypeCheckTypeExp(&self.type(), impl_scope));
      self.set_static_type(base_type);

      CARBON_ASSIGN_OR_RETURN(
          Nonnull<const ConstraintType*> base,
          ConvertToConstraintType(where.source_loc(),
                                  "first operand of `where` expression",
                                  base_type));

      // Start with the given constraint.
      builder.AddAndSubstitute(*this, base, builder.GetSelfType(),
                               builder.GetSelfWitness(), Bindings(),
                               /*add_lookup_contexts=*/true);

      // Type-check and apply the `where` clauses.
      for (Nonnull<WhereClause*> clause : where.clauses()) {
        // Constraints from the LHS of `where` are in scope in the RHS, and
        // constraints from earlier `where` clauses are in scope in later
        // clauses.
        builder.BringConstraintsIntoScope(*this, &inner_impl_scope,
                                          &constraint_tracker);

        CARBON_RETURN_IF_ERROR(TypeCheckWhereClause(clause, inner_impl_scope));

        switch (clause->kind()) {
          case WhereClauseKind::IsWhereClause: {
            const auto& is_clause = cast<IsWhereClause>(*clause);
            CARBON_ASSIGN_OR_RETURN(
                Nonnull<const Value*> type,
                InterpExp(&is_clause.type(), arena_, trace_stream_));
            CARBON_ASSIGN_OR_RETURN(
                Nonnull<const Value*> constraint,
                InterpExp(&is_clause.constraint(), arena_, trace_stream_));
            CARBON_ASSIGN_OR_RETURN(
                Nonnull<const ConstraintType*> constraint_type,
                ConvertToConstraintType(is_clause.source_loc(),
                                        "expression after `is`", constraint));
            // Transform `where .B is (C where .D is E)` into `where .B is C
            // and .B.D is E` then add all the resulting constraints.
            builder.AddAndSubstitute(*this, constraint_type, type,
                                     builder.GetSelfWitness(), Bindings(),
                                     /*add_lookup_contexts=*/false);
            break;
          }
          case WhereClauseKind::EqualsWhereClause: {
            const auto& equals_clause = cast<EqualsWhereClause>(*clause);
            CARBON_ASSIGN_OR_RETURN(
                Nonnull<const Value*> lhs,
                InterpExp(&equals_clause.lhs(), arena_, trace_stream_));
            CARBON_ASSIGN_OR_RETURN(
                Nonnull<const Value*> rhs,
                InterpExp(&equals_clause.rhs(), arena_, trace_stream_));
            if (!ValueEqual(lhs, rhs, std::nullopt)) {
              builder.AddEqualityConstraint({.values = {lhs, rhs}});
            }
            break;
          }
          case WhereClauseKind::RewriteWhereClause: {
            const auto& rewrite_clause = cast<RewriteWhereClause>(*clause);
            CARBON_ASSIGN_OR_RETURN(
                ConstraintLookupResult result,
                LookupInConstraint(clause->source_loc(),
                                   "rewrite constraint lookup", base_type,
                                   rewrite_clause.member_name()));
            const auto* constant =
                dyn_cast<AssociatedConstantDeclaration>(result.member);
            if (!constant) {
              return ProgramError(clause->source_loc())
                     << "in rewrite constraint lookup, `"
                     << rewrite_clause.member_name()
                     << "` does not name an associated constant";
            }

            // Find (or add) `.Self is I`, and form a symbolic value naming the
            // associated constant.
            // TODO: Reject if the impl constraint didn't already exist.
            int index = builder.AddImplConstraint(
                {.type = builder.GetSelfType(), .interface = result.interface});
            const auto* witness =
                MakeConstraintWitnessAccess(builder.GetSelfWitness(), index);
            auto* constant_value = arena_->New<AssociatedConstant>(
                builder.GetSelfType(), result.interface, constant, witness);

            // Find the replacement value prior to conversion to the constant's
            // type. This is the value we'll rewrite to when type-checking a
            // member access.
            CARBON_ASSIGN_OR_RETURN(Nonnull<const Value*> replacement_value,
                                    InterpExp(&rewrite_clause.replacement(),
                                              arena_, trace_stream_));
            Nonnull<const Value*> replacement_type =
                &rewrite_clause.replacement().static_type();

            auto* replacement_literal = arena_->New<ValueLiteral>(
                rewrite_clause.source_loc(), replacement_value,
                replacement_type, ValueCategory::Let);

            // Convert the replacement value to the type of the associated
            // constant and find the converted value. This is the value that
            // we'll produce during evaluation and substitution.
            CARBON_ASSIGN_OR_RETURN(
                Nonnull<Expression*> converted_expression,
                ImplicitlyConvert(
                    "rewrite constraint", inner_impl_scope, replacement_literal,
                    GetTypeForAssociatedConstant(constant_value)));
            CARBON_ASSIGN_OR_RETURN(
                Nonnull<const Value*> converted_value,
                InterpExp(converted_expression, arena_, trace_stream_));

            // Add the rewrite constraint.
            builder.AddRewriteConstraint(
                {.constant = constant_value,
                 .unconverted_replacement = replacement_value,
                 .unconverted_replacement_type = replacement_type,
                 .converted_replacement = converted_value});
            break;
          }
        }
      }

      where.set_rewritten_form(arena_->New<ValueLiteral>(
          where.source_loc(), std::move(builder).Build(),
          arena_->New<TypeType>(), ValueCategory::Let));
      return Success();
    }
    case ExpressionKind::UnimplementedExpression:
      CARBON_FATAL() << "Unimplemented: " << *e;
    case ExpressionKind::ArrayTypeLiteral: {
      auto& array_literal = cast<ArrayTypeLiteral>(*e);
      CARBON_ASSIGN_OR_RETURN(
          Nonnull<const Value*> element_type,
          TypeCheckTypeExp(&array_literal.element_type_expression(),
                           impl_scope));
      CARBON_RETURN_IF_ERROR(
          TypeCheckExp(&array_literal.size_expression(), impl_scope));
      CARBON_RETURN_IF_ERROR(ExpectExactType(
          array_literal.size_expression().source_loc(), "array size",
          arena_->New<IntType>(),
          &array_literal.size_expression().static_type(), impl_scope));
      CARBON_ASSIGN_OR_RETURN(
          Nonnull<const Value*> size_value,
          InterpExp(&array_literal.size_expression(), arena_, trace_stream_));
      if (cast<IntValue>(size_value)->value() < 0) {
        return ProgramError(array_literal.size_expression().source_loc())
               << "Array size cannot be negative";
      }
      array_literal.set_static_type(arena_->New<TypeType>());
      array_literal.set_value_category(ValueCategory::Let);
      array_literal.set_constant_value(arena_->New<StaticArrayType>(
          element_type, cast<IntValue>(size_value)->value()));
      return Success();
    }
  }
}

void TypeChecker::CollectTypeVariableBindingsInPattern(
    Nonnull<const Pattern*> p,
    std::vector<Nonnull<const TypeVariableBinding*>>& bindings) {
  VisitNestedPatterns(*p, [&](const Pattern& pattern) {
<<<<<<< HEAD
    if (auto* binding = dyn_cast<TypeVariableBinding>(&pattern)) {
      bindings.push_back(binding);
=======
    if (const auto* binding = dyn_cast<GenericBinding>(&pattern)) {
      generic_bindings.push_back(binding);
>>>>>>> 0b6411e6
    }
    return true;
  });
}

void TypeChecker::CollectImplBindingsInPattern(
    Nonnull<const Pattern*> p,
    std::vector<Nonnull<const ImplBinding*>>& impl_bindings) {
  VisitNestedPatterns(*p, [&](const Pattern& pattern) {
<<<<<<< HEAD
    if (auto* binding = dyn_cast<TypeVariableBinding>(&pattern)) {
=======
    if (const auto* binding = dyn_cast<GenericBinding>(&pattern)) {
>>>>>>> 0b6411e6
      if (binding->impl_binding().has_value()) {
        impl_bindings.push_back(binding->impl_binding().value());
      }
    }
    return true;
  });
}

void TypeChecker::BringPatternImplsIntoScope(Nonnull<const Pattern*> p,
                                             ImplScope& impl_scope) {
  std::vector<Nonnull<const ImplBinding*>> impl_bindings;
  CollectImplBindingsInPattern(p, impl_bindings);
  BringImplsIntoScope(impl_bindings, impl_scope);
}

void TypeChecker::BringImplsIntoScope(
    llvm::ArrayRef<Nonnull<const ImplBinding*>> impl_bindings,
    ImplScope& impl_scope) {
  for (Nonnull<const ImplBinding*> impl_binding : impl_bindings) {
    BringImplIntoScope(impl_binding, impl_scope);
  }
}

void TypeChecker::BringImplIntoScope(Nonnull<const ImplBinding*> impl_binding,
                                     ImplScope& impl_scope) {
  CARBON_CHECK(impl_binding->type_var()->symbolic_identity().has_value() &&
               impl_binding->symbolic_identity().has_value());
  impl_scope.Add(impl_binding->interface(),
                 *impl_binding->type_var()->symbolic_identity(),
                 cast<Witness>(*impl_binding->symbolic_identity()), *this);
}

auto TypeChecker::TypeCheckTypeExp(Nonnull<Expression*> type_expression,
                                   const ImplScope& impl_scope, bool concrete)
    -> ErrorOr<Nonnull<const Value*>> {
  CARBON_RETURN_IF_ERROR(TypeCheckExp(type_expression, impl_scope));
  CARBON_ASSIGN_OR_RETURN(
      type_expression,
      ImplicitlyConvert("type expression", impl_scope, type_expression,
                        arena_->New<TypeType>()));
  CARBON_ASSIGN_OR_RETURN(Nonnull<const Value*> type,
                          InterpExp(type_expression, arena_, trace_stream_));
  CARBON_CHECK(IsType(type))
      << "type expression did not produce a type, got " << *type;
  if (concrete) {
    if (TypeContainsAuto(type)) {
      return ProgramError(type_expression->source_loc())
             << "`auto` is not permitted in this context";
    }
    CARBON_CHECK(IsConcreteType(type))
        << "unknown kind of non-concrete type " << *type;
  }
  CARBON_CHECK(!IsPlaceholderType(type))
      << "should be no way to write a placeholder type";
  return type;
}

auto TypeChecker::TypeCheckWhereClause(Nonnull<WhereClause*> clause,
                                       const ImplScope& impl_scope)
    -> ErrorOr<Success> {
  switch (clause->kind()) {
    case WhereClauseKind::IsWhereClause: {
      auto& is_clause = cast<IsWhereClause>(*clause);
      CARBON_RETURN_IF_ERROR(TypeCheckTypeExp(&is_clause.type(), impl_scope));
      CARBON_RETURN_IF_ERROR(TypeCheckExp(&is_clause.constraint(), impl_scope));
      if (!isa<TypeType>(is_clause.constraint().static_type())) {
        return ProgramError(is_clause.constraint().source_loc())
               << "expression after `is` does not resolve to a constraint, "
               << "found " << is_clause.constraint().static_type();
      }
      return Success();
    }
    case WhereClauseKind::EqualsWhereClause: {
      auto& equals_clause = cast<EqualsWhereClause>(*clause);
      CARBON_RETURN_IF_ERROR(TypeCheckExp(&equals_clause.lhs(), impl_scope));
      CARBON_RETURN_IF_ERROR(TypeCheckExp(&equals_clause.rhs(), impl_scope));

      // TODO: It's not clear what level of type compatibility is required
      // between the operands. For now we require a builtin no-op implicit
      // conversion.
      Nonnull<const Value*> lhs_type = &equals_clause.lhs().static_type();
      Nonnull<const Value*> rhs_type = &equals_clause.rhs().static_type();
      if (!IsImplicitlyConvertible(lhs_type, rhs_type, impl_scope,
                                   /*allow_user_defined_conversions=*/false) &&
          !IsImplicitlyConvertible(rhs_type, lhs_type, impl_scope,
                                   /*allow_user_defined_conversions=*/false)) {
        return ProgramError(clause->source_loc())
               << "type mismatch between values in `where LHS == RHS`\n"
               << "  LHS type: " << *lhs_type << "\n"
               << "  RHS type: " << *rhs_type;
      }
      return Success();
    }
    case WhereClauseKind::RewriteWhereClause: {
      auto& rewrite_clause = cast<RewriteWhereClause>(*clause);
      CARBON_RETURN_IF_ERROR(
          TypeCheckExp(&rewrite_clause.replacement(), impl_scope));
      return Success();
    }
  }
}

auto TypeChecker::TypeCheckPattern(
    Nonnull<Pattern*> p, std::optional<Nonnull<const Value*>> expected,
    ImplScope& impl_scope, ValueCategory enclosing_value_category)
    -> ErrorOr<Success> {
  if (trace_stream_) {
    **trace_stream_ << "checking " << PatternKindName(p->kind()) << " " << *p;
    if (expected) {
      **trace_stream_ << ", expecting " << **expected;
    }
    **trace_stream_ << "\n";
  }
  switch (p->kind()) {
    case PatternKind::AutoPattern: {
      p->set_static_type(arena_->New<TypeType>());
      p->set_value(arena_->New<AutoType>());
      return Success();
    }
    case PatternKind::BindingPattern: {
      auto& binding = cast<BindingPattern>(*p);
      if (!VisitNestedPatterns(binding.type(), [](const Pattern& pattern) {
            return !isa<BindingPattern>(pattern);
          })) {
        return ProgramError(binding.type().source_loc())
               << "the type of a binding pattern cannot contain bindings";
      }
      CARBON_RETURN_IF_ERROR(TypeCheckPattern(
          &binding.type(), std::nullopt, impl_scope, enclosing_value_category));
      Nonnull<const Value*> type = &binding.type().value();
      // Convert to a type.
      // TODO: Convert the pattern before interpreting it rather than doing
      // this as a separate step.
      if (!isa<TypeType>(binding.type().static_type())) {
        auto* literal = arena_->New<ValueLiteral>(binding.source_loc(), type,
                                                  &binding.type().static_type(),
                                                  ValueCategory::Let);
        CARBON_ASSIGN_OR_RETURN(
            auto* converted,
            ImplicitlyConvert("type of name binding", impl_scope, literal,
                              arena_->New<TypeType>()));
        CARBON_ASSIGN_OR_RETURN(type,
                                InterpExp(converted, arena_, trace_stream_));
      }
      CARBON_CHECK(IsType(type))
          << "conversion to type succeeded but didn't produce a type, got "
          << *type;
      if (expected) {
        if (IsConcreteType(type)) {
          CARBON_RETURN_IF_ERROR(ExpectType(p->source_loc(), "name binding",
                                            type, *expected, impl_scope));
        } else {
          BindingMap generic_args;
          if (!PatternMatch(type, *expected, binding.type().source_loc(),
                            std::nullopt, generic_args, trace_stream_,
                            this->arena_)) {
            return ProgramError(binding.type().source_loc())
                   << "type pattern '" << *type
                   << "' does not match actual type '" << **expected << "'";
          }
          type = *expected;
        }
      } else if (TypeContainsAuto(type)) {
        return ProgramError(binding.source_loc())
               << "cannot deduce `auto` type for " << binding;
      }
      CARBON_CHECK(IsConcreteType(type)) << "did not resolve " << binding
                                         << " to concrete type, got " << *type;
      CARBON_CHECK(!IsPlaceholderType(type))
          << "should be no way to write a placeholder type";
      binding.set_static_type(type);
      binding.set_value(binding.name() != AnonymousName
                            ? arena_->New<BindingPlaceholderValue>(&binding)
                            : arena_->New<BindingPlaceholderValue>());

      if (!binding.has_value_category()) {
        binding.set_value_category(enclosing_value_category);
      }
      return Success();
    }
    case PatternKind::GenericBinding: {
      auto& binding = cast<GenericBinding>(*p);
      if (expected) {
        return ProgramError(binding.type().source_loc())
               << "generic binding may not occur in pattern with expected "
                  "type "
               << binding;
      }

      return TypeCheckGenericBinding(binding, "generic binding", impl_scope);
    }
    case PatternKind::MixinSelf: {
      auto& binding = cast<MixinSelf>(*p);
      CARBON_ASSIGN_OR_RETURN(Nonnull<const Value*> type,
                              TypeCheckTypeExp(&binding.type(), impl_scope));
      if (expected) {
        return ProgramError(binding.type().source_loc())
               << "Self may not occur in pattern with expected "
                  "type: "
               << binding;
      }
      binding.set_static_type(type);
      CARBON_ASSIGN_OR_RETURN(Nonnull<const Value*> val,
                              InterpPattern(&binding, arena_, trace_stream_));
      binding.set_symbolic_identity(val);
      SetValue(&binding, val);

      if (isa<InterfaceType, ConstraintType>(type)) {
        Nonnull<ImplBinding*> impl_binding =
            arena_->New<ImplBinding>(binding.source_loc(), &binding, type);
        impl_binding->set_symbolic_identity(
            arena_->New<BindingWitness>(impl_binding));
        binding.set_impl_binding(impl_binding);
        BringImplIntoScope(impl_binding, impl_scope);
      }
      return Success();
    }
    case PatternKind::TuplePattern: {
      auto& tuple = cast<TuplePattern>(*p);
      std::vector<Nonnull<const Value*>> field_types;
      std::vector<Nonnull<const Value*>> field_patterns;
      if (expected && (*expected)->kind() != Value::Kind::TupleType) {
        return ProgramError(p->source_loc()) << "didn't expect a tuple";
      }
      if (expected && tuple.fields().size() !=
                          cast<TupleType>(**expected).elements().size()) {
        return ProgramError(tuple.source_loc()) << "tuples of different length";
      }
      for (size_t i = 0; i < tuple.fields().size(); ++i) {
        Nonnull<Pattern*> field = tuple.fields()[i];
        std::optional<Nonnull<const Value*>> expected_field_type;
        if (expected) {
          expected_field_type = cast<TupleType>(**expected).elements()[i];
        }
        CARBON_RETURN_IF_ERROR(TypeCheckPattern(
            field, expected_field_type, impl_scope, enclosing_value_category));
        if (trace_stream_) {
          **trace_stream_ << "finished checking tuple pattern field " << *field
                          << "\n";
        }
        field_types.push_back(&field->static_type());
        field_patterns.push_back(&field->value());
      }
      tuple.set_static_type(arena_->New<TupleType>(std::move(field_types)));
      tuple.set_value(arena_->New<TupleValue>(std::move(field_patterns)));
      return Success();
    }
    case PatternKind::AlternativePattern: {
      auto& alternative = cast<AlternativePattern>(*p);
      CARBON_RETURN_IF_ERROR(
          TypeCheckExp(&alternative.choice_type(), impl_scope));
      CARBON_ASSIGN_OR_RETURN(
          Nonnull<const Value*> type,
          InterpExp(&alternative.choice_type(), arena_, trace_stream_));
      if (!isa<ChoiceType>(type)) {
        return ProgramError(alternative.source_loc())
               << "alternative pattern does not name a choice type.";
      }
      const auto& choice_type = cast<ChoiceType>(*type);
      if (expected) {
        CARBON_RETURN_IF_ERROR(ExpectType(alternative.source_loc(),
                                          "alternative pattern", &choice_type,
                                          *expected, impl_scope));
      }
      std::optional<Nonnull<const Value*>> parameter_types =
          choice_type.FindAlternative(alternative.alternative_name());
      if (parameter_types == std::nullopt) {
        return ProgramError(alternative.source_loc())
               << "'" << alternative.alternative_name()
               << "' is not an alternative of " << choice_type;
      }

      Nonnull<const Value*> substituted_parameter_type = *parameter_types;
      if (choice_type.IsParameterized()) {
        substituted_parameter_type =
            Substitute(choice_type.bindings(), *parameter_types);
      }
      CARBON_RETURN_IF_ERROR(
          TypeCheckPattern(&alternative.arguments(), substituted_parameter_type,
                           impl_scope, enclosing_value_category));
      alternative.set_static_type(&choice_type);
      alternative.set_value(arena_->New<AlternativeValue>(
          alternative.alternative_name(), choice_type.name(),
          &alternative.arguments().value()));
      return Success();
    }
    case PatternKind::ExpressionPattern: {
      auto& expression = cast<ExpressionPattern>(*p).expression();
      CARBON_RETURN_IF_ERROR(TypeCheckExp(&expression, impl_scope));
      p->set_static_type(&expression.static_type());
      CARBON_ASSIGN_OR_RETURN(Nonnull<const Value*> expr_value,
                              InterpExp(&expression, arena_, trace_stream_));
      p->set_value(expr_value);
      return Success();
    }
    case PatternKind::VarPattern: {
      auto& var_pattern = cast<VarPattern>(*p);

      CARBON_RETURN_IF_ERROR(TypeCheckPattern(&var_pattern.pattern(), expected,
                                              impl_scope,
                                              var_pattern.value_category()));
      var_pattern.set_static_type(&var_pattern.pattern().static_type());
      var_pattern.set_value(&var_pattern.pattern().value());
      return Success();
    }
    case PatternKind::AddrPattern: {
      std::optional<Nonnull<const Value*>> expected_ptr;
      auto& addr_pattern = cast<AddrPattern>(*p);
      if (expected) {
        expected_ptr = arena_->New<PointerType>(expected.value());
      }
      CARBON_RETURN_IF_ERROR(TypeCheckPattern(&addr_pattern.binding(),
                                              expected_ptr, impl_scope,
                                              enclosing_value_category));

      if (const auto* inner_binding_type =
              dyn_cast<PointerType>(&addr_pattern.binding().static_type())) {
        addr_pattern.set_static_type(&inner_binding_type->pointee_type());
      } else {
        return ProgramError(addr_pattern.source_loc())
               << "Type associated with addr must be a pointer type.";
      }
      addr_pattern.set_value(
          arena_->New<AddrValue>(&addr_pattern.binding().value()));
      return Success();
    }
  }
}

auto TypeChecker::TypeCheckGenericBinding(GenericBinding& binding,
                                          std::string_view context,
                                          ImplScope& impl_scope)
    -> ErrorOr<Success> {
  // The binding can be referred to in its own type via `.Self`, so set up
  // its symbolic identity before we type-check and interpret the type.
  auto* symbolic_value = arena_->New<VariableType>(&binding);
  binding.set_symbolic_identity(symbolic_value);
  binding.set_value(symbolic_value);

  CARBON_ASSIGN_OR_RETURN(Nonnull<const Value*> type,
                          TypeCheckTypeExp(&binding.type(), impl_scope));
  if (binding.named_as_type_via_dot_self() && !IsTypeOfType(type)) {
    return ProgramError(binding.type().source_loc())
           << "`.Self` used in type of non-type " << context << " `"
           << binding.name() << "`";
  }

  // Create an impl binding if we have a constraint.
  if (IsTypeOfType(type) && !isa<TypeType>(type)) {
    CARBON_ASSIGN_OR_RETURN(
        Nonnull<const ConstraintType*> constraint,
        ConvertToConstraintType(binding.source_loc(), context, type));
    Nonnull<ImplBinding*> impl_binding =
        arena_->New<ImplBinding>(binding.source_loc(), &binding, std::nullopt);
    auto* witness = arena_->New<BindingWitness>(impl_binding);
    impl_binding->set_symbolic_identity(witness);
    binding.set_impl_binding(impl_binding);

    // Substitute the VariableType as `.Self` of the constraint to form the
    // resolved type of the binding. Eg, `T:! X where .Self is Y` resolves
    // to `T:! <constraint T is X and T is Y>`.
    ConstraintTypeBuilder builder(arena_, &binding, impl_binding);
    builder.AddAndSubstitute(*this, constraint, symbolic_value, witness,
                             Bindings(), /*add_lookup_contexts=*/true);
    if (trace_stream_) {
      **trace_stream_ << "resolving constraint type for " << binding << " from "
                      << *constraint << "\n";
    }
    CARBON_RETURN_IF_ERROR(
        builder.Resolve(*this, binding.type().source_loc(), impl_scope));
    type = std::move(builder).Build();
    if (trace_stream_) {
      **trace_stream_ << "resolved constraint type is " << *type << "\n";
    }

    BringImplIntoScope(impl_binding, impl_scope);
  }

  binding.set_static_type(type);
  return Success();
}

// Get the builtin interface that should be used for the given kind of
// assignment operator.
static Builtins::Builtin GetBuiltinInterfaceForAssignOperator(
    AssignOperator op) {
  switch (op) {
    case AssignOperator::Plain:
      return Builtins::AssignWith;
    case AssignOperator::Add:
      return Builtins::AddAssignWith;
    case AssignOperator::Sub:
      return Builtins::SubAssignWith;
    case AssignOperator::Mul:
      return Builtins::MulAssignWith;
    case AssignOperator::Div:
      return Builtins::DivAssignWith;
    case AssignOperator::Mod:
      return Builtins::ModAssignWith;
    case AssignOperator::And:
      return Builtins::BitAndAssignWith;
    case AssignOperator::Or:
      return Builtins::BitOrAssignWith;
    case AssignOperator::Xor:
      return Builtins::BitXorAssignWith;
    case AssignOperator::ShiftLeft:
      return Builtins::LeftShiftAssignWith;
    case AssignOperator::ShiftRight:
      return Builtins::RightShiftAssignWith;
  }
}

auto TypeChecker::TypeCheckStmt(Nonnull<Statement*> s,
                                const ImplScope& impl_scope)
    -> ErrorOr<Success> {
  if (trace_stream_) {
    **trace_stream_ << "checking " << StatementKindName(s->kind()) << " " << *s
                    << "\n";
  }
  switch (s->kind()) {
    case StatementKind::Match: {
      auto& match = cast<Match>(*s);
      CARBON_RETURN_IF_ERROR(TypeCheckExp(&match.expression(), impl_scope));
      CARBON_RETURN_IF_ERROR(ExpectNonPlaceholderType(
          match.expression().source_loc(), &match.expression().static_type()));
      std::vector<Match::Clause> new_clauses;
      std::optional<Nonnull<const Value*>> expected_type;
      PatternMatrix patterns;
      for (auto& clause : match.clauses()) {
        ImplScope clause_scope;
        clause_scope.AddParent(&impl_scope);
        // TODO: Should user-defined conversions be permitted in `match`
        // statements? When would we run them? See #1283.
        CARBON_RETURN_IF_ERROR(TypeCheckPattern(
            &clause.pattern(), &match.expression().static_type(), clause_scope,
            ValueCategory::Let));
        if (expected_type.has_value()) {
          // TODO: For now, we require all patterns to have the same type. If
          // that's not the same type as the scrutinee, we will convert the
          // scrutinee. We might want to instead allow a different conversion
          // to be performed for each pattern.
          CARBON_RETURN_IF_ERROR(
              ExpectExactType(clause.pattern().source_loc(),
                              "`match` pattern type", expected_type.value(),
                              &clause.pattern().static_type(), impl_scope));
        } else {
          expected_type = &clause.pattern().static_type();
        }
        if (patterns.IsRedundant({&clause.pattern()})) {
          return ProgramError(clause.pattern().source_loc())
                 << "unreachable case: all values matched by this case "
                 << "are matched by earlier cases";
        }
        patterns.Add({&clause.pattern()});
        CARBON_RETURN_IF_ERROR(
            TypeCheckStmt(&clause.statement(), clause_scope));
      }
      if (expected_type.has_value()) {
        CARBON_ASSIGN_OR_RETURN(
            Nonnull<Expression*> converted_expression,
            ImplicitlyConvert("`match` expression", impl_scope,
                              &match.expression(), expected_type.value()));
        match.set_expression(converted_expression);
      }
      return Success();
    }
    case StatementKind::While: {
      auto& while_stmt = cast<While>(*s);
      CARBON_RETURN_IF_ERROR(TypeCheckExp(&while_stmt.condition(), impl_scope));
      CARBON_ASSIGN_OR_RETURN(
          Nonnull<Expression*> converted_condition,
          ImplicitlyConvert("condition of `while`", impl_scope,
                            &while_stmt.condition(), arena_->New<BoolType>()));
      while_stmt.set_condition(converted_condition);
      CARBON_RETURN_IF_ERROR(TypeCheckStmt(&while_stmt.body(), impl_scope));
      return Success();
    }
    case StatementKind::For: {
      auto& for_stmt = cast<For>(*s);
      ImplScope inner_impl_scope;
      inner_impl_scope.AddParent(&impl_scope);

      CARBON_RETURN_IF_ERROR(
          TypeCheckExp(&for_stmt.loop_target(), inner_impl_scope));

      const Value& rhs = for_stmt.loop_target().static_type();
      if (rhs.kind() == Value::Kind::StaticArrayType) {
        CARBON_RETURN_IF_ERROR(
            TypeCheckPattern(&for_stmt.variable_declaration(),
                             &cast<StaticArrayType>(rhs).element_type(),
                             inner_impl_scope, ValueCategory::Var));

      } else {
        return ProgramError(for_stmt.source_loc())
               << "expected array type after in, found value of type " << rhs;
      }

      CARBON_RETURN_IF_ERROR(TypeCheckStmt(&for_stmt.body(), inner_impl_scope));
      return Success();
    }
    case StatementKind::Break:
    case StatementKind::Continue:
      return Success();
    case StatementKind::Block: {
      auto& block = cast<Block>(*s);
      for (auto* block_statement : block.statements()) {
        CARBON_RETURN_IF_ERROR(TypeCheckStmt(block_statement, impl_scope));
      }
      return Success();
    }
    case StatementKind::VariableDefinition: {
      auto& var = cast<VariableDefinition>(*s);

      // TODO: If the pattern contains a binding that implies a new impl is
      // available, should that remain in scope for as long as its binding?
      // ```
      // var a: (T:! Widget) = ...;
      // // Is the `impl T as Widget` in scope here?
      // a.(Widget.F)();
      // ```
      ImplScope var_scope;
      var_scope.AddParent(&impl_scope);
      std::optional<Nonnull<const Value*>> init_type;

      // Type-check the initializer before we inspect the type of the variable
      // so we can use its type to deduce parts of the type of the binding.
      if (var.has_init()) {
        CARBON_RETURN_IF_ERROR(TypeCheckExp(&var.init(), impl_scope));
        CARBON_RETURN_IF_ERROR(ExpectNonPlaceholderType(
            var.init().source_loc(), &var.init().static_type()));
        init_type = &var.init().static_type();
      }
      CARBON_RETURN_IF_ERROR(TypeCheckPattern(&var.pattern(), init_type,
                                              var_scope, var.value_category()));
      CARBON_RETURN_IF_ERROR(ExpectCompleteType(
          var.source_loc(), "type of variable", &var.pattern().static_type()));

      if (var.has_init()) {
        CARBON_ASSIGN_OR_RETURN(
            Nonnull<Expression*> converted_init,
            ImplicitlyConvert("initializer of variable", impl_scope,
                              &var.init(), &var.pattern().static_type()));
        var.set_init(converted_init);
      }
      return Success();
    }
    case StatementKind::Assign: {
      auto& assign = cast<Assign>(*s);
      CARBON_RETURN_IF_ERROR(TypeCheckExp(&assign.rhs(), impl_scope));
      CARBON_RETURN_IF_ERROR(TypeCheckExp(&assign.lhs(), impl_scope));
      if (assign.lhs().value_category() != ValueCategory::Var) {
        return ProgramError(assign.source_loc())
               << "Cannot assign to rvalue '" << assign.lhs() << "'";
      }
      if (assign.op() == AssignOperator::Plain &&
          IsSameType(&assign.lhs().static_type(), &assign.rhs().static_type(),
                     impl_scope)) {
        // TODO: Interface lookup.
        CARBON_ASSIGN_OR_RETURN(
            Nonnull<Expression*> converted_rhs,
            ImplicitlyConvert("assignment", impl_scope, &assign.rhs(),
                              &assign.lhs().static_type()));
        assign.set_rhs(converted_rhs);
      } else {
        CARBON_ASSIGN_OR_RETURN(
            Nonnull<Expression*> rewritten,
            BuildBuiltinMethodCall(
                impl_scope, &assign.lhs(),
                BuiltinInterfaceName{
                    GetBuiltinInterfaceForAssignOperator(assign.op()),
                    {&assign.rhs().static_type()}},
                BuiltinMethodCall{"Op", {&assign.rhs()}}));
        assign.set_rewritten_form(rewritten);
      }
      return Success();
    }
    case StatementKind::IncrementDecrement: {
      auto& inc_dec = cast<IncrementDecrement>(*s);
      CARBON_ASSIGN_OR_RETURN(
          Nonnull<Expression*> rewritten,
          BuildBuiltinMethodCall(
              impl_scope, &inc_dec.argument(),
              BuiltinInterfaceName{
                  inc_dec.is_increment() ? Builtins::Inc : Builtins::Dec, {}},
              BuiltinMethodCall{"Op"}));
      inc_dec.set_rewritten_form(rewritten);
      return Success();
    }
    case StatementKind::ExpressionStatement: {
      auto& expr_stmt = cast<ExpressionStatement>(*s);
      CARBON_RETURN_IF_ERROR(TypeCheckExp(&expr_stmt.expression(), impl_scope));
      CARBON_RETURN_IF_ERROR(ExpectNonPlaceholderType(
          expr_stmt.source_loc(), &expr_stmt.expression().static_type()));
      return Success();
    }
    case StatementKind::If: {
      auto& if_stmt = cast<If>(*s);
      CARBON_RETURN_IF_ERROR(TypeCheckExp(&if_stmt.condition(), impl_scope));
      CARBON_ASSIGN_OR_RETURN(
          Nonnull<Expression*> converted_condition,
          ImplicitlyConvert("condition of `if`", impl_scope,
                            &if_stmt.condition(), arena_->New<BoolType>()));
      if_stmt.set_condition(converted_condition);
      CARBON_RETURN_IF_ERROR(TypeCheckStmt(&if_stmt.then_block(), impl_scope));
      if (if_stmt.else_block()) {
        CARBON_RETURN_IF_ERROR(
            TypeCheckStmt(*if_stmt.else_block(), impl_scope));
      }
      return Success();
    }
    case StatementKind::ReturnVar: {
      auto& ret = cast<ReturnVar>(*s);
      ReturnTerm& return_term = ret.function().return_term();
      if (return_term.is_auto()) {
        return_term.set_static_type(&ret.value_node().static_type());
      } else {
        // TODO: Consider using `ExpectExactType` here.
        CARBON_CHECK(IsConcreteType(&return_term.static_type()));
        CARBON_CHECK(IsConcreteType(&ret.value_node().static_type()));
        if (!IsSameType(&return_term.static_type(),
                        &ret.value_node().static_type(), impl_scope)) {
          return ProgramError(ret.value_node().base().source_loc())
                 << "type of returned var `" << ret.value_node().static_type()
                 << "` does not match return type `"
                 << return_term.static_type() << "`";
        }
      }
      return Success();
    }
    case StatementKind::ReturnExpression: {
      auto& ret = cast<ReturnExpression>(*s);
      CARBON_RETURN_IF_ERROR(TypeCheckExp(&ret.expression(), impl_scope));
      ReturnTerm& return_term = ret.function().return_term();
      if (return_term.is_auto()) {
        CARBON_RETURN_IF_ERROR(ExpectNonPlaceholderType(
            ret.source_loc(), &ret.expression().static_type()));
        return_term.set_static_type(&ret.expression().static_type());
      } else {
        CARBON_ASSIGN_OR_RETURN(
            Nonnull<Expression*> converted_ret_val,
            ImplicitlyConvert("return value", impl_scope, &ret.expression(),
                              &return_term.static_type()));
        ret.set_expression(converted_ret_val);
      }
      return Success();
    }
    case StatementKind::Continuation: {
      auto& cont = cast<Continuation>(*s);
      CARBON_RETURN_IF_ERROR(TypeCheckStmt(&cont.body(), impl_scope));
      cont.set_static_type(arena_->New<ContinuationType>());
      return Success();
    }
    case StatementKind::Run: {
      auto& run = cast<Run>(*s);
      CARBON_RETURN_IF_ERROR(TypeCheckExp(&run.argument(), impl_scope));
      CARBON_ASSIGN_OR_RETURN(
          Nonnull<Expression*> converted_argument,
          ImplicitlyConvert("argument of `run`", impl_scope, &run.argument(),
                            arena_->New<ContinuationType>()));
      run.set_argument(converted_argument);
      return Success();
    }
    case StatementKind::Await: {
      // Nothing to do here.
      return Success();
    }
  }
}

// Returns true if we can statically verify that `match` is exhaustive, meaning
// that one of its clauses will be executed for any possible operand value.
static auto IsExhaustive(const Match& match) -> bool {
  PatternMatrix matrix;
  for (const Match::Clause& clause : match.clauses()) {
    matrix.Add({&clause.pattern()});
  }
  return matrix.IsRedundant({AbstractPattern::MakeWildcard()});
}

auto TypeChecker::ExpectReturnOnAllPaths(
    std::optional<Nonnull<Statement*>> opt_stmt, SourceLocation source_loc)
    -> ErrorOr<Success> {
  if (!opt_stmt) {
    return ProgramError(source_loc)
           << "control-flow reaches end of function that provides a `->` "
              "return type without reaching a return statement";
  }
  Nonnull<Statement*> stmt = *opt_stmt;
  switch (stmt->kind()) {
    case StatementKind::Match: {
      auto& match = cast<Match>(*stmt);
      if (!IsExhaustive(match)) {
        return ProgramError(source_loc)
               << "non-exhaustive match may allow control-flow to reach the "
                  "end "
                  "of a function that provides a `->` return type";
      }
      std::vector<Match::Clause> new_clauses;
      for (auto& clause : match.clauses()) {
        CARBON_RETURN_IF_ERROR(
            ExpectReturnOnAllPaths(&clause.statement(), stmt->source_loc()));
      }
      return Success();
    }
    case StatementKind::Block: {
      auto& block = cast<Block>(*stmt);
      if (block.statements().empty()) {
        return ProgramError(stmt->source_loc())
               << "control-flow reaches end of function that provides a `->` "
                  "return type without reaching a return statement";
      }
      CARBON_RETURN_IF_ERROR(ExpectReturnOnAllPaths(
          block.statements()[block.statements().size() - 1],
          block.source_loc()));
      return Success();
    }
    case StatementKind::If: {
      auto& if_stmt = cast<If>(*stmt);
      CARBON_RETURN_IF_ERROR(
          ExpectReturnOnAllPaths(&if_stmt.then_block(), stmt->source_loc()));
      CARBON_RETURN_IF_ERROR(
          ExpectReturnOnAllPaths(if_stmt.else_block(), stmt->source_loc()));
      return Success();
    }
    case StatementKind::ReturnVar:
    case StatementKind::ReturnExpression:
      return Success();
    case StatementKind::Continuation:
    case StatementKind::Run:
    case StatementKind::Await:
    case StatementKind::Assign:
    case StatementKind::IncrementDecrement:
    case StatementKind::ExpressionStatement:
    case StatementKind::While:
    case StatementKind::For:
    case StatementKind::Break:
    case StatementKind::Continue:
    case StatementKind::VariableDefinition:
      return ProgramError(stmt->source_loc())
             << "control-flow reaches end of function that provides a `->` "
                "return type without reaching a return statement";
  }
}

// TODO: Add checking to function definitions to ensure that
//   all deduced type parameters will be deduced.
auto TypeChecker::DeclareCallableDeclaration(Nonnull<CallableDeclaration*> f,
                                             const ScopeInfo& scope_info)
    -> ErrorOr<Success> {
  const auto name = GetName(*f);
  CARBON_CHECK(name) << "Unexpected missing name for `" << *f << "`.";
  if (trace_stream_) {
    **trace_stream_ << "** declaring function " << *name << "\n";
  }
  ImplScope function_scope;
  function_scope.AddParent(scope_info.innermost_scope);
  std::vector<Nonnull<const TypeVariableBinding*>> deduced_bindings;
  std::vector<Nonnull<const ImplBinding*>> impl_bindings;
  // Bring the deduced parameters into scope.
  for (Nonnull<GenericBinding*> deduced : f->deduced_parameters()) {
    CARBON_RETURN_IF_ERROR(TypeCheckPattern(
        deduced, std::nullopt, function_scope, ValueCategory::Let));
    CollectTypeVariableBindingsInPattern(deduced, deduced_bindings);
    CollectImplBindingsInPattern(deduced, impl_bindings);
  }
  // Type check the receiver pattern.
  if (f->is_method()) {
    CARBON_RETURN_IF_ERROR(TypeCheckPattern(
<<<<<<< HEAD
        &f->me_pattern(), std::nullopt, function_scope, ValueCategory::Let));
    CollectTypeVariableBindingsInPattern(&f->me_pattern(), deduced_bindings);
    CollectImplBindingsInPattern(&f->me_pattern(), impl_bindings);
=======
        &f->self_pattern(), std::nullopt, function_scope, ValueCategory::Let));
    CollectGenericBindingsInPattern(&f->self_pattern(), deduced_bindings);
    CollectImplBindingsInPattern(&f->self_pattern(), impl_bindings);
>>>>>>> 0b6411e6
  }
  // Type check the parameter pattern.
  CARBON_RETURN_IF_ERROR(TypeCheckPattern(&f->param_pattern(), std::nullopt,
                                          function_scope, ValueCategory::Let));
  CollectImplBindingsInPattern(&f->param_pattern(), impl_bindings);

  // Keep track of any generic parameters and nested generic bindings in the
  // parameter pattern.
  std::vector<FunctionType::GenericParameter> generic_parameters;
  for (size_t i = 0; i != f->param_pattern().fields().size(); ++i) {
    const Pattern* param_pattern = f->param_pattern().fields()[i];
    if (const auto* binding = dyn_cast<GenericBinding>(param_pattern)) {
      generic_parameters.push_back({i, binding});
    } else {
      CollectTypeVariableBindingsInPattern(param_pattern, deduced_bindings);
    }
  }

  // Evaluate the return type, if we can do so without examining the body.
  if (std::optional<Nonnull<Expression*>> return_expression =
          f->return_term().type_expression();
      return_expression.has_value()) {
    CARBON_ASSIGN_OR_RETURN(
        Nonnull<const Value*> ret_type,
        TypeCheckTypeExp(*return_expression, function_scope));
    // TODO: This is setting the constant value of the return type. It would
    // make more sense if this were called `set_constant_value` rather than
    // `set_static_type`.
    f->return_term().set_static_type(ret_type);
  } else if (f->return_term().is_omitted()) {
    f->return_term().set_static_type(TupleType::Empty());
  } else {
    // We have to type-check the body in order to determine the return type.
    if (!f->body().has_value()) {
      return ProgramError(f->return_term().source_loc())
             << "Function declaration has deduced return type but no body";
    }
    CARBON_RETURN_IF_ERROR(TypeCheckStmt(*f->body(), function_scope));
    if (!f->return_term().is_omitted()) {
      CARBON_RETURN_IF_ERROR(
          ExpectReturnOnAllPaths(f->body(), f->source_loc()));
    }
  }
  CARBON_CHECK(IsConcreteType(&f->return_term().static_type()));

  f->set_static_type(arena_->New<FunctionType>(
      &f->param_pattern().static_type(), std::move(generic_parameters),
      &f->return_term().static_type(), std::move(deduced_bindings),
      std::move(impl_bindings)));
  switch (f->kind()) {
    case DeclarationKind::FunctionDeclaration:
      f->set_constant_value(
          arena_->New<FunctionValue>(cast<FunctionDeclaration>(f)));
      break;
    case DeclarationKind::DestructorDeclaration:
      f->set_constant_value(
          arena_->New<DestructorValue>(cast<DestructorDeclaration>(f)));
      break;
    default:
      CARBON_FATAL() << "f is not a callable declaration";
  }

  if (name == "Main") {
    if (!f->return_term().type_expression().has_value()) {
      return ProgramError(f->return_term().source_loc())
             << "`Main` must have an explicit return type";
    }
    CARBON_RETURN_IF_ERROR(
        ExpectExactType(f->return_term().source_loc(), "return type of `Main`",
                        arena_->New<IntType>(), &f->return_term().static_type(),
                        function_scope));
    if (!f->param_pattern().fields().empty()) {
      return ProgramError(f->source_loc())
             << "`Main` must not take any parameters";
    }
  }

  if (trace_stream_) {
    **trace_stream_ << "** finished declaring function " << *name << " of type "
                    << f->static_type() << "\n";
  }
  return Success();
}

auto TypeChecker::TypeCheckCallableDeclaration(Nonnull<CallableDeclaration*> f,
                                               const ImplScope& impl_scope)
    -> ErrorOr<Success> {
  auto name = GetName(*f);
  CARBON_CHECK(name) << "Unexpected missing name for `" << *f << "`.";
  if (trace_stream_) {
    **trace_stream_ << "** checking function " << *name << "\n";
  }
  // If f->return_term().is_auto(), the function body was already
  // type checked in DeclareFunctionDeclaration.
  if (f->body().has_value() && !f->return_term().is_auto()) {
    // Bring the impls into scope.
    ImplScope function_scope;
    function_scope.AddParent(&impl_scope);
    BringImplsIntoScope(cast<FunctionType>(f->static_type()).impl_bindings(),
                        function_scope);
    if (trace_stream_) {
      **trace_stream_ << function_scope;
    }
    CARBON_RETURN_IF_ERROR(TypeCheckStmt(*f->body(), function_scope));
    if (!f->return_term().is_omitted()) {
      CARBON_RETURN_IF_ERROR(
          ExpectReturnOnAllPaths(f->body(), f->source_loc()));
    }
  }
  if (trace_stream_) {
    **trace_stream_ << "** finished checking function " << *name << "\n";
  }
  return Success();
}

auto TypeChecker::DeclareClassDeclaration(Nonnull<ClassDeclaration*> class_decl,
                                          const ScopeInfo& scope_info)
    -> ErrorOr<Success> {
  if (trace_stream_) {
    **trace_stream_ << "** declaring class " << class_decl->name() << "\n";
  }
  Nonnull<SelfDeclaration*> self = class_decl->self();

  ImplScope class_scope;
  class_scope.AddParent(scope_info.innermost_scope);

  std::optional<Nonnull<const NominalClassType*>> base_class;
  if (class_decl->base_expr().has_value()) {
    Nonnull<Expression*> base_class_expr = *class_decl->base_expr();
    CARBON_ASSIGN_OR_RETURN(const auto base_type,
                            TypeCheckTypeExp(base_class_expr, class_scope));
    if (base_type->kind() != Value::Kind::NominalClassType) {
      return ProgramError(class_decl->source_loc())
             << "Unsupported base class type for class `" << class_decl->name()
             << "`. Only simple classes are currently supported as base "
                "class.";
    }

    base_class = cast<NominalClassType>(base_type);
    if (base_class.value()->declaration().extensibility() ==
        ClassExtensibility::None) {
      return ProgramError(class_decl->source_loc())
             << "Base class `" << base_class.value()->declaration().name()
             << "` is `final` and cannot be inherited. Add the `base` or "
                "`abstract` class prefix to `"
             << base_class.value()->declaration().name()
             << "` to allow it to be inherited";
    }
    class_decl->set_base_type(base_class);
  }

  std::vector<Nonnull<const TypeVariableBinding*>> bindings =
      scope_info.bindings;
  if (class_decl->type_params().has_value()) {
    Nonnull<TuplePattern*> type_params = *class_decl->type_params();
    CARBON_RETURN_IF_ERROR(TypeCheckPattern(type_params, std::nullopt,
                                            class_scope, ValueCategory::Let));
    CollectTypeVariableBindingsInPattern(type_params, bindings);
    if (trace_stream_) {
      **trace_stream_ << class_scope;
    }
  }

  // Generate a vtable for the type if necessary.
  VTable class_vtable = base_class ? (*base_class)->vtable() : VTable();
  const int class_level = base_class ? (*base_class)->hierarchy_level() + 1 : 0;
  for (const auto* m : class_decl->members()) {
    const auto* fun = dyn_cast<FunctionDeclaration>(m);
    if (!fun) {
      continue;
    }
    if (fun->virt_override() != VirtualOverride::None && !fun->is_method()) {
      return ProgramError(fun->source_loc())
             << "Error declaring `" << fun->name() << "`"
             << ": class functions cannot be virtual.";
    }
    bool has_vtable_entry =
        class_vtable.find(fun->name()) != class_vtable.end();
    // TODO: Implement complete declaration logic from
    // `/docs/design/classes.md#virtual-methods`.
    switch (fun->virt_override()) {
      case VirtualOverride::Abstract:
        // Not supported yet.
        return ProgramError(fun->source_loc())
               << "Error declaring `" << fun->name() << "`"
               << ": `abstract` methods are not yet supported.";
      case VirtualOverride::None:
      case VirtualOverride::Virtual:
        if (has_vtable_entry) {
          return ProgramError(fun->source_loc())
                 << "Error declaring `" << fun->name() << "`"
                 << ": method is declared virtual in base class, use `impl` "
                    "to override it.";
        }
        // TODO: Error if declaring virtual method shadowing non-virtual method.
        // See https://github.com/carbon-language/carbon-lang/issues/2355.
        if (fun->virt_override() == VirtualOverride::None) {
          // Not added to the vtable.
          continue;
        }
        break;
      case VirtualOverride::Impl:
        if (!has_vtable_entry) {
          return ProgramError(fun->source_loc())
                 << "Error declaring `" << fun->name() << "`"
                 << ": cannot override a method that is not declared "
                    "`abstract` or `virtual` in base class.";
        }
        break;
    }
    class_vtable[fun->name()] = {fun, class_level};
  }

  // For class declaration `class MyType(T:! type, U:! AnInterface)`, `Self`
  // should have the value `MyType(T, U)`.
  Nonnull<NominalClassType*> self_type = arena_->New<NominalClassType>(
      class_decl, Bindings::SymbolicIdentity(arena_, bindings), base_class,
      std::move(class_vtable));
  self->set_static_type(arena_->New<TypeType>());
  self->set_constant_value(self_type);

  // The declarations of the members may refer to the class, so we must set the
  // constant value of the class and its static type before we start processing
  // the members.
  if (class_decl->type_params().has_value()) {
    // TODO: The `enclosing_bindings` should be tracked in the parameterized
    // entity name so that they can be included in the eventual type.
    Nonnull<ParameterizedEntityName*> param_name =
        arena_->New<ParameterizedEntityName>(class_decl,
                                             *class_decl->type_params());
    class_decl->set_static_type(
        arena_->New<TypeOfParameterizedEntityName>(param_name));
    class_decl->set_constant_value(param_name);
  } else {
    class_decl->set_static_type(&self->static_type());
    class_decl->set_constant_value(self_type);
  }

  ScopeInfo class_scope_info =
      ScopeInfo::ForClassScope(scope_info, &class_scope, std::move(bindings));
  for (Nonnull<Declaration*> m : class_decl->members()) {
    CARBON_RETURN_IF_ERROR(DeclareDeclaration(m, class_scope_info));
  }

  if (trace_stream_) {
    **trace_stream_ << "** finished declaring class " << class_decl->name()
                    << "\n";
  }
  return Success();
}

auto TypeChecker::TypeCheckClassDeclaration(
    Nonnull<ClassDeclaration*> class_decl, const ImplScope& impl_scope)
    -> ErrorOr<Success> {
  if (trace_stream_) {
    **trace_stream_ << "** checking class " << class_decl->name() << "\n";
  }
  ImplScope class_scope;
  class_scope.AddParent(&impl_scope);
  if (class_decl->type_params().has_value()) {
    BringPatternImplsIntoScope(*class_decl->type_params(), class_scope);
  }
  if (trace_stream_) {
    **trace_stream_ << class_scope;
  }
  auto [it, inserted] =
      collected_members_.insert({class_decl, CollectedMembersMap()});
  CARBON_CHECK(inserted) << "Adding class " << class_decl->name()
                         << " to collected_members_ must not fail";
  for (Nonnull<Declaration*> m : class_decl->members()) {
    CARBON_RETURN_IF_ERROR(TypeCheckDeclaration(m, class_scope, class_decl));
    CARBON_RETURN_IF_ERROR(CollectMember(class_decl, m));
  }
  if (trace_stream_) {
    **trace_stream_ << "** finished checking class " << class_decl->name()
                    << "\n";
  }
  return Success();
}

// EXPERIMENTAL MIXIN FEATURE
auto TypeChecker::DeclareMixinDeclaration(Nonnull<MixinDeclaration*> mixin_decl,
                                          const ScopeInfo& scope_info)
    -> ErrorOr<Success> {
  if (trace_stream_) {
    **trace_stream_ << "** declaring mixin " << mixin_decl->name() << "\n";
  }
  ImplScope mixin_scope;
  mixin_scope.AddParent(scope_info.innermost_scope);

  if (mixin_decl->params().has_value()) {
    CARBON_RETURN_IF_ERROR(TypeCheckPattern(*mixin_decl->params(), std::nullopt,
                                            mixin_scope, ValueCategory::Let));
    if (trace_stream_) {
      **trace_stream_ << mixin_scope;
    }

    Nonnull<ParameterizedEntityName*> param_name =
        arena_->New<ParameterizedEntityName>(mixin_decl, *mixin_decl->params());
    mixin_decl->set_static_type(
        arena_->New<TypeOfParameterizedEntityName>(param_name));
    mixin_decl->set_constant_value(param_name);
  } else {
    Nonnull<MixinPseudoType*> mixin_type =
        arena_->New<MixinPseudoType>(mixin_decl);
    mixin_decl->set_static_type(arena_->New<TypeOfMixinPseudoType>(mixin_type));
    mixin_decl->set_constant_value(mixin_type);
  }

  // Process the Self parameter.
  CARBON_RETURN_IF_ERROR(TypeCheckPattern(mixin_decl->self(), std::nullopt,
                                          mixin_scope, ValueCategory::Let));
  std::vector<Nonnull<const TypeVariableBinding*>> bindings =
      scope_info.bindings;
  CollectTypeVariableBindingsInPattern(mixin_decl->self(), bindings);

  // Check the import type
  Nonnull<const Value*> import_constraint_type =
      &mixin_decl->self()->static_type();

  if (auto* iface_type = dyn_cast<InterfaceType>(import_constraint_type)) {
    import_constraint_type = MakeConstraintForInterface(
        iface_type->declaration().source_loc(), iface_type);
  }

  if (auto* constraint_type =
          dyn_cast<ConstraintType>(import_constraint_type)) {
    mixin_decl->set_constraint_type(constraint_type);
  } else if (!isa<TypeType>(import_constraint_type)) {
    return ProgramError(mixin_decl->source_loc())
           << "Expected constraint after `for`, found "
           << *import_constraint_type;
  }

  ScopeInfo mixin_scope_info =
      ScopeInfo::ForClassScope(scope_info, &mixin_scope, std::move(bindings));

  for (Nonnull<Declaration*> m : mixin_decl->members()) {
    CARBON_RETURN_IF_ERROR(DeclareDeclaration(m, mixin_scope_info));
  }

  if (trace_stream_) {
    **trace_stream_ << "** finished declaring mixin " << mixin_decl->name()
                    << "\n";
  }
  return Success();
}

// EXPERIMENTAL MIXIN FEATURE
// Checks to see if mixin_decl is already within collected_members_. If it is,
// then the mixin has already been type checked before either while type
// checking a previous mix declaration or while type checking the original mixin
// declaration. If not, then every member declaration is type checked and then
// added to collected_members_ under the mixin_decl key.
auto TypeChecker::TypeCheckMixinDeclaration(
    Nonnull<const MixinDeclaration*> mixin_decl, const ImplScope& impl_scope)
    -> ErrorOr<Success> {
  auto [it, inserted] =
      collected_members_.insert({mixin_decl, CollectedMembersMap()});
  if (!inserted) {
    // This declaration has already been type checked before
    if (trace_stream_) {
      **trace_stream_ << "** skipped checking mixin " << mixin_decl->name()
                      << "\n";
    }
    return Success();
  }
  if (trace_stream_) {
    **trace_stream_ << "** checking mixin " << mixin_decl->name() << "\n";
  }
  ImplScope mixin_scope;
  mixin_scope.AddParent(&impl_scope);
  if (mixin_decl->params().has_value()) {
    BringPatternImplsIntoScope(*mixin_decl->params(), mixin_scope);
  }
  BringPatternImplsIntoScope(cast<Pattern>(mixin_decl->self()), mixin_scope);
  if (trace_stream_) {
    **trace_stream_ << mixin_scope;
  }
  for (Nonnull<Declaration*> m : mixin_decl->members()) {
    CARBON_RETURN_IF_ERROR(TypeCheckDeclaration(m, mixin_scope, mixin_decl));
    CARBON_RETURN_IF_ERROR(CollectMember(mixin_decl, m));
  }
  if (trace_stream_) {
    **trace_stream_ << "** finished checking mixin " << mixin_decl->name()
                    << "\n";
  }
  return Success();
}

// EXPERIMENTAL MIXIN FEATURE
// Type checks the mixin mentioned in the mix declaration.
// TypeCheckMixinDeclaration ensures that the members of that mixin are
// available in collected_members_. The mixin members are then collected as
// members of the enclosing class or mixin declaration.
auto TypeChecker::TypeCheckMixDeclaration(
    Nonnull<MixDeclaration*> mix_decl, const ImplScope& impl_scope,
    std::optional<Nonnull<const Declaration*>> enclosing_decl)
    -> ErrorOr<Success> {
  if (trace_stream_) {
    **trace_stream_ << "** checking " << *mix_decl << "\n";
  }

  CARBON_CHECK(enclosing_decl.has_value());
  Nonnull<const Declaration*> encl_decl = enclosing_decl.value();
  const auto& mixin_decl = mix_decl->mixin_value().declaration();
  CARBON_RETURN_IF_ERROR(TypeCheckMixinDeclaration(&mixin_decl, impl_scope));
  if (mixin_decl.has_constraint_type()) {
    CARBON_CHECK(encl_decl->constant_value().has_value());
    // TODO(darshal): Does this need a better error message?
    CARBON_RETURN_IF_ERROR(impl_scope.Resolve(
        mixin_decl.constraint_type(), encl_decl->constant_value().value(),
        encl_decl->source_loc(), *this));
  }
  CollectedMembersMap& mix_members = FindCollectedMembers(&mixin_decl);

  // Merge members collected in the enclosing declaration with the members
  // collected for the mixin declaration associated with the mix declaration
  for (auto [mix_member_name, mix_member] : mix_members) {
    CARBON_RETURN_IF_ERROR(CollectMember(encl_decl, mix_member));
  }

  if (trace_stream_) {
    **trace_stream_ << "** finished checking " << *mix_decl << "\n";
  }

  return Success();
}

auto TypeChecker::DeclareConstraintTypeDeclaration(
    Nonnull<ConstraintTypeDeclaration*> constraint_decl,
    const ScopeInfo& scope_info) -> ErrorOr<Success> {
  CARBON_CHECK(
      isa<InterfaceDeclaration, ConstraintDeclaration>(constraint_decl))
      << "unexpected kind of constraint type declaration";
  bool is_interface = isa<InterfaceDeclaration>(constraint_decl);

  if (trace_stream_) {
    **trace_stream_ << "** declaring ";
    constraint_decl->PrintID(**trace_stream_);
    **trace_stream_ << "\n";
  }
  ImplScope constraint_scope;
  constraint_scope.AddParent(scope_info.innermost_scope);

  // Type-check the parameters and find the set of bindings that are in scope.
  std::vector<Nonnull<const GenericBinding*>> bindings = scope_info.bindings;
  if (constraint_decl->params().has_value()) {
    CARBON_RETURN_IF_ERROR(TypeCheckPattern(*constraint_decl->params(),
                                            std::nullopt, constraint_scope,
                                            ValueCategory::Let));
    if (trace_stream_) {
      **trace_stream_ << constraint_scope;
    }
    CollectGenericBindingsInPattern(*constraint_decl->params(), bindings);
  }

  // Form the full symbolic type of the interface or named constraint. This is
  // used as part of the value of associated constants, if they're referenced
  // within their interface, and as the symbolic value of the declaration.
  Nonnull<const Value*> constraint_type;
  if (is_interface) {
    constraint_type = arena_->New<InterfaceType>(
        cast<InterfaceDeclaration>(constraint_decl),
        Bindings::SymbolicIdentity(arena_, bindings));
  } else {
    constraint_type = arena_->New<NamedConstraintType>(
        cast<ConstraintDeclaration>(constraint_decl),
        Bindings::SymbolicIdentity(arena_, bindings));
  }

  // Set up the meaning of the declaration when used as an identifier.
  if (constraint_decl->params().has_value()) {
    Nonnull<ParameterizedEntityName*> param_name =
        arena_->New<ParameterizedEntityName>(constraint_decl,
                                             *constraint_decl->params());
    constraint_decl->set_static_type(
        arena_->New<TypeOfParameterizedEntityName>(param_name));
<<<<<<< HEAD
    iface_decl->set_constant_value(param_name);

    // Form the full symbolic type of the interface. This is used as part of
    // the value of associated constants, if they're referenced within the
    // interface itself.
    std::vector<Nonnull<const TypeVariableBinding*>> bindings =
        scope_info.bindings;
    CollectTypeVariableBindingsInPattern(*iface_decl->params(), bindings);
    BindingMap generic_args;
    for (auto* binding : bindings) {
      generic_args[binding] = *binding->symbolic_identity();
    }
    iface_type = arena_->New<InterfaceType>(
        iface_decl,
        arena_->New<Bindings>(std::move(generic_args), Bindings::NoWitnesses));
=======
    constraint_decl->set_constant_value(param_name);
>>>>>>> 0b6411e6
  } else {
    constraint_decl->set_static_type(arena_->New<TypeType>());
    constraint_decl->set_constant_value(constraint_type);
  }

  // Set the type of Self to be the instantiated constraint type.
  Nonnull<SelfDeclaration*> self_type = constraint_decl->self_type();
  self_type->set_static_type(arena_->New<TypeType>());
  self_type->set_constant_value(constraint_type);

  // Build a constraint corresponding to this constraint type.
  ConstraintTypeBuilder::PrepareSelfBinding(arena_, constraint_decl->self());
  ConstraintTypeBuilder builder(arena_, constraint_decl->self());
  ConstraintTypeBuilder::ConstraintsInScopeTracker constraint_tracker;
  constraint_decl->self()->set_static_type(constraint_type);

  // Lookups into this constraint type look in this declaration.
  builder.AddLookupContext({.context = constraint_type});

  // If this is an interface, this is a symbolic witness that Self implements
  // this interface.
  std::optional<Nonnull<const Witness*>> iface_impl_witness;
  if (is_interface) {
    // The impl constraint says only that the direct members of the interface
    // are available. For any indirect constraints, we need to add separate
    // entries to the constraint type. This ensures that all indirect
    // constraints are lifted to the top level so they can be accessed directly
    // and resolved independently if necessary.
    int index = builder.AddImplConstraint(
        {.type = builder.GetSelfType(),
         .interface = cast<InterfaceType>(constraint_type)});
    iface_impl_witness =
        MakeConstraintWitnessAccess(builder.GetSelfWitness(), index);
  }

  ScopeInfo constraint_scope_info =
      ScopeInfo::ForNonClassScope(&constraint_scope);
  for (Nonnull<Declaration*> m : constraint_decl->members()) {
    CARBON_RETURN_IF_ERROR(DeclareDeclaration(m, constraint_scope_info));

    // TODO: This should probably live in `DeclareDeclaration`, but it needs
    // to update state that's not available from there.
    switch (m->kind()) {
      case DeclarationKind::InterfaceExtendsDeclaration: {
        // For an `extends C;` declaration, add `Self is C` to our constraint.
        auto* extends = cast<InterfaceExtendsDeclaration>(m);
        CARBON_ASSIGN_OR_RETURN(
            Nonnull<const Value*> base,
            TypeCheckTypeExp(extends->base(), constraint_scope));
        CARBON_ASSIGN_OR_RETURN(
            Nonnull<const ConstraintType*> constraint_type,
            ConvertToConstraintType(m->source_loc(), "extends declaration",
                                    base));
        builder.AddAndSubstitute(*this, constraint_type, builder.GetSelfType(),
                                 builder.GetSelfWitness(), Bindings(),
                                 /*add_lookup_contexts=*/true);
        break;
      }

      case DeclarationKind::InterfaceImplDeclaration: {
        // For an `impl X as Y;` declaration, add `X is Y` to our constraint.
        auto* impl = cast<InterfaceImplDeclaration>(m);
        CARBON_ASSIGN_OR_RETURN(
            Nonnull<const Value*> impl_type,
            TypeCheckTypeExp(impl->impl_type(), constraint_scope));
        CARBON_ASSIGN_OR_RETURN(
            Nonnull<const Value*> constraint,
            TypeCheckTypeExp(impl->constraint(), constraint_scope));
        CARBON_ASSIGN_OR_RETURN(
            Nonnull<const ConstraintType*> constraint_type,
            ConvertToConstraintType(m->source_loc(), "impl as declaration",
                                    constraint));
        builder.AddAndSubstitute(*this, constraint_type, impl_type,
                                 builder.GetSelfWitness(), Bindings(),
                                 /*add_lookup_contexts=*/false);
        break;
      }

      case DeclarationKind::AssociatedConstantDeclaration: {
        auto* assoc = cast<AssociatedConstantDeclaration>(m);
        if (!is_interface) {
          // TODO: Template constraints can have associated constants.
          return ProgramError(assoc->source_loc())
                 << "associated constant not permitted in named constraint";
        }

        CARBON_RETURN_IF_ERROR(TypeCheckGenericBinding(
            assoc->binding(), "associated constant", constraint_scope));
        Nonnull<const Value*> constraint = &assoc->binding().static_type();
        assoc->set_static_type(constraint);

        // The constant value is used if the constant is named later in the
        // same constraint type. Note that this differs from the symbolic
        // identity of the binding, which was set in TypeCheckGenericBinding to
        // a VariableType naming the binding so that .Self resolves to the
        // binding itself.
        auto* assoc_value = arena_->New<AssociatedConstant>(
            &constraint_decl->self()->value(),
            cast<InterfaceType>(constraint_type), assoc, *iface_impl_witness);
        assoc->set_constant_value(assoc_value);

        // The type specified for the associated constant becomes a
        // constraint for the constraint type: `let X:! Interface` adds a
        // `Self.X is Interface` constraint that `impl`s must satisfy and users
        // of the constraint type can rely on.
        if (auto* constraint_type = dyn_cast<ConstraintType>(constraint)) {
          builder.AddAndSubstitute(*this, constraint_type, assoc_value,
                                   builder.GetSelfWitness(), Bindings(),
                                   /*add_lookup_contexts=*/false);
        }
        break;
      }

      case DeclarationKind::FunctionDeclaration: {
        if (!is_interface) {
          // TODO: Template constraints can have associated functions.
          return ProgramError(m->source_loc())
                 << "associated function not permitted in named constraint";
        }
        break;
      }

      default: {
        CARBON_FATAL()
            << "unexpected declaration in constraint type declaration:\n"
            << *m;
        break;
      }
    }

    // Add any new impl constraints to the scope.
    builder.BringConstraintsIntoScope(*this, &constraint_scope,
                                      &constraint_tracker);
  }

  constraint_decl->set_constraint_type(std::move(builder).Build());

  if (trace_stream_) {
    **trace_stream_ << "** finished declaring ";
    constraint_decl->PrintID(**trace_stream_);
    **trace_stream_ << "\n";
  }
  return Success();
}

auto TypeChecker::TypeCheckConstraintTypeDeclaration(
    Nonnull<ConstraintTypeDeclaration*> constraint_decl,
    const ImplScope& impl_scope) -> ErrorOr<Success> {
  if (trace_stream_) {
    **trace_stream_ << "** checking ";
    constraint_decl->PrintID(**trace_stream_);
    **trace_stream_ << "\n";
  }
  ImplScope constraint_scope;
  constraint_scope.AddParent(&impl_scope);
  if (constraint_decl->params().has_value()) {
    BringPatternImplsIntoScope(*constraint_decl->params(), constraint_scope);
  }
  if (trace_stream_) {
    **trace_stream_ << constraint_scope;
  }
  for (Nonnull<Declaration*> m : constraint_decl->members()) {
    CARBON_RETURN_IF_ERROR(
        TypeCheckDeclaration(m, constraint_scope, constraint_decl));
  }
  if (trace_stream_) {
    **trace_stream_ << "** finished checking ";
    constraint_decl->PrintID(**trace_stream_);
    **trace_stream_ << "\n";
  }
  return Success();
}

auto TypeChecker::CheckImplIsDeducible(
    SourceLocation source_loc, Nonnull<const Value*> impl_type,
    Nonnull<const InterfaceType*> impl_iface,
<<<<<<< HEAD
    llvm::ArrayRef<Nonnull<const TypeVariableBinding*>> deduced_bindings,
    const ImplScope& impl_scope) -> ErrorOr<Success> {
  BindingMap deduced_args;
  CARBON_RETURN_IF_ERROR(ArgumentDeduction(
      source_loc, "impl", deduced_bindings, deduced_args, impl_type, impl_type,
      /*allow_implicit_conversion=*/false, impl_scope));
  CARBON_RETURN_IF_ERROR(ArgumentDeduction(source_loc, "impl", deduced_bindings,
                                           deduced_args, impl_iface, impl_iface,
                                           /*allow_implicit_conversion=*/false,
                                           impl_scope));
  for (auto* expected_deduced : deduced_bindings) {
    if (!deduced_args.count(expected_deduced)) {
      return ProgramError(source_loc)
             << "parameter `" << *expected_deduced
             << "` is not deducible from `impl " << *impl_type << " as "
             << *impl_iface << "`";
    }
=======
    llvm::ArrayRef<Nonnull<const GenericBinding*>> deduced_bindings,
    const ImplScope& /*impl_scope*/) -> ErrorOr<Success> {
  ArgumentDeduction deduction(source_loc, "impl", deduced_bindings,
                              trace_stream_);
  CARBON_RETURN_IF_ERROR(deduction.Deduce(impl_type, impl_type,
                                          /*allow_implicit_conversion=*/false));
  CARBON_RETURN_IF_ERROR(deduction.Deduce(impl_iface, impl_iface,
                                          /*allow_implicit_conversion=*/false));
  if (auto not_deduced = deduction.FindUndeducedBinding()) {
    return ProgramError(source_loc)
           << "parameter `" << **not_deduced << "` is not deducible from `impl "
           << *impl_type << " as " << *impl_iface << "`";
>>>>>>> 0b6411e6
  }
  return Success();
}

auto TypeChecker::CheckImplIsComplete(Nonnull<const InterfaceType*> iface_type,
                                      Nonnull<const ImplDeclaration*> impl_decl,
                                      Nonnull<const Value*> self_type,
                                      Nonnull<const Witness*> /*self_witness*/,
                                      Nonnull<const Witness*> iface_witness,
                                      const ImplScope& impl_scope)
    -> ErrorOr<Success> {
  const auto& iface_decl = iface_type->declaration();
  for (Nonnull<Declaration*> m : iface_decl.members()) {
    if (auto* assoc = dyn_cast<AssociatedConstantDeclaration>(m)) {
      // An associated constant must be given a value.
      if (!LookupRewrite(impl_decl->constraint_type(), iface_type, assoc)) {
        return ProgramError(impl_decl->source_loc())
               << "implementation doesn't provide a concrete value for "
               << *iface_type << "." << assoc->binding().name();
      }
    } else if (isa<InterfaceImplDeclaration, InterfaceExtendsDeclaration>(m)) {
      // These get translated into constraints so there's nothing we need to
      // check here.
    } else {
      // Every member function must be declared.
      std::optional<std::string_view> mem_name = GetName(*m);
      CARBON_CHECK(mem_name.has_value()) << "unnamed interface member " << *m;

      std::optional<Nonnull<const Declaration*>> mem =
          FindMember(*mem_name, impl_decl->members());
      if (!mem.has_value()) {
        return ProgramError(impl_decl->source_loc())
               << "implementation missing " << *mem_name;
      }

      Bindings bindings = iface_type->bindings();
      bindings.Add(iface_decl.self(), self_type, iface_witness);
      Nonnull<const Value*> iface_mem_type =
          Substitute(bindings, &m->static_type());
      // TODO: How should the signature in the implementation be permitted
      // to differ from the signature in the interface?
      CARBON_RETURN_IF_ERROR(
          ExpectExactType((*mem)->source_loc(), "member of implementation",
                          iface_mem_type, &(*mem)->static_type(), impl_scope));
    }
  }
  return Success();
}

auto TypeChecker::CheckAndAddImplBindings(
    Nonnull<const ImplDeclaration*> impl_decl, Nonnull<const Value*> impl_type,
    Nonnull<const Witness*> self_witness, Nonnull<const Witness*> impl_witness,
    llvm::ArrayRef<Nonnull<const GenericBinding*>> deduced_bindings,
    const ScopeInfo& scope_info) -> ErrorOr<Success> {
<<<<<<< HEAD
  // The deduced bindings are the parameters for all enclosing classes followed
  // by any deduced parameters written on the `impl` declaration itself.
  std::vector<Nonnull<const TypeVariableBinding*>> deduced_bindings =
      scope_info.bindings;
  deduced_bindings.insert(deduced_bindings.end(),
                          impl_decl->deduced_parameters().begin(),
                          impl_decl->deduced_parameters().end());

  // An expression that evaluates to this impl's witness.
  auto* witness = arena_->New<ImplWitness>(impl_decl);

  // Form the resolved constraint type by substituting `Self` for `.Self`.
  Nonnull<const Value*> self = *impl_decl->self()->constant_value();
  BindingMap constraint_self_map;
  constraint_self_map[impl_decl->constraint_type()->self_binding()] = self;
  Nonnull<const ConstraintType*> constraint = cast<ConstraintType>(
      Substitute(constraint_self_map, impl_decl->constraint_type()));

=======
>>>>>>> 0b6411e6
  // Each interface that is a lookup context is required to be implemented by
  // the impl members. Other constraints are required to be satisfied by
  // either those impls or impls available elsewhere.
  Nonnull<const ConstraintType*> constraint = impl_decl->constraint_type();
  for (auto lookup : constraint->lookup_contexts()) {
    if (const auto* iface_type = dyn_cast<InterfaceType>(lookup.context)) {
      CARBON_RETURN_IF_ERROR(ExpectCompleteType(
          impl_decl->source_loc(), "impl declaration", iface_type));
      CARBON_RETURN_IF_ERROR(
          CheckImplIsDeducible(impl_decl->source_loc(), impl_type, iface_type,
                               deduced_bindings, *scope_info.innermost_scope));

      // Bring the associated constant values for this interface into scope. We
      // know that if the methods of this interface are used, they will use
      // these values.
      ImplScope iface_scope;
      iface_scope.AddParent(scope_info.innermost_scope);
      BringAssociatedConstantsIntoScope(constraint, impl_type, iface_type,
                                        iface_scope);

      // Compute a witness that the implementing type implements this interface
      // by resolving the interface constraint in a context where this `impl`
      // is used for it. We don't actually want the whole `impl` to be in
      // scope, though, because it could be partially specialized.
      Nonnull<const Witness*> iface_witness;
      {
        ImplScope impl_scope;
        impl_scope.AddParent(&iface_scope);
        impl_scope.Add(impl_decl->constraint_type(), impl_type, impl_witness,
                       *this);
        CARBON_ASSIGN_OR_RETURN(
            Nonnull<const ConstraintType*> iface_constraint,
            ConvertToConstraintType(impl_decl->source_loc(), "impl declaration",
                                    iface_type));
        CARBON_ASSIGN_OR_RETURN(
            iface_witness, impl_scope.Resolve(iface_constraint, impl_type,
                                              impl_decl->source_loc(), *this));
      }

      CARBON_RETURN_IF_ERROR(CheckImplIsComplete(iface_type, impl_decl,
                                                 impl_type, self_witness,
                                                 iface_witness, iface_scope));

      // TODO: We should do this either before checking any interface or after
      // checking all of them, so that the order of lookup contexts doesn't
      // matter.
      scope_info.innermost_non_class_scope->Add(
          iface_type, deduced_bindings, impl_type, impl_decl->impl_bindings(),
          self_witness, *this);
    } else if (isa<NamedConstraintType>(lookup.context)) {
      // Nothing to check here, since a named constraint can't introduce any
      // associated entities.
    } else {
      // TODO: Add support for implementing `adapter`s.
      return ProgramError(impl_decl->source_loc())
             << "cannot implement a constraint whose lookup context includes "
             << *lookup.context;
    }
  }
  return Success();
}

auto TypeChecker::DeclareImplDeclaration(Nonnull<ImplDeclaration*> impl_decl,
                                         const ScopeInfo& scope_info)
    -> ErrorOr<Success> {
  if (trace_stream_) {
    **trace_stream_ << "declaring " << *impl_decl << "\n";
  }
  ImplScope impl_scope;
  impl_scope.AddParent(scope_info.innermost_scope);
  std::vector<Nonnull<const GenericBinding*>> generic_bindings =
      scope_info.bindings;
  std::vector<Nonnull<const ImplBinding*>> impl_bindings;

  // Bring the deduced parameters into scope.
  for (Nonnull<GenericBinding*> deduced : impl_decl->deduced_parameters()) {
    generic_bindings.push_back(deduced);
    CARBON_RETURN_IF_ERROR(TypeCheckPattern(deduced, std::nullopt, impl_scope,
                                            ValueCategory::Let));
    CollectImplBindingsInPattern(deduced, impl_bindings);
  }
  impl_decl->set_impl_bindings(impl_bindings);

  // Check and interpret the impl_type
  CARBON_ASSIGN_OR_RETURN(Nonnull<const Value*> impl_type_value,
                          TypeCheckTypeExp(impl_decl->impl_type(), impl_scope));

  // Set `Self` to `impl_type`. We do this whether `Self` resolves to it or to
  // the `Self` from an enclosing scope. This needs to be done before
  // processing the interface, in case the interface expression uses `Self`.
  Nonnull<SelfDeclaration*> self = impl_decl->self();
  self->set_constant_value(impl_type_value);
  self->set_static_type(&impl_decl->impl_type()->static_type());

  // Check and interpret the interface.
  CARBON_ASSIGN_OR_RETURN(
      Nonnull<const Value*> implemented_type,
      TypeCheckTypeExp(&impl_decl->interface(), impl_scope));
  CARBON_ASSIGN_OR_RETURN(
      Nonnull<const ConstraintType*> implemented_constraint,
      ConvertToConstraintType(impl_decl->interface().source_loc(),
                              "impl declaration", implemented_type));

  // Substitute the given type for `.Self` to form the resolved constraint that
  // this `impl` implements.
  Nonnull<const ConstraintType*> constraint_type;
  {
    // TODO: Combine this with the SelfDeclaration.
    auto* self_binding = arena_->New<GenericBinding>(self->source_loc(), "Self",
                                                     impl_decl->impl_type());
    self_binding->set_symbolic_identity(impl_type_value);
    self_binding->set_value(impl_type_value);
    auto* impl_binding = arena_->New<ImplBinding>(self_binding->source_loc(),
                                                  self_binding, std::nullopt);
    impl_binding->set_symbolic_identity(
        arena_->New<BindingWitness>(impl_binding));
    self_binding->set_impl_binding(impl_binding);

    ConstraintTypeBuilder builder(arena_, self_binding, impl_binding);
    builder.AddAndSubstitute(*this, implemented_constraint, impl_type_value,
                             builder.GetSelfWitness(), Bindings(),
                             /*add_lookup_contexts=*/true);
    if (trace_stream_) {
      **trace_stream_ << "resolving impl constraint type for " << *impl_decl
                      << " from " << *implemented_constraint << "\n";
    }
    CARBON_RETURN_IF_ERROR(builder.Resolve(
        *this, impl_decl->interface().source_loc(), impl_scope));
    constraint_type = std::move(builder).Build();
    if (trace_stream_) {
      **trace_stream_ << "resolving impl constraint type as "
                      << *constraint_type << "\n";
    }
    impl_decl->set_constraint_type(constraint_type);
  }

  // Build the self witness. This is the witness used to demonstrate that
  // this impl implements its lookup contexts.
  auto* self_witness = arena_->New<ImplWitness>(
      impl_decl, Bindings::SymbolicIdentity(arena_, generic_bindings));

  // Compute a witness that the impl implements its constraint.
  Nonnull<const Witness*> impl_witness;
  {
    std::vector<EqualityConstraint> rewrite_constraints_as_equality_constraints;
    ImplScope self_impl_scope;
    self_impl_scope.AddParent(&impl_scope);

    // For each interface we're going to implement, this impl is the witness
    // that that interface is implemented.
    for (auto lookup : constraint_type->lookup_contexts()) {
      if (const auto* iface_type = dyn_cast<InterfaceType>(lookup.context)) {
        self_impl_scope.Add(iface_type, impl_type_value, self_witness, *this);
      }
    }

    // This impl also provides all of the equalities from its rewrite
    // constraints.
    for (const auto& rewrite : constraint_type->rewrite_constraints()) {
      rewrite_constraints_as_equality_constraints.push_back(
          {.values = {rewrite.constant, rewrite.converted_replacement}});
    }
    for (const auto& eq : rewrite_constraints_as_equality_constraints) {
      self_impl_scope.AddEqualityConstraint(&eq);
    }

    // Ensure that's enough for our interface to be satisfied.
    CARBON_ASSIGN_OR_RETURN(
        impl_witness, self_impl_scope.Resolve(constraint_type, impl_type_value,
                                              impl_decl->source_loc(), *this));
  }

  // Declare the impl members. An `impl` behaves like a class scope.
  ScopeInfo impl_scope_info =
      ScopeInfo::ForClassScope(scope_info, &impl_scope, generic_bindings);
  for (Nonnull<Declaration*> m : impl_decl->members()) {
    CARBON_RETURN_IF_ERROR(DeclareDeclaration(m, impl_scope_info));
  }

  // Create the implied impl bindings.
  CARBON_RETURN_IF_ERROR(
      CheckAndAddImplBindings(impl_decl, impl_type_value, self_witness,
                              impl_witness, generic_bindings, impl_scope_info));

  if (trace_stream_) {
    **trace_stream_ << "** finished declaring impl " << *impl_decl->impl_type()
                    << " as " << impl_decl->interface() << "\n";
  }
  return Success();
}

void TypeChecker::BringAssociatedConstantsIntoScope(
    Nonnull<const ConstraintType*> constraint, Nonnull<const Value*> self,
    Nonnull<const InterfaceType*> interface, ImplScope& scope) {
  std::set<Nonnull<const AssociatedConstantDeclaration*>> assocs_in_interface;
  for (Nonnull<Declaration*> m : interface->declaration().members()) {
    if (auto* assoc = dyn_cast<AssociatedConstantDeclaration>(m)) {
      assocs_in_interface.insert(assoc);
    }
  }

  for (const auto& eq : constraint->equality_constraints()) {
    for (Nonnull<const Value*> value : eq.values) {
      if (const auto* assoc = dyn_cast<AssociatedConstant>(value)) {
        if (assocs_in_interface.count(&assoc->constant()) &&
            ValueEqual(&assoc->base(), self, std::nullopt) &&
            ValueEqual(&assoc->interface(), interface, std::nullopt)) {
          // This equality constraint mentions an associated constant that is
          // part of interface. Bring it into scope.
          scope.AddEqualityConstraint(&eq);
          break;
        }
      }
    }
  }

  // TODO: Find a way to bring rewrite constraints into scope.
}

auto TypeChecker::TypeCheckImplDeclaration(Nonnull<ImplDeclaration*> impl_decl,
                                           const ImplScope& enclosing_scope)
    -> ErrorOr<Success> {
  if (trace_stream_) {
    **trace_stream_ << "checking " << *impl_decl << "\n";
  }

  Nonnull<const Value*> self = *impl_decl->self()->constant_value();
  Nonnull<const ConstraintType*> constraint = impl_decl->constraint_type();

  // Bring the impls from the parameters into scope.
  ImplScope impl_scope;
  impl_scope.AddParent(&enclosing_scope);
  BringImplsIntoScope(impl_decl->impl_bindings(), impl_scope);
  for (Nonnull<Declaration*> m : impl_decl->members()) {
    CARBON_ASSIGN_OR_RETURN(
        ConstraintLookupResult result,
        LookupInConstraint(m->source_loc(), "member impl declaration",
                           constraint, GetName(*m).value()));

    // Bring the associated constant values for the interface that this method
    // implements part of into scope.
    ImplScope member_scope;
    member_scope.AddParent(&impl_scope);
    BringAssociatedConstantsIntoScope(constraint, self, result.interface,
                                      member_scope);

    CARBON_RETURN_IF_ERROR(TypeCheckDeclaration(m, member_scope, impl_decl));
  }
  if (trace_stream_) {
    **trace_stream_ << "finished checking impl\n";
  }
  return Success();
}

auto TypeChecker::DeclareChoiceDeclaration(Nonnull<ChoiceDeclaration*> choice,
                                           const ScopeInfo& scope_info)
    -> ErrorOr<Success> {
  ImplScope choice_scope;
  choice_scope.AddParent(scope_info.innermost_scope);
  std::vector<Nonnull<const TypeVariableBinding*>> bindings =
      scope_info.bindings;
  if (choice->type_params().has_value()) {
    Nonnull<TuplePattern*> type_params = *choice->type_params();
    CARBON_RETURN_IF_ERROR(TypeCheckPattern(type_params, std::nullopt,
                                            choice_scope, ValueCategory::Let));
    CollectTypeVariableBindingsInPattern(type_params, bindings);
    if (trace_stream_) {
      **trace_stream_ << choice_scope;
    }
  }

  std::vector<NamedValue> alternatives;
  for (Nonnull<AlternativeSignature*> alternative : choice->alternatives()) {
    CARBON_ASSIGN_OR_RETURN(auto signature,
                            TypeCheckTypeExp(&alternative->signature(),
                                             *scope_info.innermost_scope));
    alternatives.push_back({alternative->name(), signature});
  }
  choice->set_members(alternatives);
  if (choice->type_params().has_value()) {
    Nonnull<ParameterizedEntityName*> param_name =
        arena_->New<ParameterizedEntityName>(choice, *choice->type_params());
    choice->set_static_type(
        arena_->New<TypeOfParameterizedEntityName>(param_name));
    choice->set_constant_value(param_name);
    return Success();
  }

  auto* ct = arena_->New<ChoiceType>(
      choice, Bindings::SymbolicIdentity(arena_, bindings));

  choice->set_static_type(arena_->New<TypeType>());
  choice->set_constant_value(ct);
  return Success();
}

auto TypeChecker::TypeCheckChoiceDeclaration(
    Nonnull<ChoiceDeclaration*> /*choice*/, const ImplScope& /*impl_scope*/)
    -> ErrorOr<Success> {
  // Nothing to do here, but perhaps that will change in the future?
  return Success();
}

static auto IsValidTypeForAliasTarget(Nonnull<const Value*> type) -> bool {
  switch (type->kind()) {
    case Value::Kind::IntValue:
    case Value::Kind::FunctionValue:
    case Value::Kind::DestructorValue:
    case Value::Kind::BoundMethodValue:
    case Value::Kind::PointerValue:
    case Value::Kind::LValue:
    case Value::Kind::BoolValue:
    case Value::Kind::StructValue:
    case Value::Kind::NominalClassValue:
    case Value::Kind::MixinPseudoType:
    case Value::Kind::TypeOfMixinPseudoType:
    case Value::Kind::AlternativeValue:
    case Value::Kind::TupleValue:
    case Value::Kind::ImplWitness:
    case Value::Kind::BindingWitness:
    case Value::Kind::ConstraintWitness:
    case Value::Kind::ConstraintImplWitness:
    case Value::Kind::ParameterizedEntityName:
    case Value::Kind::MemberName:
    case Value::Kind::BindingPlaceholderValue:
    case Value::Kind::AddrValue:
    case Value::Kind::AlternativeConstructorValue:
    case Value::Kind::ContinuationValue:
    case Value::Kind::StringValue:
    case Value::Kind::UninitializedValue:
      CARBON_FATAL() << "type of alias target is not a type";

    case Value::Kind::AutoType:
    case Value::Kind::VariableType:
      CARBON_FATAL() << "pattern type in alias target";

    case Value::Kind::IntType:
    case Value::Kind::BoolType:
    case Value::Kind::PointerType:
    case Value::Kind::StaticArrayType:
    case Value::Kind::StructType:
    case Value::Kind::TupleType:
    case Value::Kind::NominalClassType:
    case Value::Kind::ChoiceType:
    case Value::Kind::ContinuationType:
    case Value::Kind::StringType:
    case Value::Kind::AssociatedConstant:
      return false;

    case Value::Kind::FunctionType:
    case Value::Kind::InterfaceType:
    case Value::Kind::NamedConstraintType:
    case Value::Kind::ConstraintType:
    case Value::Kind::TypeType:
    case Value::Kind::TypeOfParameterizedEntityName:
    case Value::Kind::TypeOfMemberName:
    case Value::Kind::TypeOfNamespaceName:
      return true;
  }
}

auto TypeChecker::DeclareAliasDeclaration(Nonnull<AliasDeclaration*> alias,
                                          const ScopeInfo& scope_info)
    -> ErrorOr<Success> {
  CARBON_RETURN_IF_ERROR(
      TypeCheckExp(&alias->target(), *scope_info.innermost_scope));

  if (!IsValidTypeForAliasTarget(&alias->target().static_type())) {
    return ProgramError(alias->source_loc())
           << "invalid target for alias declaration";
  }

  CARBON_ASSIGN_OR_RETURN(Nonnull<const Value*> target,
                          InterpExp(&alias->target(), arena_, trace_stream_));

  alias->set_static_type(&alias->target().static_type());
  alias->set_constant_value(target);
  return Success();
}

auto TypeChecker::TypeCheck(AST& ast) -> ErrorOr<Success> {
  ImplScope impl_scope;
  ScopeInfo top_level_scope_info = ScopeInfo::ForNonClassScope(&impl_scope);

  // Track that `impl_scope` is the top-level `ImplScope`.
  llvm::SaveAndRestore<decltype(top_level_impl_scope_)>
      set_top_level_impl_scope(top_level_impl_scope_, &impl_scope);

  for (Nonnull<Declaration*> declaration : ast.declarations) {
    CARBON_RETURN_IF_ERROR(
        DeclareDeclaration(declaration, top_level_scope_info));
    CARBON_RETURN_IF_ERROR(
        TypeCheckDeclaration(declaration, impl_scope, std::nullopt));
    // Check to see if this declaration is a builtin.
    // TODO: Only do this when type-checking the prelude.
    builtins_.Register(declaration);
  }
  CARBON_RETURN_IF_ERROR(TypeCheckExp(*ast.main_call, impl_scope));
  return Success();
}

auto TypeChecker::TypeCheckDeclaration(
    Nonnull<Declaration*> d, const ImplScope& impl_scope,
    std::optional<Nonnull<const Declaration*>> enclosing_decl)
    -> ErrorOr<Success> {
  if (trace_stream_) {
    **trace_stream_ << "checking " << DeclarationKindName(d->kind()) << "\n";
  }
  switch (d->kind()) {
    case DeclarationKind::NamespaceDeclaration:
      break;
    case DeclarationKind::InterfaceDeclaration:
    case DeclarationKind::ConstraintDeclaration: {
      CARBON_RETURN_IF_ERROR(TypeCheckConstraintTypeDeclaration(
          &cast<ConstraintTypeDeclaration>(*d), impl_scope));
      break;
    }
    case DeclarationKind::ImplDeclaration: {
      CARBON_RETURN_IF_ERROR(
          TypeCheckImplDeclaration(&cast<ImplDeclaration>(*d), impl_scope));
      break;
    }
<<<<<<< HEAD
    case DeclarationKind::DestructorDeclaration: {
      auto destr = &cast<DestructorDeclaration>(*d);
      CARBON_RETURN_IF_ERROR(TypeCheckCallableDeclaration(destr, impl_scope));
      return Success();
    }
    case DeclarationKind::FunctionDeclaration: {
      auto func = &cast<FunctionDeclaration>(*d);
      if (func->is_exported() &&
          (!enclosing_decl.has_value() ||
           (enclosing_decl.has_value() &&
            !isa<MixinDeclaration>(enclosing_decl.value())))) {
        return ProgramError(func->source_loc())
               << "'export' qualifier only applies within a mixin declaration.";
      }
      CARBON_RETURN_IF_ERROR(TypeCheckCallableDeclaration(func, impl_scope));
      return Success();
    }
=======
    case DeclarationKind::MatchFirstDeclaration: {
      auto* match_first = cast<MatchFirstDeclaration>(d);
      for (auto* impl : match_first->impls()) {
        impl->set_match_first(match_first);
        CARBON_RETURN_IF_ERROR(TypeCheckImplDeclaration(impl, impl_scope));
      }
      break;
    }
    case DeclarationKind::DestructorDeclaration:
    case DeclarationKind::FunctionDeclaration:
      CARBON_RETURN_IF_ERROR(TypeCheckCallableDeclaration(
          &cast<CallableDeclaration>(*d), impl_scope));
      break;
>>>>>>> 0b6411e6
    case DeclarationKind::ClassDeclaration:
      CARBON_RETURN_IF_ERROR(
          TypeCheckClassDeclaration(&cast<ClassDeclaration>(*d), impl_scope));
      break;
    case DeclarationKind::MixinDeclaration: {
      CARBON_RETURN_IF_ERROR(
          TypeCheckMixinDeclaration(&cast<MixinDeclaration>(*d), impl_scope));
      break;
    }
    case DeclarationKind::MixDeclaration: {
      CARBON_RETURN_IF_ERROR(TypeCheckMixDeclaration(
          &cast<MixDeclaration>(*d), impl_scope, enclosing_decl));
      break;
    }
    case DeclarationKind::ChoiceDeclaration:
      CARBON_RETURN_IF_ERROR(
          TypeCheckChoiceDeclaration(&cast<ChoiceDeclaration>(*d), impl_scope));
      break;
    case DeclarationKind::VariableDeclaration: {
      auto& var = cast<VariableDeclaration>(*d);
      if (var.has_initializer()) {
        CARBON_RETURN_IF_ERROR(TypeCheckExp(&var.initializer(), impl_scope));
      }
      const auto* binding_type =
          dyn_cast<ExpressionPattern>(&var.binding().type());
      if (binding_type == nullptr) {
        // TODO: consider adding support for `auto`
        return ProgramError(var.source_loc())
               << "Type of a top-level variable must be an expression.";
      }
      if (var.has_initializer()) {
        CARBON_ASSIGN_OR_RETURN(
            Nonnull<Expression*> converted_initializer,
            ImplicitlyConvert("initializer of variable", impl_scope,
                              &var.initializer(), &var.static_type()));
        var.set_initializer(converted_initializer);
      }
      break;
    }
    case DeclarationKind::InterfaceExtendsDeclaration:
    case DeclarationKind::InterfaceImplDeclaration:
    case DeclarationKind::AssociatedConstantDeclaration: {
      // Checked in DeclareConstraintTypeDeclaration.
      break;
    }
    case DeclarationKind::SelfDeclaration: {
      CARBON_FATAL() << "Unreachable TypeChecker `Self` declaration";
    }
    case DeclarationKind::AliasDeclaration: {
      break;
    }
  }
  d->set_is_type_checked();
  return Success();
}

auto TypeChecker::DeclareDeclaration(Nonnull<Declaration*> d,
                                     const ScopeInfo& scope_info)
    -> ErrorOr<Success> {
  switch (d->kind()) {
    case DeclarationKind::NamespaceDeclaration: {
      auto& namespace_decl = cast<NamespaceDeclaration>(*d);
      namespace_decl.set_static_type(
          arena_->New<TypeOfNamespaceName>(&namespace_decl));
      break;
    }
    case DeclarationKind::InterfaceDeclaration:
    case DeclarationKind::ConstraintDeclaration: {
      auto& iface_decl = cast<ConstraintTypeDeclaration>(*d);
      CARBON_RETURN_IF_ERROR(
          DeclareConstraintTypeDeclaration(&iface_decl, scope_info));
      break;
    }
    case DeclarationKind::ImplDeclaration: {
      auto& impl_decl = cast<ImplDeclaration>(*d);
      CARBON_RETURN_IF_ERROR(DeclareImplDeclaration(&impl_decl, scope_info));
      break;
    }
    case DeclarationKind::MatchFirstDeclaration: {
      for (auto* impl : cast<MatchFirstDeclaration>(d)->impls()) {
        CARBON_RETURN_IF_ERROR(DeclareImplDeclaration(impl, scope_info));
      }
      break;
    }
    case DeclarationKind::FunctionDeclaration: {
      auto& func_def = cast<CallableDeclaration>(*d);
      CARBON_RETURN_IF_ERROR(DeclareCallableDeclaration(&func_def, scope_info));
      break;
    }
    case DeclarationKind::DestructorDeclaration: {
      auto& destructor_def = cast<CallableDeclaration>(*d);
      CARBON_RETURN_IF_ERROR(
          DeclareCallableDeclaration(&destructor_def, scope_info));
      break;
    }
    case DeclarationKind::ClassDeclaration: {
      auto& class_decl = cast<ClassDeclaration>(*d);
      CARBON_RETURN_IF_ERROR(DeclareClassDeclaration(&class_decl, scope_info));
      break;
    }
    case DeclarationKind::MixinDeclaration: {
      auto& mixin_decl = cast<MixinDeclaration>(*d);
      CARBON_RETURN_IF_ERROR(DeclareMixinDeclaration(&mixin_decl, scope_info));
      break;
    }
    case DeclarationKind::MixDeclaration: {
      auto& mix_decl = cast<MixDeclaration>(*d);
      CARBON_ASSIGN_OR_RETURN(
          Nonnull<const Value*> mixin,
          InterpExp(&mix_decl.mixin(), arena_, trace_stream_));
      mix_decl.set_mixin_value(cast<MixinPseudoType>(mixin));
      const auto& mixin_decl = mix_decl.mixin_value().declaration();
      if (!mixin_decl.is_declared()) {
        return ProgramError(mix_decl.source_loc())
               << "incomplete mixin `" << mixin_decl.name()
               << "` used in mix declaration";
      }
      break;
    }
    case DeclarationKind::ChoiceDeclaration: {
      auto& choice = cast<ChoiceDeclaration>(*d);
      CARBON_RETURN_IF_ERROR(DeclareChoiceDeclaration(&choice, scope_info));
      break;
    }

    case DeclarationKind::VariableDeclaration: {
      auto& var = cast<VariableDeclaration>(*d);
      // Associate the variable name with it's declared type in the
      // compile-time symbol table.
      if (!llvm::isa<ExpressionPattern>(var.binding().type())) {
        return ProgramError(var.binding().type().source_loc())
               << "Expected expression for variable type";
      }
      CARBON_RETURN_IF_ERROR(TypeCheckPattern(&var.binding(), std::nullopt,
                                              *scope_info.innermost_scope,
                                              var.value_category()));
      CARBON_RETURN_IF_ERROR(ExpectCompleteType(
          var.source_loc(), "type of variable", &var.binding().static_type()));
      var.set_static_type(&var.binding().static_type());
      break;
    }

    case DeclarationKind::InterfaceExtendsDeclaration:
    case DeclarationKind::InterfaceImplDeclaration:
    case DeclarationKind::AssociatedConstantDeclaration: {
      // The semantic effects are handled by DeclareConstraintTypeDeclaration.
      break;
    }

    case DeclarationKind::SelfDeclaration: {
      CARBON_FATAL() << "Unreachable TypeChecker declare `Self` declaration";
    }

    case DeclarationKind::AliasDeclaration: {
      auto& alias = cast<AliasDeclaration>(*d);
      CARBON_RETURN_IF_ERROR(DeclareAliasDeclaration(&alias, scope_info));
      break;
    }
  }
  d->set_is_declared();
  return Success();
}

<<<<<<< HEAD
auto TypeChecker::FindMixedMemberAndTypeFromClass(
    const std::string_view& name, const Nonnull<const NominalClassType*> cls)
    -> std::optional<
        std::pair<Nonnull<const Value*>, Nonnull<const Declaration*>>> {
  for (Nonnull<const Declaration*> member : cls->declaration().members()) {
    if (llvm::isa<MixDeclaration>(member)) {
      const auto& mix_decl = cast<MixDeclaration>(*member);
      Nonnull<const MixinPseudoType*> mixin = &mix_decl.mixin_value();
      const auto res = FindMixedMemberAndTypeFromMixin(
          name, mixin->declaration().members(), true);
      if (res.has_value()) {
        BindingMap temp_map;
        temp_map[mixin->declaration().self()] = cls;
        const auto mix_member_type = Substitute(temp_map, res.value().first);
        return std::make_pair(mix_member_type, res.value().second);
      }

    } else if (std::optional<std::string_view> mem_name = GetName(*member);
               mem_name.has_value()) {
      if (*mem_name == name) {
        return std::make_pair(&member->static_type(), member);
      }
    }
  }

  return std::nullopt;
}

auto TypeChecker::FindMixedMemberAndTypeFromMixin(
    const std::string_view& name, llvm::ArrayRef<Nonnull<Declaration*>> members,
    bool through_mix_decl)
    -> std::optional<
        std::pair<Nonnull<const Value*>, Nonnull<const Declaration*>>> {
=======
auto TypeChecker::FindMemberWithParents(
    std::string_view name, Nonnull<const NominalClassType*> enclosing_class)
    -> ErrorOr<std::optional<
        std::tuple<Nonnull<const Value*>, Nonnull<const Declaration*>,
                   Nonnull<const NominalClassType*>>>> {
  CARBON_ASSIGN_OR_RETURN(
      const auto res,
      FindMixedMemberAndType(name, enclosing_class->declaration().members(),
                             enclosing_class));
  if (res.has_value()) {
    return {std::make_tuple(res->first, res->second, enclosing_class)};
  }
  if (const auto base = enclosing_class->base(); base.has_value()) {
    return FindMemberWithParents(name, base.value());
  }
  return {std::nullopt};
}

auto TypeChecker::FindMixedMemberAndType(
    const std::string_view& name, llvm::ArrayRef<Nonnull<Declaration*>> members,
    const Nonnull<const Value*> enclosing_type)
    -> ErrorOr<std::optional<
        std::pair<Nonnull<const Value*>, Nonnull<const Declaration*>>>> {
>>>>>>> 0b6411e6
  for (Nonnull<const Declaration*> member : members) {
    if (auto* func = dyn_cast<FunctionDeclaration>(member);
        through_mix_decl && func && !func->is_exported()) {
      continue;  // ignore non-export members when injecting members through a
                 // mix declaration.
    }
    if (llvm::isa<MixDeclaration>(member)) {
      const auto& mix_decl = cast<MixDeclaration>(*member);
      if (through_mix_decl && !mix_decl.is_exported()) {
        continue;  // ignore non-export members when injecting members through a
                   // mix declaration.
      }
      Nonnull<const MixinPseudoType*> mixin = &mix_decl.mixin_value();
<<<<<<< HEAD
      const auto res = FindMixedMemberAndTypeFromMixin(
          name, mixin->declaration().members(), true);
      if (res.has_value()) {
        return res;
=======
      CARBON_ASSIGN_OR_RETURN(
          const auto res,
          FindMixedMemberAndType(name, mixin->declaration().members(), mixin));
      if (res.has_value()) {
        if (isa<NominalClassType>(enclosing_type)) {
          Bindings temp_map;
          // TODO: What is the type of Self? Do we ever need a witness?
          temp_map.Add(mixin->declaration().self(), enclosing_type,
                       std::nullopt);
          const auto* const mix_member_type =
              Substitute(temp_map, res.value().first);
          return {std::make_pair(mix_member_type, res.value().second)};
        } else {
          return res;
        }
>>>>>>> 0b6411e6
      }

    } else if (std::optional<std::string_view> mem_name = GetName(*member);
               mem_name.has_value()) {
      if (*mem_name == name) {
        return {std::make_pair(&member->static_type(), member)};
      }
    }
  }

  return {std::nullopt};
}

auto TypeChecker::CollectMember(Nonnull<const Declaration*> enclosing_decl,
                                Nonnull<const Declaration*> member_decl)
    -> ErrorOr<Success> {
  CARBON_CHECK(isa<MixinDeclaration>(enclosing_decl) ||
               isa<ClassDeclaration>(enclosing_decl))
      << "Can't collect members for " << *enclosing_decl;
  auto member_name = GetName(*member_decl);
  if (!member_name.has_value()) {
    // No need to collect members without a name
    return Success();
  }
  auto encl_decl_name = GetName(*enclosing_decl);
  CARBON_CHECK(encl_decl_name.has_value());
  auto enclosing_decl_name = encl_decl_name.value();
  auto enclosing_decl_loc = enclosing_decl->source_loc();
  CollectedMembersMap& encl_members = FindCollectedMembers(enclosing_decl);
  auto [it, inserted] = encl_members.insert({member_name.value(), member_decl});
  if (!inserted) {
    if (member_decl == it->second) {
      return ProgramError(enclosing_decl_loc)
             << "Member named " << member_name.value() << " (declared at "
             << member_decl->source_loc() << ")"
             << " is being mixed multiple times into " << enclosing_decl_name;
    } else {
      return ProgramError(enclosing_decl_loc)
             << "Member named " << member_name.value() << " (declared at "
             << member_decl->source_loc() << ") cannot be mixed into "
             << enclosing_decl_name
             << " because it clashes with an existing member"
             << " with the same name (declared at " << it->second->source_loc()
             << ")";
    }
  }
  return Success();
}

auto TypeChecker::FindCollectedMembers(Nonnull<const Declaration*> decl)
    -> CollectedMembersMap& {
  switch (decl->kind()) {
    case DeclarationKind::MixinDeclaration:
    case DeclarationKind::ClassDeclaration: {
      auto it = collected_members_.find(decl);
      CARBON_CHECK(it != collected_members_.end());
      return it->second;
    }
    default:
      CARBON_FATAL() << "Can't collect members for " << *decl;
  }
}

}  // namespace Carbon<|MERGE_RESOLUTION|>--- conflicted
+++ resolved
@@ -19,8 +19,10 @@
 #include "common/check.h"
 #include "common/error.h"
 #include "common/ostream.h"
+#include "explorer/ast/bindings.h"
 #include "explorer/ast/declaration.h"
 #include "explorer/ast/expression.h"
+#include "explorer/ast/pattern.h"
 #include "explorer/common/arena.h"
 #include "explorer/common/error_builders.h"
 #include "explorer/common/nonnull.h"
@@ -854,13 +856,6 @@
   }
 }
 
-<<<<<<< HEAD
-auto TypeChecker::ArgumentDeduction(
-    SourceLocation source_loc, const std::string& context,
-    llvm::ArrayRef<Nonnull<const TypeVariableBinding*>> bindings_to_deduce,
-    BindingMap& deduced, Nonnull<const Value*> param, Nonnull<const Value*> arg,
-    bool allow_implicit_conversion, const ImplScope& impl_scope) const
-=======
 // Argument deduction matches two values and attempts to find a set of
 // substitutions into deduced bindings in one of them that would result in the
 // other.
@@ -868,7 +863,7 @@
  public:
   ArgumentDeduction(
       SourceLocation source_loc, std::string_view context,
-      llvm::ArrayRef<Nonnull<const GenericBinding*>> bindings_to_deduce,
+      llvm::ArrayRef<Nonnull<const TypeVariableBinding*>> bindings_to_deduce,
       std::optional<Nonnull<llvm::raw_ostream*>> trace_stream)
       : source_loc_(source_loc),
         context_(context),
@@ -895,7 +890,7 @@
 
   // Finds a binding to deduce that has not been deduced, if any exist.
   auto FindUndeducedBinding() const
-      -> std::optional<Nonnull<const GenericBinding*>> {
+      -> std::optional<Nonnull<const TypeVariableBinding*>> {
     for (const auto* binding : deduced_bindings_in_order_) {
       llvm::ArrayRef<Nonnull<const Value*>> values =
           deduced_values_.find(binding)->second;
@@ -921,11 +916,12 @@
  private:
   SourceLocation source_loc_;
   std::string_view context_;
-  llvm::ArrayRef<Nonnull<const GenericBinding*>> deduced_bindings_in_order_;
+  llvm::ArrayRef<Nonnull<const TypeVariableBinding*>>
+      deduced_bindings_in_order_;
   std::optional<Nonnull<llvm::raw_ostream*>> trace_stream_;
 
   // Values for deduced bindings.
-  std::map<Nonnull<const GenericBinding*>,
+  std::map<Nonnull<const TypeVariableBinding*>,
            llvm::TinyPtrVector<Nonnull<const Value*>>>
       deduced_values_;
   // Values for non-deduced bindings, such as parameters with corresponding
@@ -946,7 +942,6 @@
 auto TypeChecker::ArgumentDeduction::Deduce(Nonnull<const Value*> param,
                                             Nonnull<const Value*> arg,
                                             bool allow_implicit_conversion)
->>>>>>> 0b6411e6
     -> ErrorOr<Success> {
   if (trace_stream_) {
     **trace_stream_ << "deducing " << *param << " from " << *arg << "\n";
@@ -1357,6 +1352,20 @@
   return LookupRewrite(rewrites, interface, member);
 }
 
+// TODO(darshal): Figure out if Substitute is needed or not
+/*
+auto TypeChecker::Substitute(const BindingMap& dict,
+                             Nonnull<const Value*> type) const
+    -> Nonnull<const Value*> {
+  auto SubstituteIntoBindings =
+      [&](const Bindings& bindings) -> Nonnull<const Bindings*> {
+    BindingMap result;
+    for (const auto& [name, value] : bindings.args()) {
+      result[name] = Substitute(dict, value);
+    }
+    return arena_->New<Bindings>(std::move(result), Bindings::NoWitnesses);
+*/
+
 // Builder for constraint types.
 //
 // This type supports incrementally building a constraint type by adding
@@ -1378,19 +1387,19 @@
   ConstraintTypeBuilder(Nonnull<Arena*> arena, SourceLocation source_loc)
       : ConstraintTypeBuilder(arena, MakeSelfBinding(arena, source_loc)) {}
   ConstraintTypeBuilder(Nonnull<Arena*> arena,
-                        Nonnull<GenericBinding*> self_binding)
+                        Nonnull<TypeVariableBinding*> self_binding)
       : arena_(arena),
         self_binding_(self_binding),
         impl_binding_(AddImplBinding(arena, self_binding_)) {}
   ConstraintTypeBuilder(Nonnull<Arena*> arena,
-                        Nonnull<GenericBinding*> self_binding,
+                        Nonnull<TypeVariableBinding*> self_binding,
                         Nonnull<ImplBinding*> impl_binding)
       : arena_(arena),
         self_binding_(self_binding),
         impl_binding_(impl_binding) {}
 
   // Returns the self binding for this builder.
-  auto self_binding() const -> Nonnull<const GenericBinding*> {
+  auto self_binding() const -> Nonnull<const TypeVariableBinding*> {
     return self_binding_;
   }
 
@@ -1639,7 +1648,7 @@
 
   // Sets up a `.Self` binding to act as the self type of a constraint.
   static void PrepareSelfBinding(Nonnull<Arena*> arena,
-                                 Nonnull<GenericBinding*> self_binding) {
+                                 Nonnull<TypeVariableBinding*> self_binding) {
     Nonnull<const Value*> self = arena->New<VariableType>(self_binding);
     self_binding->set_symbolic_identity(self);
     self_binding->set_value(self);
@@ -1648,7 +1657,7 @@
  private:
   // Makes a generic binding to serve as the `.Self` of a constraint type.
   static auto MakeSelfBinding(Nonnull<Arena*> arena, SourceLocation source_loc)
-      -> Nonnull<GenericBinding*> {
+      -> Nonnull<TypeVariableBinding*> {
     // Note, the type-of-type here is a placeholder and isn't really
     // meaningful.
     auto* result = arena->New<GenericBinding>(
@@ -1659,7 +1668,7 @@
 
   // Adds an impl binding to the given self binding.
   static auto AddImplBinding(Nonnull<Arena*> arena,
-                             Nonnull<GenericBinding*> self_binding)
+                             Nonnull<TypeVariableBinding*> self_binding)
       -> Nonnull<ImplBinding*> {
     // The `.Self` binding for a constraint should always have an
     // `ImplBinding`. The interface type will be set by `Build`.
@@ -1816,7 +1825,7 @@
   }
 
   Nonnull<Arena*> arena_;
-  Nonnull<GenericBinding*> self_binding_;
+  Nonnull<TypeVariableBinding*> self_binding_;
   Nonnull<ImplBinding*> impl_binding_;
   std::vector<ImplConstraint> impl_constraints_;
   std::vector<IntrinsicConstraint> intrinsic_constraints_;
@@ -1885,14 +1894,6 @@
   std::vector<Nonnull<const ImplBinding*>> impl_bindings_;
 };
 
-<<<<<<< HEAD
-auto TypeChecker::Substitute(const BindingMap& dict,
-                             Nonnull<const Value*> type) const
-    -> Nonnull<const Value*> {
-  auto SubstituteIntoBindings =
-      [&](const Bindings& bindings) -> Nonnull<const Bindings*> {
-    BindingMap result;
-=======
 auto TypeChecker::Substitute(const Bindings& bindings,
                              Nonnull<const Value*> type) const
     -> Nonnull<const Value*> {
@@ -1907,7 +1908,6 @@
   if (trace_stream_) {
     **trace_stream_ << "substitution of {";
     llvm::ListSeparator sep;
->>>>>>> 0b6411e6
     for (const auto& [name, value] : bindings.args()) {
       **trace_stream_ << sep << *name << " -> " << *value;
     }
@@ -1963,44 +1963,6 @@
     } else {
       return it->second;
     }
-<<<<<<< HEAD
-    case Value::Kind::FunctionType: {
-      const auto& fn_type = cast<FunctionType>(*type);
-      BindingMap new_dict(dict);
-      // Create new generic parameters and generic bindings
-      // and add them to new_dict.
-      std::vector<FunctionType::GenericParameter> generic_parameters;
-      std::vector<Nonnull<const TypeVariableBinding*>> deduced_bindings;
-      std::map<Nonnull<const TypeVariableBinding*>,
-               Nonnull<const TypeVariableBinding*>>
-          bind_map;  // Map old generic bindings to new ones.
-      for (const FunctionType::GenericParameter& gp :
-           fn_type.generic_parameters()) {
-        Nonnull<const Value*> new_type =
-            Substitute(dict, &gp.binding->static_type());
-        Nonnull<GenericBinding*> new_gb = arena_->New<GenericBinding>(
-            gp.binding->source_loc(), gp.binding->name(),
-            (Expression*)&gp.binding->type());  // How to avoid the cast? -jsiek
-        new_gb->set_original(gp.binding->original());
-        new_gb->set_static_type(new_type);
-        FunctionType::GenericParameter new_gp = {.index = gp.index,
-                                                 .binding = new_gb};
-        generic_parameters.push_back(new_gp);
-        new_dict[gp.binding] = arena_->New<VariableType>(new_gp.binding);
-        bind_map[gp.binding] = new_gb;
-      }
-      for (Nonnull<const TypeVariableBinding*> tvb :
-           fn_type.deduced_bindings()) {
-        Nonnull<const Value*> new_type = Substitute(dict, &tvb->static_type());
-        Nonnull<GenericBinding*> new_gb = arena_->New<GenericBinding>(
-            tvb->source_loc(), tvb->name(),
-            (Expression*)&tvb->type());  // How to avoid the cast? -jsiek
-        new_gb->set_original(tvb->original());
-        new_gb->set_static_type(new_type);
-        deduced_bindings.push_back(new_gb);
-        new_dict[tvb] = arena_->New<VariableType>(new_gb);
-        bind_map[tvb] = new_gb;
-=======
   }
 
   // For an associated constant, look for a rewrite.
@@ -2039,8 +2001,8 @@
           {.index = gp.index,
            .binding = subst_bindings.SubstituteIntoGenericBinding(gp.binding)});
     }
-    std::vector<Nonnull<const GenericBinding*>> deduced_bindings;
-    for (Nonnull<const GenericBinding*> gb : fn_type->deduced_bindings()) {
+    std::vector<Nonnull<const TypeVariableBinding*>> deduced_bindings;
+    for (Nonnull<const TypeVariableBinding*> gb : fn_type->deduced_bindings()) {
       deduced_bindings.push_back(
           subst_bindings.SubstituteIntoGenericBinding(gb));
     }
@@ -2073,7 +2035,6 @@
         type_of_type = type_checker_->GetTypeForAssociatedConstant(assoc_type);
       } else {
         type_of_type = type_checker_->arena_->New<TypeType>();
->>>>>>> 0b6411e6
       }
       if (auto& trace_stream = type_checker_->trace_stream_) {
         **trace_stream << "substitution: self of constraint " << *constraint
@@ -2259,12 +2220,7 @@
 auto TypeChecker::DeduceCallBindings(
     CallExpression& call, Nonnull<const Value*> params_type,
     llvm::ArrayRef<FunctionType::GenericParameter> generic_params,
-<<<<<<< HEAD
     llvm::ArrayRef<Nonnull<const TypeVariableBinding*>> deduced_bindings,
-    llvm::ArrayRef<Nonnull<const ImplBinding*>> impl_bindings,
-=======
-    llvm::ArrayRef<Nonnull<const GenericBinding*>> deduced_bindings,
->>>>>>> 0b6411e6
     const ImplScope& impl_scope) -> ErrorOr<Success> {
   llvm::ArrayRef<Nonnull<const Value*>> params =
       cast<TupleType>(*params_type).elements();
@@ -2300,35 +2256,9 @@
   CARBON_CHECK(generic_params.empty())
       << "did not find all generic parameters in parameter list";
 
-<<<<<<< HEAD
-  for (Nonnull<const TypeVariableBinding*> deduced_param : deduced_bindings) {
-    // TODO: change the following to a CHECK once the real checking
-    // has been added to the type checking of function signatures.
-    if (auto it = generic_bindings.find(deduced_param);
-        it == generic_bindings.end()) {
-      return ProgramError(call.source_loc())
-             << "could not deduce type argument for type parameter "
-             << deduced_param->name() << "\n"
-             << "in " << call;
-    }
-  }
-
-  // Find impls for all the required impl bindings.
-  ImplWitnessMap impls;
-  CARBON_RETURN_IF_ERROR(SatisfyImpls(
-      impl_bindings, impl_scope, call.source_loc(), generic_bindings, impls));
-  call.set_bindings(Bindings(std::move(generic_bindings), std::move(impls)));
-
-  // TODO: Ensure any equality constraints are satisfied.
-
-  // Convert the arguments to the parameter type.
-  Nonnull<const Value*> param_type =
-      Substitute(call.bindings().args(), params_type);
-=======
   CARBON_ASSIGN_OR_RETURN(Bindings bindings,
                           deduction.Finish(*this, impl_scope));
   call.set_bindings(std::move(bindings));
->>>>>>> 0b6411e6
 
   // Convert the arguments to the deduced and substituted parameter type.
   Nonnull<const Value*> param_type = Substitute(call.bindings(), params_type);
@@ -2673,18 +2603,11 @@
         }
         case Value::Kind::NominalClassType: {
           const auto& t_class = cast<NominalClassType>(object_type);
-<<<<<<< HEAD
-          if (auto type_member = FindMixedMemberAndTypeFromClass(
-                  access.member_name(), &t_class);
-              type_member.has_value()) {
-            auto [member_type, member] = type_member.value();
-=======
           CARBON_ASSIGN_OR_RETURN(
               const auto res,
               FindMemberWithParents(access.member_name(), &t_class));
           if (res.has_value()) {
             auto [member_type, member, member_t_class] = res.value();
->>>>>>> 0b6411e6
             Nonnull<const Value*> field_type =
                 Substitute(member_t_class->bindings(), member_type);
             access.set_member(arena_->New<NamedElement>(member));
@@ -2713,33 +2636,6 @@
                    << " does not have a field named " << access.member_name();
           }
         }
-<<<<<<< HEAD
-        case Value::Kind::VariableType: {
-          // This case handles access to a method on a receiver whose type
-          // is a type variable. For example, `x.foo` where the type of
-          // `x` is `T` and `foo` and `T` implements an interface that
-          // includes `foo`.
-          const auto& binding = cast<VariableType>(object_type).binding();
-          const Value& typeof_var = binding.static_type();
-          // Handles member access for 'me' within a mixin member method
-          // declaration
-          if (binding.kind() == PatternKind::MixinSelf) {
-            auto& self = cast<MixinSelf>(binding);
-            auto type_member = FindMixedMemberAndTypeFromMixin(
-                access.member_name(), self.mixin()->members(), false);
-            if (!type_member.has_value() &&
-                binding.type().kind() == ExpressionKind::TypeTypeLiteral) {
-              return ProgramError(e->source_loc())
-                     << "mixin " << self.mixin()->name()
-                     << " does not have a field named " << access.member_name();
-            } else if (type_member.has_value()) {
-              auto [member_type, member] = type_member.value();
-              access.set_member(Member(member));
-              access.set_static_type(member_type);
-              access.set_value_category(ValueCategory::Let);
-              return Success();
-            }
-=======
         case Value::Kind::VariableType:
         case Value::Kind::AssociatedConstant: {
           // This case handles access to a method on a receiver whose type is a
@@ -2751,10 +2647,30 @@
           Nonnull<const Value*> constraint;
           if (const auto* var_type = dyn_cast<VariableType>(&object_type)) {
             constraint = &var_type->binding().static_type();
+            // Handles member access for 'me' within a mixin member method
+            // declaration
+            const auto& binding = &var_type->binding();
+            if (binding->kind() == PatternKind::MixinSelf) {
+              const auto& self = cast<MixinSelf>(binding);
+              auto type_member = FindMixedMemberAndTypeFromMixin(
+                  access.member_name(), self->mixin()->members(), false);
+              if (!type_member.has_value() &&
+                  binding->type().kind() == ExpressionKind::TypeTypeLiteral) {
+                return ProgramError(e->source_loc())
+                       << "mixin " << self->mixin()->name()
+                       << " does not have a field named "
+                       << access.member_name();
+              } else if (type_member.has_value()) {
+                auto [member_type, member] = type_member.value();
+                access.set_member(arena_->New<NamedElement>(member));
+                access.set_static_type(member_type);
+                access.set_value_category(ValueCategory::Let);
+                return Success();
+              }
+            }
           } else {
             constraint = GetTypeForAssociatedConstant(
                 cast<AssociatedConstant>(&object_type));
->>>>>>> 0b6411e6
           }
           CARBON_ASSIGN_OR_RETURN(
               ConstraintLookupResult result,
@@ -2918,21 +2834,10 @@
               return Success();
             }
             case Value::Kind::NominalClassType: {
-<<<<<<< HEAD
-              const NominalClassType& class_type =
-                  cast<NominalClassType>(*type);
-              if (auto type_member = FindMixedMemberAndTypeFromClass(
-                      access.member_name(), &class_type);
-                  type_member.has_value()) {
-=======
               const auto& class_type = cast<NominalClassType>(*type);
-              CARBON_ASSIGN_OR_RETURN(
-                  auto type_member,
-                  FindMixedMemberAndType(access.member_name(),
-                                         class_type.declaration().members(),
-                                         &class_type));
+              auto type_member = FindMixedMemberAndTypeFromClass(
+                  access.member_name(), &class_type);
               if (type_member.has_value()) {
->>>>>>> 0b6411e6
                 auto [member_type, member] = type_member.value();
                 access.set_member(arena_->New<NamedElement>(member));
                 switch (member->kind()) {
@@ -3389,7 +3294,12 @@
           }
           CARBON_RETURN_IF_ERROR(DeduceCallBindings(
               call, &fun_t.parameters(), fun_t.generic_parameters(),
-              fun_t.deduced_bindings(), impl_scope));
+              // TODO(darshal): Is this casting from
+              // llvm::ArrayRef<Nonnull<const Carbon::Generic_Args *>>
+              // appropriate?
+              cast<llvm::ArrayRef<Nonnull<const Carbon::TypeVariableBinding*>>>(
+                  fun_t.deduced_bindings()),
+              impl_scope));
 
           // Substitute into the return type to determine the type of the call
           // expression.
@@ -3866,13 +3776,8 @@
     Nonnull<const Pattern*> p,
     std::vector<Nonnull<const TypeVariableBinding*>>& bindings) {
   VisitNestedPatterns(*p, [&](const Pattern& pattern) {
-<<<<<<< HEAD
-    if (auto* binding = dyn_cast<TypeVariableBinding>(&pattern)) {
+    if (const auto* binding = dyn_cast<TypeVariableBinding>(&pattern)) {
       bindings.push_back(binding);
-=======
-    if (const auto* binding = dyn_cast<GenericBinding>(&pattern)) {
-      generic_bindings.push_back(binding);
->>>>>>> 0b6411e6
     }
     return true;
   });
@@ -3882,11 +3787,7 @@
     Nonnull<const Pattern*> p,
     std::vector<Nonnull<const ImplBinding*>>& impl_bindings) {
   VisitNestedPatterns(*p, [&](const Pattern& pattern) {
-<<<<<<< HEAD
-    if (auto* binding = dyn_cast<TypeVariableBinding>(&pattern)) {
-=======
-    if (const auto* binding = dyn_cast<GenericBinding>(&pattern)) {
->>>>>>> 0b6411e6
+    if (const auto* binding = dyn_cast<TypeVariableBinding>(&pattern)) {
       if (binding->impl_binding().has_value()) {
         impl_bindings.push_back(binding->impl_binding().value());
       }
@@ -4076,33 +3977,19 @@
                << binding;
       }
 
-      return TypeCheckGenericBinding(binding, "generic binding", impl_scope);
+      return TypeCheckTypeVariableBinding(binding, "generic binding",
+                                          impl_scope);
     }
     case PatternKind::MixinSelf: {
       auto& binding = cast<MixinSelf>(*p);
-      CARBON_ASSIGN_OR_RETURN(Nonnull<const Value*> type,
-                              TypeCheckTypeExp(&binding.type(), impl_scope));
       if (expected) {
         return ProgramError(binding.type().source_loc())
-               << "Self may not occur in pattern with expected "
-                  "type: "
+               << "mixin self may not occur in pattern with expected "
+                  "type "
                << binding;
       }
-      binding.set_static_type(type);
-      CARBON_ASSIGN_OR_RETURN(Nonnull<const Value*> val,
-                              InterpPattern(&binding, arena_, trace_stream_));
-      binding.set_symbolic_identity(val);
-      SetValue(&binding, val);
-
-      if (isa<InterfaceType, ConstraintType>(type)) {
-        Nonnull<ImplBinding*> impl_binding =
-            arena_->New<ImplBinding>(binding.source_loc(), &binding, type);
-        impl_binding->set_symbolic_identity(
-            arena_->New<BindingWitness>(impl_binding));
-        binding.set_impl_binding(impl_binding);
-        BringImplIntoScope(impl_binding, impl_scope);
-      }
-      return Success();
+
+      return TypeCheckTypeVariableBinding(binding, "mixin self", impl_scope);
     }
     case PatternKind::TuplePattern: {
       auto& tuple = cast<TuplePattern>(*p);
@@ -4216,12 +4103,15 @@
   }
 }
 
-auto TypeChecker::TypeCheckGenericBinding(GenericBinding& binding,
-                                          std::string_view context,
-                                          ImplScope& impl_scope)
+auto TypeChecker::TypeCheckTypeVariableBinding(TypeVariableBinding& binding,
+                                               std::string_view context,
+                                               ImplScope& impl_scope)
     -> ErrorOr<Success> {
   // The binding can be referred to in its own type via `.Self`, so set up
   // its symbolic identity before we type-check and interpret the type.
+  // TODO(darshal): Get rid of MixinSelf<-TypeVariableBinding->GenericBinding
+  // and instead generate a different value for the bindingg based on a flag
+  // passed to this function.
   auto* symbolic_value = arena_->New<VariableType>(&binding);
   binding.set_symbolic_identity(symbolic_value);
   binding.set_value(symbolic_value);
@@ -4643,10 +4533,10 @@
   }
   ImplScope function_scope;
   function_scope.AddParent(scope_info.innermost_scope);
-  std::vector<Nonnull<const TypeVariableBinding*>> deduced_bindings;
+  std::vector<Nonnull<const GenericBinding*>> deduced_bindings;
   std::vector<Nonnull<const ImplBinding*>> impl_bindings;
   // Bring the deduced parameters into scope.
-  for (Nonnull<GenericBinding*> deduced : f->deduced_parameters()) {
+  for (Nonnull<TypeVariableBinding*> deduced : f->deduced_parameters()) {
     CARBON_RETURN_IF_ERROR(TypeCheckPattern(
         deduced, std::nullopt, function_scope, ValueCategory::Let));
     CollectTypeVariableBindingsInPattern(deduced, deduced_bindings);
@@ -4655,15 +4545,9 @@
   // Type check the receiver pattern.
   if (f->is_method()) {
     CARBON_RETURN_IF_ERROR(TypeCheckPattern(
-<<<<<<< HEAD
-        &f->me_pattern(), std::nullopt, function_scope, ValueCategory::Let));
-    CollectTypeVariableBindingsInPattern(&f->me_pattern(), deduced_bindings);
-    CollectImplBindingsInPattern(&f->me_pattern(), impl_bindings);
-=======
         &f->self_pattern(), std::nullopt, function_scope, ValueCategory::Let));
-    CollectGenericBindingsInPattern(&f->self_pattern(), deduced_bindings);
+    CollectTypeVariableBindingsInPattern(&f->self_pattern(), deduced_bindings);
     CollectImplBindingsInPattern(&f->self_pattern(), impl_bindings);
->>>>>>> 0b6411e6
   }
   // Type check the parameter pattern.
   CARBON_RETURN_IF_ERROR(TypeCheckPattern(&f->param_pattern(), std::nullopt,
@@ -5142,25 +5026,7 @@
                                              *constraint_decl->params());
     constraint_decl->set_static_type(
         arena_->New<TypeOfParameterizedEntityName>(param_name));
-<<<<<<< HEAD
-    iface_decl->set_constant_value(param_name);
-
-    // Form the full symbolic type of the interface. This is used as part of
-    // the value of associated constants, if they're referenced within the
-    // interface itself.
-    std::vector<Nonnull<const TypeVariableBinding*>> bindings =
-        scope_info.bindings;
-    CollectTypeVariableBindingsInPattern(*iface_decl->params(), bindings);
-    BindingMap generic_args;
-    for (auto* binding : bindings) {
-      generic_args[binding] = *binding->symbolic_identity();
-    }
-    iface_type = arena_->New<InterfaceType>(
-        iface_decl,
-        arena_->New<Bindings>(std::move(generic_args), Bindings::NoWitnesses));
-=======
     constraint_decl->set_constant_value(param_name);
->>>>>>> 0b6411e6
   } else {
     constraint_decl->set_static_type(arena_->New<TypeType>());
     constraint_decl->set_constant_value(constraint_type);
@@ -5247,16 +5113,16 @@
                  << "associated constant not permitted in named constraint";
         }
 
-        CARBON_RETURN_IF_ERROR(TypeCheckGenericBinding(
+        CARBON_RETURN_IF_ERROR(TypeCheckTypeVariableBinding(
             assoc->binding(), "associated constant", constraint_scope));
         Nonnull<const Value*> constraint = &assoc->binding().static_type();
         assoc->set_static_type(constraint);
 
         // The constant value is used if the constant is named later in the
         // same constraint type. Note that this differs from the symbolic
-        // identity of the binding, which was set in TypeCheckGenericBinding to
-        // a VariableType naming the binding so that .Self resolves to the
-        // binding itself.
+        // identity of the binding, which was set in
+        // TypeCheckTypeVariableBinding to a VariableType naming the binding so
+        // that .Self resolves to the binding itself.
         auto* assoc_value = arena_->New<AssociatedConstant>(
             &constraint_decl->self()->value(),
             cast<InterfaceType>(constraint_type), assoc, *iface_impl_witness);
@@ -5337,26 +5203,7 @@
 auto TypeChecker::CheckImplIsDeducible(
     SourceLocation source_loc, Nonnull<const Value*> impl_type,
     Nonnull<const InterfaceType*> impl_iface,
-<<<<<<< HEAD
     llvm::ArrayRef<Nonnull<const TypeVariableBinding*>> deduced_bindings,
-    const ImplScope& impl_scope) -> ErrorOr<Success> {
-  BindingMap deduced_args;
-  CARBON_RETURN_IF_ERROR(ArgumentDeduction(
-      source_loc, "impl", deduced_bindings, deduced_args, impl_type, impl_type,
-      /*allow_implicit_conversion=*/false, impl_scope));
-  CARBON_RETURN_IF_ERROR(ArgumentDeduction(source_loc, "impl", deduced_bindings,
-                                           deduced_args, impl_iface, impl_iface,
-                                           /*allow_implicit_conversion=*/false,
-                                           impl_scope));
-  for (auto* expected_deduced : deduced_bindings) {
-    if (!deduced_args.count(expected_deduced)) {
-      return ProgramError(source_loc)
-             << "parameter `" << *expected_deduced
-             << "` is not deducible from `impl " << *impl_type << " as "
-             << *impl_iface << "`";
-    }
-=======
-    llvm::ArrayRef<Nonnull<const GenericBinding*>> deduced_bindings,
     const ImplScope& /*impl_scope*/) -> ErrorOr<Success> {
   ArgumentDeduction deduction(source_loc, "impl", deduced_bindings,
                               trace_stream_);
@@ -5368,7 +5215,6 @@
     return ProgramError(source_loc)
            << "parameter `" << **not_deduced << "` is not deducible from `impl "
            << *impl_type << " as " << *impl_iface << "`";
->>>>>>> 0b6411e6
   }
   return Success();
 }
@@ -5423,27 +5269,6 @@
     Nonnull<const Witness*> self_witness, Nonnull<const Witness*> impl_witness,
     llvm::ArrayRef<Nonnull<const GenericBinding*>> deduced_bindings,
     const ScopeInfo& scope_info) -> ErrorOr<Success> {
-<<<<<<< HEAD
-  // The deduced bindings are the parameters for all enclosing classes followed
-  // by any deduced parameters written on the `impl` declaration itself.
-  std::vector<Nonnull<const TypeVariableBinding*>> deduced_bindings =
-      scope_info.bindings;
-  deduced_bindings.insert(deduced_bindings.end(),
-                          impl_decl->deduced_parameters().begin(),
-                          impl_decl->deduced_parameters().end());
-
-  // An expression that evaluates to this impl's witness.
-  auto* witness = arena_->New<ImplWitness>(impl_decl);
-
-  // Form the resolved constraint type by substituting `Self` for `.Self`.
-  Nonnull<const Value*> self = *impl_decl->self()->constant_value();
-  BindingMap constraint_self_map;
-  constraint_self_map[impl_decl->constraint_type()->self_binding()] = self;
-  Nonnull<const ConstraintType*> constraint = cast<ConstraintType>(
-      Substitute(constraint_self_map, impl_decl->constraint_type()));
-
-=======
->>>>>>> 0b6411e6
   // Each interface that is a lookup context is required to be implemented by
   // the impl members. Other constraints are required to be satisfied by
   // either those impls or impls available elsewhere.
@@ -5866,13 +5691,20 @@
           TypeCheckImplDeclaration(&cast<ImplDeclaration>(*d), impl_scope));
       break;
     }
-<<<<<<< HEAD
+    case DeclarationKind::MatchFirstDeclaration: {
+      auto* match_first = cast<MatchFirstDeclaration>(d);
+      for (auto* impl : match_first->impls()) {
+        impl->set_match_first(match_first);
+        CARBON_RETURN_IF_ERROR(TypeCheckImplDeclaration(impl, impl_scope));
+      }
+      break;
+    }
     case DeclarationKind::DestructorDeclaration: {
       auto destr = &cast<DestructorDeclaration>(*d);
       CARBON_RETURN_IF_ERROR(TypeCheckCallableDeclaration(destr, impl_scope));
-      return Success();
-    }
-    case DeclarationKind::FunctionDeclaration: {
+      break;
+    }
+    case DeclarationKind::FunctionDeclaration:
       auto func = &cast<FunctionDeclaration>(*d);
       if (func->is_exported() &&
           (!enclosing_decl.has_value() ||
@@ -5882,23 +5714,7 @@
                << "'export' qualifier only applies within a mixin declaration.";
       }
       CARBON_RETURN_IF_ERROR(TypeCheckCallableDeclaration(func, impl_scope));
-      return Success();
-    }
-=======
-    case DeclarationKind::MatchFirstDeclaration: {
-      auto* match_first = cast<MatchFirstDeclaration>(d);
-      for (auto* impl : match_first->impls()) {
-        impl->set_match_first(match_first);
-        CARBON_RETURN_IF_ERROR(TypeCheckImplDeclaration(impl, impl_scope));
-      }
       break;
-    }
-    case DeclarationKind::DestructorDeclaration:
-    case DeclarationKind::FunctionDeclaration:
-      CARBON_RETURN_IF_ERROR(TypeCheckCallableDeclaration(
-          &cast<CallableDeclaration>(*d), impl_scope));
-      break;
->>>>>>> 0b6411e6
     case DeclarationKind::ClassDeclaration:
       CARBON_RETURN_IF_ERROR(
           TypeCheckClassDeclaration(&cast<ClassDeclaration>(*d), impl_scope));
@@ -6062,7 +5878,21 @@
   return Success();
 }
 
-<<<<<<< HEAD
+auto TypeChecker::FindMemberWithParents(
+    std::string_view name, Nonnull<const NominalClassType*> enclosing_class)
+    -> ErrorOr<std::optional<
+        std::tuple<Nonnull<const Value*>, Nonnull<const Declaration*>,
+                   Nonnull<const NominalClassType*>>>> {
+  const auto res = FindMixedMemberAndTypeFromClass(name, enclosing_class);
+  if (res.has_value()) {
+    return {std::make_tuple(res->first, res->second, enclosing_class)};
+  }
+  if (const auto base = enclosing_class->base(); base.has_value()) {
+    return FindMemberWithParents(name, base.value());
+  }
+  return {std::nullopt};
+}
+
 auto TypeChecker::FindMixedMemberAndTypeFromClass(
     const std::string_view& name, const Nonnull<const NominalClassType*> cls)
     -> std::optional<
@@ -6096,31 +5926,6 @@
     bool through_mix_decl)
     -> std::optional<
         std::pair<Nonnull<const Value*>, Nonnull<const Declaration*>>> {
-=======
-auto TypeChecker::FindMemberWithParents(
-    std::string_view name, Nonnull<const NominalClassType*> enclosing_class)
-    -> ErrorOr<std::optional<
-        std::tuple<Nonnull<const Value*>, Nonnull<const Declaration*>,
-                   Nonnull<const NominalClassType*>>>> {
-  CARBON_ASSIGN_OR_RETURN(
-      const auto res,
-      FindMixedMemberAndType(name, enclosing_class->declaration().members(),
-                             enclosing_class));
-  if (res.has_value()) {
-    return {std::make_tuple(res->first, res->second, enclosing_class)};
-  }
-  if (const auto base = enclosing_class->base(); base.has_value()) {
-    return FindMemberWithParents(name, base.value());
-  }
-  return {std::nullopt};
-}
-
-auto TypeChecker::FindMixedMemberAndType(
-    const std::string_view& name, llvm::ArrayRef<Nonnull<Declaration*>> members,
-    const Nonnull<const Value*> enclosing_type)
-    -> ErrorOr<std::optional<
-        std::pair<Nonnull<const Value*>, Nonnull<const Declaration*>>>> {
->>>>>>> 0b6411e6
   for (Nonnull<const Declaration*> member : members) {
     if (auto* func = dyn_cast<FunctionDeclaration>(member);
         through_mix_decl && func && !func->is_exported()) {
@@ -6134,28 +5939,10 @@
                    // mix declaration.
       }
       Nonnull<const MixinPseudoType*> mixin = &mix_decl.mixin_value();
-<<<<<<< HEAD
       const auto res = FindMixedMemberAndTypeFromMixin(
           name, mixin->declaration().members(), true);
       if (res.has_value()) {
         return res;
-=======
-      CARBON_ASSIGN_OR_RETURN(
-          const auto res,
-          FindMixedMemberAndType(name, mixin->declaration().members(), mixin));
-      if (res.has_value()) {
-        if (isa<NominalClassType>(enclosing_type)) {
-          Bindings temp_map;
-          // TODO: What is the type of Self? Do we ever need a witness?
-          temp_map.Add(mixin->declaration().self(), enclosing_type,
-                       std::nullopt);
-          const auto* const mix_member_type =
-              Substitute(temp_map, res.value().first);
-          return {std::make_pair(mix_member_type, res.value().second)};
-        } else {
-          return res;
-        }
->>>>>>> 0b6411e6
       }
 
     } else if (std::optional<std::string_view> mem_name = GetName(*member);
