// Part of the Carbon Language project, under the Apache License v2.0 with LLVM
// Exceptions. See /LICENSE for license information.
// SPDX-License-Identifier: Apache-2.0 WITH LLVM-exception

#include "explorer/interpreter/type_checker.h"

#include <algorithm>
#include <iterator>
#include <map>
#include <set>
#include <vector>

#include "common/error.h"
#include "common/ostream.h"
#include "explorer/ast/declaration.h"
#include "explorer/common/arena.h"
#include "explorer/common/error_builders.h"
#include "explorer/interpreter/impl_scope.h"
#include "explorer/interpreter/interpreter.h"
#include "explorer/interpreter/pattern_analysis.h"
#include "explorer/interpreter/value.h"
#include "llvm/ADT/DenseSet.h"
#include "llvm/ADT/StringExtras.h"
#include "llvm/ADT/TinyPtrVector.h"
#include "llvm/Support/Casting.h"
#include "llvm/Support/Error.h"
#include "llvm/Support/SaveAndRestore.h"

using llvm::cast;
using llvm::dyn_cast;
using llvm::isa;

namespace Carbon {

static void SetValue(Nonnull<Pattern*> pattern, Nonnull<const Value*> value) {
  // TODO: find some way to CHECK that `value` is identical to pattern->value(),
  // if it's already set. Unclear if `ValueEqual` is suitable, because it
  // currently focuses more on "real" values, and disallows the pseudo-values
  // like `BindingPlaceholderValue` that we get in pattern evaluation.
  if (!pattern->has_value()) {
    pattern->set_value(value);
  }
}

auto TypeChecker::IsSameType(Nonnull<const Value*> type1,
                             Nonnull<const Value*> type2,
                             const ImplScope& /*impl_scope*/) const -> bool {
  return TypeEqual(type1, type2, std::nullopt);
}

auto TypeChecker::ExpectExactType(SourceLocation source_loc,
                                  std::string_view context,
                                  Nonnull<const Value*> expected,
                                  Nonnull<const Value*> actual,
                                  const ImplScope& impl_scope) const
    -> ErrorOr<Success> {
  if (!IsSameType(expected, actual, impl_scope)) {
    return ProgramError(source_loc) << "type error in " << context << "\n"
                                    << "expected: " << *expected << "\n"
                                    << "actual: " << *actual;
  }
  return Success();
}

static auto ExpectPointerType(SourceLocation source_loc,
                              std::string_view context,
                              Nonnull<const Value*> actual)
    -> ErrorOr<Success> {
  // TODO: Try to resolve in equality context.
  if (actual->kind() != Value::Kind::PointerType) {
    return ProgramError(source_loc) << "type error in " << context << "\n"
                                    << "expected a pointer type\n"
                                    << "actual: " << *actual;
  }
  return Success();
}

// Returns whether the value is a type whose values are themselves known to be
// types.
static auto IsTypeOfType(Nonnull<const Value*> value) -> bool {
  switch (value->kind()) {
    case Value::Kind::IntValue:
    case Value::Kind::DestructorValue:
    case Value::Kind::FunctionValue:
    case Value::Kind::BoundMethodValue:
    case Value::Kind::PointerValue:
    case Value::Kind::LValue:
    case Value::Kind::BoolValue:
    case Value::Kind::StructValue:
    case Value::Kind::NominalClassValue:
    case Value::Kind::AlternativeValue:
    case Value::Kind::BindingPlaceholderValue:
    case Value::Kind::AddrValue:
    case Value::Kind::AlternativeConstructorValue:
    case Value::Kind::ContinuationValue:
    case Value::Kind::StringValue:
    case Value::Kind::UninitializedValue:
    case Value::Kind::ImplWitness:
    case Value::Kind::BindingWitness:
    case Value::Kind::ConstraintWitness:
    case Value::Kind::ConstraintImplWitness:
    case Value::Kind::ParameterizedEntityName:
    case Value::Kind::MemberName:
    case Value::Kind::TypeOfParameterizedEntityName:
    case Value::Kind::TypeOfMemberName:
      // These are values, not types.
      return false;
    case Value::Kind::IntType:
    case Value::Kind::BoolType:
    case Value::Kind::FunctionType:
    case Value::Kind::PointerType:
    case Value::Kind::StructType:
    case Value::Kind::NominalClassType:
    case Value::Kind::MixinPseudoType:
    case Value::Kind::ChoiceType:
    case Value::Kind::ContinuationType:
    case Value::Kind::StringType:
    case Value::Kind::StaticArrayType:
    case Value::Kind::TupleValue:
      // These are types whose values are not types.
      return false;
    case Value::Kind::AutoType:
    case Value::Kind::VariableType:
    case Value::Kind::AssociatedConstant:
      // A value of one of these types could be a type, but isn't known to be.
      return false;
    case Value::Kind::TypeType:
    case Value::Kind::InterfaceType:
    case Value::Kind::ConstraintType:
    case Value::Kind::TypeOfMixinPseudoType:
      // A value of one of these types is itself always a type.
      return true;
  }
}

// Returns whether the value is a valid result from a type expression,
// as opposed to a non-type value.
// `auto` is not considered a type by the function if `concrete` is false.
static auto IsType(Nonnull<const Value*> value, bool concrete = false) -> bool {
  switch (value->kind()) {
    case Value::Kind::IntValue:
    case Value::Kind::FunctionValue:
    case Value::Kind::DestructorValue:
    case Value::Kind::BoundMethodValue:
    case Value::Kind::PointerValue:
    case Value::Kind::LValue:
    case Value::Kind::BoolValue:
    case Value::Kind::StructValue:
    case Value::Kind::NominalClassValue:
    case Value::Kind::AlternativeValue:
    case Value::Kind::BindingPlaceholderValue:
    case Value::Kind::AddrValue:
    case Value::Kind::AlternativeConstructorValue:
    case Value::Kind::ContinuationValue:
    case Value::Kind::StringValue:
    case Value::Kind::UninitializedValue:
    case Value::Kind::ImplWitness:
    case Value::Kind::BindingWitness:
    case Value::Kind::ConstraintWitness:
    case Value::Kind::ConstraintImplWitness:
    case Value::Kind::ParameterizedEntityName:
    case Value::Kind::MemberName:
      return false;
    case Value::Kind::TypeOfParameterizedEntityName:
    case Value::Kind::TypeOfMemberName:
      // Names aren't first-class values, and their types aren't first-class
      // types.
      return false;
    case Value::Kind::IntType:
    case Value::Kind::BoolType:
    case Value::Kind::TypeType:
    case Value::Kind::FunctionType:
    case Value::Kind::StructType:
    case Value::Kind::NominalClassType:
    case Value::Kind::InterfaceType:
    case Value::Kind::ConstraintType:
    case Value::Kind::ChoiceType:
    case Value::Kind::ContinuationType:
    case Value::Kind::VariableType:
    case Value::Kind::StringType:
    case Value::Kind::StaticArrayType:
      return true;
    case Value::Kind::AutoType:
      // `auto` isn't a concrete type, it's a pattern that matches types.
      return !concrete;
    case Value::Kind::TupleValue: {
      for (Nonnull<const Value*> field : cast<TupleValue>(*value).elements()) {
        if (!IsType(field, concrete)) {
          return false;
        }
      }
      return true;
    }
    case Value::Kind::PointerType: {
      return IsType(&cast<PointerType>(*value).type(), concrete);
    }
    case Value::Kind::AssociatedConstant: {
      // An associated type is an associated constant whose type is a
      // type-of-type.
      const auto& assoc = cast<AssociatedConstant>(*value);
      // TODO: Should we substitute in the arguments? Given
      //   interface I(T:! Type) { let V:! T; }
      // ... is T.(I(Type).V) considered to be a type?
      return IsTypeOfType(&assoc.constant().static_type());
    }
    case Value::Kind::MixinPseudoType:
    case Value::Kind::TypeOfMixinPseudoType:
      // Mixin type is a second-class type that cannot be used
      // within a type annotation expression.
      return false;
  }
}

static auto ExpectIsType(SourceLocation source_loc, Nonnull<const Value*> value)
    -> ErrorOr<Success> {
  if (!IsType(value)) {
    return ProgramError(source_loc) << "Expected a type, but got " << *value;
  } else {
    return Success();
  }
}

// Expect that a type is complete. Issue a diagnostic if not.
static auto ExpectCompleteType(SourceLocation source_loc,
                               std::string_view context,
                               Nonnull<const Value*> type) -> ErrorOr<Success> {
  CARBON_RETURN_IF_ERROR(ExpectIsType(source_loc, type));

  switch (type->kind()) {
    case Value::Kind::IntValue:
    case Value::Kind::FunctionValue:
    case Value::Kind::DestructorValue:
    case Value::Kind::BoundMethodValue:
    case Value::Kind::PointerValue:
    case Value::Kind::LValue:
    case Value::Kind::BoolValue:
    case Value::Kind::StructValue:
    case Value::Kind::NominalClassValue:
    case Value::Kind::AlternativeValue:
    case Value::Kind::BindingPlaceholderValue:
    case Value::Kind::AddrValue:
    case Value::Kind::AlternativeConstructorValue:
    case Value::Kind::ContinuationValue:
    case Value::Kind::StringValue:
    case Value::Kind::UninitializedValue:
    case Value::Kind::ImplWitness:
    case Value::Kind::BindingWitness:
    case Value::Kind::ConstraintWitness:
    case Value::Kind::ConstraintImplWitness:
    case Value::Kind::ParameterizedEntityName:
    case Value::Kind::MemberName:
    case Value::Kind::TypeOfParameterizedEntityName:
    case Value::Kind::TypeOfMemberName:
    case Value::Kind::MixinPseudoType:
    case Value::Kind::TypeOfMixinPseudoType:
      CARBON_FATAL() << "should not see non-type values";

    case Value::Kind::IntType:
    case Value::Kind::BoolType:
    case Value::Kind::StringType:
    case Value::Kind::PointerType:
    case Value::Kind::TypeType:
    case Value::Kind::FunctionType:
    case Value::Kind::StructType:
    case Value::Kind::ConstraintType:
    case Value::Kind::ContinuationType:
    case Value::Kind::VariableType:
    case Value::Kind::AssociatedConstant: {
      // These types are always complete.
      return Success();
    }

    case Value::Kind::StaticArrayType:
      // TODO: This should probably be complete only if the element type is
      // complete.
      return Success();

    case Value::Kind::TupleValue: {
      // TODO: Tuple types should be complete only if all element types are
      // complete.
      return Success();
    }

    // TODO: Once we support forward-declarations, make sure we have an actual
    // definition in these cases.
    case Value::Kind::NominalClassType: {
      if (cast<NominalClassType>(type)->declaration().is_declared()) {
        return Success();
      }
      break;
    }
    case Value::Kind::InterfaceType: {
      if (cast<InterfaceType>(type)->declaration().is_declared()) {
        return Success();
      }
      break;
    }
    case Value::Kind::ChoiceType: {
      if (cast<ChoiceType>(type)->declaration().is_declared()) {
        return Success();
      }
      break;
    }

    case Value::Kind::AutoType: {
      // Undeduced `auto` is considered incomplete.
      break;
    }
  }

  return ProgramError(source_loc)
         << "incomplete type `" << *type << "` used in " << context;
}

// Returns whether *value represents the type of a Carbon value, as
// opposed to a type pattern or a non-type value.
static auto IsConcreteType(Nonnull<const Value*> value) -> bool {
  return IsType(value, /*concrete=*/true);
}

auto TypeChecker::ExpectIsConcreteType(SourceLocation source_loc,
                                       Nonnull<const Value*> value)
    -> ErrorOr<Success> {
  if (!IsConcreteType(value)) {
    return ProgramError(source_loc) << "Expected a type, but got " << *value;
  } else {
    return Success();
  }
}

// Returns the named field, or None if not found.
static auto FindField(llvm::ArrayRef<NamedValue> fields,
                      const std::string& field_name)
    -> std::optional<NamedValue> {
  const auto* it = std::find_if(
      fields.begin(), fields.end(),
      [&](const NamedValue& field) { return field.name == field_name; });
  if (it == fields.end()) {
    return std::nullopt;
  }
  return *it;
}

auto TypeChecker::FieldTypesImplicitlyConvertible(
    llvm::ArrayRef<NamedValue> source_fields,
    llvm::ArrayRef<NamedValue> destination_fields,
    const ImplScope& impl_scope) const -> bool {
  if (source_fields.size() != destination_fields.size()) {
    return false;
  }
  for (const auto& source_field : source_fields) {
    std::optional<NamedValue> destination_field =
        FindField(destination_fields, source_field.name);
    if (!destination_field.has_value() ||
        !IsImplicitlyConvertible(source_field.value,
                                 destination_field.value().value, impl_scope,
                                 // TODO: We don't have a way to perform
                                 // user-defined conversions of a struct field
                                 // yet, because we can't write a suitable impl
                                 // for ImplicitAs.
                                 /*allow_user_defined_conversions=*/false)) {
      return false;
    }
  }
  return true;
}

auto TypeChecker::FieldTypes(const NominalClassType& class_type) const
    -> std::vector<NamedValue> {
  std::vector<NamedValue> field_types;
  for (Nonnull<Declaration*> m : class_type.declaration().members()) {
    switch (m->kind()) {
      case DeclarationKind::VariableDeclaration: {
        const auto& var = cast<VariableDeclaration>(*m);
        Nonnull<const Value*> field_type =
            Substitute(class_type.bindings(), &var.binding().static_type());
        field_types.push_back(
            {.name = var.binding().name(), .value = field_type});
        break;
      }
      default:
        break;
    }
  }
  return field_types;
}

auto TypeChecker::IsImplicitlyConvertible(
    Nonnull<const Value*> source, Nonnull<const Value*> destination,
    const ImplScope& impl_scope, bool allow_user_defined_conversions) const
    -> bool {
  // Check for an exact match or for an implicit conversion.
  // TODO: `impl`s of `ImplicitAs` should be provided to cover these
  // conversions.
  CARBON_CHECK(IsConcreteType(source));
  CARBON_CHECK(IsConcreteType(destination));
  if (IsSameType(source, destination, impl_scope)) {
    return true;
  }

  switch (source->kind()) {
    case Value::Kind::StructType:
      switch (destination->kind()) {
        case Value::Kind::StructType:
          if (FieldTypesImplicitlyConvertible(
                  cast<StructType>(*source).fields(),
                  cast<StructType>(*destination).fields(), impl_scope)) {
            return true;
          }
          break;
        case Value::Kind::NominalClassType:
          if (FieldTypesImplicitlyConvertible(
                  cast<StructType>(*source).fields(),
                  FieldTypes(cast<NominalClassType>(*destination)),
                  impl_scope)) {
            return true;
          }
          break;
        default:
          break;
      }
      break;
    case Value::Kind::TupleValue: {
      const auto& source_tuple = cast<TupleValue>(*source);
      switch (destination->kind()) {
        case Value::Kind::TupleValue: {
          const auto& destination_tuple = cast<TupleValue>(*destination);
          if (source_tuple.elements().size() !=
              destination_tuple.elements().size()) {
            break;
          }
          bool all_ok = true;
          for (size_t i = 0; i < source_tuple.elements().size(); ++i) {
            if (!IsImplicitlyConvertible(
                    source_tuple.elements()[i], destination_tuple.elements()[i],
                    impl_scope, /*allow_user_defined_conversions=*/false)) {
              all_ok = false;
              break;
            }
          }
          if (all_ok) {
            return true;
          }
          break;
        }
        case Value::Kind::StaticArrayType: {
          const auto& destination_array = cast<StaticArrayType>(*destination);
          if (destination_array.size() != source_tuple.elements().size()) {
            break;
          }
          bool all_ok = true;
          for (Nonnull<const Value*> source_element : source_tuple.elements()) {
            if (!IsImplicitlyConvertible(
                    source_element, &destination_array.element_type(),
                    impl_scope, /*allow_user_defined_conversions=*/false)) {
              all_ok = false;
              break;
            }
          }
          if (all_ok) {
            return true;
          }
          break;
        }
        case Value::Kind::TypeType: {
          bool all_types = true;
          for (Nonnull<const Value*> source_element : source_tuple.elements()) {
            if (!IsImplicitlyConvertible(
                    source_element, destination, impl_scope,
                    /*allow_user_defined_conversions=*/false)) {
              all_types = false;
              break;
            }
          }
          if (all_types) {
            return true;
          }
          break;
        }
        default:
          break;
      }
      break;
    }
    case Value::Kind::TypeType:
    case Value::Kind::InterfaceType:
    case Value::Kind::ConstraintType:
      // TODO: We can't tell whether the conversion to this type-of-type would
      // work, because that depends on the source value, and we only have its
      // type.
      return IsTypeOfType(destination);
    default:
      break;
  }

  // If we're not supposed to look for a user-defined conversion, we're done.
  if (!allow_user_defined_conversions) {
    return false;
  }

  // We didn't find a builtin implicit conversion. Try a user-defined one.
  // The source location doesn't matter, we're discarding the diagnostics.
  SourceLocation source_loc("", 0);
  ErrorOr<Nonnull<const InterfaceType*>> iface_type = GetBuiltinInterfaceType(
      source_loc, BuiltinInterfaceName{Builtins::ImplicitAs, destination});
  return iface_type.ok() &&
         impl_scope.Resolve(*iface_type, source, source_loc, *this).ok();
}

auto TypeChecker::ImplicitlyConvert(std::string_view context,
                                    const ImplScope& impl_scope,
                                    Nonnull<Expression*> source,
                                    Nonnull<const Value*> destination)
    -> ErrorOr<Nonnull<Expression*>> {
  Nonnull<const Value*> source_type = &source->static_type();

  // A type implicitly converts to a constraint if there is an impl of that
  // constraint for that type in scope.
  if (isa<InterfaceType, ConstraintType>(destination)) {
    CARBON_ASSIGN_OR_RETURN(
        Nonnull<const ConstraintType*> destination_constraint,
        ConvertToConstraintType(source->source_loc(), "implicit conversion",
                                destination));
    CARBON_ASSIGN_OR_RETURN(Nonnull<const Value*> source_value,
                            InterpExp(source, arena_, trace_stream_));
    // Note, we discard the witness. We don't actually need it in order to
    // perform the conversion, but we do want to know it exists.
    CARBON_RETURN_IF_ERROR(impl_scope.Resolve(
        destination_constraint, source_value, source->source_loc(), *this));
    // This conversion is a no-op at runtime.
    // TODO: Should we record the change in type in the AST?
    return source;
  }

  // TODO: If a builtin conversion works, for now we don't create any
  // expression to do the conversion and rely on the interpreter to know how to
  // do it.
  // TODO: This doesn't work for cases of combined built-in and user-defined
  // conversion, such as converting a struct element via an `ImplicitAs` impl.
  if (IsImplicitlyConvertible(source_type, destination, impl_scope,
                              /*allow_user_defined_conversions=*/false)) {
    return source;
  }
  ErrorOr<Nonnull<Expression*>> converted = BuildBuiltinMethodCall(
      impl_scope, source,
      BuiltinInterfaceName{Builtins::ImplicitAs, destination},
      BuiltinMethodCall{"Convert"});
  if (!converted.ok()) {
    // We couldn't find a matching `impl`.
    return ProgramError(source->source_loc())
           << "type error in " << context << ": "
           << "'" << *source_type << "' is not implicitly convertible to '"
           << *destination << "'";
  }
  return *converted;
}

auto TypeChecker::GetBuiltinInterfaceType(SourceLocation source_loc,
                                          BuiltinInterfaceName interface) const
    -> ErrorOr<Nonnull<const InterfaceType*>> {
  auto bad_builtin = [&]() -> Error {
    return ProgramError(source_loc)
           << "unsupported declaration for builtin `"
           << Builtins::GetName(interface.builtin) << "`";
  };

  // Find the builtin interface declaration.
  CARBON_ASSIGN_OR_RETURN(Nonnull<const Declaration*> builtin_decl,
                          builtins_.Get(source_loc, interface.builtin));
  const auto* iface_decl = dyn_cast<InterfaceDeclaration>(builtin_decl);
  if (!iface_decl || !iface_decl->constant_value()) {
    return bad_builtin();
  }

  // Match the interface arguments up with the parameters and build the
  // interface type.
  bool has_parameters = iface_decl->params().has_value();
  bool has_arguments = !interface.arguments.empty();
  if (has_parameters != has_arguments) {
    return bad_builtin();
  }
  BindingMap binding_args;
  if (has_arguments) {
    TupleValue args(interface.arguments);
    if (!PatternMatch(&iface_decl->params().value()->value(), &args, source_loc,
                      std::nullopt, binding_args, trace_stream_,
                      this->arena_)) {
      return bad_builtin();
    }
  }
  Nonnull<const Bindings*> bindings =
      arena_->New<Bindings>(std::move(binding_args), Bindings::NoWitnesses);
  return arena_->New<InterfaceType>(iface_decl, bindings);
}

auto TypeChecker::BuildBuiltinMethodCall(const ImplScope& impl_scope,
                                         Nonnull<Expression*> source,
                                         BuiltinInterfaceName interface,
                                         BuiltinMethodCall method)
    -> ErrorOr<Nonnull<Expression*>> {
  const SourceLocation source_loc = source->source_loc();
  CARBON_ASSIGN_OR_RETURN(Nonnull<const InterfaceType*> iface_type,
                          GetBuiltinInterfaceType(source_loc, interface));

  // Build an expression to perform the call `source.(interface.method)(args)`.
  Nonnull<Expression*> iface_expr = arena_->New<ValueLiteral>(
      source_loc, iface_type, arena_->New<TypeType>(), ValueCategory::Let);
  Nonnull<Expression*> iface_member = arena_->New<SimpleMemberAccessExpression>(
      source_loc, iface_expr, method.name);
  Nonnull<Expression*> method_access =
      arena_->New<CompoundMemberAccessExpression>(source_loc, source,
                                                  iface_member);
  Nonnull<Expression*> call_args =
      arena_->New<TupleLiteral>(source_loc, method.arguments);
  Nonnull<Expression*> call =
      arena_->New<CallExpression>(source_loc, method_access, call_args);
  CARBON_RETURN_IF_ERROR(TypeCheckExp(call, impl_scope));
  return {call};
}

auto TypeChecker::ExpectType(SourceLocation source_loc,
                             std::string_view context,
                             Nonnull<const Value*> expected,
                             Nonnull<const Value*> actual,
                             const ImplScope& impl_scope) const
    -> ErrorOr<Success> {
  if (!IsImplicitlyConvertible(actual, expected, impl_scope,
                               /*allow_user_defined_conversions=*/true)) {
    return ProgramError(source_loc)
           << "type error in " << context << ": "
           << "'" << *actual << "' is not implicitly convertible to '"
           << *expected << "'";
  } else {
    return Success();
  }
}

// Argument deduction matches two values and attempts to find a set of
// substitutions into deduced bindings in one of them that would result in the
// other.
class TypeChecker::ArgumentDeduction {
 public:
  ArgumentDeduction(
      SourceLocation source_loc, std::string_view context,
      llvm::ArrayRef<Nonnull<const GenericBinding*>> bindings_to_deduce,
      std::optional<Nonnull<llvm::raw_ostream*>> trace_stream)
      : source_loc_(source_loc),
        context_(context),
        deduced_bindings_in_order_(bindings_to_deduce),
        trace_stream_(trace_stream) {
    if (trace_stream_) {
      **trace_stream_ << "performing argument deduction for bindings: ";
      llvm::ListSeparator sep;
      for (const auto* binding : bindings_to_deduce) {
        **trace_stream_ << sep << *binding;
      }
      **trace_stream_ << "\n";
    }
    for (const auto* binding : bindings_to_deduce) {
      deduced_values_.insert({binding, {}});
    }
  }

  // Deduces the values of deduced bindings in `param` from the corresponding
  // values in `arg`. `allow_implicit_conversion` specifies whether implicit
  // conversions are permitted from the argument to the parameter type.
  auto Deduce(Nonnull<const Value*> param, Nonnull<const Value*> arg,
              bool allow_implicit_conversion) -> ErrorOr<Success>;

  // Finds a binding to deduce that has not been deduced, if any exist.
  auto FindUndeducedBinding() const
      -> std::optional<Nonnull<const GenericBinding*>> {
    for (const auto* binding : deduced_bindings_in_order_) {
      llvm::ArrayRef<Nonnull<const Value*>> values =
          deduced_values_.find(binding)->second;
      if (values.empty()) {
        return binding;
      }
    }
    return std::nullopt;
  }

  // Adds a value for a binding that is not deduced but still participates in
  // substitution. For example, the `T` parameter in `fn F(T:! Type, x: T)`.
  void AddNonDeducedBindingValue(Nonnull<const GenericBinding*> binding,
                                 Nonnull<Expression*> argument) {
    non_deduced_values_.push_back({binding, argument});
  }

  // Finishes deduction and forms a set of substitutions that transform `param`
  // into `arg`.
  auto Finish(TypeChecker& type_checker, const ImplScope& impl_scope) const
      -> ErrorOr<Bindings>;

 private:
  SourceLocation source_loc_;
  std::string_view context_;
  llvm::ArrayRef<Nonnull<const GenericBinding*>> deduced_bindings_in_order_;
  std::optional<Nonnull<llvm::raw_ostream*>> trace_stream_;

  // Values for deduced bindings.
  std::map<Nonnull<const GenericBinding*>,
           llvm::TinyPtrVector<Nonnull<const Value*>>>
      deduced_values_;
  // Values for non-deduced bindings, such as parameters with corresponding
  // argument expressions.
  std::vector<std::pair<Nonnull<const GenericBinding*>, Nonnull<Expression*>>>
      non_deduced_values_;

  // Non-deduced mismatches that we deferred until we could perform
  // substitutions into them.
  struct NonDeducedMismatch {
    Nonnull<const Value*> param;
    Nonnull<const Value*> arg;
    bool allow_implicit_conversion;
  };
  std::vector<NonDeducedMismatch> non_deduced_mismatches_;
};

auto TypeChecker::ArgumentDeduction::Deduce(Nonnull<const Value*> param,
                                            Nonnull<const Value*> arg,
                                            bool allow_implicit_conversion)
    -> ErrorOr<Success> {
  if (trace_stream_) {
    **trace_stream_ << "deducing " << *param << " from " << *arg << "\n";
  }

  // Handle the case where we can't perform deduction, either because the
  // parameter is a primitive type or because the parameter and argument have
  // different forms. In this case, we require an implicit conversion to exist,
  // or for an exact type match if implicit conversions are not permitted.
  auto handle_non_deduced_type = [&]() -> ErrorOr<Success> {
    if (!IsConcreteType(param)) {
      // Parameter type contains a nested `auto` and argument type isn't the
      // same kind of type.
      // TODO: This seems like something we should be able to accept.
      return ProgramError(source_loc_) << "type error in " << context_ << "\n"
                                       << "expected: " << *param << "\n"
                                       << "actual: " << *arg;
    }

    if (ValueEqual(param, arg, std::nullopt)) {
      return Success();
    }

    // Defer checking until we can substitute into the parameter and see if it
    // actually matches.
    non_deduced_mismatches_.push_back(
        {.param = param,
         .arg = arg,
         .allow_implicit_conversion = allow_implicit_conversion});
    return Success();
  };

  switch (param->kind()) {
    case Value::Kind::VariableType: {
      const auto& binding = cast<VariableType>(*param).binding();
      if (auto it = deduced_values_.find(&binding);
          it != deduced_values_.end()) {
        it->second.push_back(arg);
      } else {
        return handle_non_deduced_type();
      }
      return Success();
    }
    case Value::Kind::TupleValue: {
      if (arg->kind() != Value::Kind::TupleValue) {
        return handle_non_deduced_type();
      }
      const auto& param_tup = cast<TupleValue>(*param);
      const auto& arg_tup = cast<TupleValue>(*arg);
      if (param_tup.elements().size() != arg_tup.elements().size()) {
        return ProgramError(source_loc_)
               << "mismatch in tuple sizes, expected "
               << param_tup.elements().size() << " but got "
               << arg_tup.elements().size();
      }
      for (size_t i = 0; i < param_tup.elements().size(); ++i) {
        CARBON_RETURN_IF_ERROR(Deduce(param_tup.elements()[i],
                                      arg_tup.elements()[i],
                                      allow_implicit_conversion));
      }
      return Success();
    }
    case Value::Kind::StructType: {
      if (arg->kind() != Value::Kind::StructType) {
        return handle_non_deduced_type();
      }
      const auto& param_struct = cast<StructType>(*param);
      const auto& arg_struct = cast<StructType>(*arg);
      auto diagnose_missing_field = [&](const StructType& struct_type,
                                        const NamedValue& field,
                                        bool missing_from_source) -> Error {
        static constexpr const char* SourceOrDestination[2] = {"source",
                                                               "destination"};
        return ProgramError(source_loc_)
               << "mismatch in field names, "
               << SourceOrDestination[missing_from_source ? 1 : 0] << " field `"
               << field.name << "` not in "
               << SourceOrDestination[missing_from_source ? 0 : 1] << " type `"
               << struct_type << "`";
      };
      for (size_t i = 0; i < param_struct.fields().size(); ++i) {
        NamedValue param_field = param_struct.fields()[i];
        NamedValue arg_field;
        if (allow_implicit_conversion) {
          if (std::optional<NamedValue> maybe_arg_field =
                  FindField(arg_struct.fields(), param_field.name)) {
            arg_field = *maybe_arg_field;
          } else {
            return diagnose_missing_field(arg_struct, param_field, true);
          }
        } else {
          if (i >= arg_struct.fields().size()) {
            return diagnose_missing_field(arg_struct, param_field, true);
          }
          arg_field = arg_struct.fields()[i];
          if (param_field.name != arg_field.name) {
            return ProgramError(source_loc_)
                   << "mismatch in field names, `" << param_field.name
                   << "` != `" << arg_field.name << "`";
          }
        }
        CARBON_RETURN_IF_ERROR(Deduce(param_field.value, arg_field.value,
                                      allow_implicit_conversion));
      }
      if (param_struct.fields().size() != arg_struct.fields().size()) {
        CARBON_CHECK(allow_implicit_conversion)
            << "should have caught this earlier";
        for (const NamedValue& arg_field : arg_struct.fields()) {
          if (!FindField(param_struct.fields(), arg_field.name).has_value()) {
            return diagnose_missing_field(param_struct, arg_field, false);
          }
        }
        CARBON_FATAL() << "field count mismatch but no missing field; "
                       << "duplicate field name?";
      }
      return Success();
    }
    case Value::Kind::FunctionType: {
      if (arg->kind() != Value::Kind::FunctionType) {
        return handle_non_deduced_type();
      }
      const auto& param_fn = cast<FunctionType>(*param);
      const auto& arg_fn = cast<FunctionType>(*arg);
      // TODO: handle situation when arg has deduced parameters.
      CARBON_RETURN_IF_ERROR(Deduce(&param_fn.parameters(),
                                    &arg_fn.parameters(),
                                    /*allow_implicit_conversion=*/false));
      CARBON_RETURN_IF_ERROR(Deduce(&param_fn.return_type(),
                                    &arg_fn.return_type(),
                                    /*allow_implicit_conversion=*/false));
      return Success();
    }
    case Value::Kind::PointerType: {
      if (arg->kind() != Value::Kind::PointerType) {
        return handle_non_deduced_type();
      }
      return Deduce(&cast<PointerType>(*param).type(),
                    &cast<PointerType>(*arg).type(),
                    /*allow_implicit_conversion=*/false);
    }
    // Nothing to do in the case for `auto`.
    case Value::Kind::AutoType: {
      return Success();
    }
    case Value::Kind::NominalClassType: {
      const auto& param_class_type = cast<NominalClassType>(*param);
      if (arg->kind() != Value::Kind::NominalClassType) {
        // TODO: We could determine the parameters of the class from field
        // types in a struct argument.
        return handle_non_deduced_type();
      }
      const auto& arg_class_type = cast<NominalClassType>(*arg);
      if (param_class_type.declaration().name() !=
          arg_class_type.declaration().name()) {
        return handle_non_deduced_type();
      }
      for (const auto& [ty, param_ty] : param_class_type.type_args()) {
        CARBON_RETURN_IF_ERROR(Deduce(param_ty,
                                      arg_class_type.type_args().at(ty),
                                      /*allow_implicit_conversion=*/false));
      }
      return Success();
    }
    case Value::Kind::InterfaceType: {
      const auto& param_iface_type = cast<InterfaceType>(*param);
      if (arg->kind() != Value::Kind::InterfaceType) {
        return handle_non_deduced_type();
      }
      const auto& arg_iface_type = cast<InterfaceType>(*arg);
      if (param_iface_type.declaration().name() !=
          arg_iface_type.declaration().name()) {
        return handle_non_deduced_type();
      }
      for (const auto& [ty, param_ty] : param_iface_type.args()) {
        CARBON_RETURN_IF_ERROR(Deduce(param_ty, arg_iface_type.args().at(ty),
                                      /*allow_implicit_conversion=*/false));
      }
      return Success();
    }
    // For the following cases, we check the type matches.
    case Value::Kind::StaticArrayType:
      // TODO: We could deduce the array type from an array or tuple argument.
    case Value::Kind::ContinuationType:
    case Value::Kind::ChoiceType:
    case Value::Kind::ConstraintType:
    case Value::Kind::AssociatedConstant:
    case Value::Kind::IntType:
    case Value::Kind::BoolType:
    case Value::Kind::TypeType:
    case Value::Kind::StringType:
    case Value::Kind::TypeOfParameterizedEntityName:
    case Value::Kind::TypeOfMemberName: {
      return handle_non_deduced_type();
    }
    case Value::Kind::ImplWitness:
    case Value::Kind::BindingWitness:
    case Value::Kind::ConstraintWitness:
    case Value::Kind::ConstraintImplWitness:
    case Value::Kind::ParameterizedEntityName:
    case Value::Kind::MemberName:
    case Value::Kind::IntValue:
    case Value::Kind::BoolValue:
    case Value::Kind::FunctionValue:
    case Value::Kind::DestructorValue:
    case Value::Kind::BoundMethodValue:
    case Value::Kind::PointerValue:
    case Value::Kind::LValue:
    case Value::Kind::StructValue:
    case Value::Kind::NominalClassValue:
    case Value::Kind::AlternativeValue:
    case Value::Kind::BindingPlaceholderValue:
    case Value::Kind::AddrValue:
    case Value::Kind::AlternativeConstructorValue:
    case Value::Kind::ContinuationValue:
    case Value::Kind::StringValue:
    case Value::Kind::UninitializedValue: {
      // Argument deduction within the parameters of a parameterized class type
      // or interface type can compare values, rather than types.
      // TODO: Deduce within the values where possible.
      // TODO: Consider in-scope value equalities here.
      if (!ValueEqual(param, arg, std::nullopt)) {
        return ProgramError(source_loc_) << "mismatch in non-type values, `"
                                         << *arg << "` != `" << *param << "`";
      }
      return Success();
    }
    case Value::Kind::MixinPseudoType:
    case Value::Kind::TypeOfMixinPseudoType:
      CARBON_CHECK(false) << "Type expression must not contain Mixin types";
  }
}

auto TypeChecker::ArgumentDeduction::Finish(TypeChecker& type_checker,
                                            const ImplScope& impl_scope) const
    -> ErrorOr<Bindings> {
  // Check deduced values and build our resulting `Bindings` set. We do this in
  // declaration order so that any bindings used in the type of a later binding
  // have known values before we check that binding.
  Bindings bindings;
  for (const auto* binding : deduced_bindings_in_order_) {
    llvm::ArrayRef<Nonnull<const Value*>> values =
        deduced_values_.find(binding)->second;
    if (values.empty()) {
      return ProgramError(source_loc_)
             << "could not deduce type argument for type parameter "
             << binding->name() << " in " << context_;
    }

    const Value* binding_type =
        type_checker.Substitute(bindings, &binding->static_type());
    const Value* substituted_type =
        type_checker.Substitute(bindings, binding_type);
    const auto* first_value = values[0];
    for (const auto* value : values) {
      // TODO: It's not clear that conversions are or should be possible here.
      // If they are permitted, we should allow user-defined conversions, and
      // actually perform the conversion.
      if (!IsTypeOfType(substituted_type) &&
          !type_checker.IsImplicitlyConvertible(value, substituted_type,
                                                impl_scope, false)) {
        return ProgramError(source_loc_)
               << "cannot convert deduced value " << *value << " for "
               << binding->name() << " to parameter type " << *substituted_type;
      }

      // All deductions are required to produce the same value. Note that we
      // intentionally don't consider equality constraints here; we need the
      // same symbolic type, otherwise it would be ambiguous which spelling
      // should be used, and we'd need to check all pairs of types for equality
      // because our notion of equality is non-transitive.
      if (!ValueEqual(first_value, value, std::nullopt)) {
        return ProgramError(source_loc_)
               << "deduced multiple different values for " << *binding
               << ":\n  " << *first_value << "\n  " << *value;
      }
    }

    // Find a witness for the binding if needed.
    std::optional<Nonnull<const Witness*>> witness;
    if (binding->impl_binding()) {
      CARBON_ASSIGN_OR_RETURN(
          witness, impl_scope.Resolve(binding_type, first_value, source_loc_,
                                      type_checker, bindings));
    }

    bindings.Add(binding, first_value, witness);
  }

  // Evaluate and add non-deduced values. These are assumed to lexically follow
  // the deduced bindings, so any bindings the type might reference are now
  // known.
  // TODO: This is not the case for `fn F(T:! Type, u: (V:! ImplicitAs(T)))`.
  // However, we intend to disallow that.
  for (auto [binding, arg] : non_deduced_values_) {
    // Form the binding's resolved type and convert the argument expression to
    // it.
    const Value* binding_type = &binding->static_type();
    const Value* substituted_type =
        type_checker.Substitute(bindings, binding_type);
    if (!IsTypeOfType(substituted_type)) {
      CARBON_ASSIGN_OR_RETURN(
          arg, type_checker.ImplicitlyConvert(context_, impl_scope, arg,
                                              substituted_type));
    }

    // Evaluate the argument to get the value.
    CARBON_ASSIGN_OR_RETURN(Nonnull<const Value*> value,
                            InterpExp(arg, type_checker.arena_, trace_stream_));
    if (trace_stream_) {
      **trace_stream_ << "evaluated generic parameter " << *binding << " as "
                      << *value << "\n";
    }

    // Find a witness for the binding if needed.
    std::optional<Nonnull<const Witness*>> witness;
    if (binding->impl_binding()) {
      CARBON_ASSIGN_OR_RETURN(
          witness, impl_scope.Resolve(binding_type, value, source_loc_,
                                      type_checker, bindings));
    }

    bindings.Add(binding, value, witness);
  }

  // Check non-deduced potential mismatches now we can substitute into them.
  for (const auto& mismatch : non_deduced_mismatches_) {
    const Value* subst_param_type =
        type_checker.Substitute(bindings, mismatch.param);
    CARBON_RETURN_IF_ERROR(
        mismatch.allow_implicit_conversion
            ? type_checker.ExpectType(source_loc_, context_, subst_param_type,
                                      mismatch.arg, impl_scope)
            : type_checker.ExpectExactType(source_loc_, context_,
                                           subst_param_type, mismatch.arg,
                                           impl_scope));
  }

  if (trace_stream_) {
    **trace_stream_ << "deduction succeeded with results: {";
    llvm::ListSeparator sep;
    for (const auto& [binding, val] : bindings.args()) {
      **trace_stream_ << sep << *binding << " = " << *val;
    }
    for (const auto& [binding, val] : bindings.witnesses()) {
      **trace_stream_ << sep << *binding << " = " << *val;
    }
    **trace_stream_ << "}\n";
  }

  return std::move(bindings);
}

// Builder for constraint types.
//
// This type supports incrementally building a constraint type by adding
// constraints one at a time, and will deduplicate the constraints as it goes.
//
// TODO: The deduplication here is very inefficient. We should use value
// canonicalization or hashing or similar to speed this up.
class TypeChecker::ConstraintTypeBuilder {
 public:
  ConstraintTypeBuilder(Nonnull<Arena*> arena, SourceLocation source_loc)
      : ConstraintTypeBuilder(arena, MakeSelfBinding(arena, source_loc)) {}
  ConstraintTypeBuilder(Nonnull<Arena*> arena,
                        Nonnull<GenericBinding*> self_binding)
      : arena_(arena),
        self_binding_(PrepareSelfBinding(arena, self_binding)),
        impl_binding_(AddImplBinding(arena, self_binding_)) {}
  ConstraintTypeBuilder(Nonnull<Arena*> /*arena*/,
                        Nonnull<GenericBinding*> self_binding,
                        Nonnull<ImplBinding*> impl_binding)
      : arena_(arena),
        self_binding_(self_binding),
        impl_binding_(impl_binding) {}

  // Returns the self binding for this builder.
  auto self_binding() const -> Nonnull<const GenericBinding*> {
    return self_binding_;
  }

  // Returns the current set of rewrite constraints for this builder.
  auto rewrite_constraints() const -> llvm::ArrayRef<RewriteConstraint> {
    return rewrite_constraints_;
  }

  // Produces a type that refers to the `.Self` type of the constraint.
  auto GetSelfType() const -> Nonnull<const Value*> {
    return &self_binding_->value();
  }

  // Gets a witness that `.Self` implements the eventual constraint type built
  // by this builder.
  auto GetSelfWitness() const -> Nonnull<const Witness*> {
    return cast<Witness>(impl_binding_->symbolic_identity().value());
  }

  // Adds an `impl` constraint -- `T is C` if not already present.
  // Returns the index of the impl constraint within the self witness.
  auto AddImplConstraint(ConstraintType::ImplConstraint impl) -> int {
    for (int i = 0; i != static_cast<int>(impl_constraints_.size()); ++i) {
      ConstraintType::ImplConstraint& existing = impl_constraints_[i];
      if (TypeEqual(existing.type, impl.type, std::nullopt) &&
          TypeEqual(existing.interface, impl.interface, std::nullopt)) {
        return i;
      }
    }
    impl_constraints_.push_back(std::move(impl));
    return impl_constraints_.size() - 1;
  }

  // Adds an equality constraint -- `A == B`.
  void AddEqualityConstraint(ConstraintType::EqualityConstraint equal) {
    if (equal.values.size() < 2) {
      // There's no need to track degenerate equality constraints. These can be
      // formed by rewrites.
      return;
    }

    // TODO: Check to see if this constraint is already present and deduplicate
    // if so. We could also look for a superset / subset and keep the larger
    // one. We could in theory detect `A == B and B == C and C == A` and merge
    // into a single `A == B == C` constraint, but that's more work than it's
    // worth doing here.
    equality_constraints_.push_back(std::move(equal));
  }

  auto AddRewriteConstraint(SourceLocation source_loc,
                            ConstraintType::RewriteConstraint rewrite)
      -> ErrorOr<Success> {
    for (ConstraintType::RewriteConstraint existing : rewrite_constraints_) {
      if (ValueEqual(existing.constant, rewrite.constant, std::nullopt)) {
        if (ValueEqual(existing.unconverted_replacement,
                       rewrite.unconverted_replacement, std::nullopt) &&
            TypeEqual(existing.unconverted_replacement_type,
                      rewrite.unconverted_replacement_type, std::nullopt)) {
          return Success();
        }
        return ProgramError(source_loc)
               << "multiple different rewrites for `" << *rewrite.constant
               << "`:\n"
               << "  " << *existing.unconverted_replacement << "\n"
               << "  " << *rewrite.unconverted_replacement;
      }
    }
    rewrite_constraints_.push_back(std::move(rewrite));
    return Success();
  }

  // Add a context for qualified name lookup, if not already present.
  void AddLookupContext(ConstraintType::LookupContext context) {
    for (ConstraintType::LookupContext existing : lookup_contexts_) {
      if (ValueEqual(existing.context, context.context, std::nullopt)) {
        return;
      }
    }
    lookup_contexts_.push_back(std::move(context));
  }

  // Adds all the constraints from another constraint type. The given value
  // `self` is substituted for `.Self`, typically specified in terms of this
  // constraint's self binding. The `self_witness` is the witness for the
  // resulting constraint, and can be `GetSelfWitness()`. The `bindings`
  // parameter specifies any additional substitutions to perform.
  auto AddAndSubstitute(const TypeChecker& type_checker,
                        SourceLocation source_loc,
                        Nonnull<const ConstraintType*> constraint,
                        Nonnull<const Value*> self,
                        Nonnull<const Witness*> self_witness,
                        const Bindings& bindings, bool add_lookup_contexts)
      -> ErrorOr<Success> {
    // First substitute into the impl bindings to form the full witness for
    // the constraint type.
    std::vector<Nonnull<const Witness*>> witnesses;
    for (const auto& impl_constraint : constraint->impl_constraints()) {
      Bindings local_bindings = bindings;
      local_bindings.Add(constraint->self_binding(), self,
                         type_checker.MakeConstraintWitness(witnesses));
      int index = AddImplConstraint(
          {.type =
               type_checker.Substitute(local_bindings, impl_constraint.type),
           .interface = cast<InterfaceType>(type_checker.Substitute(
               local_bindings, impl_constraint.interface))});
      witnesses.push_back(
          type_checker.MakeConstraintWitnessAccess(self_witness, index));
    }

    // Now form a complete witness and substitute it into the rest of the
    // constraint.
    Bindings local_bindings = bindings;
    local_bindings.Add(
        constraint->self_binding(), self,
        type_checker.MakeConstraintWitness(std::move(witnesses)));

    // If lookups into the resulting constraint should look into this added
    // constraint, then rewrites for this added constraint become rewrites for
    // the resulting constraint. Otherwise, discard the rewrites and keep only
    // their corresponding equality constraints.
    // TODO: What happens if these rewrites appear in the impl constraints?
    // TODO: What happens if these rewrites appear in each other?
    for (const auto& rewrite_constraint : constraint->rewrite_constraints()) {
<<<<<<< HEAD
      auto* interface = cast<InterfaceType>(type_checker.Substitute(
          local_bindings, &rewrite_constraint.constant->interface()));
      Nonnull<const Value*> converted_value = type_checker.Substitute(
          local_bindings, rewrite_constraint.converted_replacement);

      // Form a symbolic value naming the non-rewritten associated constant.
      // The impl constraint will always already exist.
      int index = AddImplConstraint({.type = self, .interface = interface});
      auto* witness =
          type_checker.MakeConstraintWitnessAccess(self_witness, index);
      auto* constant_value = arena_->New<AssociatedConstant>(
          self, interface, &rewrite_constraint.constant->constant(), witness);

      if (add_lookup_contexts) {
        // Add the constraint `.(I.C) = V`, tracking the value and type prior
        // to conversion for use in rewrites.
        Nonnull<const Value*> value = type_checker.Substitute(
            local_bindings, rewrite_constraint.unconverted_replacement);
        Nonnull<const Value*> type = type_checker.Substitute(
            local_bindings, rewrite_constraint.unconverted_replacement_type);
        CARBON_RETURN_IF_ERROR(AddRewriteConstraint(
            source_loc, {.constant = constant_value,
                         .unconverted_replacement = value,
                         .unconverted_replacement_type = type,
                         .converted_replacement = converted_value}));
      } else {
        // Add the constraint `Self.(I.C) == V`.
        AddEqualityConstraint({.values = {constant_value, converted_value}});
      }
=======
      const auto* interface = cast<InterfaceType>(type_checker.Substitute(
          local_bindings, rewrite_constraint.interface));
      Nonnull<const Value*> value = type_checker.Substitute(
          local_bindings, &rewrite_constraint.replacement->value());
      Nonnull<const Value*> type = type_checker.Substitute(
          local_bindings, &rewrite_constraint.replacement->static_type());
      auto* replacement = type_checker.arena_->New<ValueLiteral>(
          rewrite_constraint.replacement->source_loc(), value, type,
          ValueCategory::Let);
      CARBON_RETURN_IF_ERROR(AddRewriteConstraint(
          replacement->source_loc(), {.interface = interface,
                                      .constant = rewrite_constraint.constant,
                                      .replacement = replacement}));
>>>>>>> 8e5dcc25
    }

    for (const auto& equality_constraint : constraint->equality_constraints()) {
      std::vector<Nonnull<const Value*>> values;
      for (const Value* value : equality_constraint.values) {
        // Ensure we don't create any duplicates through substitution.
        if (std::find_if(values.begin(), values.end(), [&](const Value* v) {
              return ValueEqual(v, value, std::nullopt);
            }) == values.end()) {
          values.push_back(type_checker.Substitute(local_bindings, value));
        }
      }
      AddEqualityConstraint({.values = std::move(values)});
    }

    if (add_lookup_contexts) {
      for (const auto& lookup_context : constraint->lookup_contexts()) {
        AddLookupContext({.context = type_checker.Substitute(
                              local_bindings, lookup_context.context)});
      }
    }

    return Success();
  }

  class ConstraintsInScopeTracker {
    friend class ConstraintTypeBuilder;

   private:
    int num_impls_added = 0;
    int num_equals_added = 0;
  };

  // Brings all the constraints accumulated so far into the given impl scope,
  // as if we built the constraint type and then added it into the scope. If
  // this will be called more than once, an ImplsInScopeTracker can be provided
  // to avoid adding the same impls more than once.
  void BringConstraintsIntoScope(const TypeChecker& type_checker,
                                 Nonnull<ImplScope*> impl_scope,
                                 Nonnull<ConstraintsInScopeTracker*> tracker) {
    // Figure out which constraints we're going to add.
    int first_impl_to_add =
        std::exchange(tracker->num_impls_added, impl_constraints_.size());
    int first_equal_to_add =
        std::exchange(tracker->num_equals_added, equality_constraints_.size());
    llvm::ArrayRef<ConstraintType::ImplConstraint> impl_constraints =
        impl_constraints_;

    // Add all of the new constraints.
    impl_scope->Add(impl_constraints.drop_front(first_impl_to_add), llvm::None,
                    llvm::None, GetSelfWitness(), type_checker);
    for (int i = first_equal_to_add;
         i != static_cast<int>(equality_constraints_.size()); ++i) {
      impl_scope->AddEqualityConstraint(
          arena_->New<EqualityConstraint>(equality_constraints_[i]));
    }
  }

  // Converts the builder into a ConstraintType. Note that this consumes the
  // builder.
  auto Build() && -> Nonnull<const ConstraintType*> {
    // Rewrite `Self.X is Y` to `Replacement is Y` if we have a rewrite for
    // `Self.X`.
    // TODO: Properly apply rewrites throughout all the constraints. Check for
    // cycles. This is just a very short-term hack.
    for (auto& impl_constraint : impl_constraints_) {
      bool performed_rewrite;
      do {
        performed_rewrite = false;
<<<<<<< HEAD
        if (auto* assoc = dyn_cast<AssociatedConstant>(impl_constraint.type)) {
=======
        if (const auto* assoc =
                dyn_cast<AssociatedConstant>(impl_constraint.type);
            assoc && ValueEqual(&assoc->base(), GetSelfType(), std::nullopt)) {
>>>>>>> 8e5dcc25
          for (const auto& rewrite : rewrite_constraints_) {
            if (ValueEqual(assoc, rewrite.constant, std::nullopt)) {
              impl_constraint.type = rewrite.converted_replacement;
              performed_rewrite = true;
            }
          }
        }
      } while (performed_rewrite);
    }

    // Create the new type.
    auto* result = arena_->New<ConstraintType>(
        self_binding_, std::move(impl_constraints_),
        std::move(equality_constraints_), std::move(rewrite_constraints_),
        std::move(lookup_contexts_));
    // Update the impl binding to denote the constraint type itself.
    impl_binding_->set_interface(result);
    return result;
  }

 private:
  // Makes a generic binding to serve as the `.Self` of this constraint type.
  static auto MakeSelfBinding(Nonnull<Arena*> arena, SourceLocation source_loc)
      -> Nonnull<GenericBinding*> {
    // Note, the type-of-type here is a placeholder and isn't really
    // meaningful.
    return arena->New<GenericBinding>(source_loc, ".Self",
                                      arena->New<TypeTypeLiteral>(source_loc));
  }

  // Sets up a `.Self` binding to act as the self type of this constraint.
  static auto PrepareSelfBinding(Nonnull<Arena*> arena,
                                 Nonnull<GenericBinding*> self_binding)
      -> Nonnull<GenericBinding*> {
    Nonnull<const Value*> self = arena->New<VariableType>(self_binding);
    // TODO: Do we really need both of these?
    self_binding->set_symbolic_identity(self);
    self_binding->set_value(self);
    return self_binding;
  }

  // Adds an impl binding to the given self binding.
  static auto AddImplBinding(Nonnull<Arena*> arena,
                             Nonnull<GenericBinding*> self_binding)
      -> Nonnull<ImplBinding*> {
    // The `.Self` binding for a constraint should always have an
    // `ImplBinding`. The interface type will be set by `Build`.
    Nonnull<ImplBinding*> impl_binding = arena->New<ImplBinding>(
        self_binding->source_loc(), self_binding, std::nullopt);
    impl_binding->set_symbolic_identity(
        arena->New<BindingWitness>(impl_binding));
    self_binding->set_impl_binding(impl_binding);
    return impl_binding;
  }

<<<<<<< HEAD
 private:
  Nonnull<Arena*> arena_;
=======
>>>>>>> 8e5dcc25
  Nonnull<GenericBinding*> self_binding_;
  Nonnull<ImplBinding*> impl_binding_;
  std::vector<ConstraintType::ImplConstraint> impl_constraints_;
  std::vector<ConstraintType::EqualityConstraint> equality_constraints_;
  std::vector<ConstraintType::RewriteConstraint> rewrite_constraints_;
  std::vector<ConstraintType::LookupContext> lookup_contexts_;
};

// A collection of substituted `GenericBinding`s and `ImplBinding`s.
class TypeChecker::SubstitutedGenericBindings {
 public:
  SubstitutedGenericBindings(Nonnull<const TypeChecker*> type_checker,
                             Bindings bindings)
      : type_checker_(type_checker), bindings_(std::move(bindings)) {}

  // Makes a new impl binding for a generic binding if needed, and returns its
  // witness.
  auto MakeImplBinding(Nonnull<GenericBinding*> new_binding,
                       Nonnull<const GenericBinding*> old_binding)
      -> std::optional<Nonnull<const Witness*>> {
    if (!old_binding->impl_binding()) {
      return std::nullopt;
    }
    Nonnull<ImplBinding*> impl_binding =
        type_checker_->arena_->New<ImplBinding>(new_binding->source_loc(),
                                                new_binding,
                                                &new_binding->static_type());
    impl_binding->set_original(old_binding->impl_binding().value());
    auto* witness = type_checker_->arena_->New<BindingWitness>(impl_binding);
    impl_binding->set_symbolic_identity(witness);
    new_binding->set_impl_binding(impl_binding);
    impl_bindings_.push_back(impl_binding);
    return witness;
  }

  // Substitutes into a generic binding and adds it to the bindings map.
  auto SubstituteIntoGenericBinding(Nonnull<const GenericBinding*> old_binding)
      -> Nonnull<GenericBinding*> {
    Nonnull<const Value*> new_type =
        type_checker_->Substitute(bindings_, &old_binding->static_type());
    Nonnull<GenericBinding*> new_binding =
        type_checker_->arena_->New<GenericBinding>(
            old_binding->source_loc(), old_binding->name(),
            const_cast<Expression*>(&old_binding->type()));
    new_binding->set_original(old_binding->original());
    new_binding->set_static_type(new_type);
    bindings_.Add(old_binding,
                  type_checker_->arena_->New<VariableType>(new_binding),
                  MakeImplBinding(new_binding, old_binding));
    return new_binding;
  }

  // Gets the current set of bindings, including any remappings for substituted
  // generic bindings and impl bindings.
  auto bindings() const -> const Bindings& { return bindings_; }

  // Returns ownership of the collection of created `ImplBinding`s.
  auto TakeImplBindings() && -> std::vector<Nonnull<const ImplBinding*>> {
    return std::move(impl_bindings_);
  }

 private:
  Nonnull<const TypeChecker*> type_checker_;
  Bindings bindings_;
  std::vector<Nonnull<const ImplBinding*>> impl_bindings_;
};

auto TypeChecker::Substitute(const Bindings& bindings,
                             Nonnull<const Value*> type) const
    -> Nonnull<const Value*> {
  // Don't waste time recursively rebuilding a type if we have nothing to
  // substitute.
  if (bindings.empty()) {
    return type;
  }

  auto substitute_into_bindings =
      [&](Nonnull<const Bindings*> inner_bindings) -> Nonnull<const Bindings*> {
    BindingMap values;
    for (const auto& [name, value] : inner_bindings->args()) {
      values[name] = Substitute(bindings, value);
    }
    ImplWitnessMap witnesses;
    for (const auto& [name, value] : inner_bindings->witnesses()) {
      witnesses[name] = Substitute(bindings, value);
    }
    if (values == inner_bindings->args() &&
        witnesses == inner_bindings->witnesses()) {
      return inner_bindings;
    }
    return arena_->New<Bindings>(std::move(values), std::move(witnesses));
  };

  switch (type->kind()) {
    case Value::Kind::VariableType: {
      auto it = bindings.args().find(&cast<VariableType>(*type).binding());
      if (it == bindings.args().end()) {
        if (trace_stream_) {
          **trace_stream_ << "substitution: no value for binding " << *type
                          << ", leaving alone\n";
        }
        return type;
      } else {
        return it->second;
      }
    }
    case Value::Kind::AssociatedConstant: {
      const auto& assoc = cast<AssociatedConstant>(*type);
      Nonnull<const Value*> base = Substitute(bindings, &assoc.base());
      const auto* interface =
          cast<InterfaceType>(Substitute(bindings, &assoc.interface()));
      // If we're substituting into an associated constant, we may now be able
      // to rewrite it to a concrete value.
      if (auto rewritten_value =
              LookupRewriteInTypeOf(base, interface, &assoc.constant())) {
        return (*rewritten_value)->converted_replacement;
      }
      const auto* witness =
          cast<Witness>(Substitute(bindings, &assoc.witness()));
      witness = RefineWitness(witness, base, interface);
      if (auto rewritten_value =
              LookupRewriteInWitness(witness, interface, &assoc.constant())) {
        return (*rewritten_value)->converted_replacement;
      }
      return arena_->New<AssociatedConstant>(base, interface, &assoc.constant(),
                                             witness);
    }
    case Value::Kind::TupleValue: {
      std::vector<Nonnull<const Value*>> elts;
      for (const auto& elt : cast<TupleValue>(*type).elements()) {
        elts.push_back(Substitute(bindings, elt));
      }
      return arena_->New<TupleValue>(elts);
    }
    case Value::Kind::StructType: {
      std::vector<NamedValue> fields;
      for (const auto& [name, value] : cast<StructType>(*type).fields()) {
        const auto* new_type = Substitute(bindings, value);
        fields.push_back({name, new_type});
      }
      return arena_->New<StructType>(std::move(fields));
    }
    case Value::Kind::FunctionType: {
      const auto& fn_type = cast<FunctionType>(*type);
      SubstitutedGenericBindings subst_bindings(this, bindings);

      // Apply substitution to into generic parameters and deduced bindings.
      std::vector<FunctionType::GenericParameter> generic_parameters;
      for (const FunctionType::GenericParameter& gp :
           fn_type.generic_parameters()) {
        generic_parameters.push_back(
            {.index = gp.index,
             .binding =
                 subst_bindings.SubstituteIntoGenericBinding(gp.binding)});
      }
      std::vector<Nonnull<const GenericBinding*>> deduced_bindings;
      for (Nonnull<const GenericBinding*> gb : fn_type.deduced_bindings()) {
        deduced_bindings.push_back(
            subst_bindings.SubstituteIntoGenericBinding(gb));
      }

      // Apply substitution to parameter and return types and create the new
      // function type.
      const auto* param =
          Substitute(subst_bindings.bindings(), &fn_type.parameters());
      const auto* ret =
          Substitute(subst_bindings.bindings(), &fn_type.return_type());
      return arena_->New<FunctionType>(
          param, std::move(generic_parameters), ret,
          std::move(deduced_bindings),
          std::move(subst_bindings).TakeImplBindings());
    }
    case Value::Kind::PointerType: {
      return arena_->New<PointerType>(
          Substitute(bindings, &cast<PointerType>(*type).type()));
    }
    case Value::Kind::NominalClassType: {
      const auto& class_type = cast<NominalClassType>(*type);
      Nonnull<const NominalClassType*> new_class_type =
          arena_->New<NominalClassType>(
              &class_type.declaration(),
              substitute_into_bindings(&class_type.bindings()));
      return new_class_type;
    }
    case Value::Kind::InterfaceType: {
      const auto& iface_type = cast<InterfaceType>(*type);
      Nonnull<const InterfaceType*> new_iface_type = arena_->New<InterfaceType>(
          &iface_type.declaration(),
          substitute_into_bindings(&iface_type.bindings()));
      return new_iface_type;
    }
    case Value::Kind::ConstraintType: {
      const auto& constraint = cast<ConstraintType>(*type);
      if (auto it = bindings.args().find(constraint.self_binding());
          it != bindings.args().end()) {
        // This happens when we substitute into the parameter type of a
        // function that takes a `T:! Constraint` parameter. In this case we
        // produce the new type-of-type of the replacement type.
        Nonnull<const Value*> type_of_type;
        if (const auto* var_type = dyn_cast<VariableType>(it->second)) {
          type_of_type = &var_type->binding().static_type();
        } else if (const auto* assoc_type =
                       dyn_cast<AssociatedConstant>(it->second)) {
          type_of_type = GetTypeForAssociatedConstant(assoc_type);
        } else {
          type_of_type = arena_->New<TypeType>();
        }
        if (trace_stream_) {
          **trace_stream_ << "substitution: self of constraint " << constraint
                          << " is substituted, new type of type is "
                          << *type_of_type << "\n";
        }
        // TODO: Should we keep any part of the old constraint -- rewrites,
        // equality constraints, etc?
        return type_of_type;
      }
      ConstraintTypeBuilder builder(arena_,
                                    constraint.self_binding()->source_loc());
      // Diagnostics are discarded.
      SourceLocation source_loc("", 0);
      ErrorOr<Success> result = builder.AddAndSubstitute(
          *this, source_loc, &constraint, builder.GetSelfType(),
          builder.GetSelfWitness(), bindings,
          /*add_lookup_contexts=*/true);
      // TODO: This appears to theoretically be possible, and should be handled
      // better.
      CARBON_CHECK(result.ok()) << "substitution into " << constraint
                                << " failed: " << result.error();
      Nonnull<const ConstraintType*> new_constraint =
          std::move(builder).Build();
      if (trace_stream_) {
        **trace_stream_ << "substitution: " << constraint << " => "
                        << *new_constraint << "\n";
      }
      return new_constraint;
    }
    case Value::Kind::ImplWitness: {
      const auto& witness = cast<ImplWitness>(*type);
      return arena_->New<ImplWitness>(
          &witness.declaration(),
          substitute_into_bindings(&witness.bindings()));
    }
    case Value::Kind::BindingWitness: {
      auto it =
          bindings.witnesses().find(cast<BindingWitness>(*type).binding());
      if (it == bindings.witnesses().end()) {
        if (trace_stream_) {
          **trace_stream_ << "substitution: no value for binding " << *type
                          << ", leaving alone\n";
        }
        return type;
      } else {
        return it->second;
      }
    }
    case Value::Kind::ConstraintWitness: {
      const auto& witness = cast<ConstraintWitness>(*type);
      std::vector<Nonnull<const Witness*>> witnesses;
      witnesses.reserve(witness.witnesses().size());
      for (const auto* witness : witness.witnesses()) {
        witnesses.push_back(cast<Witness>(Substitute(bindings, witness)));
      }
      return arena_->New<ConstraintWitness>(std::move(witnesses));
    }
    case Value::Kind::ConstraintImplWitness: {
      const auto& witness = cast<ConstraintImplWitness>(*type);
      return ConstraintImplWitness::Make(
          arena_,
          cast<Witness>(Substitute(bindings, witness.constraint_witness())),
          witness.index());
    }
    case Value::Kind::StaticArrayType:
    case Value::Kind::AutoType:
    case Value::Kind::IntType:
    case Value::Kind::BoolType:
    case Value::Kind::TypeType:
    case Value::Kind::ChoiceType:
    case Value::Kind::ContinuationType:
    case Value::Kind::StringType:
    case Value::Kind::MixinPseudoType:
      return type;
    case Value::Kind::TypeOfMixinPseudoType:
    case Value::Kind::TypeOfParameterizedEntityName:
    case Value::Kind::TypeOfMemberName:
      // TODO: We should substitute into the value and produce a new type of
      // type for it.
      return type;
    case Value::Kind::ParameterizedEntityName:
    case Value::Kind::MemberName:
    case Value::Kind::IntValue:
    case Value::Kind::BoolValue:
    case Value::Kind::FunctionValue:
    case Value::Kind::DestructorValue:
    case Value::Kind::BoundMethodValue:
    case Value::Kind::PointerValue:
    case Value::Kind::LValue:
    case Value::Kind::StructValue:
    case Value::Kind::NominalClassValue:
    case Value::Kind::AlternativeValue:
    case Value::Kind::BindingPlaceholderValue:
    case Value::Kind::AddrValue:
    case Value::Kind::AlternativeConstructorValue:
    case Value::Kind::ContinuationValue:
    case Value::Kind::StringValue:
    case Value::Kind::UninitializedValue:
      // This can happen when substituting into the arguments of a class or
      // interface.
      // TODO: Implement substitution for these cases.
      return type;
  }
}

auto TypeChecker::RefineWitness(Nonnull<const Witness*> witness,
                                Nonnull<const Value*> type,
                                Nonnull<const Value*> constraint) const
    -> Nonnull<const Witness*> {
  if (!top_level_impl_scope_) {
    return witness;
  }

  // See if this is already resolved as some number of layers of
  // ConstraintImplWitness applied to an ImplWitness.
  Nonnull<const Witness*> inner_witness = witness;
  while (auto* inner_constraint_impl_witness =
             dyn_cast<ConstraintImplWitness>(inner_witness)) {
    inner_witness = inner_constraint_impl_witness->constraint_witness();
  }
  if (isa<ImplWitness>(inner_witness)) {
    return witness;
  }

  // No source location; diagnostics will be discarded.
  SourceLocation source_loc("", 0);

  // Attempt to look for an impl witness in the top-level impl scope.
  if (auto refined_witness = (*top_level_impl_scope_)
                                 ->Resolve(constraint, type, source_loc, *this);
      refined_witness.ok()) {
    return *refined_witness;
  } else {
    if (trace_stream_) {
      **trace_stream_ << "could not refine " << *witness << ": "
                      << refined_witness.error().message() << "\n";
    }
    return witness;
  }
}

auto TypeChecker::MatchImpl(const InterfaceType& iface,
                            Nonnull<const Value*> impl_type,
                            const ImplScope::Impl& impl,
                            const ImplScope& impl_scope,
                            SourceLocation source_loc) const
    -> std::optional<Nonnull<const Witness*>> {
  // Avoid cluttering the trace output with matches that could obviously never
  // have worked.
  // TODO: Eventually, ImplScope should filter by type structure before calling
  // into here.
  if (impl.interface->declaration().name() != iface.declaration().name()) {
    return std::nullopt;
  }

  if (trace_stream_) {
    **trace_stream_ << "MatchImpl: looking for " << *impl_type << " as "
                    << iface << "\n";
    **trace_stream_ << "checking " << *impl.type << " as "
                    << *impl.interface << "\n";
  }

  ArgumentDeduction deduction(source_loc, "match", impl.deduced, trace_stream_);
  if (ErrorOr<Success> e =
          deduction.Deduce(impl.type, impl_type,
                           /*allow_implicit_conversion=*/false);
      !e.ok()) {
    if (trace_stream_) {
      **trace_stream_ << "type does not match: " << e.error() << "\n";
    }
    return std::nullopt;
  }

  if (ErrorOr<Success> e = deduction.Deduce(
          impl.interface, &iface, /*allow_implicit_conversion=*/false);
      !e.ok()) {
    if (trace_stream_) {
      **trace_stream_ << "interface does not match: " << e.error() << "\n";
    }
    return std::nullopt;
  }

  if (ErrorOr<Bindings> bindings_or_error =
          deduction.Finish(const_cast<TypeChecker&>(*this), impl_scope);
      !bindings_or_error.ok()) {
    if (trace_stream_) {
      **trace_stream_ << "impl does not match: " << bindings_or_error.error()
                      << "\n";
    }
    return std::nullopt;
  } else {
    if (trace_stream_) {
      **trace_stream_ << "matched with " << *impl.type << " as "
                      << *impl.interface << "\n\n";
    }
    return cast<Witness>(Substitute(*bindings_or_error, impl.witness));
  }
}

auto TypeChecker::MakeConstraintWitness(
    std::vector<Nonnull<const Witness*>> impl_constraint_witnesses) const
    -> Nonnull<const Witness*> {
  return arena_->New<ConstraintWitness>(std::move(impl_constraint_witnesses));
}

auto TypeChecker::MakeConstraintWitnessAccess(Nonnull<const Witness*> witness,
                                              int impl_offset) const
    -> Nonnull<const Witness*> {
  return ConstraintImplWitness::Make(arena_, witness, impl_offset);
}

auto TypeChecker::MakeConstraintForInterface(
    SourceLocation source_loc, Nonnull<const InterfaceType*> iface_type) const
    -> ErrorOr<Nonnull<const ConstraintType*>> {
  CARBON_RETURN_IF_ERROR(
      ExpectCompleteType(source_loc, "constraint", iface_type));

  auto constraint_type = iface_type->declaration().constraint_type();
  CARBON_CHECK(constraint_type)
      << "complete interface should have a constraint type";

  if (iface_type->bindings().empty()) {
    return *constraint_type;
  }

  ConstraintTypeBuilder builder(arena_, source_loc);
  CARBON_RETURN_IF_ERROR(builder.AddAndSubstitute(
      *this, source_loc, *constraint_type, builder.GetSelfType(),
      builder.GetSelfWitness(), iface_type->bindings(),
      /*add_lookup_contexts=*/true));
  return std::move(builder).Build();
}

auto TypeChecker::ConvertToConstraintType(
    SourceLocation source_loc, std::string_view context,
    Nonnull<const Value*> constraint) const
    -> ErrorOr<Nonnull<const ConstraintType*>> {
  if (const auto* constraint_type = dyn_cast<ConstraintType>(constraint)) {
    return constraint_type;
  }
  if (const auto* iface_type = dyn_cast<InterfaceType>(constraint)) {
    return MakeConstraintForInterface(source_loc, iface_type);
  }
  if (isa<TypeType>(constraint)) {
    // TODO: Should we build this once and cache it?
    ConstraintTypeBuilder builder(arena_, source_loc);
    return std::move(builder).Build();
  }

  return ProgramError(source_loc)
         << "expected a constraint in " << context << ", found " << *constraint;
}

auto TypeChecker::CombineConstraints(
    SourceLocation source_loc,
    llvm::ArrayRef<Nonnull<const ConstraintType*>> constraints)
    -> ErrorOr<Nonnull<const ConstraintType*>> {
  ConstraintTypeBuilder builder(arena_, source_loc);
  for (Nonnull<const ConstraintType*> constraint : constraints) {
    CARBON_RETURN_IF_ERROR(builder.AddAndSubstitute(
        *this, source_loc, constraint, builder.GetSelfType(),
        builder.GetSelfWitness(), Bindings(),
        /*add_lookup_contexts=*/true));
  }
  return std::move(builder).Build();
}

auto TypeChecker::DeduceCallBindings(
    CallExpression& call, Nonnull<const Value*> params_type,
    llvm::ArrayRef<FunctionType::GenericParameter> generic_params,
    llvm::ArrayRef<Nonnull<const GenericBinding*>> deduced_bindings,
    const ImplScope& impl_scope) -> ErrorOr<Success> {
  llvm::ArrayRef<Nonnull<const Value*>> params =
      cast<TupleValue>(*params_type).elements();
  llvm::ArrayRef<Nonnull<Expression*>> args =
      cast<TupleLiteral>(call.argument()).fields();
  if (params.size() != args.size()) {
    return ProgramError(call.source_loc())
           << "wrong number of arguments in function call, expected "
           << params.size() << " but got " << args.size();
  }

  // Deductions performed for deduced parameters and generic parameters.
  ArgumentDeduction deduction(call.source_loc(), "call", deduced_bindings,
                              trace_stream_);

  // Deduce and/or convert each argument to the corresponding
  // parameter.
  for (size_t i = 0; i < params.size(); ++i) {
    const Value* param = params[i];
    Expression* arg = args[i];
    if (!generic_params.empty() && generic_params.front().index == i) {
      // The parameter is a `:!` binding. Collect its argument so we can
      // evaluate it when we're done with deduction.
      deduction.AddNonDeducedBindingValue(generic_params.front().binding, arg);
      generic_params = generic_params.drop_front();
    } else {
      // Otherwise deduce its type from the corresponding argument.
      CARBON_RETURN_IF_ERROR(
          deduction.Deduce(param, &arg->static_type(),
                           /*allow_implicit_conversion=*/true));
    }
  }
  CARBON_CHECK(generic_params.empty())
      << "did not find all generic parameters in parameter list";

  CARBON_ASSIGN_OR_RETURN(Bindings bindings,
                          deduction.Finish(*this, impl_scope));
  call.set_bindings(std::move(bindings));

  // Convert the arguments to the deduced and substituted parameter type.
  Nonnull<const Value*> param_type = Substitute(call.bindings(), params_type);
  CARBON_ASSIGN_OR_RETURN(
      Nonnull<Expression*> converted_argument,
      ImplicitlyConvert("call", impl_scope, &call.argument(), param_type));
  call.set_argument(converted_argument);

  return Success();
}

auto TypeChecker::LookupInConstraint(SourceLocation source_loc,
                                     std::string_view lookup_kind,
                                     Nonnull<const Value*> type,
                                     std::string_view member_name)
    -> ErrorOr<ConstraintLookupResult> {
  // Find the set of lookup contexts.
  CARBON_ASSIGN_OR_RETURN(
      Nonnull<const ConstraintType*> constraint_type,
      ConvertToConstraintType(source_loc, lookup_kind, type));
  llvm::ArrayRef<ConstraintType::LookupContext> lookup_contexts =
      constraint_type->lookup_contexts();

  std::optional<ConstraintLookupResult> found;
  for (ConstraintType::LookupContext lookup : lookup_contexts) {
    if (!isa<InterfaceType>(lookup.context)) {
      // TODO: Support other kinds of lookup context, notably named
      // constraints.
      continue;
    }
    const auto& iface_type = cast<InterfaceType>(*lookup.context);
    if (std::optional<Nonnull<const Declaration*>> member =
            FindMember(member_name, iface_type.declaration().members());
        member.has_value()) {
      if (found.has_value()) {
        if (ValueEqual(found->interface, &iface_type, std::nullopt)) {
          continue;
        }
        // TODO: If we resolve to the same member either way, this
        // is not ambiguous.
        return ProgramError(source_loc)
               << "ambiguous " << lookup_kind << ", " << member_name
               << " found in " << *found->interface << " and " << iface_type;
      }
      found = {.interface = &iface_type, .member = member.value()};
    }
  }

  if (!found) {
    if (isa<TypeType>(type)) {
      return ProgramError(source_loc)
             << lookup_kind << " in unconstrained type";
    }
    return ProgramError(source_loc)
           << lookup_kind << ", " << member_name << " not in " << *type;
  }

  return found.value();
}

// Look for a rewrite to use when naming the given interface member in a type
// that has the given list of rewrites.
static auto LookupRewrite(llvm::ArrayRef<RewriteConstraint> rewrites,
                          Nonnull<const InterfaceType*> interface,
                          Nonnull<const Declaration*> member)
    -> std::optional<const ConstraintType::RewriteConstraint*> {
  if (!isa<AssociatedConstantDeclaration>(member)) {
    return std::nullopt;
  }

  for (auto& rewrite : rewrites) {
    if (ValueEqual(interface, &rewrite.constant->interface(), std::nullopt) &&
        // TODO: Using name comparison here seems brittle.
        GetName(*member) == GetName(rewrite.constant->constant())) {
      // A ConstraintType can only have one rewrite per (interface, member)
      // pair, so we don't need to check the rest.
      return &rewrite;
    }
  }

  return std::nullopt;
}

// Look for a rewrite to use when naming the given interface member in a type
// declared with the given type-of-type.
static auto LookupRewrite(Nonnull<const Value*> type_of_type,
                          Nonnull<const InterfaceType*> interface,
                          Nonnull<const Declaration*> member)
    -> std::optional<const ConstraintType::RewriteConstraint*> {
  // Find the set of rewrites. Only ConstraintTypes have rewrites.
  // TODO: If we can ever see an InterfaceType here, we should convert it to a
  // constraint type.
  llvm::ArrayRef<ConstraintType::RewriteConstraint> rewrites;
  if (const auto* constraint_type = dyn_cast<ConstraintType>(type_of_type)) {
    rewrites = constraint_type->rewrite_constraints();
  }

  return LookupRewrite(rewrites, interface, member);
}

auto TypeChecker::GetTypeForAssociatedConstant(
    Nonnull<const AssociatedConstant*> assoc) const -> Nonnull<const Value*> {
  const auto* assoc_type = &assoc->constant().static_type();
  Bindings bindings = assoc->interface().bindings();
  bindings.Add(assoc->interface().declaration().self(), &assoc->base(),
               &assoc->witness());
  return Substitute(bindings, assoc_type);
}

auto TypeChecker::LookupRewriteInTypeOf(
    Nonnull<const Value*> type, Nonnull<const InterfaceType*> interface,
    Nonnull<const Declaration*> member) const
    -> std::optional<const ConstraintType::RewriteConstraint*> {
  // Given `(T:! C).Y`, look in `C` for rewrites.
  if (const auto* var_type = dyn_cast<VariableType>(type)) {
    if (!var_type->binding().has_static_type()) {
      // We looked for a rewrite before we finished type-checking the generic
      // binding. This happens when forming the type of a generic binding. Just
      // say there are no rewrites yet.
      return std::nullopt;
    }
    // If the type is the self type of an incomplete `where` expression, find
    // its set of rewrites. These rewrites may not be complete -- earlier
    // rewrites will have been applied to later ones, but not vice versa -- but
    // those are the intended semantics in this case.
    for (auto* where : partial_where_expressions_) {
      if (&var_type->binding() == where->self_binding()) {
        return LookupRewrite(where->rewrite_constraints(), interface, member);
      }
    }
    return LookupRewrite(&var_type->binding().static_type(), interface, member);
  }

  // Given `(T.U).Y` for an associated type `U`, substitute into the type of
  // `U` to find rewrites.
  // TODO: This substitution can lead to infinite recursion.
  if (const auto* assoc_const = dyn_cast<AssociatedConstant>(type)) {
    return LookupRewrite(GetTypeForAssociatedConstant(assoc_const), interface,
                         member);
  }

  return std::nullopt;
}

auto TypeChecker::LookupRewriteInWitness(
    Nonnull<const Witness*> witness, Nonnull<const InterfaceType*> interface,
    Nonnull<const Declaration*> member) const
<<<<<<< HEAD
    -> std::optional<const ConstraintType::RewriteConstraint*> {
  if (auto* impl_witness = dyn_cast<ImplWitness>(witness)) {
=======
    -> std::optional<const ValueLiteral*> {
  if (const auto* impl_witness = dyn_cast<ImplWitness>(witness)) {
>>>>>>> 8e5dcc25
    Nonnull<const Value*> constraint =
        Substitute(impl_witness->bindings(),
                   impl_witness->declaration().constraint_type());
    return LookupRewrite(constraint, interface, member);
  }
  return std::nullopt;
}

// Rewrites a member access expression to produce the given constant value.
static void RewriteMemberAccess(
    Nonnull<MemberAccessExpression*> access,
    Nonnull<const ConstraintType::RewriteConstraint*> value) {
  access->set_value_category(ValueCategory::Let);
  access->set_static_type(value->unconverted_replacement_type);
  access->set_constant_value(value->unconverted_replacement);
}

// Determine whether the given member declaration declares an instance member.
static auto IsInstanceMember(Member member) {
  if (!member.declaration()) {
    // This is a struct field.
    return true;
  }
  Nonnull<const Declaration*> declaration = *member.declaration();
  switch (declaration->kind()) {
    case DeclarationKind::FunctionDeclaration:
      return cast<FunctionDeclaration>(declaration)->is_method();
    case DeclarationKind::VariableDeclaration:
      return true;
    default:
      return false;
  }
}

auto TypeChecker::TypeCheckExp(Nonnull<Expression*> e,
                               const ImplScope& impl_scope)
    -> ErrorOr<Success> {
  if (trace_stream_) {
    **trace_stream_ << "checking " << ExpressionKindName(e->kind()) << " "
                    << *e;
    **trace_stream_ << "\n";
  }
  if (e->is_type_checked()) {
    if (trace_stream_) {
      **trace_stream_ << "expression has already been type-checked\n";
    }
    return Success();
  }
  switch (e->kind()) {
    case ExpressionKind::ValueLiteral:
      CARBON_FATAL() << "attempting to type check node " << *e
                     << " generated during type checking";
    case ExpressionKind::IndexExpression: {
      auto& index = cast<IndexExpression>(*e);
      CARBON_RETURN_IF_ERROR(TypeCheckExp(&index.object(), impl_scope));
      CARBON_RETURN_IF_ERROR(TypeCheckExp(&index.offset(), impl_scope));
      const Value& object_type = index.object().static_type();
      switch (object_type.kind()) {
        case Value::Kind::TupleValue: {
          const auto& tuple_type = cast<TupleValue>(object_type);
          CARBON_RETURN_IF_ERROR(
              ExpectExactType(index.offset().source_loc(), "tuple index",
                              arena_->New<IntType>(),
                              &index.offset().static_type(), impl_scope));
          CARBON_ASSIGN_OR_RETURN(
              auto offset_value,
              InterpExp(&index.offset(), arena_, trace_stream_));
          int i = cast<IntValue>(*offset_value).value();
          if (i < 0 || i >= static_cast<int>(tuple_type.elements().size())) {
            return ProgramError(e->source_loc())
                   << "index " << i << " is out of range for type "
                   << tuple_type;
          }
          index.set_static_type(tuple_type.elements()[i]);
          index.set_value_category(index.object().value_category());
          return Success();
        }
        case Value::Kind::StaticArrayType: {
          CARBON_RETURN_IF_ERROR(
              ExpectExactType(index.offset().source_loc(), "array index",
                              arena_->New<IntType>(),
                              &index.offset().static_type(), impl_scope));
          index.set_static_type(
              &cast<StaticArrayType>(object_type).element_type());
          index.set_value_category(index.object().value_category());
          return Success();
        }
        default:
          return ProgramError(e->source_loc()) << "expected a tuple";
      }
    }
    case ExpressionKind::TupleLiteral: {
      std::vector<Nonnull<const Value*>> arg_types;
      for (auto* arg : cast<TupleLiteral>(*e).fields()) {
        CARBON_RETURN_IF_ERROR(TypeCheckExp(arg, impl_scope));
        CARBON_RETURN_IF_ERROR(
            ExpectIsConcreteType(arg->source_loc(), &arg->static_type()));
        arg_types.push_back(&arg->static_type());
      }
      e->set_static_type(arena_->New<TupleValue>(std::move(arg_types)));
      e->set_value_category(ValueCategory::Let);
      return Success();
    }
    case ExpressionKind::StructLiteral: {
      std::vector<NamedValue> arg_types;
      for (auto& arg : cast<StructLiteral>(*e).fields()) {
        CARBON_RETURN_IF_ERROR(TypeCheckExp(&arg.expression(), impl_scope));
        CARBON_RETURN_IF_ERROR(ExpectIsConcreteType(
            arg.expression().source_loc(), &arg.expression().static_type()));
        arg_types.push_back({arg.name(), &arg.expression().static_type()});
      }
      e->set_static_type(arena_->New<StructType>(std::move(arg_types)));
      e->set_value_category(ValueCategory::Let);
      return Success();
    }
    case ExpressionKind::StructTypeLiteral: {
      auto& struct_type = cast<StructTypeLiteral>(*e);
      for (auto& arg : struct_type.fields()) {
        CARBON_RETURN_IF_ERROR(TypeCheckTypeExp(&arg.expression(), impl_scope));
      }
      if (struct_type.fields().empty()) {
        // `{}` is the type of `{}`, just as `()` is the type of `()`.
        // This applies only if there are no fields, because (unlike with
        // tuples) non-empty struct types are syntactically disjoint
        // from non-empty struct values.
        struct_type.set_static_type(arena_->New<StructType>());
      } else {
        struct_type.set_static_type(arena_->New<TypeType>());
      }
      e->set_value_category(ValueCategory::Let);
      return Success();
    }
    case ExpressionKind::SimpleMemberAccessExpression: {
      auto& access = cast<SimpleMemberAccessExpression>(*e);
      CARBON_RETURN_IF_ERROR(TypeCheckExp(&access.object(), impl_scope));
      const Value& object_type = access.object().static_type();
      CARBON_RETURN_IF_ERROR(ExpectCompleteType(access.source_loc(),
                                                "member access", &object_type));
      switch (object_type.kind()) {
        case Value::Kind::StructType: {
          const auto& struct_type = cast<StructType>(object_type);
          for (const auto& field : struct_type.fields()) {
            if (access.member_name() == field.name) {
              access.set_member(Member(&field));
              access.set_static_type(field.value);
              access.set_value_category(access.object().value_category());
              return Success();
            }
          }
          return ProgramError(access.source_loc())
                 << "struct " << struct_type << " does not have a field named "
                 << access.member_name();
        }
        case Value::Kind::NominalClassType: {
          const auto& t_class = cast<NominalClassType>(object_type);
          CARBON_ASSIGN_OR_RETURN(
              auto type_member, FindMixedMemberAndType(
                                    access.source_loc(), access.member_name(),
                                    t_class.declaration().members(), &t_class));
          if (type_member.has_value()) {
            auto [member_type, member] = type_member.value();
            Nonnull<const Value*> field_type =
                Substitute(t_class.bindings(), member_type);
            access.set_member(Member(member));
            access.set_static_type(field_type);
            access.set_is_type_access(!IsInstanceMember(access.member()));
            switch (member->kind()) {
              case DeclarationKind::VariableDeclaration:
                access.set_value_category(access.object().value_category());
                break;
              case DeclarationKind::FunctionDeclaration: {
                const auto* func_decl = cast<FunctionDeclaration>(member);
                if (func_decl->is_method() && func_decl->me_pattern().kind() ==
                                                  PatternKind::AddrPattern) {
                  access.set_is_field_addr_me_method();
                  Nonnull<const Value*> me_type =
                      Substitute(t_class.bindings(),
                                 &func_decl->me_pattern().static_type());
                  CARBON_RETURN_IF_ERROR(ExpectType(
                      e->source_loc(), "method access, receiver type", me_type,
                      &access.object().static_type(), impl_scope));
                  if (access.object().value_category() != ValueCategory::Var) {
                    return ProgramError(e->source_loc())
                           << "method " << access.member_name()
                           << " requires its receiver to be an lvalue";
                  }
                }
                access.set_value_category(ValueCategory::Let);
                break;
              }
              default:
                CARBON_FATAL() << "member " << access.member_name()
                               << " is not a field or method";
                break;
            }
            return Success();
          } else {
            return ProgramError(e->source_loc())
                   << "class " << t_class.declaration().name()
                   << " does not have a field named " << access.member_name();
          }
        }
        case Value::Kind::VariableType:
        case Value::Kind::AssociatedConstant: {
          // This case handles access to a method on a receiver whose type is a
          // type variable or associated constant. For example, `x.foo` where
          // the type of `x` is `T` and `T` implements an interface that
          // includes `foo`, or `x.y().foo` where the type of `x` is `T` and
          // the return type of `y()` is an associated constant from `T`'s
          // constraint.
          Nonnull<const Value*> constraint;
          if (const auto* var_type = dyn_cast<VariableType>(&object_type)) {
            constraint = &var_type->binding().static_type();
          } else {
            constraint = GetTypeForAssociatedConstant(
                cast<AssociatedConstant>(&object_type));
          }
          CARBON_ASSIGN_OR_RETURN(
              ConstraintLookupResult result,
              LookupInConstraint(e->source_loc(), "member access", constraint,
                                 access.member_name()));
          if (auto replacement =
                  LookupRewrite(constraint, result.interface, result.member)) {
            RewriteMemberAccess(&access, *replacement);
            return Success();
          }
          // Compute a witness that the variable type implements this
          // interface. This will typically be either a reference to its
          // `ImplBinding` or, for a constraint, to a witness for an impl
          // constraint within it.
          // TODO: We should only need to look at the impl binding for this
          // variable or witness for this associated constant, not everything in
          // the impl scope, to find the witness.
          CARBON_ASSIGN_OR_RETURN(
              Nonnull<const ConstraintType*> iface_constraint,
              MakeConstraintForInterface(access.source_loc(),
                                         result.interface));
          CARBON_ASSIGN_OR_RETURN(
              Nonnull<const Witness*> witness,
              impl_scope.Resolve(iface_constraint, &object_type,
                                 e->source_loc(), *this));

          Bindings bindings = result.interface->bindings();
          bindings.Add(result.interface->declaration().self(), &object_type,
                       witness);

          const Value& member_type = result.member->static_type();
          Nonnull<const Value*> inst_member_type =
              Substitute(bindings, &member_type);
          access.set_member(Member(result.member));
          access.set_found_in_interface(result.interface);
          access.set_is_type_access(!IsInstanceMember(access.member()));
          access.set_static_type(inst_member_type);

          // TODO: This is just a ConstraintImplWitness into the
          // iface_constraint. If we can compute the right index, we can avoid
          // re-resolving it.
          CARBON_ASSIGN_OR_RETURN(
              Nonnull<const Witness*> impl,
              impl_scope.Resolve(result.interface, &object_type,
                                 e->source_loc(), *this));
          access.set_impl(impl);
          return Success();
        }
        case Value::Kind::InterfaceType:
        case Value::Kind::ConstraintType: {
          // This case handles access to a class function from a constrained
          // type variable. If `T` is a type variable and `foo` is a class
          // function in an interface implemented by `T`, then `T.foo` accesses
          // the `foo` class function of `T`.
          //
          // TODO: Per the language rules, we are supposed to also perform
          // lookup into `type` and report an ambiguity if the name is found in
          // both places.
          CARBON_ASSIGN_OR_RETURN(
              Nonnull<const Value*> type,
              InterpExp(&access.object(), arena_, trace_stream_));
          CARBON_ASSIGN_OR_RETURN(
              ConstraintLookupResult result,
              LookupInConstraint(e->source_loc(), "member access", &object_type,
                                 access.member_name()));
          if (auto replacement = LookupRewrite(&object_type, result.interface,
                                               result.member)) {
            RewriteMemberAccess(&access, *replacement);
            return Success();
          }
          CARBON_ASSIGN_OR_RETURN(
              Nonnull<const ConstraintType*> iface_constraint,
              MakeConstraintForInterface(access.source_loc(),
                                         result.interface));
          CARBON_ASSIGN_OR_RETURN(Nonnull<const Witness*> witness,
                                  impl_scope.Resolve(iface_constraint, type,
                                                     e->source_loc(), *this));
          CARBON_ASSIGN_OR_RETURN(Nonnull<const Witness*> impl,
                                  impl_scope.Resolve(result.interface, type,
                                                     e->source_loc(), *this));
          access.set_member(Member(result.member));
          access.set_impl(impl);
          access.set_found_in_interface(result.interface);

          if (IsInstanceMember(access.member())) {
            // This is a member name denoting an instance member.
            // TODO: Consider setting the static type of all instance member
            // declarations to be member name types, rather than special-casing
            // member accesses that name them.
            access.set_static_type(
                arena_->New<TypeOfMemberName>(Member(result.member)));
            access.set_value_category(ValueCategory::Let);
          } else {
            // This is a non-instance member whose value is found directly via
            // the witness table, such as a non-method function or an
            // associated constant.
            const Value& member_type = result.member->static_type();
            Bindings bindings = result.interface->bindings();
            bindings.Add(result.interface->declaration().self(), type, witness);
            Nonnull<const Value*> inst_member_type =
                Substitute(bindings, &member_type);
            access.set_static_type(inst_member_type);
            access.set_value_category(ValueCategory::Let);
          }
          return Success();
        }
        case Value::Kind::TypeType: {
          // This is member access into an unconstrained type. Evaluate it and
          // perform lookup in the result.
          CARBON_ASSIGN_OR_RETURN(
              Nonnull<const Value*> type,
              InterpExp(&access.object(), arena_, trace_stream_));
          CARBON_RETURN_IF_ERROR(
              ExpectCompleteType(access.source_loc(), "member access", type));
          switch (type->kind()) {
            case Value::Kind::StructType: {
              for (const auto& field : cast<StructType>(type)->fields()) {
                if (access.member_name() == field.name) {
                  access.set_member(Member(&field));
                  access.set_static_type(
                      arena_->New<TypeOfMemberName>(Member(&field)));
                  access.set_value_category(ValueCategory::Let);
                  return Success();
                }
              }
              return ProgramError(access.source_loc())
                     << "struct " << *type << " does not have a field named "
                     << " does not have a field named " << access.member_name();
            }
            case Value::Kind::ChoiceType: {
              const auto& choice = cast<ChoiceType>(*type);
              std::optional<Nonnull<const Value*>> parameter_types =
                  choice.FindAlternative(access.member_name());
              if (!parameter_types.has_value()) {
                return ProgramError(e->source_loc())
                       << "choice " << choice.name()
                       << " does not have an alternative named "
                       << access.member_name();
              }
              Nonnull<const Value*> substituted_parameter_type =
                  *parameter_types;
              if (choice.IsParameterized()) {
                substituted_parameter_type =
                    Substitute(choice.bindings(), *parameter_types);
              }
              Nonnull<const Value*> type = arena_->New<FunctionType>(
                  substituted_parameter_type, &choice);
              // TODO: Should there be a Declaration corresponding to each
              // choice type alternative?
              access.set_member(Member(arena_->New<NamedValue>(
                  NamedValue{access.member_name(), type})));
              access.set_static_type(type);
              access.set_value_category(ValueCategory::Let);
              return Success();
            }
            case Value::Kind::NominalClassType: {
              const auto& class_type = cast<NominalClassType>(*type);
              CARBON_ASSIGN_OR_RETURN(
                  auto type_member,
                  FindMixedMemberAndType(
                      access.source_loc(), access.member_name(),
                      class_type.declaration().members(), &class_type));
              if (type_member.has_value()) {
                auto [member_type, member] = type_member.value();
                access.set_member(Member(member));
                switch (member->kind()) {
                  case DeclarationKind::FunctionDeclaration: {
                    const auto& func = cast<FunctionDeclaration>(*member);
                    if (func.is_method()) {
                      break;
                    }
                    Nonnull<const Value*> field_type = Substitute(
                        class_type.bindings(), &member->static_type());
                    access.set_static_type(field_type);
                    access.set_value_category(ValueCategory::Let);
                    return Success();
                  }
                  default:
                    break;
                }
                access.set_static_type(
                    arena_->New<TypeOfMemberName>(Member(member)));
                access.set_value_category(ValueCategory::Let);
                return Success();
              } else {
                return ProgramError(access.source_loc())
                       << class_type << " does not have a member named "
                       << access.member_name();
              }
            }
            case Value::Kind::InterfaceType:
            case Value::Kind::ConstraintType: {
              CARBON_ASSIGN_OR_RETURN(
                  ConstraintLookupResult result,
                  LookupInConstraint(e->source_loc(), "member access", type,
                                     access.member_name()));
              access.set_member(Member(result.member));
              access.set_found_in_interface(result.interface);
              access.set_static_type(
                  arena_->New<TypeOfMemberName>(Member(result.member)));
              access.set_value_category(ValueCategory::Let);
              return Success();
            }
            default:
              // TODO: We should handle VariableType and AssociatedConstant
              // here.
              return ProgramError(access.source_loc())
                     << "unsupported member access into type " << *type;
          }
        }
        default:
          return ProgramError(e->source_loc())
                 << "member access, unexpected " << object_type << " in " << *e;
      }
    }
    case ExpressionKind::CompoundMemberAccessExpression: {
      auto& access = cast<CompoundMemberAccessExpression>(*e);
      CARBON_RETURN_IF_ERROR(TypeCheckExp(&access.object(), impl_scope));
      CARBON_RETURN_IF_ERROR(TypeCheckExp(&access.path(), impl_scope));
      if (!isa<TypeOfMemberName>(access.path().static_type())) {
        return ProgramError(e->source_loc())
               << "expected name of instance member or interface member in "
                  "compound member access, found "
               << access.path().static_type();
      }

      // Evaluate the member name expression to determine which member we're
      // accessing.
      CARBON_ASSIGN_OR_RETURN(Nonnull<const Value*> member_name_value,
                              InterpExp(&access.path(), arena_, trace_stream_));
      const auto& member_name = cast<MemberName>(*member_name_value);
      access.set_member(&member_name);
      bool is_instance_member = IsInstanceMember(member_name.member());

      bool has_instance = true;
      std::optional<Nonnull<const Value*>> base_type = member_name.base_type();
      if (!base_type.has_value()) {
        if (IsTypeOfType(&access.object().static_type())) {
          // This is `Type.(member_name)`, where `member_name` doesn't specify
          // a type. This access doesn't perform instance binding.
          CARBON_ASSIGN_OR_RETURN(
              base_type, InterpExp(&access.object(), arena_, trace_stream_));
          has_instance = false;
        } else {
          // This is `value.(member_name)`, where `member_name` doesn't specify
          // a type. The member will be found in the type of `value`, or in a
          // corresponding `impl` if `member_name` is an interface member.
          base_type = &access.object().static_type();
        }
      } else {
        // This is `value.(member_name)`, where `member_name` specifies a type.
        // `value` is implicitly converted to that type.
        CARBON_ASSIGN_OR_RETURN(
            Nonnull<Expression*> converted_object,
            ImplicitlyConvert("compound member access", impl_scope,
                              &access.object(), *base_type));
        access.set_object(converted_object);
      }
      access.set_is_type_access(has_instance && !is_instance_member);

      // Perform associated constant rewriting and impl selection if necessary.
      std::optional<Nonnull<const Witness*>> witness;
      if (std::optional<Nonnull<const InterfaceType*>> iface =
              member_name.interface()) {
        // If we're naming an associated constant, we might have a rewrite for
        // it that we can apply immediately.
        if (auto replacement = LookupRewriteInTypeOf(
                *base_type, *iface, *member_name.member().declaration())) {
          RewriteMemberAccess(&access, *replacement);
          return Success();
        }

        CARBON_ASSIGN_OR_RETURN(
            Nonnull<const ConstraintType*> iface_constraint,
            MakeConstraintForInterface(access.source_loc(), *iface));
        CARBON_ASSIGN_OR_RETURN(witness,
                                impl_scope.Resolve(iface_constraint, *base_type,
                                                   e->source_loc(), *this));
        CARBON_ASSIGN_OR_RETURN(
            Nonnull<const Witness*> impl,
            impl_scope.Resolve(*iface, *base_type, e->source_loc(), *this));
        if (auto replacement = LookupRewriteInWitness(
                impl, *iface, *member_name.member().declaration())) {
          RewriteMemberAccess(&access, *replacement);
          return Success();
        }
        access.set_impl(impl);
      }

      auto substitute_into_member_type = [&]() {
        Nonnull<const Value*> member_type = &member_name.member().type();
        if (member_name.interface()) {
          Nonnull<const InterfaceType*> iface_type = *member_name.interface();
          Bindings bindings = iface_type->bindings();
          bindings.Add(iface_type->declaration().self(), *base_type, witness);
          return Substitute(bindings, member_type);
        }
        if (const auto* class_type =
                dyn_cast<NominalClassType>(base_type.value())) {
          return Substitute(class_type->bindings(), member_type);
        }
        return member_type;
      };

      switch (std::optional<Nonnull<const Declaration*>> decl =
                  member_name.member().declaration();
              decl ? decl.value()->kind()
                   : DeclarationKind::VariableDeclaration) {
        case DeclarationKind::VariableDeclaration:
          if (has_instance) {
            access.set_static_type(substitute_into_member_type());
            access.set_value_category(access.object().value_category());
            return Success();
          }
          break;
        case DeclarationKind::FunctionDeclaration: {
          if (has_instance || !is_instance_member) {
            // This should not be possible: the name of a static member
            // function should have function type not member name type.
            CARBON_CHECK(!has_instance || is_instance_member ||
                         !member_name.base_type().has_value())
                << "vacuous compound member access";
            access.set_static_type(substitute_into_member_type());
            access.set_value_category(ValueCategory::Let);
            return Success();
          }
          break;
        }
        case DeclarationKind::AssociatedConstantDeclaration:
          access.set_static_type(substitute_into_member_type());
          access.set_value_category(access.object().value_category());
          return Success();
        default:
          CARBON_FATAL() << "member " << member_name
                         << " is not a field or method";
          break;
      }

      access.set_static_type(
          arena_->New<TypeOfMemberName>(member_name.member()));
      access.set_value_category(ValueCategory::Let);
      return Success();
    }
    case ExpressionKind::IdentifierExpression: {
      auto& ident = cast<IdentifierExpression>(*e);
      if (ident.value_node().base().kind() ==
          AstNodeKind::FunctionDeclaration) {
        const auto& function =
            cast<FunctionDeclaration>(ident.value_node().base());
        if (!function.has_static_type()) {
          CARBON_CHECK(function.return_term().is_auto());
          return ProgramError(ident.source_loc())
                 << "Function calls itself, but has a deduced return type";
        }
      }
      ident.set_static_type(&ident.value_node().static_type());
      ident.set_value_category(ident.value_node().value_category());
      return Success();
    }
    case ExpressionKind::DotSelfExpression: {
      auto& dot_self = cast<DotSelfExpression>(*e);
      if (dot_self.self_binding().is_type_checked()) {
        dot_self.set_static_type(&dot_self.self_binding().static_type());
      } else {
        dot_self.set_static_type(arena_->New<TypeType>());
        dot_self.self_binding().set_named_as_type_via_dot_self();
      }
      dot_self.set_value_category(ValueCategory::Let);
      return Success();
    }
    case ExpressionKind::IntLiteral:
      e->set_value_category(ValueCategory::Let);
      e->set_static_type(arena_->New<IntType>());
      return Success();
    case ExpressionKind::BoolLiteral:
      e->set_value_category(ValueCategory::Let);
      e->set_static_type(arena_->New<BoolType>());
      return Success();
    case ExpressionKind::OperatorExpression: {
      auto& op = cast<OperatorExpression>(*e);
      std::vector<Nonnull<const Value*>> ts;
      for (Nonnull<Expression*> argument : op.arguments()) {
        CARBON_RETURN_IF_ERROR(TypeCheckExp(argument, impl_scope));
        ts.push_back(&argument->static_type());
      }

      auto handle_unary_operator =
          [&](Builtins::Builtin builtin) -> ErrorOr<Success> {
        ErrorOr<Nonnull<Expression*>> result = BuildBuiltinMethodCall(
            impl_scope, op.arguments()[0], BuiltinInterfaceName{builtin},
            BuiltinMethodCall{"Op"});
        if (!result.ok()) {
          // We couldn't find a matching `impl`.
          return ProgramError(e->source_loc())
                 << "type error in `" << ToString(op.op()) << "`:\n"
                 << result.error().message();
        }
        op.set_rewritten_form(*result);
        return Success();
      };

      auto handle_binary_operator =
          [&](Builtins::Builtin builtin) -> ErrorOr<Success> {
        ErrorOr<Nonnull<Expression*>> result = BuildBuiltinMethodCall(
            impl_scope, op.arguments()[0], BuiltinInterfaceName{builtin, ts[1]},
            BuiltinMethodCall{"Op", {op.arguments()[1]}});
        if (!result.ok()) {
          // We couldn't find a matching `impl`.
          return ProgramError(e->source_loc())
                 << "type error in `" << ToString(op.op()) << "`:\n"
                 << result.error().message();
        }
        op.set_rewritten_form(*result);
        return Success();
      };

      auto handle_binary_arithmetic =
          [&](Builtins::Builtin builtin) -> ErrorOr<Success> {
        // Handle a built-in operator first.
        // TODO: Replace this with an intrinsic.
        if (isa<IntType>(ts[0]) && isa<IntType>(ts[1]) &&
            IsSameType(ts[0], ts[1], impl_scope)) {
          op.set_static_type(ts[0]);
          op.set_value_category(ValueCategory::Let);
          return Success();
        }

        // Now try an overloaded operator.
        return handle_binary_operator(builtin);
      };

      auto handle_compare =
          [&](Builtins::Builtin builtin, const std::string& method_name,
              const std::string_view& operator_desc) -> ErrorOr<Success> {
        ErrorOr<Nonnull<Expression*>> converted = BuildBuiltinMethodCall(
            impl_scope, op.arguments()[0], BuiltinInterfaceName{builtin, ts[1]},
            BuiltinMethodCall{method_name, op.arguments()[1]});
        if (!converted.ok()) {
          // We couldn't find a matching `impl`.
          return ProgramError(e->source_loc())
                 << *ts[0] << " is not " << operator_desc << " comparable with "
                 << *ts[1] << " (" << converted.error().message() << ")";
        }
        op.set_rewritten_form(*converted);
        return Success();
      };

      switch (op.op()) {
        case Operator::Neg: {
          // Handle a built-in negation first.
          // TODO: Replace this with an intrinsic.
          if (isa<IntType>(ts[0])) {
            op.set_static_type(arena_->New<IntType>());
            op.set_value_category(ValueCategory::Let);
            return Success();
          }
          // Now try an overloaded negation.
          return handle_unary_operator(Builtins::Negate);
        }
        case Operator::Add:
          return handle_binary_arithmetic(Builtins::AddWith);
        case Operator::Sub:
          return handle_binary_arithmetic(Builtins::SubWith);
        case Operator::Mul:
          return handle_binary_arithmetic(Builtins::MulWith);
        case Operator::Div:
          return handle_binary_arithmetic(Builtins::DivWith);
        case Operator::Mod:
          return handle_binary_arithmetic(Builtins::ModWith);
        case Operator::BitwiseAnd:
          // `&` between type-of-types performs constraint combination.
          // TODO: Should this be done via an intrinsic?
          if (IsTypeOfType(ts[0]) && IsTypeOfType(ts[1])) {
            CARBON_ASSIGN_OR_RETURN(
                Nonnull<const Value*> lhs,
                InterpExp(op.arguments()[0], arena_, trace_stream_));
            CARBON_ASSIGN_OR_RETURN(
                Nonnull<const Value*> rhs,
                InterpExp(op.arguments()[1], arena_, trace_stream_));
            CARBON_ASSIGN_OR_RETURN(
                Nonnull<const ConstraintType*> lhs_constraint,
                ConvertToConstraintType(op.arguments()[0]->source_loc(),
                                        "first operand of `&`", lhs));
            CARBON_ASSIGN_OR_RETURN(
                Nonnull<const ConstraintType*> rhs_constraint,
                ConvertToConstraintType(op.arguments()[1]->source_loc(),
                                        "second operand of `&`", rhs));
            CARBON_ASSIGN_OR_RETURN(
                Nonnull<const ConstraintType*> result,
                CombineConstraints(e->source_loc(),
                                   {lhs_constraint, rhs_constraint}));
            op.set_rewritten_form(arena_->New<ValueLiteral>(
                op.source_loc(), result, arena_->New<TypeType>(),
                ValueCategory::Let));
            return Success();
          }
          return handle_binary_operator(Builtins::BitAndWith);
        case Operator::BitwiseOr:
          return handle_binary_operator(Builtins::BitOrWith);
        case Operator::BitwiseXor:
          return handle_binary_operator(Builtins::BitXorWith);
        case Operator::BitShiftLeft:
          return handle_binary_operator(Builtins::LeftShiftWith);
        case Operator::BitShiftRight:
          return handle_binary_operator(Builtins::RightShiftWith);
        case Operator::Complement:
          return handle_unary_operator(Builtins::BitComplement);
        case Operator::And:
          CARBON_RETURN_IF_ERROR(ExpectExactType(e->source_loc(), "&&(1)",
                                                 arena_->New<BoolType>(), ts[0],
                                                 impl_scope));
          CARBON_RETURN_IF_ERROR(ExpectExactType(e->source_loc(), "&&(2)",
                                                 arena_->New<BoolType>(), ts[1],
                                                 impl_scope));
          op.set_static_type(arena_->New<BoolType>());
          op.set_value_category(ValueCategory::Let);
          return Success();
        case Operator::Or:
          CARBON_RETURN_IF_ERROR(ExpectExactType(e->source_loc(), "||(1)",
                                                 arena_->New<BoolType>(), ts[0],
                                                 impl_scope));
          CARBON_RETURN_IF_ERROR(ExpectExactType(e->source_loc(), "||(2)",
                                                 arena_->New<BoolType>(), ts[1],
                                                 impl_scope));
          op.set_static_type(arena_->New<BoolType>());
          op.set_value_category(ValueCategory::Let);
          return Success();
        case Operator::Not:
          CARBON_RETURN_IF_ERROR(ExpectExactType(e->source_loc(), "!",
                                                 arena_->New<BoolType>(), ts[0],
                                                 impl_scope));
          op.set_static_type(arena_->New<BoolType>());
          op.set_value_category(ValueCategory::Let);
          return Success();
        case Operator::Eq:
          return handle_compare(Builtins::EqWith, "Equal", "equality");
        case Operator::NotEq:
          return handle_compare(Builtins::EqWith, "NotEqual", "equality");
        case Operator::Less:
          return handle_compare(Builtins::LessWith, "Less", "less");
        case Operator::LessEq:
          return handle_compare(Builtins::LessEqWith, "LessEq", "less equal");
        case Operator::GreaterEq:
          return handle_compare(Builtins::GreaterEqWith, "GreaterEq",
                                "greater equal");
        case Operator::Greater:
          return handle_compare(Builtins::GreaterWith, "Greater", "greater");
        case Operator::Deref:
          CARBON_RETURN_IF_ERROR(
              ExpectPointerType(e->source_loc(), "*", ts[0]));
          op.set_static_type(&cast<PointerType>(*ts[0]).type());
          op.set_value_category(ValueCategory::Var);
          return Success();
        case Operator::Ptr:
          CARBON_RETURN_IF_ERROR(ExpectType(e->source_loc(), "*",
                                            arena_->New<TypeType>(), ts[0],
                                            impl_scope));
          op.set_static_type(arena_->New<TypeType>());
          op.set_value_category(ValueCategory::Let);
          return Success();
        case Operator::AddressOf:
          if (op.arguments()[0]->value_category() != ValueCategory::Var) {
            return ProgramError(op.arguments()[0]->source_loc())
                   << "Argument to " << ToString(op.op())
                   << " should be an lvalue.";
          }
          op.set_static_type(arena_->New<PointerType>(ts[0]));
          op.set_value_category(ValueCategory::Let);
          return Success();
        case Operator::As: {
          CARBON_ASSIGN_OR_RETURN(
              Nonnull<const Value*> type,
              InterpExp(op.arguments()[1], arena_, trace_stream_));
          CARBON_RETURN_IF_ERROR(
              ExpectIsConcreteType(op.arguments()[1]->source_loc(), type));
          ErrorOr<Nonnull<Expression*>> converted =
              BuildBuiltinMethodCall(impl_scope, op.arguments()[0],
                                     BuiltinInterfaceName{Builtins::As, type},
                                     BuiltinMethodCall{"Convert"});
          if (!converted.ok()) {
            // We couldn't find a matching `impl`.
            return ProgramError(e->source_loc())
                   << "type error in `as`: `" << *ts[0]
                   << "` is not explicitly convertible to `" << *type << "`:\n"
                   << converted.error().message();
          }
          op.set_rewritten_form(*converted);
          return Success();
        }
      }
      break;
    }
    case ExpressionKind::CallExpression: {
      auto& call = cast<CallExpression>(*e);
      CARBON_RETURN_IF_ERROR(TypeCheckExp(&call.function(), impl_scope));
      CARBON_RETURN_IF_ERROR(TypeCheckExp(&call.argument(), impl_scope));
      switch (call.function().static_type().kind()) {
        case Value::Kind::FunctionType: {
          const auto& fun_t = cast<FunctionType>(call.function().static_type());
          if (trace_stream_) {
            **trace_stream_
                << "checking call to function of type " << fun_t
                << "\nwith arguments of type: " << call.argument().static_type()
                << "\n";
          }
          CARBON_RETURN_IF_ERROR(DeduceCallBindings(
              call, &fun_t.parameters(), fun_t.generic_parameters(),
              fun_t.deduced_bindings(), impl_scope));

          // Substitute into the return type to determine the type of the call
          // expression.
          Nonnull<const Value*> return_type =
              Substitute(call.bindings(), &fun_t.return_type());
          call.set_static_type(return_type);
          call.set_value_category(ValueCategory::Let);
          return Success();
        }
        case Value::Kind::TypeOfParameterizedEntityName: {
          // This case handles the application of a parameterized class or
          // interface to a set of arguments, such as Point(i32) or
          // AddWith(i32).
          const ParameterizedEntityName& param_name =
              cast<TypeOfParameterizedEntityName>(call.function().static_type())
                  .name();

          // Collect the top-level generic parameters and their constraints.
          std::vector<FunctionType::GenericParameter> generic_parameters;
          llvm::ArrayRef<Nonnull<const Pattern*>> params =
              param_name.params().fields();
          for (size_t i = 0; i != params.size(); ++i) {
            // TODO: Should we disallow all other kinds of top-level params?
            if (const auto* binding = dyn_cast<GenericBinding>(params[i])) {
              generic_parameters.push_back({i, binding});
            }
          }

          CARBON_RETURN_IF_ERROR(DeduceCallBindings(
              call, &param_name.params().static_type(), generic_parameters,
              /*deduced_bindings=*/llvm::None, impl_scope));

          // Currently the only kinds of parameterized entities we support are
          // types.
          CARBON_CHECK(
              isa<ClassDeclaration, InterfaceDeclaration, ChoiceDeclaration>(
                  param_name.declaration()))
              << "unknown type of ParameterizedEntityName for " << param_name;
          call.set_static_type(arena_->New<TypeType>());
          call.set_value_category(ValueCategory::Let);
          return Success();
        }
        default: {
          return ProgramError(e->source_loc())
                 << "in call `" << *e
                 << "`, expected callee to be a function, found `"
                 << call.function().static_type() << "`";
        }
      }
      break;
    }
    case ExpressionKind::FunctionTypeLiteral: {
      auto& fn = cast<FunctionTypeLiteral>(*e);
      CARBON_RETURN_IF_ERROR(TypeCheckTypeExp(&fn.parameter(), impl_scope));
      CARBON_RETURN_IF_ERROR(TypeCheckTypeExp(&fn.return_type(), impl_scope));
      fn.set_static_type(arena_->New<TypeType>());
      fn.set_value_category(ValueCategory::Let);
      return Success();
    }
    case ExpressionKind::StringLiteral:
      e->set_static_type(arena_->New<StringType>());
      e->set_value_category(ValueCategory::Let);
      return Success();
    case ExpressionKind::IntrinsicExpression: {
      auto& intrinsic_exp = cast<IntrinsicExpression>(*e);
      CARBON_RETURN_IF_ERROR(TypeCheckExp(&intrinsic_exp.args(), impl_scope));
      const auto& args = intrinsic_exp.args().fields();
      switch (cast<IntrinsicExpression>(*e).intrinsic()) {
        case IntrinsicExpression::Intrinsic::Print:
          // TODO: Remove Print special casing once we have variadics or
          // overloads. Here, that's the name Print instead of __intrinsic_print
          // in errors.
          if (args.empty() || args.size() > 2) {
            return ProgramError(e->source_loc())
                   << "Print takes 1 or 2 arguments, received " << args.size();
          }
          CARBON_RETURN_IF_ERROR(ExpectExactType(
              e->source_loc(), "Print argument 0", arena_->New<StringType>(),
              &args[0]->static_type(), impl_scope));
          if (args.size() >= 2) {
            CARBON_RETURN_IF_ERROR(ExpectExactType(
                e->source_loc(), "Print argument 1", arena_->New<IntType>(),
                &args[1]->static_type(), impl_scope));
          }
          e->set_static_type(TupleValue::Empty());
          e->set_value_category(ValueCategory::Let);
          return Success();
        case IntrinsicExpression::Intrinsic::Assert: {
          if (args.size() != 2) {
            return ProgramError(e->source_loc())
                   << "__intrinsic_assert takes 2 arguments";
          }
          CARBON_RETURN_IF_ERROR(ExpectType(
              e->source_loc(), "__intrinsic_assert argument 0",
              arena_->New<BoolType>(), &args[0]->static_type(), impl_scope));
          CARBON_RETURN_IF_ERROR(ExpectType(
              e->source_loc(), "__intrinsic_assert argument 1",
              arena_->New<StringType>(), &args[1]->static_type(), impl_scope));
          e->set_static_type(TupleValue::Empty());
          e->set_value_category(ValueCategory::Let);
          return Success();
        }
        case IntrinsicExpression::Intrinsic::Alloc: {
          if (args.size() != 1) {
            return ProgramError(e->source_loc())
                   << "__intrinsic_new takes 1 argument";
          }
          const auto* arg_type = &args[0]->static_type();
          e->set_static_type(arena_->New<PointerType>(arg_type));
          e->set_value_category(ValueCategory::Let);
          return Success();
        }
        case IntrinsicExpression::Intrinsic::Dealloc: {
          if (args.size() != 1) {
            return ProgramError(e->source_loc())
                   << "__intrinsic_new takes 1 argument";
          }
          const auto* arg_type = &args[0]->static_type();
          CARBON_RETURN_IF_ERROR(
              ExpectPointerType(e->source_loc(), "*", arg_type));
          e->set_static_type(TupleValue::Empty());
          e->set_value_category(ValueCategory::Let);
          return Success();
        }
        case IntrinsicExpression::Intrinsic::Rand: {
          if (args.size() != 2) {
            return ProgramError(e->source_loc())
                   << "Rand takes 2 arguments, received " << args.size();
          }
          CARBON_RETURN_IF_ERROR(ExpectExactType(
              e->source_loc(), "Rand argument 0", arena_->New<IntType>(),
              &args[0]->static_type(), impl_scope));

          CARBON_RETURN_IF_ERROR(ExpectExactType(
              e->source_loc(), "Rand argument 1", arena_->New<IntType>(),
              &args[1]->static_type(), impl_scope));

          e->set_static_type(arena_->New<IntType>());

          return Success();
        }
        case IntrinsicExpression::Intrinsic::IntEq: {
          if (args.size() != 2) {
            return ProgramError(e->source_loc())
                   << "__intrinsic_int_eq takes 2 arguments";
          }
          CARBON_RETURN_IF_ERROR(ExpectExactType(
              e->source_loc(), "__intrinsic_int_eq argument 1",
              arena_->New<IntType>(), &args[0]->static_type(), impl_scope));
          CARBON_RETURN_IF_ERROR(ExpectExactType(
              e->source_loc(), "__intrinsic_int_eq argument 2",
              arena_->New<IntType>(), &args[1]->static_type(), impl_scope));
          e->set_static_type(arena_->New<BoolType>());
          e->set_value_category(ValueCategory::Let);
          return Success();
        }
        case IntrinsicExpression::Intrinsic::IntCompare: {
          if (args.size() != 2) {
            return ProgramError(e->source_loc())
                   << "__intrinsic_int_compare takes 2 arguments";
          }
          CARBON_RETURN_IF_ERROR(ExpectExactType(
              e->source_loc(), "__intrinsic_int_compare argument 1",
              arena_->New<IntType>(), &args[0]->static_type(), impl_scope));
          CARBON_RETURN_IF_ERROR(ExpectExactType(
              e->source_loc(), "__intrinsic_int_compare argument 2",
              arena_->New<IntType>(), &args[1]->static_type(), impl_scope));
          e->set_static_type(arena_->New<IntType>());
          e->set_value_category(ValueCategory::Let);
          return Success();
        }
        case IntrinsicExpression::Intrinsic::StrEq: {
          if (args.size() != 2) {
            return ProgramError(e->source_loc())
                   << "__intrinsic_str_eq takes 2 arguments";
          }
          CARBON_RETURN_IF_ERROR(ExpectExactType(
              e->source_loc(), "__intrinsic_str_eq argument 1",
              arena_->New<StringType>(), &args[0]->static_type(), impl_scope));
          CARBON_RETURN_IF_ERROR(ExpectExactType(
              e->source_loc(), "__intrinsic_str_eq argument 2",
              arena_->New<StringType>(), &args[1]->static_type(), impl_scope));
          e->set_static_type(arena_->New<BoolType>());
          e->set_value_category(ValueCategory::Let);
          return Success();
        }
        case IntrinsicExpression::Intrinsic::StrCompare: {
          if (args.size() != 2) {
            return ProgramError(e->source_loc())
                   << "__intrinsic_str_compare takes 2 arguments";
          }
          CARBON_RETURN_IF_ERROR(ExpectExactType(
              e->source_loc(), "__intrinsic_str_compare argument 1",
              arena_->New<StringType>(), &args[0]->static_type(), impl_scope));
          CARBON_RETURN_IF_ERROR(ExpectExactType(
              e->source_loc(), "__intrinsic_str_compare argument 2",
              arena_->New<StringType>(), &args[1]->static_type(), impl_scope));
          e->set_static_type(arena_->New<IntType>());
          e->set_value_category(ValueCategory::Let);
          return Success();
        }
        case IntrinsicExpression::Intrinsic::IntBitComplement:
          if (args.size() != 1) {
            return ProgramError(e->source_loc())
                   << intrinsic_exp.name() << " takes 1 argument";
          }
          CARBON_RETURN_IF_ERROR(ExpectExactType(
              e->source_loc(), "complement argument", arena_->New<IntType>(),
              &args[0]->static_type(), impl_scope));
          e->set_static_type(arena_->New<IntType>());
          e->set_value_category(ValueCategory::Let);
          return Success();
        case IntrinsicExpression::Intrinsic::IntBitAnd:
        case IntrinsicExpression::Intrinsic::IntBitOr:
        case IntrinsicExpression::Intrinsic::IntBitXor:
        case IntrinsicExpression::Intrinsic::IntLeftShift:
        case IntrinsicExpression::Intrinsic::IntRightShift:
          if (args.size() != 2) {
            return ProgramError(e->source_loc())
                   << intrinsic_exp.name() << " takes 2 arguments";
          }
          CARBON_RETURN_IF_ERROR(ExpectExactType(
              e->source_loc(), "argument 1", arena_->New<IntType>(),
              &args[0]->static_type(), impl_scope));
          CARBON_RETURN_IF_ERROR(ExpectExactType(
              e->source_loc(), "argument 2", arena_->New<IntType>(),
              &args[1]->static_type(), impl_scope));
          e->set_static_type(arena_->New<IntType>());
          e->set_value_category(ValueCategory::Let);
          return Success();
      }
    }
    case ExpressionKind::IntTypeLiteral:
    case ExpressionKind::BoolTypeLiteral:
    case ExpressionKind::StringTypeLiteral:
    case ExpressionKind::TypeTypeLiteral:
    case ExpressionKind::ContinuationTypeLiteral:
      e->set_value_category(ValueCategory::Let);
      e->set_static_type(arena_->New<TypeType>());
      return Success();
    case ExpressionKind::IfExpression: {
      auto& if_expr = cast<IfExpression>(*e);
      CARBON_RETURN_IF_ERROR(TypeCheckExp(&if_expr.condition(), impl_scope));
      CARBON_ASSIGN_OR_RETURN(
          Nonnull<Expression*> converted_condition,
          ImplicitlyConvert("condition of `if`", impl_scope,
                            &if_expr.condition(), arena_->New<BoolType>()));
      if_expr.set_condition(converted_condition);

      // TODO: Compute the common type and convert both operands to it.
      CARBON_RETURN_IF_ERROR(
          TypeCheckExp(&if_expr.then_expression(), impl_scope));
      CARBON_RETURN_IF_ERROR(
          TypeCheckExp(&if_expr.else_expression(), impl_scope));
      CARBON_RETURN_IF_ERROR(ExpectExactType(
          e->source_loc(), "expression of `if` expression",
          &if_expr.then_expression().static_type(),
          &if_expr.else_expression().static_type(), impl_scope));
      e->set_static_type(&if_expr.then_expression().static_type());
      e->set_value_category(ValueCategory::Let);
      return Success();
    }
    case ExpressionKind::WhereExpression: {
      auto& where = cast<WhereExpression>(*e);
      ImplScope inner_impl_scope;
      inner_impl_scope.AddParent(&impl_scope);

      auto& self = where.self_binding();
      ConstraintTypeBuilder builder(arena_, &self);
      ConstraintTypeBuilder::ConstraintsInScopeTracker constraint_tracker;

      // Keep track of the builder so that we can look up its rewrites while
      // processing later constraints.
      struct TrackPartialWhereBuilderRAII {
        TrackPartialWhereBuilderRAII(TypeChecker& type_checker,
                                     ConstraintTypeBuilder& builder)
            : type_checker_(type_checker) {
          type_checker_.partial_where_expressions_.push_back(&builder);
        }
        ~TrackPartialWhereBuilderRAII() {
          type_checker_.partial_where_expressions_.pop_back();
        }
        TypeChecker& type_checker_;
      } partial_where_tracker(*this, builder);

      // Note, we don't want to call `TypeCheckPattern` here. Most of the setup
      // for the self binding is instead done by the `ConstraintTypeBuilder`.
      CARBON_ASSIGN_OR_RETURN(Nonnull<const Value*> base_type,
                              TypeCheckTypeExp(&self.type(), impl_scope));
      self.set_static_type(base_type);

      CARBON_ASSIGN_OR_RETURN(
          Nonnull<const ConstraintType*> base,
          ConvertToConstraintType(where.source_loc(),
                                  "first operand of `where` expression",
                                  base_type));

      // Start with the given constraint.
      CARBON_RETURN_IF_ERROR(builder.AddAndSubstitute(
          *this, where.source_loc(), base, builder.GetSelfType(),
          builder.GetSelfWitness(), Bindings(),
          /*add_lookup_contexts=*/true));

      // Type-check and apply the `where` clauses.
      for (Nonnull<WhereClause*> clause : where.clauses()) {
        // Constraints from the LHS of `where` are in scope in the RHS, and
        // constraints from earlier `where` clauses are in scope in later
        // clauses.
        builder.BringConstraintsIntoScope(*this, &inner_impl_scope,
                                          &constraint_tracker);

        CARBON_RETURN_IF_ERROR(TypeCheckWhereClause(clause, inner_impl_scope));

        switch (clause->kind()) {
          case WhereClauseKind::IsWhereClause: {
            const auto& is_clause = cast<IsWhereClause>(*clause);
            CARBON_ASSIGN_OR_RETURN(
                Nonnull<const Value*> type,
                InterpExp(&is_clause.type(), arena_, trace_stream_));
            CARBON_ASSIGN_OR_RETURN(
                Nonnull<const Value*> constraint,
                InterpExp(&is_clause.constraint(), arena_, trace_stream_));
            CARBON_ASSIGN_OR_RETURN(
                Nonnull<const ConstraintType*> constraint_type,
                ConvertToConstraintType(is_clause.source_loc(),
                                        "expression after `is`", constraint));
            // Transform `where .B is (C where .D is E)` into `where .B is C
            // and .B.D is E` then add all the resulting constraints.
            CARBON_RETURN_IF_ERROR(builder.AddAndSubstitute(
                *this, is_clause.source_loc(), constraint_type, type,
                builder.GetSelfWitness(), Bindings(),
                /*add_lookup_contexts=*/false));
            break;
          }
          case WhereClauseKind::EqualsWhereClause: {
            const auto& equals_clause = cast<EqualsWhereClause>(*clause);
            CARBON_ASSIGN_OR_RETURN(
                Nonnull<const Value*> lhs,
                InterpExp(&equals_clause.lhs(), arena_, trace_stream_));
            CARBON_ASSIGN_OR_RETURN(
                Nonnull<const Value*> rhs,
                InterpExp(&equals_clause.rhs(), arena_, trace_stream_));
            if (!ValueEqual(lhs, rhs, std::nullopt)) {
              builder.AddEqualityConstraint({.values = {lhs, rhs}});
            }
            break;
          }
          case WhereClauseKind::RewriteWhereClause: {
            const auto& rewrite_clause = cast<RewriteWhereClause>(*clause);
            CARBON_ASSIGN_OR_RETURN(
                ConstraintLookupResult result,
                LookupInConstraint(clause->source_loc(),
                                   "rewrite constraint lookup", base_type,
                                   rewrite_clause.member_name()));
            const auto* constant =
                dyn_cast<AssociatedConstantDeclaration>(result.member);
            if (!constant) {
              return ProgramError(clause->source_loc())
                     << "in rewrite constraint lookup, `"
                     << rewrite_clause.member_name()
                     << "` does not name an associated constant";
            }

            // Find (or add) `.Self is I`, and form a symbolic value naming the
            // associated constant.
            // TODO: Reject if the impl constraint didn't already exist.
            int index = builder.AddImplConstraint(
                {.type = builder.GetSelfType(), .interface = result.interface});
            auto* witness =
                MakeConstraintWitnessAccess(builder.GetSelfWitness(), index);
            auto* constant_value = arena_->New<AssociatedConstant>(
                builder.GetSelfType(), result.interface, constant, witness);

            // Find the replacement value prior to conversion to the constant's
            // type. This is the value we'll rewrite to when type-checking a
            // member access.
            CARBON_ASSIGN_OR_RETURN(Nonnull<const Value*> replacement_value,
                                    InterpExp(&rewrite_clause.replacement(),
                                              arena_, trace_stream_));
            auto* replacement_literal = arena_->New<ValueLiteral>(
                rewrite_clause.source_loc(), replacement_value,
                &rewrite_clause.replacement().static_type(),
                ValueCategory::Let);

            // Convert the replacement value to the type of the associated
            // constant and find the converted value. This is the value that
            // we'll produce during evaluation and substitution.
            CARBON_ASSIGN_OR_RETURN(
                Nonnull<Expression*> converted_expression,
                ImplicitlyConvert(
                    "rewrite constraint", impl_scope, replacement_literal,
                    GetTypeForAssociatedConstant(constant_value)));
            CARBON_ASSIGN_OR_RETURN(
                Nonnull<const Value*> converted_value,
                InterpExp(converted_expression, arena_, trace_stream_));

            // Add the rewrite constraint.
            CARBON_RETURN_IF_ERROR(builder.AddRewriteConstraint(
<<<<<<< HEAD
                rewrite_clause.source_loc(),
                {.constant = constant_value,
                 .unconverted_replacement = replacement_value,
                 .unconverted_replacement_type =
                     &replacement_literal->static_type(),
                 .converted_replacement = converted_value}));
=======
                rewrite_clause.source_loc(), {.interface = result.interface,
                                              .constant = constant,
                                              .replacement = replacement}));
            // Also find (or add) `.Self is I`, and add `.Self.T == V`.
            int index = builder.AddImplConstraint(
                {.type = builder.GetSelfType(), .interface = result.interface});
            const auto* witness =
                MakeConstraintWitnessAccess(builder.GetSelfWitness(), index);
            builder.AddEqualityConstraint(
                {.values = {arena_->New<AssociatedConstant>(
                                builder.GetSelfType(), result.interface,
                                constant, witness),
                            replacement_value}});
>>>>>>> 8e5dcc25
            break;
          }
        }
      }

      where.set_rewritten_form(arena_->New<ValueLiteral>(
          where.source_loc(), std::move(builder).Build(),
          arena_->New<TypeType>(), ValueCategory::Let));
      return Success();
    }
    case ExpressionKind::UnimplementedExpression:
      CARBON_FATAL() << "Unimplemented: " << *e;
    case ExpressionKind::ArrayTypeLiteral: {
      auto& array_literal = cast<ArrayTypeLiteral>(*e);
      CARBON_RETURN_IF_ERROR(TypeCheckTypeExp(
          &array_literal.element_type_expression(), impl_scope));

      CARBON_RETURN_IF_ERROR(
          TypeCheckExp(&array_literal.size_expression(), impl_scope));
      CARBON_RETURN_IF_ERROR(ExpectExactType(
          array_literal.size_expression().source_loc(), "array size",
          arena_->New<IntType>(),
          &array_literal.size_expression().static_type(), impl_scope));
      CARBON_ASSIGN_OR_RETURN(
          Nonnull<const Value*> size_value,
          InterpExp(&array_literal.size_expression(), arena_, trace_stream_));
      if (cast<IntValue>(size_value)->value() < 0) {
        return ProgramError(array_literal.size_expression().source_loc())
               << "Array size cannot be negative";
      }
      array_literal.set_static_type(arena_->New<TypeType>());
      array_literal.set_value_category(ValueCategory::Let);
      return Success();
    }
  }
}

void TypeChecker::CollectGenericBindingsInPattern(
    Nonnull<const Pattern*> p,
    std::vector<Nonnull<const GenericBinding*>>& generic_bindings) {
  VisitNestedPatterns(*p, [&](const Pattern& pattern) {
    if (const auto* binding = dyn_cast<GenericBinding>(&pattern)) {
      generic_bindings.push_back(binding);
    }
    return true;
  });
}

void TypeChecker::CollectImplBindingsInPattern(
    Nonnull<const Pattern*> p,
    std::vector<Nonnull<const ImplBinding*>>& impl_bindings) {
  VisitNestedPatterns(*p, [&](const Pattern& pattern) {
    if (const auto* binding = dyn_cast<GenericBinding>(&pattern)) {
      if (binding->impl_binding().has_value()) {
        impl_bindings.push_back(binding->impl_binding().value());
      }
    }
    return true;
  });
}

void TypeChecker::BringPatternImplsIntoScope(Nonnull<const Pattern*> p,
                                             ImplScope& impl_scope) {
  std::vector<Nonnull<const ImplBinding*>> impl_bindings;
  CollectImplBindingsInPattern(p, impl_bindings);
  BringImplsIntoScope(impl_bindings, impl_scope);
}

void TypeChecker::BringImplsIntoScope(
    llvm::ArrayRef<Nonnull<const ImplBinding*>> impl_bindings,
    ImplScope& impl_scope) {
  for (Nonnull<const ImplBinding*> impl_binding : impl_bindings) {
    BringImplIntoScope(impl_binding, impl_scope);
  }
}

void TypeChecker::BringImplIntoScope(Nonnull<const ImplBinding*> impl_binding,
                                     ImplScope& impl_scope) {
  CARBON_CHECK(impl_binding->type_var()->symbolic_identity().has_value() &&
               impl_binding->symbolic_identity().has_value());
  impl_scope.Add(impl_binding->interface(),
                 *impl_binding->type_var()->symbolic_identity(),
                 cast<Witness>(*impl_binding->symbolic_identity()), *this);
}

auto TypeChecker::TypeCheckTypeExp(Nonnull<Expression*> type_expression,
                                   const ImplScope& impl_scope, bool concrete)
    -> ErrorOr<Nonnull<const Value*>> {
  CARBON_RETURN_IF_ERROR(TypeCheckExp(type_expression, impl_scope));
  CARBON_ASSIGN_OR_RETURN(Nonnull<const Value*> type,
                          InterpExp(type_expression, arena_, trace_stream_));
  CARBON_RETURN_IF_ERROR(
      concrete ? ExpectIsConcreteType(type_expression->source_loc(), type)
               : ExpectIsType(type_expression->source_loc(), type));
  return type;
}

auto TypeChecker::TypeCheckWhereClause(Nonnull<WhereClause*> clause,
                                       const ImplScope& impl_scope)
    -> ErrorOr<Success> {
  switch (clause->kind()) {
    case WhereClauseKind::IsWhereClause: {
      auto& is_clause = cast<IsWhereClause>(*clause);
      CARBON_RETURN_IF_ERROR(TypeCheckTypeExp(&is_clause.type(), impl_scope));
      CARBON_RETURN_IF_ERROR(TypeCheckExp(&is_clause.constraint(), impl_scope));
      if (!isa<TypeType>(is_clause.constraint().static_type())) {
        return ProgramError(is_clause.constraint().source_loc())
               << "expression after `is` does not resolve to a constraint, "
               << "found " << is_clause.constraint().static_type();
      }
      return Success();
    }
    case WhereClauseKind::EqualsWhereClause: {
      auto& equals_clause = cast<EqualsWhereClause>(*clause);
      CARBON_RETURN_IF_ERROR(TypeCheckExp(&equals_clause.lhs(), impl_scope));
      CARBON_RETURN_IF_ERROR(TypeCheckExp(&equals_clause.rhs(), impl_scope));

      // TODO: It's not clear what level of type compatibility is required
      // between the operands. For now we require a builtin no-op implicit
      // conversion.
      Nonnull<const Value*> lhs_type = &equals_clause.lhs().static_type();
      Nonnull<const Value*> rhs_type = &equals_clause.rhs().static_type();
      if (!IsImplicitlyConvertible(lhs_type, rhs_type, impl_scope,
                                   /*allow_user_defined_conversions=*/false) &&
          !IsImplicitlyConvertible(rhs_type, lhs_type, impl_scope,
                                   /*allow_user_defined_conversions=*/false)) {
        return ProgramError(clause->source_loc())
               << "type mismatch between values in `where LHS == RHS`\n"
               << "  LHS type: " << *lhs_type << "\n"
               << "  RHS type: " << *rhs_type;
      }
      return Success();
    }
    case WhereClauseKind::RewriteWhereClause: {
      auto& rewrite_clause = cast<RewriteWhereClause>(*clause);
      CARBON_RETURN_IF_ERROR(
          TypeCheckExp(&rewrite_clause.replacement(), impl_scope));
      return Success();
    }
  }
}

auto TypeChecker::TypeCheckPattern(
    Nonnull<Pattern*> p, std::optional<Nonnull<const Value*>> expected,
    ImplScope& impl_scope, ValueCategory enclosing_value_category)
    -> ErrorOr<Success> {
  if (trace_stream_) {
    **trace_stream_ << "checking " << PatternKindName(p->kind()) << " " << *p;
    if (expected) {
      **trace_stream_ << ", expecting " << **expected;
    }
    **trace_stream_ << "\n";
  }
  switch (p->kind()) {
    case PatternKind::AutoPattern: {
      p->set_static_type(arena_->New<TypeType>());
      return Success();
    }
    case PatternKind::BindingPattern: {
      auto& binding = cast<BindingPattern>(*p);
      if (!VisitNestedPatterns(binding.type(), [](const Pattern& pattern) {
            return !isa<BindingPattern>(pattern);
          })) {
        return ProgramError(binding.type().source_loc())
               << "The type of a binding pattern cannot contain bindings.";
      }
      CARBON_RETURN_IF_ERROR(TypeCheckPattern(
          &binding.type(), std::nullopt, impl_scope, enclosing_value_category));
      CARBON_ASSIGN_OR_RETURN(
          Nonnull<const Value*> type,
          InterpPattern(&binding.type(), arena_, trace_stream_));
      CARBON_RETURN_IF_ERROR(ExpectIsType(binding.source_loc(), type));
      if (expected) {
        if (IsConcreteType(type)) {
          CARBON_RETURN_IF_ERROR(ExpectType(p->source_loc(), "name binding",
                                            type, *expected, impl_scope));
        } else {
          BindingMap generic_args;
          if (!PatternMatch(type, *expected, binding.type().source_loc(),
                            std::nullopt, generic_args, trace_stream_,
                            this->arena_)) {
            return ProgramError(binding.type().source_loc())
                   << "Type pattern '" << *type
                   << "' does not match actual type '" << **expected << "'";
          }
          type = *expected;
        }
      }
      CARBON_RETURN_IF_ERROR(ExpectIsConcreteType(binding.source_loc(), type));
      binding.set_static_type(type);
      CARBON_ASSIGN_OR_RETURN(Nonnull<const Value*> binding_value,
                              InterpPattern(&binding, arena_, trace_stream_));
      SetValue(&binding, binding_value);

      if (!binding.has_value_category()) {
        binding.set_value_category(enclosing_value_category);
      }
      return Success();
    }
    case PatternKind::GenericBinding: {
      auto& binding = cast<GenericBinding>(*p);

      // The binding can be referred to in its own type via `.Self`, so set up
      // its symbolic identity before we type-check and interpret the type.
      auto* val = arena_->New<VariableType>(&binding);
      binding.set_symbolic_identity(val);
      SetValue(&binding, val);

      CARBON_ASSIGN_OR_RETURN(Nonnull<const Value*> type,
                              TypeCheckTypeExp(&binding.type(), impl_scope));
      if (expected) {
        return ProgramError(binding.type().source_loc())
               << "Generic binding may not occur in pattern with expected "
                  "type: "
               << binding;
      }
      if (binding.named_as_type_via_dot_self() && !IsTypeOfType(type)) {
        return ProgramError(binding.type().source_loc())
               << "`.Self` used in type of non-type binding `" << binding.name()
               << "`";
      }

      // Create an impl binding if we have a constraint.
      if (isa<ConstraintType, InterfaceType>(type)) {
        CARBON_ASSIGN_OR_RETURN(
            Nonnull<const ConstraintType*> constraint,
            ConvertToConstraintType(binding.source_loc(), "generic binding",
                                    type));
        Nonnull<ImplBinding*> impl_binding = arena_->New<ImplBinding>(
            binding.source_loc(), &binding, std::nullopt);
        auto* witness = arena_->New<BindingWitness>(impl_binding);
        impl_binding->set_symbolic_identity(witness);
        binding.set_impl_binding(impl_binding);

        // Substitute the VariableType as `.Self` of the constraint to form the
        // resolved type of the binding. Eg, `T:! X where .Self is Y` resolves
        // to `T:! <constraint T is X and T is Y>`.
        ConstraintTypeBuilder builder(arena_, &binding, impl_binding);
        CARBON_RETURN_IF_ERROR(builder.AddAndSubstitute(
            *this, binding.source_loc(), constraint, val, witness, Bindings(),
            /*add_lookup_contexts=*/true));
        type = std::move(builder).Build();

        BringImplIntoScope(impl_binding, impl_scope);
      }

      binding.set_static_type(type);
      return Success();
    }
    case PatternKind::TuplePattern: {
      auto& tuple = cast<TuplePattern>(*p);
      std::vector<Nonnull<const Value*>> field_types;
      if (expected && (*expected)->kind() != Value::Kind::TupleValue) {
        return ProgramError(p->source_loc()) << "didn't expect a tuple";
      }
      if (expected && tuple.fields().size() !=
                          cast<TupleValue>(**expected).elements().size()) {
        return ProgramError(tuple.source_loc()) << "tuples of different length";
      }
      for (size_t i = 0; i < tuple.fields().size(); ++i) {
        Nonnull<Pattern*> field = tuple.fields()[i];
        std::optional<Nonnull<const Value*>> expected_field_type;
        if (expected) {
          expected_field_type = cast<TupleValue>(**expected).elements()[i];
        }
        CARBON_RETURN_IF_ERROR(TypeCheckPattern(
            field, expected_field_type, impl_scope, enclosing_value_category));
        if (trace_stream_) {
          **trace_stream_ << "finished checking tuple pattern field " << *field
                          << "\n";
        }
        field_types.push_back(&field->static_type());
      }
      tuple.set_static_type(arena_->New<TupleValue>(std::move(field_types)));
      CARBON_ASSIGN_OR_RETURN(Nonnull<const Value*> tuple_value,
                              InterpPattern(&tuple, arena_, trace_stream_));
      SetValue(&tuple, tuple_value);
      return Success();
    }
    case PatternKind::AlternativePattern: {
      auto& alternative = cast<AlternativePattern>(*p);
      CARBON_RETURN_IF_ERROR(
          TypeCheckExp(&alternative.choice_type(), impl_scope));
      CARBON_ASSIGN_OR_RETURN(
          Nonnull<const Value*> type,
          InterpExp(&alternative.choice_type(), arena_, trace_stream_));
      if (!isa<ChoiceType>(type)) {
        return ProgramError(alternative.source_loc())
               << "alternative pattern does not name a choice type.";
      }
      const auto& choice_type = cast<ChoiceType>(*type);
      if (expected) {
        CARBON_RETURN_IF_ERROR(ExpectType(alternative.source_loc(),
                                          "alternative pattern", &choice_type,
                                          *expected, impl_scope));
      }
      std::optional<Nonnull<const Value*>> parameter_types =
          choice_type.FindAlternative(alternative.alternative_name());
      if (parameter_types == std::nullopt) {
        return ProgramError(alternative.source_loc())
               << "'" << alternative.alternative_name()
               << "' is not an alternative of " << choice_type;
      }

      Nonnull<const Value*> substituted_parameter_type = *parameter_types;
      if (choice_type.IsParameterized()) {
        substituted_parameter_type =
            Substitute(choice_type.bindings(), *parameter_types);
      }
      CARBON_RETURN_IF_ERROR(
          TypeCheckPattern(&alternative.arguments(), substituted_parameter_type,
                           impl_scope, enclosing_value_category));
      alternative.set_static_type(&choice_type);
      CARBON_ASSIGN_OR_RETURN(
          Nonnull<const Value*> alternative_value,
          InterpPattern(&alternative, arena_, trace_stream_));
      SetValue(&alternative, alternative_value);
      return Success();
    }
    case PatternKind::ExpressionPattern: {
      auto& expression = cast<ExpressionPattern>(*p).expression();
      CARBON_RETURN_IF_ERROR(TypeCheckExp(&expression, impl_scope));
      p->set_static_type(&expression.static_type());
      CARBON_ASSIGN_OR_RETURN(Nonnull<const Value*> expr_value,
                              InterpPattern(p, arena_, trace_stream_));
      SetValue(p, expr_value);
      return Success();
    }
    case PatternKind::VarPattern: {
      auto& var_pattern = cast<VarPattern>(*p);

      CARBON_RETURN_IF_ERROR(TypeCheckPattern(&var_pattern.pattern(), expected,
                                              impl_scope,
                                              var_pattern.value_category()));
      var_pattern.set_static_type(&var_pattern.pattern().static_type());
      CARBON_ASSIGN_OR_RETURN(
          Nonnull<const Value*> pattern_value,
          InterpPattern(&var_pattern, arena_, trace_stream_));
      SetValue(&var_pattern, pattern_value);
      return Success();
    }
    case PatternKind::AddrPattern:
      std::optional<Nonnull<const Value*>> expected_ptr;
      auto& addr_pattern = cast<AddrPattern>(*p);
      if (expected) {
        expected_ptr = arena_->New<PointerType>(expected.value());
      }
      CARBON_RETURN_IF_ERROR(TypeCheckPattern(&addr_pattern.binding(),
                                              expected_ptr, impl_scope,
                                              enclosing_value_category));

      if (const auto* inner_binding_type =
              dyn_cast<PointerType>(&addr_pattern.binding().static_type())) {
        addr_pattern.set_static_type(&inner_binding_type->type());
      } else {
        return ProgramError(addr_pattern.source_loc())
               << "Type associated with addr must be a pointer type.";
      }
      CARBON_ASSIGN_OR_RETURN(
          Nonnull<const Value*> pattern_value,
          InterpPattern(&addr_pattern, arena_, trace_stream_));
      SetValue(&addr_pattern, pattern_value);
      return Success();
  }
}

auto TypeChecker::TypeCheckStmt(Nonnull<Statement*> s,
                                const ImplScope& impl_scope)
    -> ErrorOr<Success> {
  if (trace_stream_) {
    **trace_stream_ << "checking " << StatementKindName(s->kind()) << " " << *s
                    << "\n";
  }
  switch (s->kind()) {
    case StatementKind::Match: {
      auto& match = cast<Match>(*s);
      CARBON_RETURN_IF_ERROR(TypeCheckExp(&match.expression(), impl_scope));
      std::vector<Match::Clause> new_clauses;
      std::optional<Nonnull<const Value*>> expected_type;
      PatternMatrix patterns;
      for (auto& clause : match.clauses()) {
        ImplScope clause_scope;
        clause_scope.AddParent(&impl_scope);
        // TODO: Should user-defined conversions be permitted in `match`
        // statements? When would we run them? See #1283.
        CARBON_RETURN_IF_ERROR(TypeCheckPattern(
            &clause.pattern(), &match.expression().static_type(), clause_scope,
            ValueCategory::Let));
        if (expected_type.has_value()) {
          // TODO: For now, we require all patterns to have the same type. If
          // that's not the same type as the scrutinee, we will convert the
          // scrutinee. We might want to instead allow a different conversion
          // to be performed for each pattern.
          CARBON_RETURN_IF_ERROR(
              ExpectExactType(clause.pattern().source_loc(),
                              "`match` pattern type", expected_type.value(),
                              &clause.pattern().static_type(), impl_scope));
        } else {
          expected_type = &clause.pattern().static_type();
        }
        if (patterns.IsRedundant({&clause.pattern()})) {
          return ProgramError(clause.pattern().source_loc())
                 << "unreachable case: all values matched by this case "
                 << "are matched by earlier cases";
        }
        patterns.Add({&clause.pattern()});
        CARBON_RETURN_IF_ERROR(
            TypeCheckStmt(&clause.statement(), clause_scope));
      }
      if (expected_type.has_value()) {
        CARBON_ASSIGN_OR_RETURN(
            Nonnull<Expression*> converted_expression,
            ImplicitlyConvert("`match` expression", impl_scope,
                              &match.expression(), expected_type.value()));
        match.set_expression(converted_expression);
      }
      return Success();
    }
    case StatementKind::While: {
      auto& while_stmt = cast<While>(*s);
      CARBON_RETURN_IF_ERROR(TypeCheckExp(&while_stmt.condition(), impl_scope));
      CARBON_ASSIGN_OR_RETURN(
          Nonnull<Expression*> converted_condition,
          ImplicitlyConvert("condition of `while`", impl_scope,
                            &while_stmt.condition(), arena_->New<BoolType>()));
      while_stmt.set_condition(converted_condition);
      CARBON_RETURN_IF_ERROR(TypeCheckStmt(&while_stmt.body(), impl_scope));
      return Success();
    }
    case StatementKind::For: {
      auto& for_stmt = cast<For>(*s);
      ImplScope inner_impl_scope;
      inner_impl_scope.AddParent(&impl_scope);

      CARBON_RETURN_IF_ERROR(
          TypeCheckExp(&for_stmt.loop_target(), inner_impl_scope));

      const Value& rhs = for_stmt.loop_target().static_type();
      if (rhs.kind() == Value::Kind::StaticArrayType) {
        CARBON_RETURN_IF_ERROR(
            TypeCheckPattern(&for_stmt.variable_declaration(),
                             &cast<StaticArrayType>(rhs).element_type(),
                             inner_impl_scope, ValueCategory::Var));

      } else {
        return ProgramError(for_stmt.source_loc())
               << "expected array type after in, found value of type " << rhs;
      }

      CARBON_RETURN_IF_ERROR(TypeCheckStmt(&for_stmt.body(), inner_impl_scope));
      return Success();
    }
    case StatementKind::Break:
    case StatementKind::Continue:
      return Success();
    case StatementKind::Block: {
      auto& block = cast<Block>(*s);
      for (auto* block_statement : block.statements()) {
        CARBON_RETURN_IF_ERROR(TypeCheckStmt(block_statement, impl_scope));
      }
      return Success();
    }
    case StatementKind::VariableDefinition: {
      auto& var = cast<VariableDefinition>(*s);

      // TODO: If the pattern contains a binding that implies a new impl is
      // available, should that remain in scope for as long as its binding?
      // ```
      // var a: (T:! Widget) = ...;
      // // Is the `impl T as Widget` in scope here?
      // a.(Widget.F)();
      // ```
      ImplScope var_scope;
      var_scope.AddParent(&impl_scope);
      std::optional<Nonnull<const Value*>> init_type;

      // Type-check the initializer before we inspect the type of the variable
      // so we can use its type to deduce parts of the type of the binding.
      if (var.has_init()) {
        CARBON_RETURN_IF_ERROR(TypeCheckExp(&var.init(), impl_scope));
        init_type = &var.init().static_type();
      }
      CARBON_RETURN_IF_ERROR(TypeCheckPattern(&var.pattern(), init_type,
                                              var_scope, var.value_category()));
      CARBON_RETURN_IF_ERROR(ExpectCompleteType(
          var.source_loc(), "type of variable", &var.pattern().static_type()));

      if (var.has_init()) {
        CARBON_ASSIGN_OR_RETURN(
            Nonnull<Expression*> converted_init,
            ImplicitlyConvert("initializer of variable", impl_scope,
                              &var.init(), &var.pattern().static_type()));
        var.set_init(converted_init);
      }
      return Success();
    }
    case StatementKind::Assign: {
      auto& assign = cast<Assign>(*s);
      CARBON_RETURN_IF_ERROR(TypeCheckExp(&assign.rhs(), impl_scope));
      CARBON_RETURN_IF_ERROR(TypeCheckExp(&assign.lhs(), impl_scope));
      if (assign.lhs().value_category() != ValueCategory::Var) {
        return ProgramError(assign.source_loc())
               << "Cannot assign to rvalue '" << assign.lhs() << "'";
      }
      CARBON_ASSIGN_OR_RETURN(
          Nonnull<Expression*> converted_rhs,
          ImplicitlyConvert("assignment", impl_scope, &assign.rhs(),
                            &assign.lhs().static_type()));
      assign.set_rhs(converted_rhs);
      return Success();
    }
    case StatementKind::ExpressionStatement: {
      CARBON_RETURN_IF_ERROR(TypeCheckExp(
          &cast<ExpressionStatement>(*s).expression(), impl_scope));
      return Success();
    }
    case StatementKind::If: {
      auto& if_stmt = cast<If>(*s);
      CARBON_RETURN_IF_ERROR(TypeCheckExp(&if_stmt.condition(), impl_scope));
      CARBON_ASSIGN_OR_RETURN(
          Nonnull<Expression*> converted_condition,
          ImplicitlyConvert("condition of `if`", impl_scope,
                            &if_stmt.condition(), arena_->New<BoolType>()));
      if_stmt.set_condition(converted_condition);
      CARBON_RETURN_IF_ERROR(TypeCheckStmt(&if_stmt.then_block(), impl_scope));
      if (if_stmt.else_block()) {
        CARBON_RETURN_IF_ERROR(
            TypeCheckStmt(*if_stmt.else_block(), impl_scope));
      }
      return Success();
    }
    case StatementKind::ReturnVar: {
      auto& ret = cast<ReturnVar>(*s);
      ReturnTerm& return_term = ret.function().return_term();
      if (return_term.is_auto()) {
        return_term.set_static_type(&ret.value_node().static_type());
      } else {
        // TODO: Consider using `ExpectExactType` here.
        CARBON_CHECK(IsConcreteType(&return_term.static_type()));
        CARBON_CHECK(IsConcreteType(&ret.value_node().static_type()));
        if (!IsSameType(&return_term.static_type(),
                        &ret.value_node().static_type(), impl_scope)) {
          return ProgramError(ret.value_node().base().source_loc())
                 << "type of returned var `" << ret.value_node().static_type()
                 << "` does not match return type `"
                 << return_term.static_type() << "`";
        }
      }
      return Success();
    }
    case StatementKind::ReturnExpression: {
      auto& ret = cast<ReturnExpression>(*s);
      CARBON_RETURN_IF_ERROR(TypeCheckExp(&ret.expression(), impl_scope));
      ReturnTerm& return_term = ret.function().return_term();
      if (return_term.is_auto()) {
        return_term.set_static_type(&ret.expression().static_type());
      } else {
        CARBON_ASSIGN_OR_RETURN(
            Nonnull<Expression*> converted_ret_val,
            ImplicitlyConvert("return value", impl_scope, &ret.expression(),
                              &return_term.static_type()));
        ret.set_expression(converted_ret_val);
      }
      return Success();
    }
    case StatementKind::Continuation: {
      auto& cont = cast<Continuation>(*s);
      CARBON_RETURN_IF_ERROR(TypeCheckStmt(&cont.body(), impl_scope));
      cont.set_static_type(arena_->New<ContinuationType>());
      return Success();
    }
    case StatementKind::Run: {
      auto& run = cast<Run>(*s);
      CARBON_RETURN_IF_ERROR(TypeCheckExp(&run.argument(), impl_scope));
      CARBON_ASSIGN_OR_RETURN(
          Nonnull<Expression*> converted_argument,
          ImplicitlyConvert("argument of `run`", impl_scope, &run.argument(),
                            arena_->New<ContinuationType>()));
      run.set_argument(converted_argument);
      return Success();
    }
    case StatementKind::Await: {
      // Nothing to do here.
      return Success();
    }
  }
}

// Returns true if we can statically verify that `match` is exhaustive, meaning
// that one of its clauses will be executed for any possible operand value.
static auto IsExhaustive(const Match& match) -> bool {
  PatternMatrix matrix;
  for (const Match::Clause& clause : match.clauses()) {
    matrix.Add({&clause.pattern()});
  }
  return matrix.IsRedundant({AbstractPattern::MakeWildcard()});
}

auto TypeChecker::ExpectReturnOnAllPaths(
    std::optional<Nonnull<Statement*>> opt_stmt, SourceLocation source_loc)
    -> ErrorOr<Success> {
  if (!opt_stmt) {
    return ProgramError(source_loc)
           << "control-flow reaches end of function that provides a `->` "
              "return type without reaching a return statement";
  }
  Nonnull<Statement*> stmt = *opt_stmt;
  switch (stmt->kind()) {
    case StatementKind::Match: {
      auto& match = cast<Match>(*stmt);
      if (!IsExhaustive(match)) {
        return ProgramError(source_loc)
               << "non-exhaustive match may allow control-flow to reach the "
                  "end "
                  "of a function that provides a `->` return type";
      }
      std::vector<Match::Clause> new_clauses;
      for (auto& clause : match.clauses()) {
        CARBON_RETURN_IF_ERROR(
            ExpectReturnOnAllPaths(&clause.statement(), stmt->source_loc()));
      }
      return Success();
    }
    case StatementKind::Block: {
      auto& block = cast<Block>(*stmt);
      if (block.statements().empty()) {
        return ProgramError(stmt->source_loc())
               << "control-flow reaches end of function that provides a `->` "
                  "return type without reaching a return statement";
      }
      CARBON_RETURN_IF_ERROR(ExpectReturnOnAllPaths(
          block.statements()[block.statements().size() - 1],
          block.source_loc()));
      return Success();
    }
    case StatementKind::If: {
      auto& if_stmt = cast<If>(*stmt);
      CARBON_RETURN_IF_ERROR(
          ExpectReturnOnAllPaths(&if_stmt.then_block(), stmt->source_loc()));
      CARBON_RETURN_IF_ERROR(
          ExpectReturnOnAllPaths(if_stmt.else_block(), stmt->source_loc()));
      return Success();
    }
    case StatementKind::ReturnVar:
    case StatementKind::ReturnExpression:
      return Success();
    case StatementKind::Continuation:
    case StatementKind::Run:
    case StatementKind::Await:
    case StatementKind::Assign:
    case StatementKind::ExpressionStatement:
    case StatementKind::While:
    case StatementKind::For:
    case StatementKind::Break:
    case StatementKind::Continue:
    case StatementKind::VariableDefinition:
      return ProgramError(stmt->source_loc())
             << "control-flow reaches end of function that provides a `->` "
                "return type without reaching a return statement";
  }
}

// TODO: Add checking to function definitions to ensure that
//   all deduced type parameters will be deduced.
auto TypeChecker::DeclareCallableDeclaration(Nonnull<CallableDeclaration*> f,
                                             const ScopeInfo& scope_info)
    -> ErrorOr<Success> {
  if (trace_stream_) {
    **trace_stream_ << "** declaring function " << f->name() << "\n";
  }
  ImplScope function_scope;
  function_scope.AddParent(scope_info.innermost_scope);
  std::vector<Nonnull<const GenericBinding*>> deduced_bindings;
  std::vector<Nonnull<const ImplBinding*>> impl_bindings;
  // Bring the deduced parameters into scope.
  for (Nonnull<GenericBinding*> deduced : f->deduced_parameters()) {
    CARBON_RETURN_IF_ERROR(TypeCheckPattern(
        deduced, std::nullopt, function_scope, ValueCategory::Let));
    CollectGenericBindingsInPattern(deduced, deduced_bindings);
    CollectImplBindingsInPattern(deduced, impl_bindings);
  }
  // Type check the receiver pattern.
  if (f->is_method()) {
    CARBON_RETURN_IF_ERROR(TypeCheckPattern(
        &f->me_pattern(), std::nullopt, function_scope, ValueCategory::Let));
    CollectGenericBindingsInPattern(&f->me_pattern(), deduced_bindings);
    CollectImplBindingsInPattern(&f->me_pattern(), impl_bindings);
  }
  // Type check the parameter pattern.
  CARBON_RETURN_IF_ERROR(TypeCheckPattern(&f->param_pattern(), std::nullopt,
                                          function_scope, ValueCategory::Let));
  CollectImplBindingsInPattern(&f->param_pattern(), impl_bindings);

  // Keep track of any generic parameters and nested generic bindings in the
  // parameter pattern.
  std::vector<FunctionType::GenericParameter> generic_parameters;
  for (size_t i = 0; i != f->param_pattern().fields().size(); ++i) {
    const Pattern* param_pattern = f->param_pattern().fields()[i];
    if (const auto* binding = dyn_cast<GenericBinding>(param_pattern)) {
      generic_parameters.push_back({i, binding});
    } else {
      CollectGenericBindingsInPattern(param_pattern, deduced_bindings);
    }
  }

  // Evaluate the return type, if we can do so without examining the body.
  if (std::optional<Nonnull<Expression*>> return_expression =
          f->return_term().type_expression();
      return_expression.has_value()) {
    CARBON_ASSIGN_OR_RETURN(Nonnull<const Value*> ret_type,
                            TypeCheckTypeExp(*return_expression, function_scope,
                                             /*concrete=*/false));
    // TODO: This is setting the constant value of the return type. It would
    // make more sense if this were called `set_constant_value` rather than
    // `set_static_type`.
    f->return_term().set_static_type(ret_type);
  } else if (f->return_term().is_omitted()) {
    f->return_term().set_static_type(TupleValue::Empty());
  } else {
    // We have to type-check the body in order to determine the return type.
    if (!f->body().has_value()) {
      return ProgramError(f->return_term().source_loc())
             << "Function declaration has deduced return type but no body";
    }
    CARBON_RETURN_IF_ERROR(TypeCheckStmt(*f->body(), function_scope));
    if (!f->return_term().is_omitted()) {
      CARBON_RETURN_IF_ERROR(
          ExpectReturnOnAllPaths(f->body(), f->source_loc()));
    }
  }

  CARBON_RETURN_IF_ERROR(
      ExpectIsConcreteType(f->source_loc(), &f->return_term().static_type()));
  f->set_static_type(arena_->New<FunctionType>(
      &f->param_pattern().static_type(), std::move(generic_parameters),
      &f->return_term().static_type(), std::move(deduced_bindings),
      std::move(impl_bindings)));
  switch (f->kind()) {
    case DeclarationKind::FunctionDeclaration:
      f->set_constant_value(
          arena_->New<FunctionValue>(cast<FunctionDeclaration>(f)));
      break;
    case DeclarationKind::DestructorDeclaration:
      f->set_constant_value(
          arena_->New<DestructorValue>(cast<DestructorDeclaration>(f)));
      break;
    default:
      CARBON_FATAL() << "f is not a callable declaration";
  }

  if (f->name() == "Main") {
    if (!f->return_term().type_expression().has_value()) {
      return ProgramError(f->return_term().source_loc())
             << "`Main` must have an explicit return type";
    }
    CARBON_RETURN_IF_ERROR(
        ExpectExactType(f->return_term().source_loc(), "return type of `Main`",
                        arena_->New<IntType>(), &f->return_term().static_type(),
                        function_scope));
    // TODO: Check that main doesn't have any parameters.
  }

  if (trace_stream_) {
    **trace_stream_ << "** finished declaring function " << f->name()
                    << " of type " << f->static_type() << "\n";
  }
  return Success();
}

auto TypeChecker::TypeCheckCallableDeclaration(Nonnull<CallableDeclaration*> f,
                                               const ImplScope& impl_scope)
    -> ErrorOr<Success> {
  if (trace_stream_) {
    **trace_stream_ << "** checking function " << f->name() << "\n";
  }
  // If f->return_term().is_auto(), the function body was already
  // type checked in DeclareFunctionDeclaration.
  if (f->body().has_value() && !f->return_term().is_auto()) {
    // Bring the impls into scope.
    ImplScope function_scope;
    function_scope.AddParent(&impl_scope);
    BringImplsIntoScope(cast<FunctionType>(f->static_type()).impl_bindings(),
                        function_scope);
    if (trace_stream_) {
      **trace_stream_ << function_scope;
    }
    CARBON_RETURN_IF_ERROR(TypeCheckStmt(*f->body(), function_scope));
    if (!f->return_term().is_omitted()) {
      CARBON_RETURN_IF_ERROR(
          ExpectReturnOnAllPaths(f->body(), f->source_loc()));
    }
  }
  if (trace_stream_) {
    **trace_stream_ << "** finished checking function " << f->name() << "\n";
  }
  return Success();
}

auto TypeChecker::DeclareClassDeclaration(Nonnull<ClassDeclaration*> class_decl,
                                          const ScopeInfo& scope_info)
    -> ErrorOr<Success> {
  if (trace_stream_) {
    **trace_stream_ << "** declaring class " << class_decl->name() << "\n";
  }
  Nonnull<SelfDeclaration*> self = class_decl->self();

  ImplScope class_scope;
  class_scope.AddParent(scope_info.innermost_scope);

  if (class_decl->extensibility() != ClassExtensibility::None) {
    return ProgramError(class_decl->source_loc())
           << "Class prefixes `base` and `abstract` are not supported yet";
  }
  if (class_decl->extends()) {
    return ProgramError(class_decl->source_loc())
           << "Class extension with `extends` is not supported yet";
  }

  std::vector<Nonnull<const GenericBinding*>> bindings = scope_info.bindings;
  if (class_decl->type_params().has_value()) {
    Nonnull<TuplePattern*> type_params = *class_decl->type_params();
    CARBON_RETURN_IF_ERROR(TypeCheckPattern(type_params, std::nullopt,
                                            class_scope, ValueCategory::Let));
    CollectGenericBindingsInPattern(type_params, bindings);
    if (trace_stream_) {
      **trace_stream_ << class_scope;
    }
  }

  // For class declaration `class MyType(T:! Type, U:! AnInterface)`, `Self`
  // should have the value `MyType(T, U)`.
  Nonnull<NominalClassType*> self_type = arena_->New<NominalClassType>(
      class_decl, Bindings::SymbolicIdentity(arena_, bindings));
  self->set_static_type(arena_->New<TypeType>());
  self->set_constant_value(self_type);

  // The declarations of the members may refer to the class, so we must set the
  // constant value of the class and its static type before we start processing
  // the members.
  if (class_decl->type_params().has_value()) {
    // TODO: The `enclosing_bindings` should be tracked in the parameterized
    // entity name so that they can be included in the eventual type.
    Nonnull<ParameterizedEntityName*> param_name =
        arena_->New<ParameterizedEntityName>(class_decl,
                                             *class_decl->type_params());
    class_decl->set_static_type(
        arena_->New<TypeOfParameterizedEntityName>(param_name));
    class_decl->set_constant_value(param_name);
  } else {
    class_decl->set_static_type(&self->static_type());
    class_decl->set_constant_value(self_type);
  }

  ScopeInfo class_scope_info =
      ScopeInfo::ForClassScope(scope_info, &class_scope, std::move(bindings));
  for (Nonnull<Declaration*> m : class_decl->members()) {
    CARBON_RETURN_IF_ERROR(DeclareDeclaration(m, class_scope_info));
  }

  if (trace_stream_) {
    **trace_stream_ << "** finished declaring class " << class_decl->name()
                    << "\n";
  }
  return Success();
}

auto TypeChecker::TypeCheckClassDeclaration(
    Nonnull<ClassDeclaration*> class_decl, const ImplScope& impl_scope)
    -> ErrorOr<Success> {
  if (trace_stream_) {
    **trace_stream_ << "** checking class " << class_decl->name() << "\n";
  }
  ImplScope class_scope;
  class_scope.AddParent(&impl_scope);
  if (class_decl->type_params().has_value()) {
    BringPatternImplsIntoScope(*class_decl->type_params(), class_scope);
  }
  if (trace_stream_) {
    **trace_stream_ << class_scope;
  }
  auto [it, inserted] =
      collected_members_.insert({class_decl, CollectedMembersMap()});
  CARBON_CHECK(inserted) << "Adding class " << class_decl->name()
                         << " to collected_members_ must not fail";
  for (Nonnull<Declaration*> m : class_decl->members()) {
    CARBON_RETURN_IF_ERROR(TypeCheckDeclaration(m, class_scope, class_decl));
    CARBON_RETURN_IF_ERROR(CollectMember(class_decl, m));
  }
  if (trace_stream_) {
    **trace_stream_ << "** finished checking class " << class_decl->name()
                    << "\n";
  }
  return Success();
}

// EXPERIMENTAL MIXIN FEATURE
auto TypeChecker::DeclareMixinDeclaration(Nonnull<MixinDeclaration*> mixin_decl,
                                          const ScopeInfo& scope_info)
    -> ErrorOr<Success> {
  if (trace_stream_) {
    **trace_stream_ << "** declaring mixin " << mixin_decl->name() << "\n";
  }
  ImplScope mixin_scope;
  mixin_scope.AddParent(scope_info.innermost_scope);

  if (mixin_decl->params().has_value()) {
    CARBON_RETURN_IF_ERROR(TypeCheckPattern(*mixin_decl->params(), std::nullopt,
                                            mixin_scope, ValueCategory::Let));
    if (trace_stream_) {
      **trace_stream_ << mixin_scope;
    }

    Nonnull<ParameterizedEntityName*> param_name =
        arena_->New<ParameterizedEntityName>(mixin_decl, *mixin_decl->params());
    mixin_decl->set_static_type(
        arena_->New<TypeOfParameterizedEntityName>(param_name));
    mixin_decl->set_constant_value(param_name);
  } else {
    Nonnull<MixinPseudoType*> mixin_type =
        arena_->New<MixinPseudoType>(mixin_decl);
    mixin_decl->set_static_type(arena_->New<TypeOfMixinPseudoType>(mixin_type));
    mixin_decl->set_constant_value(mixin_type);
  }

  // Process the Self parameter.
  CARBON_RETURN_IF_ERROR(TypeCheckPattern(mixin_decl->self(), std::nullopt,
                                          mixin_scope, ValueCategory::Let));

  ScopeInfo mixin_scope_info = ScopeInfo::ForNonClassScope(&mixin_scope);
  for (Nonnull<Declaration*> m : mixin_decl->members()) {
    CARBON_RETURN_IF_ERROR(DeclareDeclaration(m, mixin_scope_info));
  }

  if (trace_stream_) {
    **trace_stream_ << "** finished declaring mixin " << mixin_decl->name()
                    << "\n";
  }
  return Success();
}

// EXPERIMENTAL MIXIN FEATURE
// Checks to see if mixin_decl is already within collected_members_. If it is,
// then the mixin has already been type checked before either while type
// checking a previous mix declaration or while type checking the original mixin
// declaration. If not, then every member declaration is type checked and then
// added to collected_members_ under the mixin_decl key.
auto TypeChecker::TypeCheckMixinDeclaration(
    Nonnull<const MixinDeclaration*> mixin_decl, const ImplScope& impl_scope)
    -> ErrorOr<Success> {
  auto [it, inserted] =
      collected_members_.insert({mixin_decl, CollectedMembersMap()});
  if (!inserted) {
    // This declaration has already been type checked before
    if (trace_stream_) {
      **trace_stream_ << "** skipped checking mixin " << mixin_decl->name()
                      << "\n";
    }
    return Success();
  }
  if (trace_stream_) {
    **trace_stream_ << "** checking mixin " << mixin_decl->name() << "\n";
  }
  ImplScope mixin_scope;
  mixin_scope.AddParent(&impl_scope);
  if (mixin_decl->params().has_value()) {
    BringPatternImplsIntoScope(*mixin_decl->params(), mixin_scope);
  }
  if (trace_stream_) {
    **trace_stream_ << mixin_scope;
  }
  for (Nonnull<Declaration*> m : mixin_decl->members()) {
    CARBON_RETURN_IF_ERROR(TypeCheckDeclaration(m, mixin_scope, mixin_decl));
    CARBON_RETURN_IF_ERROR(CollectMember(mixin_decl, m));
  }
  if (trace_stream_) {
    **trace_stream_ << "** finished checking mixin " << mixin_decl->name()
                    << "\n";
  }
  return Success();
}

// EXPERIMENTAL MIXIN FEATURE
// Type checks the mixin mentioned in the mix declaration.
// TypeCheckMixinDeclaration ensures that the members of that mixin are
// available in collected_members_. The mixin members are then collected as
// members of the enclosing class or mixin declaration.
auto TypeChecker::TypeCheckMixDeclaration(
    Nonnull<MixDeclaration*> mix_decl, const ImplScope& impl_scope,
    std::optional<Nonnull<const Declaration*>> enclosing_decl)
    -> ErrorOr<Success> {
  if (trace_stream_) {
    **trace_stream_ << "** checking " << *mix_decl << "\n";
  }
  // TODO(darshal): Check if the imports (interface mentioned in the 'for'
  // clause) of the mixin being mixed are being impl'd in the enclosed
  // class/mixin declaration This raises the question of how to handle impl
  // declarations in mixin declarations

  CARBON_CHECK(enclosing_decl.has_value());
  Nonnull<const Declaration*> encl_decl = enclosing_decl.value();
  const auto& mixin_decl = mix_decl->mixin_value().declaration();
  CARBON_RETURN_IF_ERROR(TypeCheckMixinDeclaration(&mixin_decl, impl_scope));
  CollectedMembersMap& mix_members = FindCollectedMembers(&mixin_decl);

  // Merge members collected in the enclosing declaration with the members
  // collected for the mixin declaration associated with the mix declaration
  for (auto [mix_member_name, mix_member] : mix_members) {
    CARBON_RETURN_IF_ERROR(CollectMember(encl_decl, mix_member));
  }

  if (trace_stream_) {
    **trace_stream_ << "** finished checking " << *mix_decl << "\n";
  }

  return Success();
}

auto TypeChecker::DeclareInterfaceDeclaration(
    Nonnull<InterfaceDeclaration*> iface_decl, const ScopeInfo& scope_info)
    -> ErrorOr<Success> {
  if (trace_stream_) {
    **trace_stream_ << "** declaring interface " << iface_decl->name() << "\n";
  }
  ImplScope iface_scope;
  iface_scope.AddParent(scope_info.innermost_scope);

  Nonnull<InterfaceType*> iface_type;
  if (iface_decl->params().has_value()) {
    CARBON_RETURN_IF_ERROR(TypeCheckPattern(*iface_decl->params(), std::nullopt,
                                            iface_scope, ValueCategory::Let));
    if (trace_stream_) {
      **trace_stream_ << iface_scope;
    }

    Nonnull<ParameterizedEntityName*> param_name =
        arena_->New<ParameterizedEntityName>(iface_decl, *iface_decl->params());
    iface_decl->set_static_type(
        arena_->New<TypeOfParameterizedEntityName>(param_name));
    iface_decl->set_constant_value(param_name);

    // Form the full symbolic type of the interface. This is used as part of
    // the value of associated constants, if they're referenced within the
    // interface itself.
    std::vector<Nonnull<const GenericBinding*>> bindings = scope_info.bindings;
    CollectGenericBindingsInPattern(*iface_decl->params(), bindings);
    iface_type = arena_->New<InterfaceType>(
        iface_decl, Bindings::SymbolicIdentity(arena_, bindings));
  } else {
    iface_type = arena_->New<InterfaceType>(iface_decl);
    iface_decl->set_static_type(arena_->New<TypeType>());
    iface_decl->set_constant_value(iface_type);
  }

  // Set the type of Self to be the instantiated interface.
  Nonnull<SelfDeclaration*> self_type = iface_decl->self_type();
  self_type->set_static_type(arena_->New<TypeType>());
  self_type->set_constant_value(iface_type);

  // Build a constraint corresponding to this interface.
  ConstraintTypeBuilder builder(arena_, iface_decl->self());
  ConstraintTypeBuilder::ConstraintsInScopeTracker constraint_tracker;
  iface_decl->self()->set_static_type(iface_type);

  // The impl constraint says only that the direct members of the interface are
  // available. For any indirect constraints, we need to add separate entries
  // to the constraint type. This ensures that all indirect constraints are
  // lifted to the top level so they can be accessed directly and resolved
  // independently if necessary.
  int index = builder.AddImplConstraint(
      {.type = builder.GetSelfType(), .interface = iface_type});
  builder.AddLookupContext({.context = iface_type});
  const auto* impl_witness =
      MakeConstraintWitnessAccess(builder.GetSelfWitness(), index);

  ScopeInfo iface_scope_info = ScopeInfo::ForNonClassScope(&iface_scope);
  for (Nonnull<Declaration*> m : iface_decl->members()) {
    CARBON_RETURN_IF_ERROR(DeclareDeclaration(m, iface_scope_info));

    // TODO: This should probably live in `DeclareDeclaration`, but it needs
    // to update state that's not available from there.
    switch (m->kind()) {
      case DeclarationKind::InterfaceExtendsDeclaration: {
        // For an `extends C;` declaration, add `Self is C` to our constraint.
        auto* extends = cast<InterfaceExtendsDeclaration>(m);
        CARBON_ASSIGN_OR_RETURN(Nonnull<const Value*> base,
                                TypeCheckTypeExp(extends->base(), iface_scope));
        CARBON_ASSIGN_OR_RETURN(
            Nonnull<const ConstraintType*> constraint_type,
            ConvertToConstraintType(m->source_loc(), "extends declaration",
                                    base));
        CARBON_RETURN_IF_ERROR(builder.AddAndSubstitute(
            *this, m->source_loc(), constraint_type, builder.GetSelfType(),
            builder.GetSelfWitness(), Bindings(),
            /*add_lookup_contexts=*/true));
        break;
      }

      case DeclarationKind::InterfaceImplDeclaration: {
        // For an `impl X as Y;` declaration, add `X is Y` to our constraint.
        auto* impl = cast<InterfaceImplDeclaration>(m);
        CARBON_ASSIGN_OR_RETURN(
            Nonnull<const Value*> impl_type,
            TypeCheckTypeExp(impl->impl_type(), iface_scope));
        CARBON_ASSIGN_OR_RETURN(
            Nonnull<const Value*> constraint,
            TypeCheckTypeExp(impl->constraint(), iface_scope));
        CARBON_ASSIGN_OR_RETURN(
            Nonnull<const ConstraintType*> constraint_type,
            ConvertToConstraintType(m->source_loc(), "impl as declaration",
                                    constraint));
        CARBON_RETURN_IF_ERROR(builder.AddAndSubstitute(
            *this, m->source_loc(), constraint_type, impl_type,
            builder.GetSelfWitness(), Bindings(),
            /*add_lookup_contexts=*/false));
        break;
      }

      case DeclarationKind::AssociatedConstantDeclaration: {
        auto* assoc = cast<AssociatedConstantDeclaration>(m);
        auto* assoc_value = arena_->New<AssociatedConstant>(
            &iface_decl->self()->value(), iface_type, assoc, impl_witness);
        assoc->binding().set_symbolic_identity(assoc_value);

        // The type specified for the associated constant becomes a
        // constraint for the interface: `let X:! Interface` adds a `Self.X
        // is Interface` constraint that `impl`s must satisfy and users of
        // the interface can rely on.
        Nonnull<const Value*> constraint = &assoc->static_type();
        if (isa<ConstraintType, InterfaceType>(constraint)) {
          CARBON_ASSIGN_OR_RETURN(
              Nonnull<const ConstraintType*> constraint_type,
              ConvertToConstraintType(assoc->source_loc(),
                                      "type of associated constant",
                                      constraint));
          CARBON_RETURN_IF_ERROR(builder.AddAndSubstitute(
              *this, assoc->source_loc(), constraint_type, assoc_value,
              builder.GetSelfWitness(), Bindings(),
              /*add_lookup_contexts=*/false));
        }
        break;
      }

      default: {
        break;
      }
    }

    // Add any new impl constraints to the scope.
    builder.BringConstraintsIntoScope(*this, &iface_scope, &constraint_tracker);
  }

  iface_decl->set_constraint_type(std::move(builder).Build());

  if (trace_stream_) {
    **trace_stream_ << "** finished declaring interface " << iface_decl->name()
                    << "\n";
  }
  return Success();
}

auto TypeChecker::TypeCheckInterfaceDeclaration(
    Nonnull<InterfaceDeclaration*> iface_decl, const ImplScope& impl_scope)
    -> ErrorOr<Success> {
  if (trace_stream_) {
    **trace_stream_ << "** checking interface " << iface_decl->name() << "\n";
  }
  ImplScope iface_scope;
  iface_scope.AddParent(&impl_scope);
  if (iface_decl->params().has_value()) {
    BringPatternImplsIntoScope(*iface_decl->params(), iface_scope);
  }
  if (trace_stream_) {
    **trace_stream_ << iface_scope;
  }
  for (Nonnull<Declaration*> m : iface_decl->members()) {
    CARBON_RETURN_IF_ERROR(TypeCheckDeclaration(m, iface_scope, iface_decl));
  }
  if (trace_stream_) {
    **trace_stream_ << "** finished checking interface " << iface_decl->name()
                    << "\n";
  }
  return Success();
}

auto TypeChecker::CheckImplIsDeducible(
    SourceLocation source_loc, Nonnull<const Value*> impl_type,
    Nonnull<const InterfaceType*> impl_iface,
    llvm::ArrayRef<Nonnull<const GenericBinding*>> deduced_bindings,
    const ImplScope& /*impl_scope*/) -> ErrorOr<Success> {
  ArgumentDeduction deduction(source_loc, "impl", deduced_bindings,
                              trace_stream_);
  CARBON_RETURN_IF_ERROR(deduction.Deduce(impl_type, impl_type,
                                          /*allow_implicit_conversion=*/false));
  CARBON_RETURN_IF_ERROR(deduction.Deduce(impl_iface, impl_iface,
                                          /*allow_implicit_conversion=*/false));
  if (auto not_deduced = deduction.FindUndeducedBinding()) {
    return ProgramError(source_loc)
           << "parameter `" << **not_deduced << "` is not deducible from `impl "
           << *impl_type << " as " << *impl_iface << "`";
  }
  return Success();
}

auto TypeChecker::CheckImplIsComplete(Nonnull<const InterfaceType*> iface_type,
                                      Nonnull<const ImplDeclaration*> impl_decl,
                                      Nonnull<const Value*> self_type,
                                      Nonnull<const Witness*> /*self_witness*/,
                                      Nonnull<const Witness*> iface_witness,
                                      const ImplScope& impl_scope)
    -> ErrorOr<Success> {
  const auto& iface_decl = iface_type->declaration();
  for (Nonnull<Declaration*> m : iface_decl.members()) {
    if (auto* assoc = dyn_cast<AssociatedConstantDeclaration>(m)) {
      // An associated constant must be given a value.
      if (!LookupRewrite(impl_decl->constraint_type(), iface_type, assoc)) {
        return ProgramError(impl_decl->source_loc())
               << "implementation doesn't provide a concrete value for "
               << *iface_type << "." << assoc->binding().name();
      }
    } else if (isa<InterfaceImplDeclaration, InterfaceExtendsDeclaration>(m)) {
      // These get translated into constraints so there's nothing we need to
      // check here.
    } else {
      // Every member function must be declared.
      std::optional<std::string_view> mem_name = GetName(*m);
      CARBON_CHECK(mem_name.has_value()) << "unnamed interface member " << *m;

      std::optional<Nonnull<const Declaration*>> mem =
          FindMember(*mem_name, impl_decl->members());
      if (!mem.has_value()) {
        return ProgramError(impl_decl->source_loc())
               << "implementation missing " << *mem_name;
      }

      Bindings bindings = iface_type->bindings();
      bindings.Add(iface_decl.self(), self_type, iface_witness);
      Nonnull<const Value*> iface_mem_type =
          Substitute(bindings, &m->static_type());
      // TODO: How should the signature in the implementation be permitted
      // to differ from the signature in the interface?
      CARBON_RETURN_IF_ERROR(
          ExpectExactType((*mem)->source_loc(), "member of implementation",
                          iface_mem_type, &(*mem)->static_type(), impl_scope));
    }
  }
  return Success();
}

auto TypeChecker::CheckAndAddImplBindings(
    Nonnull<const ImplDeclaration*> impl_decl, Nonnull<const Value*> impl_type,
    Nonnull<const Witness*> self_witness, Nonnull<const Witness*> impl_witness,
    llvm::ArrayRef<Nonnull<const GenericBinding*>> deduced_bindings,
    const ScopeInfo& scope_info) -> ErrorOr<Success> {
  // Each interface that is a lookup context is required to be implemented by
  // the impl members. Other constraints are required to be satisfied by
  // either those impls or impls available elsewhere.
  Nonnull<const ConstraintType*> constraint = impl_decl->constraint_type();
  for (auto lookup : constraint->lookup_contexts()) {
    if (const auto* iface_type = dyn_cast<InterfaceType>(lookup.context)) {
      CARBON_RETURN_IF_ERROR(ExpectCompleteType(
          impl_decl->source_loc(), "impl declaration", iface_type));
      CARBON_RETURN_IF_ERROR(
          CheckImplIsDeducible(impl_decl->source_loc(), impl_type, iface_type,
                               deduced_bindings, *scope_info.innermost_scope));

      // Bring the associated constant values for this interface into scope. We
      // know that if the methods of this interface are used, they will use
      // these values.
      ImplScope iface_scope;
      iface_scope.AddParent(scope_info.innermost_scope);
      BringAssociatedConstantsIntoScope(constraint, impl_type, iface_type,
                                        iface_scope);

      // Compute a witness that the implementing type implements this interface
      // by resolving the interface constraint in a context where this `impl`
      // is used for it. We don't actually want the whole `impl` to be in
      // scope, though, because it could be partially specialized.
      Nonnull<const Witness*> iface_witness;
      {
        ImplScope impl_scope;
        impl_scope.AddParent(&iface_scope);
        impl_scope.Add(impl_decl->constraint_type(), impl_type, impl_witness,
                       *this);
        CARBON_ASSIGN_OR_RETURN(
            Nonnull<const ConstraintType*> iface_constraint,
            MakeConstraintForInterface(impl_decl->source_loc(), iface_type));
        CARBON_ASSIGN_OR_RETURN(
            iface_witness, impl_scope.Resolve(iface_constraint, impl_type,
                                              impl_decl->source_loc(), *this));
      }

      CARBON_RETURN_IF_ERROR(CheckImplIsComplete(iface_type, impl_decl,
                                                 impl_type, self_witness,
                                                 iface_witness, iface_scope));

      // TODO: We should do this either before checking any interface or after
      // checking all of them, so that the order of lookup contexts doesn't
      // matter.
      scope_info.innermost_non_class_scope->Add(
          iface_type, deduced_bindings, impl_type, impl_decl->impl_bindings(),
          self_witness, *this);
    } else {
      // TODO: Add support for implementing `adapter`s.
      return ProgramError(impl_decl->source_loc())
             << "cannot implement a constraint whose lookup context includes "
             << *lookup.context;
    }
  }
  return Success();
}

auto TypeChecker::DeclareImplDeclaration(Nonnull<ImplDeclaration*> impl_decl,
                                         const ScopeInfo& scope_info)
    -> ErrorOr<Success> {
  if (trace_stream_) {
    **trace_stream_ << "declaring " << *impl_decl << "\n";
  }
  ImplScope impl_scope;
  impl_scope.AddParent(scope_info.innermost_scope);
  std::vector<Nonnull<const GenericBinding*>> generic_bindings =
      scope_info.bindings;
  std::vector<Nonnull<const ImplBinding*>> impl_bindings;

  // Bring the deduced parameters into scope.
  for (Nonnull<GenericBinding*> deduced : impl_decl->deduced_parameters()) {
    generic_bindings.push_back(deduced);
    CARBON_RETURN_IF_ERROR(TypeCheckPattern(deduced, std::nullopt, impl_scope,
                                            ValueCategory::Let));
    CollectImplBindingsInPattern(deduced, impl_bindings);
  }
  impl_decl->set_impl_bindings(impl_bindings);

  // Check and interpret the impl_type
  CARBON_ASSIGN_OR_RETURN(Nonnull<const Value*> impl_type_value,
                          TypeCheckTypeExp(impl_decl->impl_type(), impl_scope));

  // Set `Self` to `impl_type`. We do this whether `Self` resolves to it or to
  // the `Self` from an enclosing scope. This needs to be done before
  // processing the interface, in case the interface expression uses `Self`.
  Nonnull<SelfDeclaration*> self = impl_decl->self();
  self->set_constant_value(impl_type_value);
  self->set_static_type(&impl_decl->impl_type()->static_type());

  // Check and interpret the interface.
  CARBON_ASSIGN_OR_RETURN(
      Nonnull<const Value*> implemented_type,
      TypeCheckTypeExp(&impl_decl->interface(), impl_scope));
  CARBON_ASSIGN_OR_RETURN(
      Nonnull<const ConstraintType*> implemented_constraint,
      ConvertToConstraintType(impl_decl->interface().source_loc(),
                              "impl declaration", implemented_type));

  // Substitute the given type for `.Self` to form the resolved constraint that
  // this `impl` implements.
  Nonnull<const ConstraintType*> constraint_type;
  {
    ConstraintTypeBuilder builder(arena_, impl_decl->source_loc());
    CARBON_RETURN_IF_ERROR(builder.AddAndSubstitute(
        *this, impl_decl->source_loc(), implemented_constraint, impl_type_value,
        builder.GetSelfWitness(), Bindings(),
        /*add_lookup_contexts=*/true));
    constraint_type = std::move(builder).Build();
    impl_decl->set_constraint_type(constraint_type);
  }

  // Build the self witness. This is the witness used to demonstrate that
  // this impl implements its lookup contexts.
  auto* self_witness = arena_->New<ImplWitness>(
      impl_decl, Bindings::SymbolicIdentity(arena_, generic_bindings));

  // Compute a witness that the impl implements its constraint.
  Nonnull<const Witness*> impl_witness;
  {
    std::vector<EqualityConstraint> rewrite_constraints_as_equality_constraints;
    ImplScope self_impl_scope;
    self_impl_scope.AddParent(&impl_scope);

    // For each interface we're going to implement, this impl is the witness
    // that that interface is implemented.
    for (auto lookup : constraint_type->lookup_contexts()) {
      if (const auto* iface_type = dyn_cast<InterfaceType>(lookup.context)) {
        self_impl_scope.Add(iface_type, impl_type_value, self_witness, *this);
      }
    }
<<<<<<< HEAD

    // This impl also provides all of the equalities from its rewrite
    // constraints.
    for (auto& rewrite : constraint_type->rewrite_constraints()) {
      rewrite_constraints_as_equality_constraints.push_back(
          {.values = {rewrite.constant, rewrite.converted_replacement}});
    }
    for (auto& eq : rewrite_constraints_as_equality_constraints) {
=======
    // This impl also provides all of its equalities.
    // TODO: Only the ones from rewrite constraints.
    for (const auto& eq : constraint_type->equality_constraints()) {
>>>>>>> 8e5dcc25
      self_impl_scope.AddEqualityConstraint(&eq);
    }

    // Ensure that's enough for our interface to be satisfied.
    CARBON_ASSIGN_OR_RETURN(
        impl_witness, self_impl_scope.Resolve(constraint_type, impl_type_value,
                                              impl_decl->source_loc(), *this));
  }

  // Declare the impl members. An `impl` behaves like a class scope.
  ScopeInfo impl_scope_info =
      ScopeInfo::ForClassScope(scope_info, &impl_scope, generic_bindings);
  for (Nonnull<Declaration*> m : impl_decl->members()) {
    CARBON_RETURN_IF_ERROR(DeclareDeclaration(m, impl_scope_info));
  }

  // Create the implied impl bindings.
  CARBON_RETURN_IF_ERROR(
      CheckAndAddImplBindings(impl_decl, impl_type_value, self_witness,
                              impl_witness, generic_bindings, impl_scope_info));

  if (trace_stream_) {
    **trace_stream_ << "** finished declaring impl " << *impl_decl->impl_type()
                    << " as " << impl_decl->interface() << "\n";
  }
  return Success();
}

void TypeChecker::BringAssociatedConstantsIntoScope(
    Nonnull<const ConstraintType*> constraint, Nonnull<const Value*> self,
    Nonnull<const InterfaceType*> interface, ImplScope& scope) {
  std::set<Nonnull<const AssociatedConstantDeclaration*>> assocs_in_interface;
  for (Nonnull<Declaration*> m : interface->declaration().members()) {
    if (auto* assoc = dyn_cast<AssociatedConstantDeclaration>(m)) {
      assocs_in_interface.insert(assoc);
    }
  }

  for (const auto& eq : constraint->equality_constraints()) {
    for (Nonnull<const Value*> value : eq.values) {
      if (const auto* assoc = dyn_cast<AssociatedConstant>(value)) {
        if (assocs_in_interface.count(&assoc->constant()) &&
            ValueEqual(&assoc->base(), self, std::nullopt) &&
            ValueEqual(&assoc->interface(), interface, std::nullopt)) {
          // This equality constraint mentions an associated constant that is
          // part of interface. Bring it into scope.
          scope.AddEqualityConstraint(&eq);
          break;
        }
      }
    }
  }

  // TODO: Find a way to bring rewrite constraints into scope.
}

auto TypeChecker::TypeCheckImplDeclaration(Nonnull<ImplDeclaration*> impl_decl,
                                           const ImplScope& enclosing_scope)
    -> ErrorOr<Success> {
  if (trace_stream_) {
    **trace_stream_ << "checking " << *impl_decl << "\n";
  }

  Nonnull<const Value*> self = *impl_decl->self()->constant_value();
  Nonnull<const ConstraintType*> constraint = impl_decl->constraint_type();

  // Bring the impls from the parameters into scope.
  ImplScope impl_scope;
  impl_scope.AddParent(&enclosing_scope);
  BringImplsIntoScope(impl_decl->impl_bindings(), impl_scope);
  for (Nonnull<Declaration*> m : impl_decl->members()) {
    CARBON_ASSIGN_OR_RETURN(
        ConstraintLookupResult result,
        LookupInConstraint(m->source_loc(), "member impl declaration",
                           constraint, GetName(*m).value()));

    // Bring the associated constant values for the interface that this method
    // implements part of into scope.
    ImplScope member_scope;
    member_scope.AddParent(&impl_scope);
    BringAssociatedConstantsIntoScope(constraint, self, result.interface,
                                      member_scope);

    CARBON_RETURN_IF_ERROR(TypeCheckDeclaration(m, member_scope, impl_decl));
  }
  if (trace_stream_) {
    **trace_stream_ << "finished checking impl\n";
  }
  return Success();
}

auto TypeChecker::DeclareChoiceDeclaration(Nonnull<ChoiceDeclaration*> choice,
                                           const ScopeInfo& scope_info)
    -> ErrorOr<Success> {
  ImplScope choice_scope;
  choice_scope.AddParent(scope_info.innermost_scope);
  std::vector<Nonnull<const GenericBinding*>> bindings = scope_info.bindings;
  if (choice->type_params().has_value()) {
    Nonnull<TuplePattern*> type_params = *choice->type_params();
    CARBON_RETURN_IF_ERROR(TypeCheckPattern(type_params, std::nullopt,
                                            choice_scope, ValueCategory::Let));
    CollectGenericBindingsInPattern(type_params, bindings);
    if (trace_stream_) {
      **trace_stream_ << choice_scope;
    }
  }

  std::vector<NamedValue> alternatives;
  for (Nonnull<AlternativeSignature*> alternative : choice->alternatives()) {
    CARBON_ASSIGN_OR_RETURN(auto signature,
                            TypeCheckTypeExp(&alternative->signature(),
                                             *scope_info.innermost_scope));
    alternatives.push_back({.name = alternative->name(), .value = signature});
  }
  choice->set_members(alternatives);
  if (choice->type_params().has_value()) {
    Nonnull<ParameterizedEntityName*> param_name =
        arena_->New<ParameterizedEntityName>(choice, *choice->type_params());
    choice->set_static_type(
        arena_->New<TypeOfParameterizedEntityName>(param_name));
    choice->set_constant_value(param_name);
    return Success();
  }

  auto* ct = arena_->New<ChoiceType>(
      choice, Bindings::SymbolicIdentity(arena_, bindings));

  choice->set_static_type(arena_->New<TypeType>());
  choice->set_constant_value(ct);
  return Success();
}

auto TypeChecker::TypeCheckChoiceDeclaration(
    Nonnull<ChoiceDeclaration*> /*choice*/, const ImplScope& /*impl_scope*/)
    -> ErrorOr<Success> {
  // Nothing to do here, but perhaps that will change in the future?
  return Success();
}

static auto IsValidTypeForAliasTarget(Nonnull<const Value*> type) -> bool {
  switch (type->kind()) {
    case Value::Kind::IntValue:
    case Value::Kind::FunctionValue:
    case Value::Kind::DestructorValue:
    case Value::Kind::BoundMethodValue:
    case Value::Kind::PointerValue:
    case Value::Kind::LValue:
    case Value::Kind::BoolValue:
    case Value::Kind::StructValue:
    case Value::Kind::NominalClassValue:
    case Value::Kind::MixinPseudoType:
    case Value::Kind::TypeOfMixinPseudoType:
    case Value::Kind::AlternativeValue:
    case Value::Kind::TupleValue:
    case Value::Kind::ImplWitness:
    case Value::Kind::BindingWitness:
    case Value::Kind::ConstraintWitness:
    case Value::Kind::ConstraintImplWitness:
    case Value::Kind::ParameterizedEntityName:
    case Value::Kind::MemberName:
    case Value::Kind::BindingPlaceholderValue:
    case Value::Kind::AddrValue:
    case Value::Kind::AlternativeConstructorValue:
    case Value::Kind::ContinuationValue:
    case Value::Kind::StringValue:
    case Value::Kind::UninitializedValue:
      CARBON_FATAL() << "type of alias target is not a type";

    case Value::Kind::AutoType:
    case Value::Kind::VariableType:
      CARBON_FATAL() << "pattern type in alias target";

    case Value::Kind::IntType:
    case Value::Kind::BoolType:
    case Value::Kind::PointerType:
    case Value::Kind::StaticArrayType:
    case Value::Kind::StructType:
    case Value::Kind::NominalClassType:
    case Value::Kind::ChoiceType:
    case Value::Kind::ContinuationType:
    case Value::Kind::StringType:
    case Value::Kind::AssociatedConstant:
      return false;

    case Value::Kind::FunctionType:
    case Value::Kind::InterfaceType:
    case Value::Kind::ConstraintType:
    case Value::Kind::TypeType:
    case Value::Kind::TypeOfParameterizedEntityName:
    case Value::Kind::TypeOfMemberName:
      return true;
  }
}

auto TypeChecker::DeclareAliasDeclaration(Nonnull<AliasDeclaration*> alias,
                                          const ScopeInfo& scope_info)
    -> ErrorOr<Success> {
  CARBON_RETURN_IF_ERROR(
      TypeCheckExp(&alias->target(), *scope_info.innermost_scope));

  if (!IsValidTypeForAliasTarget(&alias->target().static_type())) {
    return ProgramError(alias->source_loc())
           << "invalid target for alias declaration";
  }

  CARBON_ASSIGN_OR_RETURN(Nonnull<const Value*> target,
                          InterpExp(&alias->target(), arena_, trace_stream_));

  alias->set_static_type(&alias->target().static_type());
  alias->set_constant_value(target);
  return Success();
}

auto TypeChecker::TypeCheck(AST& ast) -> ErrorOr<Success> {
  ImplScope impl_scope;
  ScopeInfo top_level_scope_info = ScopeInfo::ForNonClassScope(&impl_scope);

  // Track that `impl_scope` is the top-level `ImplScope`.
  llvm::SaveAndRestore<decltype(top_level_impl_scope_)>
      set_top_level_impl_scope(top_level_impl_scope_, &impl_scope);

  for (Nonnull<Declaration*> declaration : ast.declarations) {
    CARBON_RETURN_IF_ERROR(
        DeclareDeclaration(declaration, top_level_scope_info));
    CARBON_RETURN_IF_ERROR(
        TypeCheckDeclaration(declaration, impl_scope, std::nullopt));
    // Check to see if this declaration is a builtin.
    // TODO: Only do this when type-checking the prelude.
    builtins_.Register(declaration);
  }
  CARBON_RETURN_IF_ERROR(TypeCheckExp(*ast.main_call, impl_scope));
  return Success();
}

auto TypeChecker::TypeCheckDeclaration(
    Nonnull<Declaration*> d, const ImplScope& impl_scope,
    std::optional<Nonnull<const Declaration*>> enclosing_decl)
    -> ErrorOr<Success> {
  if (trace_stream_) {
    **trace_stream_ << "checking " << DeclarationKindName(d->kind()) << "\n";
  }
  switch (d->kind()) {
    case DeclarationKind::InterfaceDeclaration: {
      CARBON_RETURN_IF_ERROR(TypeCheckInterfaceDeclaration(
          &cast<InterfaceDeclaration>(*d), impl_scope));
      break;
    }
    case DeclarationKind::ImplDeclaration: {
      CARBON_RETURN_IF_ERROR(
          TypeCheckImplDeclaration(&cast<ImplDeclaration>(*d), impl_scope));
      break;
    }
    case DeclarationKind::DestructorDeclaration:
    case DeclarationKind::FunctionDeclaration:
      CARBON_RETURN_IF_ERROR(TypeCheckCallableDeclaration(
          &cast<CallableDeclaration>(*d), impl_scope));
      break;
    case DeclarationKind::ClassDeclaration:
      CARBON_RETURN_IF_ERROR(
          TypeCheckClassDeclaration(&cast<ClassDeclaration>(*d), impl_scope));
      break;
    case DeclarationKind::MixinDeclaration: {
      CARBON_RETURN_IF_ERROR(
          TypeCheckMixinDeclaration(&cast<MixinDeclaration>(*d), impl_scope));
      break;
    }
    case DeclarationKind::MixDeclaration: {
      CARBON_RETURN_IF_ERROR(TypeCheckMixDeclaration(
          &cast<MixDeclaration>(*d), impl_scope, enclosing_decl));
      break;
    }
    case DeclarationKind::ChoiceDeclaration:
      CARBON_RETURN_IF_ERROR(
          TypeCheckChoiceDeclaration(&cast<ChoiceDeclaration>(*d), impl_scope));
      break;
    case DeclarationKind::VariableDeclaration: {
      auto& var = cast<VariableDeclaration>(*d);
      if (var.has_initializer()) {
        CARBON_RETURN_IF_ERROR(TypeCheckExp(&var.initializer(), impl_scope));
      }
      const auto* binding_type =
          dyn_cast<ExpressionPattern>(&var.binding().type());
      if (binding_type == nullptr) {
        // TODO: consider adding support for `auto`
        return ProgramError(var.source_loc())
               << "Type of a top-level variable must be an expression.";
      }
      if (var.has_initializer()) {
        CARBON_ASSIGN_OR_RETURN(
            Nonnull<Expression*> converted_initializer,
            ImplicitlyConvert("initializer of variable", impl_scope,
                              &var.initializer(), &var.static_type()));
        var.set_initializer(converted_initializer);
      }
      break;
    }
    case DeclarationKind::InterfaceExtendsDeclaration: {
      // Checked in DeclareInterfaceDeclaration.
      break;
    }
    case DeclarationKind::InterfaceImplDeclaration: {
      // Checked in DeclareInterfaceDeclaration.
      break;
    }
    case DeclarationKind::AssociatedConstantDeclaration:
      break;
    case DeclarationKind::SelfDeclaration: {
      CARBON_FATAL() << "Unreachable TypeChecker `Self` declaration";
    }
    case DeclarationKind::AliasDeclaration: {
      break;
    }
  }
  d->set_is_type_checked();
  return Success();
}

auto TypeChecker::DeclareDeclaration(Nonnull<Declaration*> d,
                                     const ScopeInfo& scope_info)
    -> ErrorOr<Success> {
  switch (d->kind()) {
    case DeclarationKind::InterfaceDeclaration: {
      auto& iface_decl = cast<InterfaceDeclaration>(*d);
      CARBON_RETURN_IF_ERROR(
          DeclareInterfaceDeclaration(&iface_decl, scope_info));
      break;
    }
    case DeclarationKind::ImplDeclaration: {
      auto& impl_decl = cast<ImplDeclaration>(*d);
      CARBON_RETURN_IF_ERROR(DeclareImplDeclaration(&impl_decl, scope_info));
      break;
    }
    case DeclarationKind::FunctionDeclaration: {
      auto& func_def = cast<CallableDeclaration>(*d);
      CARBON_RETURN_IF_ERROR(DeclareCallableDeclaration(&func_def, scope_info));
      break;
    }
    case DeclarationKind::DestructorDeclaration: {
      auto& destructor_def = cast<CallableDeclaration>(*d);
      CARBON_RETURN_IF_ERROR(
          DeclareCallableDeclaration(&destructor_def, scope_info));
      break;
    }
    case DeclarationKind::ClassDeclaration: {
      auto& class_decl = cast<ClassDeclaration>(*d);
      CARBON_RETURN_IF_ERROR(DeclareClassDeclaration(&class_decl, scope_info));
      break;
    }
    case DeclarationKind::MixinDeclaration: {
      auto& mixin_decl = cast<MixinDeclaration>(*d);
      CARBON_RETURN_IF_ERROR(DeclareMixinDeclaration(&mixin_decl, scope_info));
      break;
    }
    case DeclarationKind::MixDeclaration: {
      auto& mix_decl = cast<MixDeclaration>(*d);
      CARBON_ASSIGN_OR_RETURN(
          Nonnull<const Value*> mixin,
          InterpExp(&mix_decl.mixin(), arena_, trace_stream_));
      mix_decl.set_mixin_value(cast<MixinPseudoType>(mixin));
      const auto& mixin_decl = mix_decl.mixin_value().declaration();
      if (!mixin_decl.is_declared()) {
        return ProgramError(mix_decl.source_loc())
               << "incomplete mixin `" << mixin_decl.name()
               << "` used in mix declaration";
      }
      break;
    }
    case DeclarationKind::ChoiceDeclaration: {
      auto& choice = cast<ChoiceDeclaration>(*d);
      CARBON_RETURN_IF_ERROR(DeclareChoiceDeclaration(&choice, scope_info));
      break;
    }

    case DeclarationKind::VariableDeclaration: {
      auto& var = cast<VariableDeclaration>(*d);
      // Associate the variable name with it's declared type in the
      // compile-time symbol table.
      if (!llvm::isa<ExpressionPattern>(var.binding().type())) {
        return ProgramError(var.binding().type().source_loc())
               << "Expected expression for variable type";
      }
      Expression& type =
          cast<ExpressionPattern>(var.binding().type()).expression();
      CARBON_RETURN_IF_ERROR(TypeCheckPattern(&var.binding(), std::nullopt,
                                              *scope_info.innermost_scope,
                                              var.value_category()));
      CARBON_ASSIGN_OR_RETURN(Nonnull<const Value*> declared_type,
                              InterpExp(&type, arena_, trace_stream_));
      CARBON_RETURN_IF_ERROR(ExpectCompleteType(
          var.source_loc(), "type of variable", declared_type));
      var.set_static_type(declared_type);
      break;
    }

    case DeclarationKind::InterfaceExtendsDeclaration: {
      // The semantic effects are handled by DeclareInterfaceDeclaration.
      break;
    }

    case DeclarationKind::InterfaceImplDeclaration: {
      // The semantic effects are handled by DeclareInterfaceDeclaration.
      break;
    }

    case DeclarationKind::AssociatedConstantDeclaration: {
      auto& let = cast<AssociatedConstantDeclaration>(*d);
      CARBON_ASSIGN_OR_RETURN(
          Nonnull<const Value*> type,
          TypeCheckTypeExp(&let.binding().type(), *scope_info.innermost_scope));
      let.binding().set_static_type(type);
      let.set_static_type(type);
      // The symbolic identity is set by DeclareInterfaceDeclaration.
      break;
    }

    case DeclarationKind::SelfDeclaration: {
      CARBON_FATAL() << "Unreachable TypeChecker declare `Self` declaration";
    }

    case DeclarationKind::AliasDeclaration: {
      auto& alias = cast<AliasDeclaration>(*d);
      CARBON_RETURN_IF_ERROR(DeclareAliasDeclaration(&alias, scope_info));
      break;
    }
  }
  d->set_is_declared();
  return Success();
}

auto TypeChecker::FindMixedMemberAndType(
    SourceLocation source_loc, const std::string_view& name,
    llvm::ArrayRef<Nonnull<Declaration*>> members,
    const Nonnull<const Value*> enclosing_type)
    -> ErrorOr<std::optional<
        std::pair<Nonnull<const Value*>, Nonnull<const Declaration*>>>> {
  for (Nonnull<const Declaration*> member : members) {
    if (llvm::isa<MixDeclaration>(member)) {
      const auto& mix_decl = cast<MixDeclaration>(*member);
      Nonnull<const MixinPseudoType*> mixin = &mix_decl.mixin_value();
      CARBON_ASSIGN_OR_RETURN(
          const auto res,
          FindMixedMemberAndType(source_loc, name,
                                 mixin->declaration().members(), mixin));
      if (res.has_value()) {
        if (isa<NominalClassType>(enclosing_type)) {
          Bindings temp_map;
          // TODO: What is the type of Self? Do we ever need a witness?
          temp_map.Add(mixin->declaration().self(), enclosing_type,
                       std::nullopt);
          const auto* const mix_member_type =
              Substitute(temp_map, res.value().first);
          return {std::make_pair(mix_member_type, res.value().second)};
        } else {
          return res;
        }
      }

    } else if (std::optional<std::string_view> mem_name = GetName(*member);
               mem_name.has_value()) {
      if (*mem_name == name) {
        return {std::make_pair(&member->static_type(), member)};
      }
    }
  }

  return {std::nullopt};
}

auto TypeChecker::CollectMember(Nonnull<const Declaration*> enclosing_decl,
                                Nonnull<const Declaration*> member_decl)
    -> ErrorOr<Success> {
  CARBON_CHECK(isa<MixinDeclaration>(enclosing_decl) ||
               isa<ClassDeclaration>(enclosing_decl))
      << "Can't collect members for " << *enclosing_decl;
  auto member_name = GetName(*member_decl);
  if (!member_name.has_value()) {
    // No need to collect members without a name
    return Success();
  }
  auto encl_decl_name = GetName(*enclosing_decl);
  CARBON_CHECK(encl_decl_name.has_value());
  auto enclosing_decl_name = encl_decl_name.value();
  auto enclosing_decl_loc = enclosing_decl->source_loc();
  CollectedMembersMap& encl_members = FindCollectedMembers(enclosing_decl);
  auto [it, inserted] = encl_members.insert({member_name.value(), member_decl});
  if (!inserted) {
    if (member_decl == it->second) {
      return ProgramError(enclosing_decl_loc)
             << "Member named " << member_name.value() << " (declared at "
             << member_decl->source_loc() << ")"
             << " is being mixed multiple times into " << enclosing_decl_name;
    } else {
      return ProgramError(enclosing_decl_loc)
             << "Member named " << member_name.value() << " (declared at "
             << member_decl->source_loc() << ") cannot be mixed into "
             << enclosing_decl_name
             << " because it clashes with an existing member"
             << " with the same name (declared at " << it->second->source_loc()
             << ")";
    }
  }
  return Success();
}

auto TypeChecker::FindCollectedMembers(Nonnull<const Declaration*> decl)
    -> CollectedMembersMap& {
  switch (decl->kind()) {
    case DeclarationKind::MixinDeclaration:
    case DeclarationKind::ClassDeclaration: {
      auto it = collected_members_.find(decl);
      CARBON_CHECK(it != collected_members_.end());
      return it->second;
    }
    default:
      CARBON_FATAL() << "Can't collect members for " << *decl;
  }
}

}  // namespace Carbon<|MERGE_RESOLUTION|>--- conflicted
+++ resolved
@@ -1088,7 +1088,7 @@
       : arena_(arena),
         self_binding_(PrepareSelfBinding(arena, self_binding)),
         impl_binding_(AddImplBinding(arena, self_binding_)) {}
-  ConstraintTypeBuilder(Nonnull<Arena*> /*arena*/,
+  ConstraintTypeBuilder(Nonnull<Arena*> arena,
                         Nonnull<GenericBinding*> self_binding,
                         Nonnull<ImplBinding*> impl_binding)
       : arena_(arena),
@@ -1220,8 +1220,7 @@
     // TODO: What happens if these rewrites appear in the impl constraints?
     // TODO: What happens if these rewrites appear in each other?
     for (const auto& rewrite_constraint : constraint->rewrite_constraints()) {
-<<<<<<< HEAD
-      auto* interface = cast<InterfaceType>(type_checker.Substitute(
+      const auto* interface = cast<InterfaceType>(type_checker.Substitute(
           local_bindings, &rewrite_constraint.constant->interface()));
       Nonnull<const Value*> converted_value = type_checker.Substitute(
           local_bindings, rewrite_constraint.converted_replacement);
@@ -1229,9 +1228,9 @@
       // Form a symbolic value naming the non-rewritten associated constant.
       // The impl constraint will always already exist.
       int index = AddImplConstraint({.type = self, .interface = interface});
-      auto* witness =
+      const auto* witness =
           type_checker.MakeConstraintWitnessAccess(self_witness, index);
-      auto* constant_value = arena_->New<AssociatedConstant>(
+      const auto* constant_value = arena_->New<AssociatedConstant>(
           self, interface, &rewrite_constraint.constant->constant(), witness);
 
       if (add_lookup_contexts) {
@@ -1250,21 +1249,6 @@
         // Add the constraint `Self.(I.C) == V`.
         AddEqualityConstraint({.values = {constant_value, converted_value}});
       }
-=======
-      const auto* interface = cast<InterfaceType>(type_checker.Substitute(
-          local_bindings, rewrite_constraint.interface));
-      Nonnull<const Value*> value = type_checker.Substitute(
-          local_bindings, &rewrite_constraint.replacement->value());
-      Nonnull<const Value*> type = type_checker.Substitute(
-          local_bindings, &rewrite_constraint.replacement->static_type());
-      auto* replacement = type_checker.arena_->New<ValueLiteral>(
-          rewrite_constraint.replacement->source_loc(), value, type,
-          ValueCategory::Let);
-      CARBON_RETURN_IF_ERROR(AddRewriteConstraint(
-          replacement->source_loc(), {.interface = interface,
-                                      .constant = rewrite_constraint.constant,
-                                      .replacement = replacement}));
->>>>>>> 8e5dcc25
     }
 
     for (const auto& equality_constraint : constraint->equality_constraints()) {
@@ -1334,13 +1318,8 @@
       bool performed_rewrite;
       do {
         performed_rewrite = false;
-<<<<<<< HEAD
-        if (auto* assoc = dyn_cast<AssociatedConstant>(impl_constraint.type)) {
-=======
         if (const auto* assoc =
-                dyn_cast<AssociatedConstant>(impl_constraint.type);
-            assoc && ValueEqual(&assoc->base(), GetSelfType(), std::nullopt)) {
->>>>>>> 8e5dcc25
+                dyn_cast<AssociatedConstant>(impl_constraint.type)) {
           for (const auto& rewrite : rewrite_constraints_) {
             if (ValueEqual(assoc, rewrite.constant, std::nullopt)) {
               impl_constraint.type = rewrite.converted_replacement;
@@ -1396,11 +1375,7 @@
     return impl_binding;
   }
 
-<<<<<<< HEAD
- private:
   Nonnull<Arena*> arena_;
-=======
->>>>>>> 8e5dcc25
   Nonnull<GenericBinding*> self_binding_;
   Nonnull<ImplBinding*> impl_binding_;
   std::vector<ConstraintType::ImplConstraint> impl_constraints_;
@@ -2064,13 +2039,8 @@
 auto TypeChecker::LookupRewriteInWitness(
     Nonnull<const Witness*> witness, Nonnull<const InterfaceType*> interface,
     Nonnull<const Declaration*> member) const
-<<<<<<< HEAD
     -> std::optional<const ConstraintType::RewriteConstraint*> {
-  if (auto* impl_witness = dyn_cast<ImplWitness>(witness)) {
-=======
-    -> std::optional<const ValueLiteral*> {
   if (const auto* impl_witness = dyn_cast<ImplWitness>(witness)) {
->>>>>>> 8e5dcc25
     Nonnull<const Value*> constraint =
         Substitute(impl_witness->bindings(),
                    impl_witness->declaration().constraint_type());
@@ -3263,7 +3233,7 @@
             // TODO: Reject if the impl constraint didn't already exist.
             int index = builder.AddImplConstraint(
                 {.type = builder.GetSelfType(), .interface = result.interface});
-            auto* witness =
+            const auto* witness =
                 MakeConstraintWitnessAccess(builder.GetSelfWitness(), index);
             auto* constant_value = arena_->New<AssociatedConstant>(
                 builder.GetSelfType(), result.interface, constant, witness);
@@ -3293,28 +3263,12 @@
 
             // Add the rewrite constraint.
             CARBON_RETURN_IF_ERROR(builder.AddRewriteConstraint(
-<<<<<<< HEAD
                 rewrite_clause.source_loc(),
                 {.constant = constant_value,
                  .unconverted_replacement = replacement_value,
                  .unconverted_replacement_type =
                      &replacement_literal->static_type(),
                  .converted_replacement = converted_value}));
-=======
-                rewrite_clause.source_loc(), {.interface = result.interface,
-                                              .constant = constant,
-                                              .replacement = replacement}));
-            // Also find (or add) `.Self is I`, and add `.Self.T == V`.
-            int index = builder.AddImplConstraint(
-                {.type = builder.GetSelfType(), .interface = result.interface});
-            const auto* witness =
-                MakeConstraintWitnessAccess(builder.GetSelfWitness(), index);
-            builder.AddEqualityConstraint(
-                {.values = {arena_->New<AssociatedConstant>(
-                                builder.GetSelfType(), result.interface,
-                                constant, witness),
-                            replacement_value}});
->>>>>>> 8e5dcc25
             break;
           }
         }
@@ -4699,20 +4653,14 @@
         self_impl_scope.Add(iface_type, impl_type_value, self_witness, *this);
       }
     }
-<<<<<<< HEAD
 
     // This impl also provides all of the equalities from its rewrite
     // constraints.
-    for (auto& rewrite : constraint_type->rewrite_constraints()) {
+    for (const auto& rewrite : constraint_type->rewrite_constraints()) {
       rewrite_constraints_as_equality_constraints.push_back(
           {.values = {rewrite.constant, rewrite.converted_replacement}});
     }
-    for (auto& eq : rewrite_constraints_as_equality_constraints) {
-=======
-    // This impl also provides all of its equalities.
-    // TODO: Only the ones from rewrite constraints.
-    for (const auto& eq : constraint_type->equality_constraints()) {
->>>>>>> 8e5dcc25
+    for (const auto& eq : rewrite_constraints_as_equality_constraints) {
       self_impl_scope.AddEqualityConstraint(&eq);
     }
 
