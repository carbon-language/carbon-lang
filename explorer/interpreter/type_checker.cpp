--- conflicted
+++ resolved
@@ -454,41 +454,17 @@
 }
 
 // Returns whether the given value is template-dependent, that is, if it
-<<<<<<< HEAD
 // depends on any template parameter.
 static auto DependsOnTemplateParameter(Nonnull<const Value*> value) -> bool {
   bool mentions_no_template_parameters =
       VisitNestedValues(value, [](Nonnull<const Value*> nested) -> bool {
-        if (auto* var_type = dyn_cast<VariableType>(nested)) {
+        if (const auto* var_type = dyn_cast<VariableType>(nested)) {
           return var_type->binding().binding_kind() !=
                  GenericBinding::BindingKind::Template;
         }
         return true;
       });
   return !mentions_no_template_parameters;
-=======
-// depends on any template paramaeter.
-static auto IsTemplateDependent(Nonnull<const Value*> value) -> bool {
-  // A VariableType is template dependent if it names a template binding.
-  if (const auto* var_type = dyn_cast<VariableType>(value)) {
-    return var_type->binding().binding_kind() ==
-           GenericBinding::BindingKind::Template;
-  }
-
-  static constexpr auto is_dependent_value = [](auto&& x) -> bool {
-    if constexpr (std::is_convertible_v<decltype(x), const Value*>) {
-      return IsTemplateDependent(x);
-    }
-    return false;
-  };
-
-  // Any other value is template dependent if any part of it is.
-  return value->Visit<bool>([](auto* derived_value) {
-    return derived_value->Decompose([](auto&&... parts) {
-      return (is_dependent_value(decltype(parts)(parts)) || ...);
-    });
-  });
->>>>>>> 2cf5ab15
 }
 
 // Returns whether all template parameters in `bindings` are saturated: that
@@ -600,17 +576,9 @@
     Nonnull<const Value*> source, Nonnull<const Value*> destination,
     const ImplScope& impl_scope, bool allow_user_defined_conversions) const
     -> ErrorOr<bool> {
-<<<<<<< HEAD
   // Check for an exact match to avoid impl lookup in this common case.
-  CARBON_CHECK(IsConcreteType(source));
-  CARBON_CHECK(IsConcreteType(destination));
-=======
-  // Check for an exact match or for an implicit conversion.
-  // TODO: `impl` definitions of `ImplicitAs` should be provided to cover these
-  // conversions.
   CARBON_CHECK(IsNonDeduceableType(source));
   CARBON_CHECK(IsNonDeduceableType(destination));
->>>>>>> 2cf5ab15
   if (IsSameType(source, destination, impl_scope)) {
     return true;
   }
@@ -799,16 +767,9 @@
 auto TypeChecker::BuildSubtypeConversion(Nonnull<Expression*> source,
                                          Nonnull<const PointerType*> src_ptr,
                                          Nonnull<const PointerType*> dest_ptr)
-<<<<<<< HEAD
     -> ErrorOr<Nonnull<Expression*>> {
-  const auto* src_class = dyn_cast<NominalClassType>(&src_ptr->pointee_type());
-  const auto* dest_class =
-      dyn_cast<NominalClassType>(&dest_ptr->pointee_type());
-=======
-    -> ErrorOr<Nonnull<const Expression*>> {
   const auto* src_class = cast<NominalClassType>(&src_ptr->pointee_type());
   const auto* dest_class = cast<NominalClassType>(&dest_ptr->pointee_type());
->>>>>>> 2cf5ab15
   const auto dest = dest_class->declaration().name();
   Nonnull<Expression*> last_expr = source;
   const auto* cur_class = src_class;
@@ -1019,45 +980,9 @@
     // TODO: Instead of excluding the special case where the destination is
     // `type`, we should check if the source type has a subset of the
     // constraints of the destination type. In that case, the source should not
-<<<<<<< HEAD
     // be required to be constant. That case should also be supported by
     // `ImplicitAs`.
     if (isa<TypeType>(destination)) {
-=======
-    // be required to be constant.
-    if (IsTypeOfType(destination) && !isa<TypeType>(destination)) {
-      // First convert the source expression to type `type`.
-      CARBON_ASSIGN_OR_RETURN(Nonnull<Expression*> source_as_type,
-                              ImplicitlyConvert(context, impl_scope, source,
-                                                arena_->New<TypeType>()));
-      CARBON_ASSIGN_OR_RETURN(Nonnull<const Value*> converted_value,
-                              InterpExp(source_as_type));
-      CARBON_ASSIGN_OR_RETURN(
-          Nonnull<const ConstraintType*> destination_constraint,
-          ConvertToConstraintType(source->source_loc(), "implicit conversion",
-                                  destination));
-      destination = destination_constraint;
-      if (trace_stream_->is_enabled()) {
-        *trace_stream_ << "converting type " << *converted_value
-                       << " to constraint " << *destination_constraint
-                       << " for " << context << " in scope " << impl_scope
-                       << "\n";
-      }
-      // Note, we discard the witness. We don't actually need it in order to
-      // perform the conversion, but we do want to know it exists.
-      // TODO: A value of constraint type should carry both the type and the
-      // witness.
-      CARBON_RETURN_IF_ERROR(impl_scope.Resolve(destination_constraint,
-                                                converted_value,
-                                                source->source_loc(), *this));
-      return arena_->New<ValueLiteral>(source->source_loc(), converted_value,
-                                       destination_constraint,
-                                       ExpressionCategory::Value);
-    }
-
-    if (IsTypeOfType(source_type) && IsTypeOfType(destination)) {
-      // No conversion is required.
->>>>>>> 2cf5ab15
       return source;
     }
 
@@ -1066,7 +991,7 @@
                             ImplicitlyConvert(context, impl_scope, source,
                                               arena_->New<TypeType>()));
     CARBON_ASSIGN_OR_RETURN(Nonnull<const Value*> converted_value,
-                            InterpExp(source_as_type, arena_, trace_stream_));
+                            InterpExp(source_as_type));
     CARBON_ASSIGN_OR_RETURN(
         Nonnull<const ConstraintType*> destination_constraint,
         ConvertToConstraintType(source->source_loc(), "implicit conversion",
