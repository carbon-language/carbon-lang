--- conflicted
+++ resolved
@@ -3048,7 +3048,7 @@
     -> ErrorOr<Success> {
   const auto& iface_decl = iface_type->declaration();
   for (Nonnull<Declaration*> m : iface_decl.members()) {
-    std::optional<std::string> mem_name = GetName(*m);
+    std::optional<std::string_view> mem_name = GetName(*m);
     CARBON_CHECK(mem_name.has_value()) << "unnamed interface member " << *m;
 
     std::optional<Nonnull<const Declaration*>> mem =
@@ -3165,31 +3165,6 @@
   for (Nonnull<Declaration*> m : impl_decl->members()) {
     CARBON_RETURN_IF_ERROR(DeclareDeclaration(m, impl_scope_info));
   }
-<<<<<<< HEAD
-  // Check that the interface is satisfied by the impl members.
-  for (Nonnull<Declaration*> m : iface_decl.members()) {
-    if (std::optional<std::string_view> mem_name = GetName(*m);
-        mem_name.has_value()) {
-      if (std::optional<Nonnull<const Declaration*>> mem =
-              FindMember(*mem_name, impl_decl->members());
-          mem.has_value()) {
-        BindingMap binding_map = iface_type->args();
-        binding_map[iface_decl.self()] = impl_type_value;
-        Nonnull<const Value*> iface_mem_type =
-            Substitute(binding_map, &m->static_type());
-        // TODO: How should the signature in the implementation be permitted
-        // to differ from the signature in the interface?
-        CARBON_RETURN_IF_ERROR(
-            ExpectExactType((*mem)->source_loc(), "member of implementation",
-                            iface_mem_type, &(*mem)->static_type()));
-      } else {
-        return CompilationError(impl_decl->source_loc())
-               << "implementation missing " << *mem_name;
-      }
-    }
-  }
-  impl_decl->set_constant_value(arena_->New<ImplWitness>(impl_decl));
-=======
 
   // Create the implied impl bindings.
   CARBON_RETURN_IF_ERROR(
@@ -3202,7 +3177,6 @@
   CARBON_RETURN_IF_ERROR(impl_scope.Resolve(constraint_type, impl_type_value,
                                             impl_decl->source_loc(), *this));
 
->>>>>>> d6fb54e7
   if (trace_stream_) {
     **trace_stream_ << "** finished declaring impl " << *impl_decl->impl_type()
                     << " as " << impl_decl->interface() << "\n";
