--- conflicted
+++ resolved
@@ -431,30 +431,14 @@
 auto TypeChecker::FieldTypes(const NominalClassType& class_type) const
     -> std::vector<NamedValue> {
   std::vector<NamedValue> field_types;
-<<<<<<< HEAD
-  for (const auto class_type : GetClassHierarchy(class_type)) {
-    for (Nonnull<Declaration*> m : class_type->declaration().members()) {
-      switch (m->kind()) {
-        case DeclarationKind::VariableDeclaration: {
-          const auto& var = cast<VariableDeclaration>(*m);
-          Nonnull<const Value*> field_type =
-              Substitute(class_type->bindings(), &var.binding().static_type());
-          field_types.push_back({var.binding().name(), field_type});
-          break;
-        }
-        default:
-          break;
-=======
   for (Nonnull<Declaration*> m : class_type.declaration().members()) {
     switch (m->kind()) {
       case DeclarationKind::VariableDeclaration: {
         const auto& var = cast<VariableDeclaration>(*m);
         Nonnull<const Value*> field_type =
             Substitute(class_type.bindings(), &var.binding().static_type());
-        field_types.push_back(
-            {.name = var.binding().name(), .value = field_type});
+        field_types.push_back({var.binding().name(), field_type});
         break;
->>>>>>> 0ef7fa3a
       }
       default:
         break;
@@ -1846,7 +1830,6 @@
     }
   }
 
-<<<<<<< HEAD
   // For an associated constant, look for a rewrite.
   auto operator()(Nonnull<const AssociatedConstant*> assoc)
       -> Nonnull<const Value*> {
@@ -1915,104 +1898,6 @@
       } else if (const auto* assoc_type =
                      dyn_cast<AssociatedConstant>(it->second)) {
         type_of_type = type_checker_->GetTypeForAssociatedConstant(assoc_type);
-=======
-      // Apply substitution to parameter and return types and create the new
-      // function type.
-      const auto* param =
-          SubstituteImpl(subst_bindings.bindings(), &fn_type.parameters());
-      const auto* ret =
-          SubstituteImpl(subst_bindings.bindings(), &fn_type.return_type());
-      return arena_->New<FunctionType>(
-          param, std::move(generic_parameters), ret,
-          std::move(deduced_bindings),
-          std::move(subst_bindings).TakeImplBindings());
-    }
-    case Value::Kind::PointerType: {
-      return arena_->New<PointerType>(
-          SubstituteImpl(bindings, &cast<PointerType>(*type).type()));
-    }
-    case Value::Kind::NominalClassType: {
-      const auto& class_type = cast<NominalClassType>(*type);
-      auto base_type = class_type.base();
-      if (base_type.has_value()) {
-        base_type = cast<NominalClassType>(
-            SubstituteImpl(base_type.value()->bindings(), base_type.value()));
-      }
-      Nonnull<const NominalClassType*> new_class_type =
-          arena_->New<NominalClassType>(
-              &class_type.declaration(),
-              substitute_into_bindings(&class_type.bindings()), base_type);
-      return new_class_type;
-    }
-    case Value::Kind::InterfaceType: {
-      const auto& iface_type = cast<InterfaceType>(*type);
-      Nonnull<const InterfaceType*> new_iface_type = arena_->New<InterfaceType>(
-          &iface_type.declaration(),
-          substitute_into_bindings(&iface_type.bindings()));
-      return new_iface_type;
-    }
-    case Value::Kind::NamedConstraintType: {
-      const auto& constraint_type = cast<NamedConstraintType>(*type);
-      Nonnull<const NamedConstraintType*> new_constraint_type =
-          arena_->New<NamedConstraintType>(
-              &constraint_type.declaration(),
-              substitute_into_bindings(&constraint_type.bindings()));
-      return new_constraint_type;
-    }
-    case Value::Kind::ConstraintType: {
-      const auto& constraint = cast<ConstraintType>(*type);
-      if (auto it = bindings.args().find(constraint.self_binding());
-          it != bindings.args().end()) {
-        // This happens when we substitute into the parameter type of a
-        // function that takes a `T:! Constraint` parameter. In this case we
-        // produce the new type-of-type of the replacement type.
-        Nonnull<const Value*> type_of_type;
-        if (const auto* var_type = dyn_cast<VariableType>(it->second)) {
-          type_of_type = &var_type->binding().static_type();
-        } else if (const auto* assoc_type =
-                       dyn_cast<AssociatedConstant>(it->second)) {
-          type_of_type = GetTypeForAssociatedConstant(assoc_type);
-        } else {
-          type_of_type = arena_->New<TypeType>();
-        }
-        if (trace_stream_) {
-          **trace_stream_ << "substitution: self of constraint " << constraint
-                          << " is substituted, new type of type is "
-                          << *type_of_type << "\n";
-        }
-        // TODO: Should we keep any part of the old constraint -- rewrites,
-        // equality constraints, etc?
-        return type_of_type;
-      }
-      ConstraintTypeBuilder builder(arena_,
-                                    constraint.self_binding()->source_loc());
-      builder.AddAndSubstitute(*this, &constraint, builder.GetSelfType(),
-                               builder.GetSelfWitness(), bindings,
-                               /*add_lookup_contexts=*/true);
-      Nonnull<const ConstraintType*> new_constraint =
-          std::move(builder).Build();
-      if (trace_stream_) {
-        **trace_stream_ << "substitution: " << constraint << " => "
-                        << *new_constraint << "\n";
-      }
-      return new_constraint;
-    }
-    case Value::Kind::ImplWitness: {
-      const auto& witness = cast<ImplWitness>(*type);
-      return arena_->New<ImplWitness>(
-          &witness.declaration(),
-          substitute_into_bindings(&witness.bindings()));
-    }
-    case Value::Kind::BindingWitness: {
-      auto it =
-          bindings.witnesses().find(cast<BindingWitness>(*type).binding());
-      if (it == bindings.witnesses().end()) {
-        if (trace_stream_) {
-          **trace_stream_ << "substitution: no value for binding " << *type
-                          << ", leaving alone\n";
-        }
-        return type;
->>>>>>> 0ef7fa3a
       } else {
         type_of_type = type_checker_->arena_->New<TypeType>();
       }
