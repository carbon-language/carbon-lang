// Part of the Carbon Language project, under the Apache License v2.0 with LLVM
// Exceptions. See /LICENSE for license information.
// SPDX-License-Identifier: Apache-2.0 WITH LLVM-exception

#include "explorer/interpreter/type_checker.h"

#include <algorithm>
#include <deque>
#include <iterator>
#include <map>
#include <optional>
#include <set>
#include <string>
#include <string_view>
#include <unordered_set>
#include <vector>

#include "common/error.h"
#include "common/ostream.h"
#include "explorer/ast/declaration.h"
#include "explorer/ast/expression.h"
#include "explorer/common/arena.h"
#include "explorer/common/error_builders.h"
#include "explorer/common/nonnull.h"
#include "explorer/common/source_location.h"
#include "explorer/interpreter/impl_scope.h"
#include "explorer/interpreter/interpreter.h"
#include "explorer/interpreter/pattern_analysis.h"
#include "explorer/interpreter/value.h"
#include "llvm/ADT/DenseSet.h"
#include "llvm/ADT/STLExtras.h"
#include "llvm/ADT/ScopeExit.h"
#include "llvm/ADT/StringExtras.h"
#include "llvm/ADT/TinyPtrVector.h"
#include "llvm/Support/Casting.h"
#include "llvm/Support/Error.h"
#include "llvm/Support/SaveAndRestore.h"

using llvm::cast;
using llvm::dyn_cast;
using llvm::isa;

namespace Carbon {

static void SetValue(Nonnull<Pattern*> pattern, Nonnull<const Value*> value) {
  // TODO: find some way to CHECK that `value` is identical to pattern->value(),
  // if it's already set. Unclear if `ValueEqual` is suitable, because it
  // currently focuses more on "real" values, and disallows the pseudo-values
  // like `BindingPlaceholderValue` that we get in pattern evaluation.
  if (!pattern->has_value()) {
    pattern->set_value(value);
  }
}

auto TypeChecker::IsSameType(Nonnull<const Value*> type1,
                             Nonnull<const Value*> type2,
                             const ImplScope& /*impl_scope*/) const -> bool {
  return TypeEqual(type1, type2, std::nullopt);
}

auto TypeChecker::ExpectExactType(SourceLocation source_loc,
                                  std::string_view context,
                                  Nonnull<const Value*> expected,
                                  Nonnull<const Value*> actual,
                                  const ImplScope& impl_scope) const
    -> ErrorOr<Success> {
  if (!IsSameType(expected, actual, impl_scope)) {
    return ProgramError(source_loc) << "type error in " << context << "\n"
                                    << "expected: " << *expected << "\n"
                                    << "actual: " << *actual;
  }
  return Success();
}

static auto ExpectPointerType(SourceLocation source_loc,
                              std::string_view context,
                              Nonnull<const Value*> actual)
    -> ErrorOr<Success> {
  // TODO: Try to resolve in equality context.
  if (actual->kind() != Value::Kind::PointerType) {
    return ProgramError(source_loc) << "type error in " << context << "\n"
                                    << "expected a pointer type\n"
                                    << "actual: " << *actual;
  }
  return Success();
}

// Returns whether the value is a type whose values are themselves known to be
// types.
static auto IsTypeOfType(Nonnull<const Value*> value) -> bool {
  switch (value->kind()) {
    case Value::Kind::IntValue:
    case Value::Kind::DestructorValue:
    case Value::Kind::FunctionValue:
    case Value::Kind::BoundMethodValue:
    case Value::Kind::PointerValue:
    case Value::Kind::LValue:
    case Value::Kind::BoolValue:
    case Value::Kind::TupleValue:
    case Value::Kind::StructValue:
    case Value::Kind::NominalClassValue:
    case Value::Kind::AlternativeValue:
    case Value::Kind::BindingPlaceholderValue:
    case Value::Kind::AddrValue:
    case Value::Kind::AlternativeConstructorValue:
    case Value::Kind::ContinuationValue:
    case Value::Kind::StringValue:
    case Value::Kind::UninitializedValue:
    case Value::Kind::ImplWitness:
    case Value::Kind::BindingWitness:
    case Value::Kind::ConstraintWitness:
    case Value::Kind::ConstraintImplWitness:
    case Value::Kind::ParameterizedEntityName:
    case Value::Kind::MemberName:
      // These are values, not types.
      return false;
    case Value::Kind::IntType:
    case Value::Kind::BoolType:
    case Value::Kind::FunctionType:
    case Value::Kind::PointerType:
    case Value::Kind::StructType:
    case Value::Kind::NominalClassType:
    case Value::Kind::MixinPseudoType:
    case Value::Kind::ChoiceType:
    case Value::Kind::ContinuationType:
    case Value::Kind::StringType:
    case Value::Kind::StaticArrayType:
    case Value::Kind::TupleType:
    case Value::Kind::TypeOfMixinPseudoType:
    case Value::Kind::TypeOfParameterizedEntityName:
    case Value::Kind::TypeOfMemberName:
      // These are types whose values are not types.
      return false;
    case Value::Kind::AutoType:
    case Value::Kind::VariableType:
    case Value::Kind::AssociatedConstant:
      // A value of one of these types could be a type, but isn't known to be.
      return false;
    case Value::Kind::TypeType:
    case Value::Kind::InterfaceType:
    case Value::Kind::ConstraintType:
      // A value of one of these types is itself always a type.
      return true;
  }
}

// Returns whether the value is a type value, such as might be a valid type for
// a syntactic pattern. This includes types involving `auto`. Use
// `TypeContainsAuto` to determine if a type involves `auto`.
static auto IsType(Nonnull<const Value*> value) -> bool {
  switch (value->kind()) {
    case Value::Kind::IntValue:
    case Value::Kind::FunctionValue:
    case Value::Kind::DestructorValue:
    case Value::Kind::BoundMethodValue:
    case Value::Kind::PointerValue:
    case Value::Kind::LValue:
    case Value::Kind::BoolValue:
    case Value::Kind::TupleValue:
    case Value::Kind::StructValue:
    case Value::Kind::NominalClassValue:
    case Value::Kind::AlternativeValue:
    case Value::Kind::BindingPlaceholderValue:
    case Value::Kind::AddrValue:
    case Value::Kind::AlternativeConstructorValue:
    case Value::Kind::ContinuationValue:
    case Value::Kind::StringValue:
    case Value::Kind::UninitializedValue:
    case Value::Kind::ImplWitness:
    case Value::Kind::BindingWitness:
    case Value::Kind::ConstraintWitness:
    case Value::Kind::ConstraintImplWitness:
    case Value::Kind::ParameterizedEntityName:
    case Value::Kind::MemberName:
      return false;
    case Value::Kind::IntType:
    case Value::Kind::BoolType:
    case Value::Kind::TypeType:
    case Value::Kind::PointerType:
    case Value::Kind::FunctionType:
    case Value::Kind::StructType:
    case Value::Kind::TupleType:
    case Value::Kind::NominalClassType:
    case Value::Kind::InterfaceType:
    case Value::Kind::ConstraintType:
    case Value::Kind::ChoiceType:
    case Value::Kind::ContinuationType:
    case Value::Kind::VariableType:
    case Value::Kind::StringType:
    case Value::Kind::StaticArrayType:
    case Value::Kind::AutoType:
      return true;
    case Value::Kind::TypeOfParameterizedEntityName:
    case Value::Kind::TypeOfMemberName:
    case Value::Kind::TypeOfMixinPseudoType:
      // These aren't first-class types, but they are still types.
      return true;
    case Value::Kind::AssociatedConstant: {
      // An associated type is an associated constant whose type is a
      // type-of-type.
      const auto& assoc = cast<AssociatedConstant>(*value);
      // TODO: Should we substitute in the arguments? Given
      //   interface I(T:! Type) { let V:! T; }
      // ... is T.(I(Type).V) considered to be a type?
      return IsTypeOfType(&assoc.constant().static_type());
    }
    case Value::Kind::MixinPseudoType:
      // Mixin type is a second-class type that cannot be used
      // within a type annotation expression.
      return false;
  }
}

// Expect that a type is complete. Issue a diagnostic if not.
static auto ExpectCompleteType(SourceLocation source_loc,
                               std::string_view context,
                               Nonnull<const Value*> type) -> ErrorOr<Success> {
  CARBON_CHECK(IsType(type));

  switch (type->kind()) {
    case Value::Kind::IntValue:
    case Value::Kind::FunctionValue:
    case Value::Kind::DestructorValue:
    case Value::Kind::BoundMethodValue:
    case Value::Kind::PointerValue:
    case Value::Kind::LValue:
    case Value::Kind::BoolValue:
    case Value::Kind::StructValue:
    case Value::Kind::TupleValue:
    case Value::Kind::NominalClassValue:
    case Value::Kind::AlternativeValue:
    case Value::Kind::BindingPlaceholderValue:
    case Value::Kind::AddrValue:
    case Value::Kind::AlternativeConstructorValue:
    case Value::Kind::ContinuationValue:
    case Value::Kind::StringValue:
    case Value::Kind::UninitializedValue:
    case Value::Kind::ImplWitness:
    case Value::Kind::BindingWitness:
    case Value::Kind::ConstraintWitness:
    case Value::Kind::ConstraintImplWitness:
    case Value::Kind::ParameterizedEntityName:
    case Value::Kind::MemberName:
    case Value::Kind::MixinPseudoType:
      CARBON_FATAL() << "should not see non-type values";

    case Value::Kind::IntType:
    case Value::Kind::BoolType:
    case Value::Kind::StringType:
    case Value::Kind::PointerType:
    case Value::Kind::TypeType:
    case Value::Kind::FunctionType:
    case Value::Kind::StructType:
    case Value::Kind::ConstraintType:
    case Value::Kind::ContinuationType:
    case Value::Kind::VariableType:
    case Value::Kind::AssociatedConstant:
    case Value::Kind::TypeOfParameterizedEntityName:
    case Value::Kind::TypeOfMemberName:
    case Value::Kind::TypeOfMixinPseudoType: {
      // These types are always complete.
      return Success();
    }

    case Value::Kind::StaticArrayType:
      // TODO: This should probably be complete only if the element type is
      // complete.
      return Success();

    case Value::Kind::TupleType: {
      // TODO: Tuple types should be complete only if all element types are
      // complete.
      return Success();
    }

    // TODO: Once we support forward-declarations, make sure we have an actual
    // definition in these cases.
    case Value::Kind::NominalClassType: {
      if (cast<NominalClassType>(type)->declaration().is_declared()) {
        return Success();
      }
      break;
    }
    case Value::Kind::InterfaceType: {
      if (cast<InterfaceType>(type)->declaration().is_declared()) {
        return Success();
      }
      break;
    }
    case Value::Kind::ChoiceType: {
      if (cast<ChoiceType>(type)->declaration().is_declared()) {
        return Success();
      }
      break;
    }

    case Value::Kind::AutoType: {
      // Undeduced `auto` is considered incomplete.
      break;
    }
  }

  return ProgramError(source_loc)
         << "incomplete type `" << *type << "` used in " << context;
}

// Returns whether *value represents the type of a Carbon value, as
// opposed to a type pattern or a non-type value.
static auto TypeContainsAuto(Nonnull<const Value*> type) -> bool {
  CARBON_CHECK(IsType(type)) << "expected a type, but found " << *type;

  switch (type->kind()) {
    case Value::Kind::IntValue:
    case Value::Kind::FunctionValue:
    case Value::Kind::DestructorValue:
    case Value::Kind::BoundMethodValue:
    case Value::Kind::PointerValue:
    case Value::Kind::LValue:
    case Value::Kind::BoolValue:
    case Value::Kind::TupleValue:
    case Value::Kind::StructValue:
    case Value::Kind::NominalClassValue:
    case Value::Kind::AlternativeValue:
    case Value::Kind::BindingPlaceholderValue:
    case Value::Kind::AddrValue:
    case Value::Kind::AlternativeConstructorValue:
    case Value::Kind::ContinuationValue:
    case Value::Kind::StringValue:
    case Value::Kind::UninitializedValue:
    case Value::Kind::ImplWitness:
    case Value::Kind::BindingWitness:
    case Value::Kind::ConstraintWitness:
    case Value::Kind::ConstraintImplWitness:
    case Value::Kind::ParameterizedEntityName:
    case Value::Kind::MemberName:
    case Value::Kind::MixinPseudoType:
      CARBON_FATAL() << "non-type value";
    case Value::Kind::IntType:
    case Value::Kind::BoolType:
    case Value::Kind::TypeType:
    case Value::Kind::VariableType:
    case Value::Kind::StringType:
    case Value::Kind::TypeOfMixinPseudoType:
    case Value::Kind::TypeOfParameterizedEntityName:
    case Value::Kind::TypeOfMemberName:
      // These types do not contain other types.
      return false;
    case Value::Kind::FunctionType:
    case Value::Kind::NominalClassType:
    case Value::Kind::InterfaceType:
    case Value::Kind::ConstraintType:
    case Value::Kind::ChoiceType:
    case Value::Kind::ContinuationType:
    case Value::Kind::AssociatedConstant:
      // These types can contain other types, but those types can't involve
      // `auto`.
      return false;
    case Value::Kind::AutoType:
      return true;
    case Value::Kind::StructType:
      return llvm::any_of(
          llvm::map_range(cast<StructType>(type)->fields(),
                          [](const NamedValue& v) { return v.value; }),
          TypeContainsAuto);
    case Value::Kind::TupleType:
      return llvm::any_of(cast<TupleType>(type)->elements(), TypeContainsAuto);
    case Value::Kind::PointerType:
      return TypeContainsAuto(&cast<PointerType>(type)->type());
    case Value::Kind::StaticArrayType:
      return TypeContainsAuto(&cast<StaticArrayType>(type)->element_type());
  }
}

// Returns whether `type` is a placeholder type, which is a second-class type
// that cannot be the type of a binding but can be the type of an expression.
static auto IsPlaceholderType(Nonnull<const Value*> type) -> bool {
  CARBON_CHECK(IsType(type)) << "expected a type, but found " << *type;
  return isa<TypeOfParameterizedEntityName, TypeOfMemberName,
             TypeOfMixinPseudoType>(type);
}

// Returns whether `value` is a concrete type, which would be valid as the
// static type of an expression. This is currently any type other than `auto`.
static auto IsConcreteType(Nonnull<const Value*> value) -> bool {
  return IsType(value) && !TypeContainsAuto(value);
}

// Returns the named field, or None if not found.
static auto FindField(llvm::ArrayRef<NamedValue> fields,
                      const std::string& field_name)
    -> std::optional<NamedValue> {
  const auto* it = std::find_if(
      fields.begin(), fields.end(),
      [&](const NamedValue& field) { return field.name == field_name; });
  if (it == fields.end()) {
    return std::nullopt;
  }
  return *it;
}

auto TypeChecker::FieldTypesImplicitlyConvertible(
    llvm::ArrayRef<NamedValue> source_fields,
    llvm::ArrayRef<NamedValue> destination_fields,
    const ImplScope& impl_scope) const -> bool {
  // TODO: If default fields are implemented, the
  // code must be adapted to skip them.
  // Ensure every field name exists in the destination.
  for (const auto& dest_field : destination_fields) {
    if (!FindField(source_fields, dest_field.name)) {
      return false;
    }
  }
  for (const auto& source_field : source_fields) {
    std::optional<NamedValue> destination_field =
        FindField(destination_fields, source_field.name);
    if (!destination_field.has_value() ||
        !IsImplicitlyConvertible(source_field.value,
                                 destination_field.value().value, impl_scope,
                                 // TODO: We don't have a way to perform
                                 // user-defined conversions of a struct field
                                 // yet, because we can't write a suitable impl
                                 // for ImplicitAs.
                                 /*allow_user_defined_conversions=*/false)) {
      return false;
    }
  }
  return true;
}

// Returns all class members from class and its parent classes.
static auto GetClassHierarchy(const NominalClassType& class_type)
    -> std::vector<Nonnull<const NominalClassType*>> {
  Nonnull<const NominalClassType*> curr_class_type = &class_type;
  std::vector<Nonnull<const NominalClassType*>> all_classes{curr_class_type};
  while (curr_class_type->base().has_value()) {
    curr_class_type = curr_class_type->base().value();
    all_classes.push_back(curr_class_type);
  }
  return all_classes;
}

auto TypeChecker::FieldTypes(const NominalClassType& class_type) const
    -> std::vector<NamedValue> {
  std::vector<NamedValue> field_types;
  for (const auto class_type : GetClassHierarchy(class_type)) {
    for (Nonnull<Declaration*> m : class_type->declaration().members()) {
      switch (m->kind()) {
        case DeclarationKind::VariableDeclaration: {
          const auto& var = cast<VariableDeclaration>(*m);
          Nonnull<const Value*> field_type =
              Substitute(class_type->bindings(), &var.binding().static_type());
          field_types.push_back(
              {.name = var.binding().name(), .value = field_type});
          break;
        }
        default:
          break;
      }
    }
  }
  return field_types;
}

auto TypeChecker::IsImplicitlyConvertible(
    Nonnull<const Value*> source, Nonnull<const Value*> destination,
    const ImplScope& impl_scope, bool allow_user_defined_conversions) const
    -> bool {
  // Check for an exact match or for an implicit conversion.
  // TODO: `impl`s of `ImplicitAs` should be provided to cover these
  // conversions.
  CARBON_CHECK(IsConcreteType(source));
  CARBON_CHECK(IsConcreteType(destination));
  if (IsSameType(source, destination, impl_scope)) {
    return true;
  }

  switch (source->kind()) {
    case Value::Kind::StructType:
      switch (destination->kind()) {
        case Value::Kind::StructType:
          if (FieldTypesImplicitlyConvertible(
                  cast<StructType>(*source).fields(),
                  cast<StructType>(*destination).fields(), impl_scope)) {
            return true;
          }
          break;
        case Value::Kind::NominalClassType:
          if (FieldTypesImplicitlyConvertible(
                  cast<StructType>(*source).fields(),
                  FieldTypes(cast<NominalClassType>(*destination)),
                  impl_scope)) {
            return true;
          }
          break;
        case Value::Kind::TypeType:
        case Value::Kind::InterfaceType:
        case Value::Kind::ConstraintType:
          // A value of empty struct type implicitly converts to a type.
          if (cast<StructType>(*source).fields().empty()) {
            return true;
          }
          break;
        default:
          break;
      }
      break;
    case Value::Kind::TupleType: {
      const auto& source_tuple = cast<TupleType>(*source);
      switch (destination->kind()) {
        case Value::Kind::TupleType: {
          const auto& destination_tuple = cast<TupleType>(*destination);
          if (source_tuple.elements().size() !=
              destination_tuple.elements().size()) {
            break;
          }
          bool all_ok = true;
          for (size_t i = 0; i < source_tuple.elements().size(); ++i) {
            if (!IsImplicitlyConvertible(
                    source_tuple.elements()[i], destination_tuple.elements()[i],
                    impl_scope, /*allow_user_defined_conversions=*/false)) {
              all_ok = false;
              break;
            }
          }
          if (all_ok) {
            return true;
          }
          break;
        }
        case Value::Kind::StaticArrayType: {
          const auto& destination_array = cast<StaticArrayType>(*destination);
          if (destination_array.size() != source_tuple.elements().size()) {
            break;
          }
          bool all_ok = true;
          for (Nonnull<const Value*> source_element : source_tuple.elements()) {
            if (!IsImplicitlyConvertible(
                    source_element, &destination_array.element_type(),
                    impl_scope, /*allow_user_defined_conversions=*/false)) {
              all_ok = false;
              break;
            }
          }
          if (all_ok) {
            return true;
          }
          break;
        }
        case Value::Kind::TypeType:
        case Value::Kind::InterfaceType:
        case Value::Kind::ConstraintType: {
          // A tuple value converts to a type if all of its fields do.
          bool all_types = true;
          for (Nonnull<const Value*> source_element : source_tuple.elements()) {
            if (!IsImplicitlyConvertible(
                    source_element, destination, impl_scope,
                    /*allow_user_defined_conversions=*/false)) {
              all_types = false;
              break;
            }
          }
          if (all_types) {
            return true;
          }
          break;
        }
        default:
          break;
      }
      break;
    }
    case Value::Kind::TypeType:
    case Value::Kind::InterfaceType:
    case Value::Kind::ConstraintType:
      // TODO: We can't tell whether the conversion to this type-of-type would
      // work, because that depends on the source value, and we only have its
      // type.
      return IsTypeOfType(destination);
    default:
      break;
  }

  // If we're not supposed to look for a user-defined conversion, we're done.
  if (!allow_user_defined_conversions) {
    return false;
  }

  // We didn't find a builtin implicit conversion. Try a user-defined one.
  SourceLocation source_loc = SourceLocation::DiagnosticsIgnored();
  ErrorOr<Nonnull<const InterfaceType*>> iface_type = GetBuiltinInterfaceType(
      source_loc, BuiltinInterfaceName{Builtins::ImplicitAs, destination});
  return iface_type.ok() &&
         impl_scope.Resolve(*iface_type, source, source_loc, *this).ok();
}

auto TypeChecker::ImplicitlyConvert(std::string_view context,
                                    const ImplScope& impl_scope,
                                    Nonnull<Expression*> source,
                                    Nonnull<const Value*> destination)
    -> ErrorOr<Nonnull<Expression*>> {
  Nonnull<const Value*> source_type = &source->static_type();

  CARBON_RETURN_IF_ERROR(
      ExpectNonPlaceholderType(source->source_loc(), &source->static_type()));

  if (TypeEqual(&source->static_type(), destination, std::nullopt)) {
    // No conversions are required.
    return source;
  }

  // TODO: This doesn't work for cases of combined built-in and user-defined
  // conversion, such as converting a struct element via an `ImplicitAs` impl.
  if (IsImplicitlyConvertible(source_type, destination, impl_scope,
                              /*allow_user_defined_conversions=*/false)) {
    // A type only implicitly converts to a constraint if there is an impl of
    // that constraint for that type in scope.
    if (isa<InterfaceType, ConstraintType>(destination)) {
      // First convert the source expression to type `Type`.
      CARBON_ASSIGN_OR_RETURN(Nonnull<Expression*> source_as_type,
                              ImplicitlyConvert(context, impl_scope, source,
                                                arena_->New<TypeType>()));
      CARBON_ASSIGN_OR_RETURN(Nonnull<const Value*> converted_value,
                              InterpExp(source_as_type, arena_, trace_stream_));
      CARBON_ASSIGN_OR_RETURN(
          Nonnull<const ConstraintType*> destination_constraint,
          ConvertToConstraintType(source->source_loc(), "implicit conversion",
                                  destination));
      destination = destination_constraint;
      if (trace_stream_) {
        **trace_stream_ << "converting type " << *converted_value
                        << " to constraint " << *destination_constraint
                        << " for " << context << " in scope " << impl_scope
                        << "\n";
      }
      // Note, we discard the witness. We don't actually need it in order to
      // perform the conversion, but we do want to know it exists.
      // TODO: A value of constraint type should carry both the type and the
      // witness.
      CARBON_RETURN_IF_ERROR(impl_scope.Resolve(destination_constraint,
                                                converted_value,
                                                source->source_loc(), *this));
      return arena_->New<ValueLiteral>(source->source_loc(), converted_value,
                                       destination_constraint,
                                       ValueCategory::Let);
    }

    if (IsTypeOfType(source_type) && IsTypeOfType(destination)) {
      // No conversion is required.
      return source;
    }

    // Perform the builtin conversion.
    return arena_->New<BuiltinConvertExpression>(source, destination);
  }

  ErrorOr<Nonnull<Expression*>> converted = BuildBuiltinMethodCall(
      impl_scope, source,
      BuiltinInterfaceName{Builtins::ImplicitAs, destination},
      BuiltinMethodCall{"Convert"});
  if (!converted.ok()) {
    // We couldn't find a matching `impl`.
    return ProgramError(source->source_loc())
           << "type error in " << context << ": "
           << "'" << *source_type << "' is not implicitly convertible to '"
           << *destination << "'";
  }
  return *converted;
}

auto TypeChecker::GetBuiltinInterfaceType(SourceLocation source_loc,
                                          BuiltinInterfaceName interface) const
    -> ErrorOr<Nonnull<const InterfaceType*>> {
  auto bad_builtin = [&]() -> Error {
    return ProgramError(source_loc)
           << "unsupported declaration for builtin `"
           << Builtins::GetName(interface.builtin) << "`";
  };

  // Find the builtin interface declaration.
  CARBON_ASSIGN_OR_RETURN(Nonnull<const Declaration*> builtin_decl,
                          builtins_.Get(source_loc, interface.builtin));
  const auto* iface_decl = dyn_cast<InterfaceDeclaration>(builtin_decl);
  if (!iface_decl || !iface_decl->constant_value()) {
    return bad_builtin();
  }

  // Match the interface arguments up with the parameters and build the
  // interface type.
  bool has_parameters = iface_decl->params().has_value();
  bool has_arguments = !interface.arguments.empty();
  if (has_parameters != has_arguments) {
    return bad_builtin();
  }
  BindingMap binding_args;
  if (has_arguments) {
    TupleValue args(interface.arguments);
    if (!PatternMatch(&iface_decl->params().value()->value(), &args, source_loc,
                      std::nullopt, binding_args, trace_stream_,
                      this->arena_)) {
      return bad_builtin();
    }
  }
  Nonnull<const Bindings*> bindings =
      arena_->New<Bindings>(std::move(binding_args), Bindings::NoWitnesses);
  return arena_->New<InterfaceType>(iface_decl, bindings);
}

auto TypeChecker::BuildBuiltinMethodCall(const ImplScope& impl_scope,
                                         Nonnull<Expression*> source,
                                         BuiltinInterfaceName interface,
                                         BuiltinMethodCall method)
    -> ErrorOr<Nonnull<Expression*>> {
  const SourceLocation source_loc = source->source_loc();
  CARBON_ASSIGN_OR_RETURN(Nonnull<const InterfaceType*> iface_type,
                          GetBuiltinInterfaceType(source_loc, interface));

  // Build an expression to perform the call `source.(interface.method)(args)`.
  Nonnull<Expression*> iface_expr = arena_->New<ValueLiteral>(
      source_loc, iface_type, arena_->New<TypeType>(), ValueCategory::Let);
  Nonnull<Expression*> iface_member = arena_->New<SimpleMemberAccessExpression>(
      source_loc, iface_expr, method.name);
  Nonnull<Expression*> method_access =
      arena_->New<CompoundMemberAccessExpression>(source_loc, source,
                                                  iface_member);
  Nonnull<Expression*> call_args =
      arena_->New<TupleLiteral>(source_loc, method.arguments);
  Nonnull<Expression*> call =
      arena_->New<CallExpression>(source_loc, method_access, call_args);
  CARBON_RETURN_IF_ERROR(TypeCheckExp(call, impl_scope));
  return {call};
}

// Checks that the given type is not a placeholder type. Diagnoses otherwise.
auto TypeChecker::ExpectNonPlaceholderType(SourceLocation source_loc,
                                           Nonnull<const Value*> type)
    -> ErrorOr<Success> {
  if (!IsPlaceholderType(type)) {
    return Success();
  }
  if (auto* member_name = dyn_cast<TypeOfMemberName>(type)) {
    return ProgramError(source_loc)
           << *member_name << " can only be used in a member access or alias";
  }
  if (auto* param_entity = dyn_cast<TypeOfParameterizedEntityName>(type)) {
    return ProgramError(source_loc)
           << "'" << param_entity->name() << "' must be given an argument list";
  }
  if (auto* mixin_type = dyn_cast<TypeOfMixinPseudoType>(type)) {
    return ProgramError(source_loc)
           << "invalid use of mixin "
           << mixin_type->mixin_type().declaration().name();
  }
  CARBON_FATAL() << "unknown kind of placeholder type " << *type;
}

auto TypeChecker::ExpectType(SourceLocation source_loc,
                             std::string_view context,
                             Nonnull<const Value*> expected,
                             Nonnull<const Value*> actual,
                             const ImplScope& impl_scope) const
    -> ErrorOr<Success> {
  if (!IsImplicitlyConvertible(actual, expected, impl_scope,
                               /*allow_user_defined_conversions=*/true)) {
    return ProgramError(source_loc)
           << "type error in " << context << ": "
           << "'" << *actual << "' is not implicitly convertible to '"
           << *expected << "'";
  } else {
    return Success();
  }
}

// Argument deduction matches two values and attempts to find a set of
// substitutions into deduced bindings in one of them that would result in the
// other.
class TypeChecker::ArgumentDeduction {
 public:
  ArgumentDeduction(
      SourceLocation source_loc, std::string_view context,
      llvm::ArrayRef<Nonnull<const GenericBinding*>> bindings_to_deduce,
      std::optional<Nonnull<llvm::raw_ostream*>> trace_stream)
      : source_loc_(source_loc),
        context_(context),
        deduced_bindings_in_order_(bindings_to_deduce),
        trace_stream_(trace_stream) {
    if (trace_stream_) {
      **trace_stream_ << "performing argument deduction for bindings: ";
      llvm::ListSeparator sep;
      for (const auto* binding : bindings_to_deduce) {
        **trace_stream_ << sep << *binding;
      }
      **trace_stream_ << "\n";
    }
    for (const auto* binding : bindings_to_deduce) {
      deduced_values_.insert({binding, {}});
    }
  }

  // Deduces the values of deduced bindings in `param` from the corresponding
  // values in `arg`. `allow_implicit_conversion` specifies whether implicit
  // conversions are permitted from the argument to the parameter type.
  auto Deduce(Nonnull<const Value*> param, Nonnull<const Value*> arg,
              bool allow_implicit_conversion) -> ErrorOr<Success>;

  // Finds a binding to deduce that has not been deduced, if any exist.
  auto FindUndeducedBinding() const
      -> std::optional<Nonnull<const GenericBinding*>> {
    for (const auto* binding : deduced_bindings_in_order_) {
      llvm::ArrayRef<Nonnull<const Value*>> values =
          deduced_values_.find(binding)->second;
      if (values.empty()) {
        return binding;
      }
    }
    return std::nullopt;
  }

  // Adds a value for a binding that is not deduced but still participates in
  // substitution. For example, the `T` parameter in `fn F(T:! Type, x: T)`.
  void AddNonDeducedBindingValue(Nonnull<const GenericBinding*> binding,
                                 Nonnull<Expression*> argument) {
    non_deduced_values_.push_back({binding, argument});
  }

  // Finishes deduction and forms a set of substitutions that transform `param`
  // into `arg`.
  auto Finish(TypeChecker& type_checker, const ImplScope& impl_scope) const
      -> ErrorOr<Bindings>;

 private:
  SourceLocation source_loc_;
  std::string_view context_;
  llvm::ArrayRef<Nonnull<const GenericBinding*>> deduced_bindings_in_order_;
  std::optional<Nonnull<llvm::raw_ostream*>> trace_stream_;

  // Values for deduced bindings.
  std::map<Nonnull<const GenericBinding*>,
           llvm::TinyPtrVector<Nonnull<const Value*>>>
      deduced_values_;
  // Values for non-deduced bindings, such as parameters with corresponding
  // argument expressions.
  std::vector<std::pair<Nonnull<const GenericBinding*>, Nonnull<Expression*>>>
      non_deduced_values_;

  // Non-deduced mismatches that we deferred until we could perform
  // substitutions into them.
  struct NonDeducedMismatch {
    Nonnull<const Value*> param;
    Nonnull<const Value*> arg;
    bool allow_implicit_conversion;
  };
  std::vector<NonDeducedMismatch> non_deduced_mismatches_;
};

auto TypeChecker::ArgumentDeduction::Deduce(Nonnull<const Value*> param,
                                            Nonnull<const Value*> arg,
                                            bool allow_implicit_conversion)
    -> ErrorOr<Success> {
  if (trace_stream_) {
    **trace_stream_ << "deducing " << *param << " from " << *arg << "\n";
  }

  // Handle the case where we can't perform deduction, either because the
  // parameter is a primitive type or because the parameter and argument have
  // different forms. In this case, we require an implicit conversion to exist,
  // or for an exact type match if implicit conversions are not permitted.
  auto handle_non_deduced_type = [&]() -> ErrorOr<Success> {
    if (ValueEqual(param, arg, std::nullopt)) {
      return Success();
    }

    // Defer checking until we can substitute into the parameter and see if it
    // actually matches.
    non_deduced_mismatches_.push_back(
        {.param = param,
         .arg = arg,
         .allow_implicit_conversion = allow_implicit_conversion});
    return Success();
  };

  switch (param->kind()) {
    case Value::Kind::VariableType: {
      const auto& binding = cast<VariableType>(*param).binding();
      if (auto it = deduced_values_.find(&binding);
          it != deduced_values_.end()) {
        it->second.push_back(arg);
      } else {
        return handle_non_deduced_type();
      }
      return Success();
    }
    case Value::Kind::TupleType: {
      if (arg->kind() != Value::Kind::TupleType) {
        return handle_non_deduced_type();
      }
      const auto& param_tup = cast<TupleType>(*param);
      const auto& arg_tup = cast<TupleType>(*arg);
      if (param_tup.elements().size() != arg_tup.elements().size()) {
        return ProgramError(source_loc_)
               << "mismatch in tuple sizes, expected "
               << param_tup.elements().size() << " but got "
               << arg_tup.elements().size();
      }
      for (size_t i = 0; i < param_tup.elements().size(); ++i) {
        CARBON_RETURN_IF_ERROR(Deduce(param_tup.elements()[i],
                                      arg_tup.elements()[i],
                                      allow_implicit_conversion));
      }
      return Success();
    }
    case Value::Kind::StructType: {
      if (arg->kind() != Value::Kind::StructType) {
        return handle_non_deduced_type();
      }
      const auto& param_struct = cast<StructType>(*param);
      const auto& arg_struct = cast<StructType>(*arg);
      auto diagnose_missing_field = [&](const StructType& struct_type,
                                        const NamedValue& field,
                                        bool missing_from_source) -> Error {
        static constexpr const char* SourceOrDestination[2] = {"source",
                                                               "destination"};
        return ProgramError(source_loc_)
               << "mismatch in field names, "
               << SourceOrDestination[missing_from_source ? 1 : 0] << " field `"
               << field.name << "` not in "
               << SourceOrDestination[missing_from_source ? 0 : 1] << " type `"
               << struct_type << "`";
      };
      for (size_t i = 0; i < param_struct.fields().size(); ++i) {
        NamedValue param_field = param_struct.fields()[i];
        NamedValue arg_field;
        if (allow_implicit_conversion) {
          if (std::optional<NamedValue> maybe_arg_field =
                  FindField(arg_struct.fields(), param_field.name)) {
            arg_field = *maybe_arg_field;
          } else {
            return diagnose_missing_field(arg_struct, param_field, true);
          }
        } else {
          if (i >= arg_struct.fields().size()) {
            return diagnose_missing_field(arg_struct, param_field, true);
          }
          arg_field = arg_struct.fields()[i];
          if (param_field.name != arg_field.name) {
            return ProgramError(source_loc_)
                   << "mismatch in field names, `" << param_field.name
                   << "` != `" << arg_field.name << "`";
          }
        }
        CARBON_RETURN_IF_ERROR(Deduce(param_field.value, arg_field.value,
                                      allow_implicit_conversion));
      }
      if (param_struct.fields().size() != arg_struct.fields().size()) {
        CARBON_CHECK(allow_implicit_conversion)
            << "should have caught this earlier";
        for (const NamedValue& arg_field : arg_struct.fields()) {
          if (!FindField(param_struct.fields(), arg_field.name).has_value()) {
            return diagnose_missing_field(param_struct, arg_field, false);
          }
        }
        CARBON_FATAL() << "field count mismatch but no missing field; "
                       << "duplicate field name?";
      }
      return Success();
    }
    case Value::Kind::FunctionType: {
      if (arg->kind() != Value::Kind::FunctionType) {
        return handle_non_deduced_type();
      }
      const auto& param_fn = cast<FunctionType>(*param);
      const auto& arg_fn = cast<FunctionType>(*arg);
      // TODO: handle situation when arg has deduced parameters.
      CARBON_RETURN_IF_ERROR(Deduce(&param_fn.parameters(),
                                    &arg_fn.parameters(),
                                    /*allow_implicit_conversion=*/false));
      CARBON_RETURN_IF_ERROR(Deduce(&param_fn.return_type(),
                                    &arg_fn.return_type(),
                                    /*allow_implicit_conversion=*/false));
      return Success();
    }
    case Value::Kind::PointerType: {
      if (arg->kind() != Value::Kind::PointerType) {
        return handle_non_deduced_type();
      }
      return Deduce(&cast<PointerType>(*param).type(),
                    &cast<PointerType>(*arg).type(),
                    /*allow_implicit_conversion=*/false);
    }
    // Nothing to do in the case for `auto`.
    case Value::Kind::AutoType: {
      return Success();
    }
    case Value::Kind::NominalClassType: {
      const auto& param_class_type = cast<NominalClassType>(*param);
      if (arg->kind() != Value::Kind::NominalClassType) {
        // TODO: We could determine the parameters of the class from field
        // types in a struct argument.
        return handle_non_deduced_type();
      }
      const auto& arg_class_type = cast<NominalClassType>(*arg);
      if (param_class_type.declaration().name() !=
          arg_class_type.declaration().name()) {
        return handle_non_deduced_type();
      }
      for (const auto& [ty, param_ty] : param_class_type.type_args()) {
        CARBON_RETURN_IF_ERROR(Deduce(param_ty,
                                      arg_class_type.type_args().at(ty),
                                      /*allow_implicit_conversion=*/false));
      }
      return Success();
    }
    case Value::Kind::InterfaceType: {
      const auto& param_iface_type = cast<InterfaceType>(*param);
      if (arg->kind() != Value::Kind::InterfaceType) {
        return handle_non_deduced_type();
      }
      const auto& arg_iface_type = cast<InterfaceType>(*arg);
      if (param_iface_type.declaration().name() !=
          arg_iface_type.declaration().name()) {
        return handle_non_deduced_type();
      }
      for (const auto& [ty, param_ty] : param_iface_type.args()) {
        CARBON_RETURN_IF_ERROR(Deduce(param_ty, arg_iface_type.args().at(ty),
                                      /*allow_implicit_conversion=*/false));
      }
      return Success();
    }
    // For the following cases, we check the type matches.
    case Value::Kind::StaticArrayType:
      // TODO: We could deduce the array type from an array or tuple argument.
    case Value::Kind::ContinuationType:
    case Value::Kind::ChoiceType:
    case Value::Kind::ConstraintType:
    case Value::Kind::AssociatedConstant:
    case Value::Kind::IntType:
    case Value::Kind::BoolType:
    case Value::Kind::TypeType:
    case Value::Kind::StringType:
    case Value::Kind::TypeOfParameterizedEntityName:
    case Value::Kind::TypeOfMemberName: {
      return handle_non_deduced_type();
    }
    case Value::Kind::ImplWitness:
    case Value::Kind::BindingWitness:
    case Value::Kind::ConstraintWitness:
    case Value::Kind::ConstraintImplWitness:
    case Value::Kind::ParameterizedEntityName:
    case Value::Kind::MemberName:
    case Value::Kind::IntValue:
    case Value::Kind::BoolValue:
    case Value::Kind::FunctionValue:
    case Value::Kind::DestructorValue:
    case Value::Kind::BoundMethodValue:
    case Value::Kind::PointerValue:
    case Value::Kind::LValue:
    case Value::Kind::StructValue:
    case Value::Kind::TupleValue:
    case Value::Kind::NominalClassValue:
    case Value::Kind::AlternativeValue:
    case Value::Kind::BindingPlaceholderValue:
    case Value::Kind::AddrValue:
    case Value::Kind::AlternativeConstructorValue:
    case Value::Kind::ContinuationValue:
    case Value::Kind::StringValue:
    case Value::Kind::UninitializedValue: {
      // Argument deduction within the parameters of a parameterized class type
      // or interface type can compare values, rather than types.
      // TODO: Deduce within the values where possible.
      // TODO: Consider in-scope value equalities here.
      if (!ValueEqual(param, arg, std::nullopt)) {
        return ProgramError(source_loc_) << "mismatch in non-type values, `"
                                         << *arg << "` != `" << *param << "`";
      }
      return Success();
    }
    case Value::Kind::MixinPseudoType:
    case Value::Kind::TypeOfMixinPseudoType:
      CARBON_CHECK(false) << "Type expression must not contain Mixin types";
  }
}

auto TypeChecker::ArgumentDeduction::Finish(TypeChecker& type_checker,
                                            const ImplScope& impl_scope) const
    -> ErrorOr<Bindings> {
  // Check deduced values and build our resulting `Bindings` set. We do this in
  // declaration order so that any bindings used in the type of a later binding
  // have known values before we check that binding.
  Bindings bindings;
  for (const auto* binding : deduced_bindings_in_order_) {
    llvm::ArrayRef<Nonnull<const Value*>> values =
        deduced_values_.find(binding)->second;
    if (values.empty()) {
      return ProgramError(source_loc_)
             << "could not deduce type argument for type parameter "
             << binding->name() << " in " << context_;
    }

    const Value* binding_type =
        type_checker.Substitute(bindings, &binding->static_type());
    const Value* substituted_type =
        type_checker.Substitute(bindings, binding_type);
    const auto* first_value = values[0];
    for (const auto* value : values) {
      // TODO: It's not clear that conversions are or should be possible here.
      // If they are permitted, we should allow user-defined conversions, and
      // actually perform the conversion.
      if (!IsTypeOfType(substituted_type) &&
          !type_checker.IsImplicitlyConvertible(value, substituted_type,
                                                impl_scope, false)) {
        return ProgramError(source_loc_)
               << "cannot convert deduced value " << *value << " for "
               << binding->name() << " to parameter type " << *substituted_type;
      }

      // All deductions are required to produce the same value. Note that we
      // intentionally don't consider equality constraints here; we need the
      // same symbolic type, otherwise it would be ambiguous which spelling
      // should be used, and we'd need to check all pairs of types for equality
      // because our notion of equality is non-transitive.
      if (!ValueEqual(first_value, value, std::nullopt)) {
        return ProgramError(source_loc_)
               << "deduced multiple different values for " << *binding
               << ":\n  " << *first_value << "\n  " << *value;
      }
    }

    // Find a witness for the binding if needed.
    std::optional<Nonnull<const Witness*>> witness;
    if (binding->impl_binding()) {
      CARBON_ASSIGN_OR_RETURN(
          witness, impl_scope.Resolve(binding_type, first_value, source_loc_,
                                      type_checker, bindings));
    }

    bindings.Add(binding, first_value, witness);
  }

  // Evaluate and add non-deduced values. These are assumed to lexically follow
  // the deduced bindings, so any bindings the type might reference are now
  // known.
  // TODO: This is not the case for `fn F(T:! Type, u: (V:! ImplicitAs(T)))`.
  // However, we intend to disallow that.
  for (auto [binding, arg] : non_deduced_values_) {
    // Form the binding's resolved type and convert the argument expression to
    // it.
    const Value* binding_type = &binding->static_type();
    const Value* substituted_type =
        type_checker.Substitute(bindings, binding_type);
    if (!IsTypeOfType(substituted_type)) {
      CARBON_ASSIGN_OR_RETURN(
          arg, type_checker.ImplicitlyConvert(context_, impl_scope, arg,
                                              substituted_type));
    }

    // Evaluate the argument to get the value.
    CARBON_ASSIGN_OR_RETURN(Nonnull<const Value*> value,
                            InterpExp(arg, type_checker.arena_, trace_stream_));
    if (trace_stream_) {
      **trace_stream_ << "evaluated generic parameter " << *binding << " as "
                      << *value << "\n";
    }

    // Find a witness for the binding if needed.
    std::optional<Nonnull<const Witness*>> witness;
    if (binding->impl_binding()) {
      CARBON_ASSIGN_OR_RETURN(
          witness, impl_scope.Resolve(binding_type, value, source_loc_,
                                      type_checker, bindings));
    }

    bindings.Add(binding, value, witness);
  }

  // Check non-deduced potential mismatches now we can substitute into them.
  for (const auto& mismatch : non_deduced_mismatches_) {
    const Value* subst_param_type =
        type_checker.Substitute(bindings, mismatch.param);
    CARBON_RETURN_IF_ERROR(
        mismatch.allow_implicit_conversion
            ? type_checker.ExpectType(source_loc_, context_, subst_param_type,
                                      mismatch.arg, impl_scope)
            : type_checker.ExpectExactType(source_loc_, context_,
                                           subst_param_type, mismatch.arg,
                                           impl_scope));
  }

  if (trace_stream_) {
    **trace_stream_ << "deduction succeeded with results: {";
    llvm::ListSeparator sep;
    for (const auto& [binding, val] : bindings.args()) {
      **trace_stream_ << sep << *binding << " = " << *val;
    }
    for (const auto& [binding, val] : bindings.witnesses()) {
      **trace_stream_ << sep << *binding << " = " << *val;
    }
    **trace_stream_ << "}\n";
  }

  return std::move(bindings);
}

// Look for a rewrite to use when naming the given interface member in a type
// that has the given list of rewrites.
static auto LookupRewrite(llvm::ArrayRef<RewriteConstraint> rewrites,
                          Nonnull<const InterfaceType*> interface,
                          Nonnull<const Declaration*> member)
    -> std::optional<const RewriteConstraint*> {
  if (!isa<AssociatedConstantDeclaration>(member)) {
    return std::nullopt;
  }

  for (auto& rewrite : rewrites) {
    if (ValueEqual(interface, &rewrite.constant->interface(), std::nullopt) &&
        member == &rewrite.constant->constant()) {
      // A ConstraintType can only have one rewrite per (interface, member)
      // pair, so we don't need to check the rest.
      return &rewrite;
    }
  }

  return std::nullopt;
}

// Look for a rewrite to use when naming the given interface member in a type
// declared with the given type-of-type.
static auto LookupRewrite(Nonnull<const Value*> type_of_type,
                          Nonnull<const InterfaceType*> interface,
                          Nonnull<const Declaration*> member)
    -> std::optional<const RewriteConstraint*> {
  // Find the set of rewrites. Only ConstraintTypes have rewrites.
  // TODO: If we can ever see an InterfaceType here, we should convert it to a
  // constraint type.
  llvm::ArrayRef<RewriteConstraint> rewrites;
  if (const auto* constraint_type = dyn_cast<ConstraintType>(type_of_type)) {
    rewrites = constraint_type->rewrite_constraints();
  }

  return LookupRewrite(rewrites, interface, member);
}

// Builder for constraint types.
//
// This type supports incrementally building a constraint type by adding
// constraints one at a time, and will deduplicate the constraints as it goes.
//
// TODO: The deduplication here is very inefficient. We should use value
// canonicalization or hashing or similar to speed this up.
class TypeChecker::ConstraintTypeBuilder {
 public:
  // Information about a rewrite constraint that is currently being rewritten.
  struct RewriteInfo {
    Nonnull<const RewriteConstraint*> rewrite;
    // Whether the rewrite has been found to refer to itself. If so, the
    // self-reference will not be expanded. `Resolve` uses this to detect
    // rewrites that cannot be resolved due to cycles.
    bool rewrite_references_itself = false;
  };

  ConstraintTypeBuilder(Nonnull<Arena*> arena, SourceLocation source_loc)
      : ConstraintTypeBuilder(arena, MakeSelfBinding(arena, source_loc)) {}
  ConstraintTypeBuilder(Nonnull<Arena*> arena,
                        Nonnull<GenericBinding*> self_binding)
      : arena_(arena),
        self_binding_(self_binding),
        impl_binding_(AddImplBinding(arena, self_binding_)) {}
  ConstraintTypeBuilder(Nonnull<Arena*> arena,
                        Nonnull<GenericBinding*> self_binding,
                        Nonnull<ImplBinding*> impl_binding)
      : arena_(arena),
        self_binding_(self_binding),
        impl_binding_(impl_binding) {}

  // Returns the self binding for this builder.
  auto self_binding() const -> Nonnull<const GenericBinding*> {
    return self_binding_;
  }

  // Returns the current set of rewrite constraints for this builder.
  auto rewrite_constraints() const -> llvm::ArrayRef<RewriteConstraint> {
    return rewrite_constraints_;
  }

  auto current_rewrite_info() -> std::optional<Nonnull<RewriteInfo*>> {
    return current_rewrite_info_;
  }

  // Produces a type that refers to the `.Self` type of the constraint.
  auto GetSelfType() const -> Nonnull<const Value*> {
    return *self_binding_->symbolic_identity();
  }

  // Gets a witness that `.Self` implements the eventual constraint type built
  // by this builder.
  auto GetSelfWitness() const -> Nonnull<const Witness*> {
    return cast<Witness>(*impl_binding_->symbolic_identity());
  }

  // Adds an `impl` constraint -- `T is C` if not already present.
  // Returns the index of the impl constraint within the self witness.
  auto AddImplConstraint(ImplConstraint impl) -> int {
    for (int i = 0; i != static_cast<int>(impl_constraints_.size()); ++i) {
      ImplConstraint& existing = impl_constraints_[i];
      if (TypeEqual(existing.type, impl.type, std::nullopt) &&
          TypeEqual(existing.interface, impl.interface, std::nullopt)) {
        return i;
      }
    }
    impl_constraints_.push_back(impl);
    return impl_constraints_.size() - 1;
  }

  // Adds an equality constraint -- `A == B`.
  void AddEqualityConstraint(EqualityConstraint equal) {
    if (equal.values.size() < 2) {
      // There's no need to track degenerate equality constraints. These can be
      // formed by rewrites.
      return;
    }

    // TODO: Check to see if this constraint is already present and deduplicate
    // if so. We could also look for a superset / subset and keep the larger
    // one. We could in theory detect `A == B and B == C and C == A` and merge
    // into a single `A == B == C` constraint, but that's more work than it's
    // worth doing here.
    equality_constraints_.push_back(std::move(equal));
  }

  void AddRewriteConstraint(RewriteConstraint rewrite) {
    rewrite_constraints_.push_back(rewrite);
  }

  // Add a context for qualified name lookup, if not already present.
  void AddLookupContext(LookupContext context) {
    for (LookupContext existing : lookup_contexts_) {
      if (ValueEqual(existing.context, context.context, std::nullopt)) {
        return;
      }
    }
    lookup_contexts_.push_back(context);
  }

  // Adds all the constraints from another constraint type. The given value
  // `self` is substituted for `.Self`, typically specified in terms of this
  // constraint's self binding. The `self_witness` is the witness for the
  // resulting constraint, and can be `GetSelfWitness()`. The `bindings`
  // parameter specifies any additional substitutions to perform.
  void AddAndSubstitute(const TypeChecker& type_checker,
                        Nonnull<const ConstraintType*> constraint,
                        Nonnull<const Value*> self,
                        Nonnull<const Witness*> self_witness,
                        const Bindings& bindings, bool add_lookup_contexts) {
    if (type_checker.trace_stream_) {
      **type_checker.trace_stream_
          << "merging " << *constraint << " into constraint with "
          << *constraint->self_binding() << " ~> " << *self << "\n";
    }

    // First substitute into the impl bindings to form the full witness for
    // the constraint type.
    std::vector<Nonnull<const Witness*>> witnesses;
    for (const auto& impl_constraint : constraint->impl_constraints()) {
      Bindings local_bindings = bindings;
      local_bindings.Add(constraint->self_binding(), self,
                         type_checker.MakeConstraintWitness(witnesses));
      int index = AddImplConstraint(
          {.type =
               type_checker.Substitute(local_bindings, impl_constraint.type),
           .interface = cast<InterfaceType>(type_checker.Substitute(
               local_bindings, impl_constraint.interface))});
      witnesses.push_back(
          type_checker.MakeConstraintWitnessAccess(self_witness, index));
    }

    // Now form a complete witness and substitute it into the rest of the
    // constraint.
    Bindings local_bindings = bindings;
    local_bindings.Add(
        constraint->self_binding(), self,
        type_checker.MakeConstraintWitness(std::move(witnesses)));

    // If lookups into the resulting constraint should look into this added
    // constraint, then rewrites for this added constraint become rewrites for
    // the resulting constraint. Otherwise, discard the rewrites and keep only
    // their corresponding equality constraints.
    for (const auto& rewrite_constraint : constraint->rewrite_constraints()) {
      const auto* interface = cast<InterfaceType>(type_checker.Substitute(
          local_bindings, &rewrite_constraint.constant->interface()));
      Nonnull<const Value*> converted_value = type_checker.Substitute(
          local_bindings, rewrite_constraint.converted_replacement);

      // Form a symbolic value naming the non-rewritten associated constant.
      // The impl constraint will always already exist.
      int index = AddImplConstraint({.type = self, .interface = interface});
      const auto* witness =
          type_checker.MakeConstraintWitnessAccess(self_witness, index);
      const auto* constant_value = arena_->New<AssociatedConstant>(
          self, interface, &rewrite_constraint.constant->constant(), witness);

      if (add_lookup_contexts) {
        // Add the constraint `.(I.C) = V`, tracking the value and type prior
        // to conversion for use in rewrites.
        Nonnull<const Value*> value = type_checker.Substitute(
            local_bindings, rewrite_constraint.unconverted_replacement);
        Nonnull<const Value*> type = type_checker.Substitute(
            local_bindings, rewrite_constraint.unconverted_replacement_type);
        AddRewriteConstraint({.constant = constant_value,
                              .unconverted_replacement = value,
                              .unconverted_replacement_type = type,
                              .converted_replacement = converted_value});
      } else {
        // Add the constraint `Self.(I.C) == V`.
        AddEqualityConstraint({.values = {constant_value, converted_value}});
      }
    }

    for (const auto& equality_constraint : constraint->equality_constraints()) {
      std::vector<Nonnull<const Value*>> values;
      for (const Value* value : equality_constraint.values) {
        // Ensure we don't create any duplicates through substitution.
        if (std::find_if(values.begin(), values.end(), [&](const Value* v) {
              return ValueEqual(v, value, std::nullopt);
            }) == values.end()) {
          values.push_back(type_checker.Substitute(local_bindings, value));
        }
      }
      AddEqualityConstraint({.values = std::move(values)});
    }

    if (add_lookup_contexts) {
      for (const auto& lookup_context : constraint->lookup_contexts()) {
        AddLookupContext({.context = type_checker.Substitute(
                              local_bindings, lookup_context.context)});
      }
    }
  }

  class ConstraintsInScopeTracker {
    friend class ConstraintTypeBuilder;

   private:
    int num_impls_added = 0;
    int num_equals_added = 0;
  };

  // Brings all the constraints accumulated so far into the given impl scope,
  // as if we built the constraint type and then added it into the scope. If
  // this will be called more than once, an ImplsInScopeTracker can be provided
  // to avoid adding the same impls more than once.
  void BringConstraintsIntoScope(const TypeChecker& type_checker,
                                 Nonnull<ImplScope*> impl_scope,
                                 Nonnull<ConstraintsInScopeTracker*> tracker) {
    // Figure out which constraints we're going to add.
    int first_impl_to_add =
        std::exchange(tracker->num_impls_added, impl_constraints_.size());
    int first_equal_to_add =
        std::exchange(tracker->num_equals_added, equality_constraints_.size());
    auto new_impl_constraints =
        llvm::ArrayRef<ImplConstraint>(impl_constraints_)
            .drop_front(first_impl_to_add);
    auto new_equality_constraints =
        llvm::ArrayRef<EqualityConstraint>(equality_constraints_)
            .drop_front(first_equal_to_add);

    // Add all of the new constraints.
    impl_scope->Add(new_impl_constraints, llvm::None, llvm::None,
                    GetSelfWitness(), type_checker);
    for (auto& equal : new_equality_constraints) {
      impl_scope->AddEqualityConstraint(arena_->New<EqualityConstraint>(equal));
    }
  }

  // Resolve this set of constraints. Form values for rewrite constraints,
  // apply the rewrites within the other constraints, and produce a
  // self-consistent set of constraints or diagnose if that is not possible.
  //
  // This should be done when attaching constraints to a declared name, not
  // when simply forming a constraint type for later use in the type of a
  // declared name.
  auto Resolve(TypeChecker& type_checker, SourceLocation source_loc,
               const ImplScope& impl_scope) -> ErrorOr<Success> {
    CARBON_RETURN_IF_ERROR(DeduplicateRewrites(source_loc));
    CARBON_RETURN_IF_ERROR(ApplyRewritesToRewrites(type_checker, source_loc));
    ApplyRewritesToConstraints(type_checker);
    return Success();
  }

  // Converts the builder into a ConstraintType. Note that this consumes the
  // builder.
  auto Build() && -> Nonnull<const ConstraintType*> {
    // Create the new type.
    auto* result = arena_->New<ConstraintType>(
        self_binding_, std::move(impl_constraints_),
        std::move(equality_constraints_), std::move(rewrite_constraints_),
        std::move(lookup_contexts_));
    // Update the impl binding to denote the constraint type itself.
    impl_binding_->set_interface(result);
    return result;
  }

  // Sets up a `.Self` binding to act as the self type of a constraint.
  static void PrepareSelfBinding(Nonnull<Arena*> arena,
                                 Nonnull<GenericBinding*> self_binding) {
    Nonnull<const Value*> self = arena->New<VariableType>(self_binding);
    self_binding->set_symbolic_identity(self);
    self_binding->set_value(self);
  }

 private:
  // Makes a generic binding to serve as the `.Self` of a constraint type.
  static auto MakeSelfBinding(Nonnull<Arena*> arena, SourceLocation source_loc)
      -> Nonnull<GenericBinding*> {
    // Note, the type-of-type here is a placeholder and isn't really
    // meaningful.
    auto* result = arena->New<GenericBinding>(
        source_loc, ".Self", arena->New<TypeTypeLiteral>(source_loc));
    PrepareSelfBinding(arena, result);
    return result;
  }

  // Adds an impl binding to the given self binding.
  static auto AddImplBinding(Nonnull<Arena*> arena,
                             Nonnull<GenericBinding*> self_binding)
      -> Nonnull<ImplBinding*> {
    // The `.Self` binding for a constraint should always have an
    // `ImplBinding`. The interface type will be set by `Build`.
    Nonnull<ImplBinding*> impl_binding = arena->New<ImplBinding>(
        self_binding->source_loc(), self_binding, std::nullopt);
    impl_binding->set_symbolic_identity(
        arena->New<BindingWitness>(impl_binding));
    self_binding->set_impl_binding(impl_binding);
    return impl_binding;
  }

  // Check for conflicting rewrites and deduplicate.
  auto DeduplicateRewrites(SourceLocation source_loc) -> ErrorOr<Success> {
    std::vector<RewriteConstraint> new_rewrite_constraints;
    for (auto& rewrite_a : rewrite_constraints_) {
      if (auto existing_rewrite = LookupRewrite(
              new_rewrite_constraints, &rewrite_a.constant->interface(),
              &rewrite_a.constant->constant())) {
        auto& rewrite_b = **existing_rewrite;
        if (ValueEqual(rewrite_a.unconverted_replacement,
                       rewrite_b.unconverted_replacement, std::nullopt) &&
            TypeEqual(rewrite_a.unconverted_replacement_type,
                      rewrite_b.unconverted_replacement_type, std::nullopt)) {
          // This is a duplicate, ignore it.
          continue;
        }
        return ProgramError(source_loc)
               << "multiple different rewrites for `" << *rewrite_a.constant
               << "`:\n"
               << "  " << *rewrite_b.unconverted_replacement << "\n"
               << "  " << *rewrite_a.unconverted_replacement;
      }
      new_rewrite_constraints.push_back(rewrite_a);
    }
    rewrite_constraints_ = std::move(new_rewrite_constraints);
    return Success();
  }

  // Apply rewrites to each other and find a fixed point, or diagnose if there
  // is a cycle.
  auto ApplyRewritesToRewrites(TypeChecker& type_checker,
                               SourceLocation source_loc) -> ErrorOr<Success> {
    // Add this builder to the type checker's scope so that it considers our
    // rewrites.
    type_checker.partial_constraint_types_.push_back(this);
    auto pop_partial_constraint_type = llvm::make_scope_exit(
        [&] { type_checker.partial_constraint_types_.pop_back(); });

    std::deque<Nonnull<RewriteConstraint*>> rewrite_queue;
    for (auto& rewrite : rewrite_constraints_) {
      if (type_checker.trace_stream_) {
        **type_checker.trace_stream_ << "initial rewrite of "
                                     << *rewrite.constant << " is "
                                     << *rewrite.converted_replacement << "\n";
      }
      rewrite_queue.push_back(&rewrite);
    }

    int rewrite_iterations = 0;
    while (!rewrite_queue.empty()) {
      auto* rewrite = rewrite_queue.front();
      rewrite_queue.pop_front();

      // This iteration limit exists only to prevent large fuzzer-generated
      // examples from leading to long compile times. If the limit is hit in a
      // real example, it should be increased.
      if (rewrite_iterations > 1000) {
        return ProgramError(source_loc)
               << "reached iteration limit resolving rewrite constraints";
      }
      ++rewrite_iterations;

      // Rebuild the rewrite and see if it changed. Also track whether it
      // attempted to reference itself recursively.
      RewriteInfo info = {.rewrite = rewrite};
      current_rewrite_info_ = &info;
      Nonnull<const Value*> rebuilt =
          type_checker.RebuildValue(rewrite->converted_replacement);
      current_rewrite_info_ = std::nullopt;

      if (info.rewrite_references_itself) {
        // This would result in an infinite loop.
        return ProgramError(source_loc)
               << "rewrite of " << *rewrite->constant
               << " applies within its own resolved expansion of " << *rebuilt;
      }

      if (!ValueEqual(rebuilt, rewrite->converted_replacement, std::nullopt)) {
        if (type_checker.trace_stream_) {
          **type_checker.trace_stream_ << "rewrote rewrite of "
                                       << *rewrite->constant << " to "
                                       << *rebuilt << "\n";
        }
        rewrite->converted_replacement = rebuilt;
        // Now we've rewritten this rewrite, we might find more rewrites apply
        // to the portion we rewrote.
        rewrite_queue.push_back(rewrite);
      } else {
        if (type_checker.trace_stream_) {
          **type_checker.trace_stream_ << "rewrite of " << *rewrite->constant
                                       << " converged to " << *rebuilt << "\n";
        }
      }
    }

    return Success();
  }

  // Apply the rewrite constraints throughout our constraints.
  auto ApplyRewritesToConstraints(TypeChecker& type_checker) -> void {
    // Add this builder to the type checker's scope so that it considers our
    // rewrites.
    type_checker.partial_constraint_types_.push_back(this);
    auto pop_partial_constraint_type = llvm::make_scope_exit(
        [&] { type_checker.partial_constraint_types_.pop_back(); });

    // Apply rewrites through the rewrite constraints. We assume that the
    // converted replacements have already been rewritten fully.
    for (auto& rewrite : rewrite_constraints_) {
      rewrite.unconverted_replacement =
          type_checker.RebuildValue(rewrite.unconverted_replacement);
      rewrite.unconverted_replacement_type =
          type_checker.RebuildValue(rewrite.unconverted_replacement_type);
    }

    // Apply rewrites throughout impl constraints.
    for (auto& impl_constraint : impl_constraints_) {
      impl_constraint.type = type_checker.RebuildValue(impl_constraint.type);
      impl_constraint.interface = cast<InterfaceType>(
          type_checker.RebuildValue(impl_constraint.interface));
    }

    // Apply rewrites throughout equality constraints.
    for (auto& equality_constraint : equality_constraints_) {
      for (auto*& value : equality_constraint.values) {
        value = type_checker.RebuildValue(value);
      }
    }

    // Apply rewrites throughout lookup contexts.
    for (auto& lookup_context : lookup_contexts_) {
      lookup_context.context =
          type_checker.RebuildValue(lookup_context.context);
    }
  }

  Nonnull<Arena*> arena_;
  Nonnull<GenericBinding*> self_binding_;
  Nonnull<ImplBinding*> impl_binding_;
  std::vector<ImplConstraint> impl_constraints_;
  std::vector<EqualityConstraint> equality_constraints_;
  std::vector<RewriteConstraint> rewrite_constraints_;
  std::vector<LookupContext> lookup_contexts_;
  std::optional<RewriteInfo*> current_rewrite_info_;
};

// A collection of substituted `GenericBinding`s and `ImplBinding`s.
class TypeChecker::SubstitutedGenericBindings {
 public:
  SubstitutedGenericBindings(Nonnull<const TypeChecker*> type_checker,
                             Bindings bindings)
      : type_checker_(type_checker), bindings_(std::move(bindings)) {}

  // Makes a new impl binding for a generic binding if needed, and returns its
  // witness.
  auto MakeImplBinding(Nonnull<GenericBinding*> new_binding,
                       Nonnull<const GenericBinding*> old_binding)
      -> std::optional<Nonnull<const Witness*>> {
    if (!old_binding->impl_binding()) {
      return std::nullopt;
    }
    Nonnull<ImplBinding*> impl_binding =
        type_checker_->arena_->New<ImplBinding>(new_binding->source_loc(),
                                                new_binding,
                                                &new_binding->static_type());
    impl_binding->set_original(old_binding->impl_binding().value());
    auto* witness = type_checker_->arena_->New<BindingWitness>(impl_binding);
    impl_binding->set_symbolic_identity(witness);
    new_binding->set_impl_binding(impl_binding);
    impl_bindings_.push_back(impl_binding);
    return witness;
  }

  // Substitutes into a generic binding and adds it to the bindings map.
  auto SubstituteIntoGenericBinding(Nonnull<const GenericBinding*> old_binding)
      -> Nonnull<GenericBinding*> {
    Nonnull<const Value*> new_type =
        type_checker_->Substitute(bindings_, &old_binding->static_type());
    Nonnull<GenericBinding*> new_binding =
        type_checker_->arena_->New<GenericBinding>(
            old_binding->source_loc(), old_binding->name(),
            const_cast<Expression*>(&old_binding->type()));
    new_binding->set_original(old_binding->original());
    new_binding->set_static_type(new_type);
    bindings_.Add(old_binding,
                  type_checker_->arena_->New<VariableType>(new_binding),
                  MakeImplBinding(new_binding, old_binding));
    return new_binding;
  }

  // Gets the current set of bindings, including any remappings for substituted
  // generic bindings and impl bindings.
  auto bindings() const -> const Bindings& { return bindings_; }

  // Returns ownership of the collection of created `ImplBinding`s.
  auto TakeImplBindings() && -> std::vector<Nonnull<const ImplBinding*>> {
    return std::move(impl_bindings_);
  }

 private:
  Nonnull<const TypeChecker*> type_checker_;
  Bindings bindings_;
  std::vector<Nonnull<const ImplBinding*>> impl_bindings_;
};

auto TypeChecker::Substitute(const Bindings& bindings,
                             Nonnull<const Value*> type) const
    -> Nonnull<const Value*> {
  // Don't waste time recursively rebuilding a type if we have nothing to
  // substitute.
  if (bindings.empty()) {
    return type;
  }

  auto* result = SubstituteImpl(bindings, type);

  if (trace_stream_) {
    **trace_stream_ << "substitution of {";
    llvm::ListSeparator sep;
    for (const auto& [name, value] : bindings.args()) {
      **trace_stream_ << sep << *name << " -> " << *value;
    }
    for (const auto& [name, value] : bindings.witnesses()) {
      **trace_stream_ << sep << *name << " -> " << *value;
    }
    **trace_stream_ << "}\n  old: " << *type << "\n  new: " << *result << "\n";
  }
  return result;
}

auto TypeChecker::RebuildValue(Nonnull<const Value*> value) const
    -> Nonnull<const Value*> {
  return SubstituteImpl(Bindings(), value);
}

auto TypeChecker::SubstituteImpl(const Bindings& bindings,
                                 Nonnull<const Value*> type) const
    -> Nonnull<const Value*> {
  auto substitute_into_bindings =
      [&](Nonnull<const Bindings*> inner_bindings) -> Nonnull<const Bindings*> {
    BindingMap values;
    for (const auto& [name, value] : inner_bindings->args()) {
      values[name] = SubstituteImpl(bindings, value);
    }
    ImplWitnessMap witnesses;
    for (const auto& [name, value] : inner_bindings->witnesses()) {
      witnesses[name] = SubstituteImpl(bindings, value);
    }
    if (values == inner_bindings->args() &&
        witnesses == inner_bindings->witnesses()) {
      return inner_bindings;
    }
    return arena_->New<Bindings>(std::move(values), std::move(witnesses));
  };

  switch (type->kind()) {
    case Value::Kind::VariableType: {
      auto it = bindings.args().find(&cast<VariableType>(*type).binding());
      if (it == bindings.args().end()) {
        if (trace_stream_) {
          **trace_stream_ << "substitution: no value for binding " << *type
                          << ", leaving alone\n";
        }
        return type;
      } else {
        return it->second;
      }
    }
    case Value::Kind::AssociatedConstant: {
      const auto& assoc = cast<AssociatedConstant>(*type);
      Nonnull<const Value*> base = SubstituteImpl(bindings, &assoc.base());
      const auto* interface =
          cast<InterfaceType>(SubstituteImpl(bindings, &assoc.interface()));
      // If we're substituting into an associated constant, we may now be able
      // to rewrite it to a concrete value.
      if (auto rewritten_value =
              LookupRewriteInTypeOf(base, interface, &assoc.constant())) {
        return (*rewritten_value)->converted_replacement;
      }
      const auto* witness =
          cast<Witness>(SubstituteImpl(bindings, &assoc.witness()));
      witness = RefineWitness(witness, base, interface);
      if (auto rewritten_value =
              LookupRewriteInWitness(witness, interface, &assoc.constant())) {
        return (*rewritten_value)->converted_replacement;
      }
      return arena_->New<AssociatedConstant>(base, interface, &assoc.constant(),
                                             witness);
    }
    case Value::Kind::TupleType:
    case Value::Kind::TupleValue: {
      std::vector<Nonnull<const Value*>> elts;
<<<<<<< HEAD
      for (const auto& elt : cast<TupleValueBase>(*type).elements()) {
        elts.push_back(Substitute(bindings, elt));
=======
      for (const auto& elt : cast<TupleValue>(*type).elements()) {
        elts.push_back(SubstituteImpl(bindings, elt));
>>>>>>> f46eaf49
      }
      if (isa<TupleType>(type)) {
        return arena_->New<TupleType>(std::move(elts));
      } else {
        return arena_->New<TupleValue>(std::move(elts));
      }
    }
    case Value::Kind::StructType: {
      std::vector<NamedValue> fields;
      for (const auto& [name, value] : cast<StructType>(*type).fields()) {
        const auto* new_type = SubstituteImpl(bindings, value);
        fields.push_back({name, new_type});
      }
      return arena_->New<StructType>(std::move(fields));
    }
    case Value::Kind::FunctionType: {
      const auto& fn_type = cast<FunctionType>(*type);
      SubstitutedGenericBindings subst_bindings(this, bindings);

      // Apply substitution to into generic parameters and deduced bindings.
      std::vector<FunctionType::GenericParameter> generic_parameters;
      for (const FunctionType::GenericParameter& gp :
           fn_type.generic_parameters()) {
        generic_parameters.push_back(
            {.index = gp.index,
             .binding =
                 subst_bindings.SubstituteIntoGenericBinding(gp.binding)});
      }
      std::vector<Nonnull<const GenericBinding*>> deduced_bindings;
      for (Nonnull<const GenericBinding*> gb : fn_type.deduced_bindings()) {
        deduced_bindings.push_back(
            subst_bindings.SubstituteIntoGenericBinding(gb));
      }

      // Apply substitution to parameter and return types and create the new
      // function type.
      const auto* param =
          SubstituteImpl(subst_bindings.bindings(), &fn_type.parameters());
      const auto* ret =
          SubstituteImpl(subst_bindings.bindings(), &fn_type.return_type());
      return arena_->New<FunctionType>(
          param, std::move(generic_parameters), ret,
          std::move(deduced_bindings),
          std::move(subst_bindings).TakeImplBindings());
    }
    case Value::Kind::PointerType: {
      return arena_->New<PointerType>(
          SubstituteImpl(bindings, &cast<PointerType>(*type).type()));
    }
    case Value::Kind::NominalClassType: {
      const auto& class_type = cast<NominalClassType>(*type);
      Nonnull<const NominalClassType*> new_class_type =
          arena_->New<NominalClassType>(
              &class_type.declaration(),
              substitute_into_bindings(&class_type.bindings()));
      return new_class_type;
    }
    case Value::Kind::InterfaceType: {
      const auto& iface_type = cast<InterfaceType>(*type);
      Nonnull<const InterfaceType*> new_iface_type = arena_->New<InterfaceType>(
          &iface_type.declaration(),
          substitute_into_bindings(&iface_type.bindings()));
      return new_iface_type;
    }
    case Value::Kind::ConstraintType: {
      const auto& constraint = cast<ConstraintType>(*type);
      if (auto it = bindings.args().find(constraint.self_binding());
          it != bindings.args().end()) {
        // This happens when we substitute into the parameter type of a
        // function that takes a `T:! Constraint` parameter. In this case we
        // produce the new type-of-type of the replacement type.
        Nonnull<const Value*> type_of_type;
        if (const auto* var_type = dyn_cast<VariableType>(it->second)) {
          type_of_type = &var_type->binding().static_type();
        } else if (const auto* assoc_type =
                       dyn_cast<AssociatedConstant>(it->second)) {
          type_of_type = GetTypeForAssociatedConstant(assoc_type);
        } else {
          type_of_type = arena_->New<TypeType>();
        }
        if (trace_stream_) {
          **trace_stream_ << "substitution: self of constraint " << constraint
                          << " is substituted, new type of type is "
                          << *type_of_type << "\n";
        }
        // TODO: Should we keep any part of the old constraint -- rewrites,
        // equality constraints, etc?
        return type_of_type;
      }
      ConstraintTypeBuilder builder(arena_,
                                    constraint.self_binding()->source_loc());
      builder.AddAndSubstitute(*this, &constraint, builder.GetSelfType(),
                               builder.GetSelfWitness(), bindings,
                               /*add_lookup_contexts=*/true);
      Nonnull<const ConstraintType*> new_constraint =
          std::move(builder).Build();
      if (trace_stream_) {
        **trace_stream_ << "substitution: " << constraint << " => "
                        << *new_constraint << "\n";
      }
      return new_constraint;
    }
    case Value::Kind::ImplWitness: {
      const auto& witness = cast<ImplWitness>(*type);
      return arena_->New<ImplWitness>(
          &witness.declaration(),
          substitute_into_bindings(&witness.bindings()));
    }
    case Value::Kind::BindingWitness: {
      auto it =
          bindings.witnesses().find(cast<BindingWitness>(*type).binding());
      if (it == bindings.witnesses().end()) {
        if (trace_stream_) {
          **trace_stream_ << "substitution: no value for binding " << *type
                          << ", leaving alone\n";
        }
        return type;
      } else {
        return it->second;
      }
    }
    case Value::Kind::ConstraintWitness: {
      const auto& witness = cast<ConstraintWitness>(*type);
      std::vector<Nonnull<const Witness*>> witnesses;
      witnesses.reserve(witness.witnesses().size());
      for (const auto* witness : witness.witnesses()) {
        witnesses.push_back(cast<Witness>(SubstituteImpl(bindings, witness)));
      }
      return arena_->New<ConstraintWitness>(std::move(witnesses));
    }
    case Value::Kind::ConstraintImplWitness: {
      const auto& witness = cast<ConstraintImplWitness>(*type);
      return ConstraintImplWitness::Make(
          arena_,
          cast<Witness>(SubstituteImpl(bindings, witness.constraint_witness())),
          witness.index());
    }
    case Value::Kind::StaticArrayType:
    case Value::Kind::ChoiceType:
    case Value::Kind::MixinPseudoType:
      // TODO: These can contain bindings. We should substitute into them.
      return type;
    case Value::Kind::AutoType:
    case Value::Kind::IntType:
    case Value::Kind::BoolType:
    case Value::Kind::TypeType:
    case Value::Kind::ContinuationType:
    case Value::Kind::StringType:
      // These types cannot contain bindings or witnesses.
      return type;
    case Value::Kind::TypeOfMixinPseudoType:
    case Value::Kind::TypeOfParameterizedEntityName:
    case Value::Kind::TypeOfMemberName:
      // TODO: We should substitute into the value and produce a new type of
      // type for it.
      return type;
    case Value::Kind::ParameterizedEntityName:
    case Value::Kind::MemberName:
    case Value::Kind::FunctionValue:
    case Value::Kind::DestructorValue:
    case Value::Kind::BoundMethodValue:
    case Value::Kind::StructValue:
    case Value::Kind::NominalClassValue:
    case Value::Kind::AlternativeValue:
    case Value::Kind::BindingPlaceholderValue:
    case Value::Kind::AddrValue:
    case Value::Kind::AlternativeConstructorValue:
    case Value::Kind::ContinuationValue:
      // This can happen when substituting into the arguments of a class or
      // interface.
      // TODO: Implement substitution for these cases.
      return type;
    case Value::Kind::IntValue:
    case Value::Kind::BoolValue:
    case Value::Kind::PointerValue:
    case Value::Kind::LValue:
    case Value::Kind::StringValue:
    case Value::Kind::UninitializedValue:
      // These values cannot contain bindings or witnesses.
      return type;
  }
}

auto TypeChecker::RefineWitness(Nonnull<const Witness*> witness,
                                Nonnull<const Value*> type,
                                Nonnull<const Value*> constraint) const
    -> Nonnull<const Witness*> {
  if (!top_level_impl_scope_) {
    return witness;
  }

  // See if this is already resolved as some number of layers of
  // ConstraintImplWitness applied to an ImplWitness.
  Nonnull<const Witness*> inner_witness = witness;
  while (auto* inner_constraint_impl_witness =
             dyn_cast<ConstraintImplWitness>(inner_witness)) {
    inner_witness = inner_constraint_impl_witness->constraint_witness();
  }
  if (isa<ImplWitness>(inner_witness)) {
    return witness;
  }

  // Attempt to look for an impl witness in the top-level impl scope.
  if (auto refined_witness =
          (*top_level_impl_scope_)
              ->Resolve(constraint, type, SourceLocation::DiagnosticsIgnored(),
                        *this);
      refined_witness.ok()) {
    return *refined_witness;
  } else {
    if (trace_stream_) {
      **trace_stream_ << "could not refine " << *witness << ": "
                      << refined_witness.error().message() << "\n";
    }
    return witness;
  }
}

auto TypeChecker::MatchImpl(const InterfaceType& iface,
                            Nonnull<const Value*> impl_type,
                            const ImplScope::Impl& impl,
                            const ImplScope& impl_scope,
                            SourceLocation source_loc) const
    -> std::optional<Nonnull<const Witness*>> {
  // Avoid cluttering the trace output with matches that could obviously never
  // have worked.
  // TODO: Eventually, ImplScope should filter by type structure before calling
  // into here.
  if (impl.interface->declaration().name() != iface.declaration().name()) {
    return std::nullopt;
  }

  if (trace_stream_) {
    **trace_stream_ << "MatchImpl: looking for " << *impl_type << " as "
                    << iface << "\n";
    **trace_stream_ << "checking " << *impl.type << " as "
                    << *impl.interface << "\n";
  }

  ArgumentDeduction deduction(source_loc, "match", impl.deduced, trace_stream_);
  if (ErrorOr<Success> e =
          deduction.Deduce(impl.type, impl_type,
                           /*allow_implicit_conversion=*/false);
      !e.ok()) {
    if (trace_stream_) {
      **trace_stream_ << "type does not match: " << e.error() << "\n";
    }
    return std::nullopt;
  }

  if (ErrorOr<Success> e = deduction.Deduce(
          impl.interface, &iface, /*allow_implicit_conversion=*/false);
      !e.ok()) {
    if (trace_stream_) {
      **trace_stream_ << "interface does not match: " << e.error() << "\n";
    }
    return std::nullopt;
  }

  if (ErrorOr<Bindings> bindings_or_error =
          deduction.Finish(const_cast<TypeChecker&>(*this), impl_scope);
      !bindings_or_error.ok()) {
    if (trace_stream_) {
      **trace_stream_ << "impl does not match: " << bindings_or_error.error()
                      << "\n";
    }
    return std::nullopt;
  } else {
    if (trace_stream_) {
      **trace_stream_ << "matched with " << *impl.type << " as "
                      << *impl.interface << "\n\n";
    }
    return cast<Witness>(Substitute(*bindings_or_error, impl.witness));
  }
}

auto TypeChecker::MakeConstraintWitness(
    std::vector<Nonnull<const Witness*>> impl_constraint_witnesses) const
    -> Nonnull<const Witness*> {
  return arena_->New<ConstraintWitness>(std::move(impl_constraint_witnesses));
}

auto TypeChecker::MakeConstraintWitnessAccess(Nonnull<const Witness*> witness,
                                              int impl_offset) const
    -> Nonnull<const Witness*> {
  return ConstraintImplWitness::Make(arena_, witness, impl_offset);
}

auto TypeChecker::MakeConstraintForInterface(
    SourceLocation source_loc, Nonnull<const InterfaceType*> iface_type) const
    -> ErrorOr<Nonnull<const ConstraintType*>> {
  CARBON_RETURN_IF_ERROR(
      ExpectCompleteType(source_loc, "constraint", iface_type));

  auto constraint_type = iface_type->declaration().constraint_type();
  CARBON_CHECK(constraint_type)
      << "complete interface should have a constraint type";

  if (iface_type->bindings().empty()) {
    return *constraint_type;
  }

  ConstraintTypeBuilder builder(arena_, source_loc);
  builder.AddAndSubstitute(*this, *constraint_type, builder.GetSelfType(),
                           builder.GetSelfWitness(), iface_type->bindings(),
                           /*add_lookup_contexts=*/true);
  return std::move(builder).Build();
}

auto TypeChecker::ConvertToConstraintType(
    SourceLocation source_loc, std::string_view context,
    Nonnull<const Value*> constraint) const
    -> ErrorOr<Nonnull<const ConstraintType*>> {
  if (const auto* constraint_type = dyn_cast<ConstraintType>(constraint)) {
    return constraint_type;
  }
  if (const auto* iface_type = dyn_cast<InterfaceType>(constraint)) {
    return MakeConstraintForInterface(source_loc, iface_type);
  }
  if (isa<TypeType>(constraint)) {
    // TODO: Should we build this once and cache it?
    ConstraintTypeBuilder builder(arena_, source_loc);
    return std::move(builder).Build();
  }

  return ProgramError(source_loc)
         << "expected a constraint in " << context << ", found " << *constraint;
}

auto TypeChecker::CombineConstraints(
    SourceLocation source_loc,
    llvm::ArrayRef<Nonnull<const ConstraintType*>> constraints)
    -> ErrorOr<Nonnull<const ConstraintType*>> {
  ConstraintTypeBuilder builder(arena_, source_loc);
  for (Nonnull<const ConstraintType*> constraint : constraints) {
    builder.AddAndSubstitute(*this, constraint, builder.GetSelfType(),
                             builder.GetSelfWitness(), Bindings(),
                             /*add_lookup_contexts=*/true);
  }
  return std::move(builder).Build();
}

auto TypeChecker::DeduceCallBindings(
    CallExpression& call, Nonnull<const Value*> params_type,
    llvm::ArrayRef<FunctionType::GenericParameter> generic_params,
    llvm::ArrayRef<Nonnull<const GenericBinding*>> deduced_bindings,
    const ImplScope& impl_scope) -> ErrorOr<Success> {
  llvm::ArrayRef<Nonnull<const Value*>> params =
      cast<TupleType>(*params_type).elements();
  llvm::ArrayRef<Nonnull<Expression*>> args =
      cast<TupleLiteral>(call.argument()).fields();
  if (params.size() != args.size()) {
    return ProgramError(call.source_loc())
           << "wrong number of arguments in function call, expected "
           << params.size() << " but got " << args.size();
  }

  // Deductions performed for deduced parameters and generic parameters.
  ArgumentDeduction deduction(call.source_loc(), "call", deduced_bindings,
                              trace_stream_);

  // Deduce and/or convert each argument to the corresponding
  // parameter.
  for (size_t i = 0; i < params.size(); ++i) {
    const Value* param = params[i];
    Expression* arg = args[i];
    if (!generic_params.empty() && generic_params.front().index == i) {
      // The parameter is a `:!` binding. Collect its argument so we can
      // evaluate it when we're done with deduction.
      deduction.AddNonDeducedBindingValue(generic_params.front().binding, arg);
      generic_params = generic_params.drop_front();
    } else {
      // Otherwise deduce its type from the corresponding argument.
      CARBON_RETURN_IF_ERROR(
          deduction.Deduce(param, &arg->static_type(),
                           /*allow_implicit_conversion=*/true));
    }
  }
  CARBON_CHECK(generic_params.empty())
      << "did not find all generic parameters in parameter list";

  CARBON_ASSIGN_OR_RETURN(Bindings bindings,
                          deduction.Finish(*this, impl_scope));
  call.set_bindings(std::move(bindings));

  // Convert the arguments to the deduced and substituted parameter type.
  Nonnull<const Value*> param_type = Substitute(call.bindings(), params_type);
  CARBON_ASSIGN_OR_RETURN(
      Nonnull<Expression*> converted_argument,
      ImplicitlyConvert("call", impl_scope, &call.argument(), param_type));
  call.set_argument(converted_argument);

  return Success();
}

auto TypeChecker::LookupInConstraint(SourceLocation source_loc,
                                     std::string_view lookup_kind,
                                     Nonnull<const Value*> type,
                                     std::string_view member_name)
    -> ErrorOr<ConstraintLookupResult> {
  // Find the set of lookup contexts.
  CARBON_ASSIGN_OR_RETURN(
      Nonnull<const ConstraintType*> constraint_type,
      ConvertToConstraintType(source_loc, lookup_kind, type));
  llvm::ArrayRef<LookupContext> lookup_contexts =
      constraint_type->lookup_contexts();

  std::optional<ConstraintLookupResult> found;
  for (LookupContext lookup : lookup_contexts) {
    if (!isa<InterfaceType>(lookup.context)) {
      // TODO: Support other kinds of lookup context, notably named
      // constraints.
      continue;
    }
    const auto& iface_type = cast<InterfaceType>(*lookup.context);
    if (std::optional<Nonnull<const Declaration*>> member =
            FindMember(member_name, iface_type.declaration().members());
        member.has_value()) {
      if (found.has_value()) {
        if (ValueEqual(found->interface, &iface_type, std::nullopt)) {
          continue;
        }
        // TODO: If we resolve to the same member either way, this
        // is not ambiguous.
        return ProgramError(source_loc)
               << "ambiguous " << lookup_kind << ", " << member_name
               << " found in " << *found->interface << " and " << iface_type;
      }
      found = {.interface = &iface_type, .member = member.value()};
    }
  }

  if (!found) {
    if (isa<TypeType>(type)) {
      return ProgramError(source_loc)
             << lookup_kind << " in unconstrained type";
    }
    return ProgramError(source_loc)
           << lookup_kind << ", " << member_name << " not in " << *type;
  }

  return found.value();
}

auto TypeChecker::GetTypeForAssociatedConstant(
    Nonnull<const AssociatedConstant*> assoc) const -> Nonnull<const Value*> {
  const auto* assoc_type = &assoc->constant().static_type();
  Bindings bindings = assoc->interface().bindings();
  bindings.Add(assoc->interface().declaration().self(), &assoc->base(),
               &assoc->witness());
  return Substitute(bindings, assoc_type);
}

auto TypeChecker::LookupRewriteInTypeOf(
    Nonnull<const Value*> type, Nonnull<const InterfaceType*> interface,
    Nonnull<const Declaration*> member) const
    -> std::optional<const RewriteConstraint*> {
  // If the type is the self type of an incomplete `where` expression or a
  // constraint type we're in the process of resolving, find its set of
  // rewrites. These rewrites may not be complete -- earlier rewrites will have
  // been applied to later ones, but not vice versa -- but those are the
  // intended semantics in this case.
  for (auto* builder : partial_constraint_types_) {
    if (ValueEqual(type, builder->GetSelfType(), std::nullopt)) {
      if (auto result = LookupRewrite(builder->rewrite_constraints(), interface,
                                      member)) {
        // If we're in the middle of rewriting this rewrite, let the constraint
        // type builder know it applies within itself, and don't expand it
        // within itself.
        if (auto current_rewrite_info = builder->current_rewrite_info();
            current_rewrite_info &&
            (*current_rewrite_info)->rewrite == *result) {
          (*current_rewrite_info)->rewrite_references_itself = true;
          return std::nullopt;
        }
        return result;
      }
    }
  }

  // Given `(T:! C).Y`, look in `C` for rewrites.
  if (const auto* var_type = dyn_cast<VariableType>(type)) {
    if (!var_type->binding().has_static_type()) {
      // We looked for a rewrite before we finished type-checking the generic
      // binding. This happens when forming the type of a generic binding. Just
      // say there are no rewrites yet; any rewrites will be applied when the
      // constraint on the binding's type is resolved.
      return std::nullopt;
    }
    return LookupRewrite(&var_type->binding().static_type(), interface, member);
  }

  // Given `(T.U).Y` for an associated type `U`, substitute into the type of
  // `U` to find rewrites.
  if (const auto* assoc_const = dyn_cast<AssociatedConstant>(type)) {
    if (!assoc_const->constant().has_static_type()) {
      // We looked for a rewrite before we finished type-checking the
      // associated constant. This happens when forming the type of the
      // associated constant, if `.Self` is used to access an associated
      // constant. Just say that there are not rewrites yet; any rewrites will
      // be applied when the constraint on the binding's type is resolved.
      return std::nullopt;
    }
    // The following is an expanded version of
    //  return LookupRewrite(GetTypeForAssociatedConstant(assoc_const),
    //                       interface, member);
    // where we substitute as little as possible to try to avoid infinite
    // recursion.
    if (auto* constraint =
            dyn_cast<ConstraintType>(&assoc_const->constant().static_type())) {
      for (auto rewrite : constraint->rewrite_constraints()) {
        if (&rewrite.constant->constant() != &assoc_const->constant()) {
          continue;
        }
        Bindings bindings = assoc_const->interface().bindings();
        bindings.Add(assoc_const->interface().declaration().self(),
                     &assoc_const->base(), &assoc_const->witness());
        if (ValueEqual(interface,
                       Substitute(bindings, &rewrite.constant->interface()),
                       std::nullopt)) {
          // TODO: These substitutions can lead to infinite recursion.
          RewriteConstraint substituted = {
              // Not substituted, but our callers don't need it.
              .constant = rewrite.constant,
              .unconverted_replacement =
                  Substitute(bindings, rewrite.unconverted_replacement),
              .unconverted_replacement_type =
                  Substitute(bindings, rewrite.unconverted_replacement_type),
              .converted_replacement =
                  Substitute(bindings, rewrite.converted_replacement)};
          return arena_->New<RewriteConstraint>(substituted);
        }
      }
    }
  }

  return std::nullopt;
}

auto TypeChecker::LookupRewriteInWitness(
    Nonnull<const Witness*> witness, Nonnull<const InterfaceType*> interface,
    Nonnull<const Declaration*> member) const
    -> std::optional<const RewriteConstraint*> {
  if (const auto* impl_witness = dyn_cast<ImplWitness>(witness)) {
    Nonnull<const Value*> constraint =
        Substitute(impl_witness->bindings(),
                   impl_witness->declaration().constraint_type());
    return LookupRewrite(constraint, interface, member);
  }
  return std::nullopt;
}

// Rewrites a member access expression to produce the given constant value.
static void RewriteMemberAccess(Nonnull<MemberAccessExpression*> access,
                                Nonnull<const RewriteConstraint*> value) {
  access->set_value_category(ValueCategory::Let);
  access->set_static_type(value->unconverted_replacement_type);
  access->set_constant_value(value->unconverted_replacement);
}

// Determine whether the given member declaration declares an instance member.
static auto IsInstanceMember(Member member) {
  if (!member.declaration()) {
    // This is a struct field.
    return true;
  }
  Nonnull<const Declaration*> declaration = *member.declaration();
  switch (declaration->kind()) {
    case DeclarationKind::FunctionDeclaration:
      return cast<FunctionDeclaration>(declaration)->is_method();
    case DeclarationKind::VariableDeclaration:
      return true;
    default:
      return false;
  }
}

auto TypeChecker::TypeCheckExp(Nonnull<Expression*> e,
                               const ImplScope& impl_scope)
    -> ErrorOr<Success> {
  if (trace_stream_) {
    **trace_stream_ << "checking " << ExpressionKindName(e->kind()) << " "
                    << *e;
    **trace_stream_ << "\n";
  }
  if (e->is_type_checked()) {
    if (trace_stream_) {
      **trace_stream_ << "expression has already been type-checked\n";
    }
    return Success();
  }
  switch (e->kind()) {
    case ExpressionKind::ValueLiteral:
    case ExpressionKind::BuiltinConvertExpression:
      CARBON_FATAL() << "attempting to type check node " << *e
                     << " generated during type checking";
    case ExpressionKind::IndexExpression: {
      auto& index = cast<IndexExpression>(*e);
      CARBON_RETURN_IF_ERROR(TypeCheckExp(&index.object(), impl_scope));
      CARBON_RETURN_IF_ERROR(TypeCheckExp(&index.offset(), impl_scope));
      const Value& object_type = index.object().static_type();
      switch (object_type.kind()) {
        case Value::Kind::TupleType: {
          const auto& tuple_type = cast<TupleType>(object_type);
          CARBON_RETURN_IF_ERROR(
              ExpectExactType(index.offset().source_loc(), "tuple index",
                              arena_->New<IntType>(),
                              &index.offset().static_type(), impl_scope));
          CARBON_ASSIGN_OR_RETURN(
              auto offset_value,
              InterpExp(&index.offset(), arena_, trace_stream_));
          int i = cast<IntValue>(*offset_value).value();
          if (i < 0 || i >= static_cast<int>(tuple_type.elements().size())) {
            return ProgramError(e->source_loc())
                   << "index " << i << " is out of range for type "
                   << tuple_type;
          }
          index.set_static_type(tuple_type.elements()[i]);
          index.set_value_category(index.object().value_category());
          return Success();
        }
        case Value::Kind::StaticArrayType: {
          CARBON_RETURN_IF_ERROR(
              ExpectExactType(index.offset().source_loc(), "array index",
                              arena_->New<IntType>(),
                              &index.offset().static_type(), impl_scope));
          index.set_static_type(
              &cast<StaticArrayType>(object_type).element_type());
          index.set_value_category(index.object().value_category());
          return Success();
        }
        default:
          return ProgramError(e->source_loc())
                 << "only arrays and tuples can be indexed, found "
                 << object_type;
      }
    }
    case ExpressionKind::TupleLiteral: {
      std::vector<Nonnull<const Value*>> arg_types;
      for (auto* arg : cast<TupleLiteral>(*e).fields()) {
        CARBON_RETURN_IF_ERROR(TypeCheckExp(arg, impl_scope));
        CARBON_RETURN_IF_ERROR(
            ExpectNonPlaceholderType(arg->source_loc(), &arg->static_type()));
        arg_types.push_back(&arg->static_type());
      }
      e->set_static_type(arena_->New<TupleType>(std::move(arg_types)));
      e->set_value_category(ValueCategory::Let);
      return Success();
    }
    case ExpressionKind::StructLiteral: {
      std::vector<NamedValue> arg_types;
      for (auto& arg : cast<StructLiteral>(*e).fields()) {
        CARBON_RETURN_IF_ERROR(TypeCheckExp(&arg.expression(), impl_scope));
        CARBON_RETURN_IF_ERROR(ExpectNonPlaceholderType(
            arg.expression().source_loc(), &arg.expression().static_type()));
        arg_types.push_back({arg.name(), &arg.expression().static_type()});
      }
      e->set_static_type(arena_->New<StructType>(std::move(arg_types)));
      e->set_value_category(ValueCategory::Let);
      return Success();
    }
    case ExpressionKind::StructTypeLiteral: {
      auto& struct_type = cast<StructTypeLiteral>(*e);
      std::vector<NamedValue> fields;
      for (auto& arg : struct_type.fields()) {
        CARBON_ASSIGN_OR_RETURN(
            Nonnull<const Value*> type,
            TypeCheckTypeExp(&arg.expression(), impl_scope));
        fields.push_back({.name = arg.name(), .value = type});
      }
      struct_type.set_static_type(arena_->New<TypeType>());
      struct_type.set_value_category(ValueCategory::Let);
      struct_type.set_constant_value(
          arena_->New<StructType>(std::move(fields)));
      return Success();
    }
    case ExpressionKind::SimpleMemberAccessExpression: {
      auto& access = cast<SimpleMemberAccessExpression>(*e);
      CARBON_RETURN_IF_ERROR(TypeCheckExp(&access.object(), impl_scope));
      const Value& object_type = access.object().static_type();
      CARBON_RETURN_IF_ERROR(ExpectCompleteType(access.source_loc(),
                                                "member access", &object_type));
      switch (object_type.kind()) {
        case Value::Kind::StructType: {
          const auto& struct_type = cast<StructType>(object_type);
          for (const auto& field : struct_type.fields()) {
            if (access.member_name() == field.name) {
              access.set_member(Member(&field));
              access.set_static_type(field.value);
              access.set_value_category(access.object().value_category());
              return Success();
            }
          }
          return ProgramError(access.source_loc())
                 << "struct " << struct_type << " does not have a field named "
                 << access.member_name();
        }
        case Value::Kind::NominalClassType: {
          const auto& t_class = cast<NominalClassType>(object_type);
          CARBON_ASSIGN_OR_RETURN(
              const auto res,
              FindMemberWithParents(access.member_name(), &t_class));
          if (res.has_value()) {
            auto [member_type, member] = res.value();
            Nonnull<const Value*> field_type =
                Substitute(t_class.bindings(), member_type);
            access.set_member(Member(member));
            access.set_static_type(field_type);
            access.set_is_type_access(!IsInstanceMember(access.member()));
            switch (member->kind()) {
              case DeclarationKind::VariableDeclaration:
                access.set_value_category(access.object().value_category());
                break;
              case DeclarationKind::FunctionDeclaration: {
                const auto* func_decl = cast<FunctionDeclaration>(member);
                if (func_decl->is_method() && func_decl->me_pattern().kind() ==
                                                  PatternKind::AddrPattern) {
                  access.set_is_field_addr_me_method();
                  Nonnull<const Value*> me_type =
                      Substitute(t_class.bindings(),
                                 &func_decl->me_pattern().static_type());
                  CARBON_RETURN_IF_ERROR(ExpectType(
                      e->source_loc(), "method access, receiver type", me_type,
                      &access.object().static_type(), impl_scope));
                  if (access.object().value_category() != ValueCategory::Var) {
                    return ProgramError(e->source_loc())
                           << "method " << access.member_name()
                           << " requires its receiver to be an lvalue";
                  }
                }
                access.set_value_category(ValueCategory::Let);
                break;
              }
              default:
                CARBON_FATAL() << "member " << access.member_name()
                               << " is not a field or method";
                break;
            }
            return Success();
          } else {
            return ProgramError(e->source_loc())
                   << "class " << t_class.declaration().name()
                   << " does not have a field named " << access.member_name();
          }
        }
        case Value::Kind::VariableType:
        case Value::Kind::AssociatedConstant: {
          // This case handles access to a method on a receiver whose type is a
          // type variable or associated constant. For example, `x.foo` where
          // the type of `x` is `T` and `T` implements an interface that
          // includes `foo`, or `x.y().foo` where the type of `x` is `T` and
          // the return type of `y()` is an associated constant from `T`'s
          // constraint.
          Nonnull<const Value*> constraint;
          if (const auto* var_type = dyn_cast<VariableType>(&object_type)) {
            constraint = &var_type->binding().static_type();
          } else {
            constraint = GetTypeForAssociatedConstant(
                cast<AssociatedConstant>(&object_type));
          }
          CARBON_ASSIGN_OR_RETURN(
              ConstraintLookupResult result,
              LookupInConstraint(e->source_loc(), "member access", constraint,
                                 access.member_name()));
          if (auto replacement =
                  LookupRewrite(constraint, result.interface, result.member)) {
            RewriteMemberAccess(&access, *replacement);
            return Success();
          }
          // Compute a witness that the variable type implements this
          // interface. This will typically be either a reference to its
          // `ImplBinding` or, for a constraint, to a witness for an impl
          // constraint within it.
          // TODO: We should only need to look at the impl binding for this
          // variable or witness for this associated constant, not everything in
          // the impl scope, to find the witness.
          CARBON_ASSIGN_OR_RETURN(
              Nonnull<const ConstraintType*> iface_constraint,
              MakeConstraintForInterface(access.source_loc(),
                                         result.interface));
          CARBON_ASSIGN_OR_RETURN(
              Nonnull<const Witness*> witness,
              impl_scope.Resolve(iface_constraint, &object_type,
                                 e->source_loc(), *this));

          Bindings bindings = result.interface->bindings();
          bindings.Add(result.interface->declaration().self(), &object_type,
                       witness);

          const Value& member_type = result.member->static_type();
          Nonnull<const Value*> inst_member_type =
              Substitute(bindings, &member_type);
          access.set_member(Member(result.member));
          access.set_found_in_interface(result.interface);
          access.set_is_type_access(!IsInstanceMember(access.member()));
          access.set_static_type(inst_member_type);

          // TODO: This is just a ConstraintImplWitness into the
          // iface_constraint. If we can compute the right index, we can avoid
          // re-resolving it.
          CARBON_ASSIGN_OR_RETURN(
              Nonnull<const Witness*> impl,
              impl_scope.Resolve(result.interface, &object_type,
                                 e->source_loc(), *this));
          access.set_impl(impl);
          return Success();
        }
        case Value::Kind::InterfaceType:
        case Value::Kind::ConstraintType: {
          // This case handles access to a class function from a constrained
          // type variable. If `T` is a type variable and `foo` is a class
          // function in an interface implemented by `T`, then `T.foo` accesses
          // the `foo` class function of `T`.
          //
          // TODO: Per the language rules, we are supposed to also perform
          // lookup into `type` and report an ambiguity if the name is found in
          // both places.
          CARBON_ASSIGN_OR_RETURN(
              Nonnull<const Value*> type,
              InterpExp(&access.object(), arena_, trace_stream_));
          CARBON_ASSIGN_OR_RETURN(
              ConstraintLookupResult result,
              LookupInConstraint(e->source_loc(), "member access", &object_type,
                                 access.member_name()));
          if (auto replacement = LookupRewrite(&object_type, result.interface,
                                               result.member)) {
            RewriteMemberAccess(&access, *replacement);
            return Success();
          }
          CARBON_ASSIGN_OR_RETURN(
              Nonnull<const ConstraintType*> iface_constraint,
              MakeConstraintForInterface(access.source_loc(),
                                         result.interface));
          CARBON_ASSIGN_OR_RETURN(Nonnull<const Witness*> witness,
                                  impl_scope.Resolve(iface_constraint, type,
                                                     e->source_loc(), *this));
          CARBON_ASSIGN_OR_RETURN(Nonnull<const Witness*> impl,
                                  impl_scope.Resolve(result.interface, type,
                                                     e->source_loc(), *this));
          access.set_member(Member(result.member));
          access.set_impl(impl);
          access.set_found_in_interface(result.interface);

          if (IsInstanceMember(access.member())) {
            // This is a member name denoting an instance member.
            // TODO: Consider setting the static type of all instance member
            // declarations to be member name types, rather than special-casing
            // member accesses that name them.
            access.set_static_type(
                arena_->New<TypeOfMemberName>(Member(result.member)));
            access.set_value_category(ValueCategory::Let);
          } else {
            // This is a non-instance member whose value is found directly via
            // the witness table, such as a non-method function or an
            // associated constant.
            const Value& member_type = result.member->static_type();
            Bindings bindings = result.interface->bindings();
            bindings.Add(result.interface->declaration().self(), type, witness);
            Nonnull<const Value*> inst_member_type =
                Substitute(bindings, &member_type);
            access.set_static_type(inst_member_type);
            access.set_value_category(ValueCategory::Let);
          }
          return Success();
        }
        case Value::Kind::TypeType: {
          // This is member access into an unconstrained type. Evaluate it and
          // perform lookup in the result.
          CARBON_ASSIGN_OR_RETURN(
              Nonnull<const Value*> type,
              InterpExp(&access.object(), arena_, trace_stream_));
          CARBON_RETURN_IF_ERROR(
              ExpectCompleteType(access.source_loc(), "member access", type));
          switch (type->kind()) {
            case Value::Kind::StructType: {
              for (const auto& field : cast<StructType>(type)->fields()) {
                if (access.member_name() == field.name) {
                  access.set_member(Member(&field));
                  access.set_static_type(
                      arena_->New<TypeOfMemberName>(Member(&field)));
                  access.set_value_category(ValueCategory::Let);
                  return Success();
                }
              }
              return ProgramError(access.source_loc())
                     << "struct " << *type << " does not have a field named "
                     << " does not have a field named " << access.member_name();
            }
            case Value::Kind::ChoiceType: {
              const auto& choice = cast<ChoiceType>(*type);
              std::optional<Nonnull<const Value*>> parameter_types =
                  choice.FindAlternative(access.member_name());
              if (!parameter_types.has_value()) {
                return ProgramError(e->source_loc())
                       << "choice " << choice.name()
                       << " does not have an alternative named "
                       << access.member_name();
              }
              Nonnull<const Value*> substituted_parameter_type =
                  *parameter_types;
              if (choice.IsParameterized()) {
                substituted_parameter_type =
                    Substitute(choice.bindings(), *parameter_types);
              }
              Nonnull<const Value*> type = arena_->New<FunctionType>(
                  substituted_parameter_type, &choice);
              // TODO: Should there be a Declaration corresponding to each
              // choice type alternative?
              access.set_member(Member(arena_->New<NamedValue>(
                  NamedValue{access.member_name(), type})));
              access.set_static_type(type);
              access.set_value_category(ValueCategory::Let);
              return Success();
            }
            case Value::Kind::NominalClassType: {
              const auto& class_type = cast<NominalClassType>(*type);
              CARBON_ASSIGN_OR_RETURN(
                  auto type_member,
                  FindMixedMemberAndType(access.member_name(),
                                         class_type.declaration().members(),
                                         &class_type));
              if (type_member.has_value()) {
                auto [member_type, member] = type_member.value();
                access.set_member(Member(member));
                switch (member->kind()) {
                  case DeclarationKind::FunctionDeclaration: {
                    const auto& func = cast<FunctionDeclaration>(*member);
                    if (func.is_method()) {
                      break;
                    }
                    Nonnull<const Value*> field_type = Substitute(
                        class_type.bindings(), &member->static_type());
                    access.set_static_type(field_type);
                    access.set_value_category(ValueCategory::Let);
                    return Success();
                  }
                  default:
                    break;
                }
                access.set_static_type(
                    arena_->New<TypeOfMemberName>(Member(member)));
                access.set_value_category(ValueCategory::Let);
                return Success();
              } else {
                return ProgramError(access.source_loc())
                       << class_type << " does not have a member named "
                       << access.member_name();
              }
            }
            case Value::Kind::InterfaceType:
            case Value::Kind::ConstraintType: {
              CARBON_ASSIGN_OR_RETURN(
                  ConstraintLookupResult result,
                  LookupInConstraint(e->source_loc(), "member access", type,
                                     access.member_name()));
              access.set_member(Member(result.member));
              access.set_found_in_interface(result.interface);
              access.set_static_type(
                  arena_->New<TypeOfMemberName>(Member(result.member)));
              access.set_value_category(ValueCategory::Let);
              return Success();
            }
            default:
              // TODO: We should handle VariableType and AssociatedConstant
              // here.
              return ProgramError(access.source_loc())
                     << "unsupported member access into type " << *type;
          }
        }
        default:
          return ProgramError(e->source_loc())
                 << "member access, unexpected " << object_type << " in " << *e;
      }
    }
    case ExpressionKind::CompoundMemberAccessExpression: {
      auto& access = cast<CompoundMemberAccessExpression>(*e);
      CARBON_RETURN_IF_ERROR(TypeCheckExp(&access.object(), impl_scope));
      CARBON_RETURN_IF_ERROR(TypeCheckExp(&access.path(), impl_scope));
      if (!isa<TypeOfMemberName>(access.path().static_type())) {
        return ProgramError(e->source_loc())
               << "expected name of instance member or interface member in "
                  "compound member access, found "
               << access.path().static_type();
      }

      // Evaluate the member name expression to determine which member we're
      // accessing.
      CARBON_ASSIGN_OR_RETURN(Nonnull<const Value*> member_name_value,
                              InterpExp(&access.path(), arena_, trace_stream_));
      const auto& member_name = cast<MemberName>(*member_name_value);
      access.set_member(&member_name);
      bool is_instance_member = IsInstanceMember(member_name.member());

      bool has_instance = true;
      std::optional<Nonnull<const Value*>> base_type = member_name.base_type();
      if (!base_type.has_value()) {
        if (IsTypeOfType(&access.object().static_type())) {
          // This is `Type.(member_name)`, where `member_name` doesn't specify
          // a type. This access doesn't perform instance binding.
          CARBON_ASSIGN_OR_RETURN(
              base_type, InterpExp(&access.object(), arena_, trace_stream_));
          has_instance = false;
        } else {
          // This is `value.(member_name)`, where `member_name` doesn't specify
          // a type. The member will be found in the type of `value`, or in a
          // corresponding `impl` if `member_name` is an interface member.
          base_type = &access.object().static_type();
        }
      } else {
        // This is `value.(member_name)`, where `member_name` specifies a type.
        // `value` is implicitly converted to that type.
        CARBON_ASSIGN_OR_RETURN(
            Nonnull<Expression*> converted_object,
            ImplicitlyConvert("compound member access", impl_scope,
                              &access.object(), *base_type));
        access.set_object(converted_object);
      }
      access.set_is_type_access(has_instance && !is_instance_member);

      // Perform associated constant rewriting and impl selection if necessary.
      std::optional<Nonnull<const Witness*>> witness;
      if (std::optional<Nonnull<const InterfaceType*>> iface =
              member_name.interface()) {
        // If we're naming an associated constant, we might have a rewrite for
        // it that we can apply immediately.
        if (auto replacement = LookupRewriteInTypeOf(
                *base_type, *iface, *member_name.member().declaration())) {
          RewriteMemberAccess(&access, *replacement);
          return Success();
        }

        CARBON_ASSIGN_OR_RETURN(
            Nonnull<const ConstraintType*> iface_constraint,
            MakeConstraintForInterface(access.source_loc(), *iface));
        CARBON_ASSIGN_OR_RETURN(witness,
                                impl_scope.Resolve(iface_constraint, *base_type,
                                                   e->source_loc(), *this));
        CARBON_ASSIGN_OR_RETURN(
            Nonnull<const Witness*> impl,
            impl_scope.Resolve(*iface, *base_type, e->source_loc(), *this));
        if (auto replacement = LookupRewriteInWitness(
                impl, *iface, *member_name.member().declaration())) {
          RewriteMemberAccess(&access, *replacement);
          return Success();
        }
        access.set_impl(impl);
      }

      auto substitute_into_member_type = [&]() {
        Nonnull<const Value*> member_type = &member_name.member().type();
        if (member_name.interface()) {
          Nonnull<const InterfaceType*> iface_type = *member_name.interface();
          Bindings bindings = iface_type->bindings();
          bindings.Add(iface_type->declaration().self(), *base_type, witness);
          return Substitute(bindings, member_type);
        }
        if (const auto* class_type =
                dyn_cast<NominalClassType>(base_type.value())) {
          return Substitute(class_type->bindings(), member_type);
        }
        return member_type;
      };

      switch (std::optional<Nonnull<const Declaration*>> decl =
                  member_name.member().declaration();
              decl ? decl.value()->kind()
                   : DeclarationKind::VariableDeclaration) {
        case DeclarationKind::VariableDeclaration:
          if (has_instance) {
            access.set_static_type(substitute_into_member_type());
            access.set_value_category(access.object().value_category());
            return Success();
          }
          break;
        case DeclarationKind::FunctionDeclaration: {
          if (has_instance || !is_instance_member) {
            // This should not be possible: the name of a static member
            // function should have function type not member name type.
            CARBON_CHECK(!has_instance || is_instance_member ||
                         !member_name.base_type().has_value())
                << "vacuous compound member access";
            access.set_static_type(substitute_into_member_type());
            access.set_value_category(ValueCategory::Let);
            return Success();
          }
          break;
        }
        case DeclarationKind::AssociatedConstantDeclaration:
          access.set_static_type(substitute_into_member_type());
          access.set_value_category(access.object().value_category());
          return Success();
        default:
          CARBON_FATAL() << "member " << member_name
                         << " is not a field or method";
          break;
      }

      access.set_static_type(
          arena_->New<TypeOfMemberName>(member_name.member()));
      access.set_value_category(ValueCategory::Let);
      return Success();
    }
    case ExpressionKind::IdentifierExpression: {
      auto& ident = cast<IdentifierExpression>(*e);
      if (ident.value_node().base().kind() ==
          AstNodeKind::FunctionDeclaration) {
        const auto& function =
            cast<FunctionDeclaration>(ident.value_node().base());
        if (!function.has_static_type()) {
          CARBON_CHECK(function.return_term().is_auto());
          return ProgramError(ident.source_loc())
                 << "Function calls itself, but has a deduced return type";
        }
      }
      ident.set_static_type(&ident.value_node().static_type());
      ident.set_value_category(ident.value_node().value_category());
      return Success();
    }
    case ExpressionKind::DotSelfExpression: {
      auto& dot_self = cast<DotSelfExpression>(*e);
      if (dot_self.self_binding().is_type_checked()) {
        dot_self.set_static_type(&dot_self.self_binding().static_type());
      } else {
        dot_self.set_static_type(arena_->New<TypeType>());
        dot_self.self_binding().set_named_as_type_via_dot_self();
      }
      dot_self.set_value_category(ValueCategory::Let);
      return Success();
    }
    case ExpressionKind::IntLiteral:
      e->set_value_category(ValueCategory::Let);
      e->set_static_type(arena_->New<IntType>());
      return Success();
    case ExpressionKind::BoolLiteral:
      e->set_value_category(ValueCategory::Let);
      e->set_static_type(arena_->New<BoolType>());
      return Success();
    case ExpressionKind::OperatorExpression: {
      auto& op = cast<OperatorExpression>(*e);
      std::vector<Nonnull<const Value*>> ts;
      for (Nonnull<Expression*> argument : op.arguments()) {
        CARBON_RETURN_IF_ERROR(TypeCheckExp(argument, impl_scope));
        ts.push_back(&argument->static_type());
      }

      auto handle_unary_operator =
          [&](Builtins::Builtin builtin) -> ErrorOr<Success> {
        ErrorOr<Nonnull<Expression*>> result = BuildBuiltinMethodCall(
            impl_scope, op.arguments()[0], BuiltinInterfaceName{builtin},
            BuiltinMethodCall{"Op"});
        if (!result.ok()) {
          // We couldn't find a matching `impl`.
          return ProgramError(e->source_loc())
                 << "type error in `" << ToString(op.op()) << "`:\n"
                 << result.error().message();
        }
        op.set_rewritten_form(*result);
        return Success();
      };

      auto handle_binary_operator =
          [&](Builtins::Builtin builtin) -> ErrorOr<Success> {
        ErrorOr<Nonnull<Expression*>> result = BuildBuiltinMethodCall(
            impl_scope, op.arguments()[0], BuiltinInterfaceName{builtin, ts[1]},
            BuiltinMethodCall{"Op", {op.arguments()[1]}});
        if (!result.ok()) {
          // We couldn't find a matching `impl`.
          return ProgramError(e->source_loc())
                 << "type error in `" << ToString(op.op()) << "`:\n"
                 << result.error().message();
        }
        op.set_rewritten_form(*result);
        return Success();
      };

      auto handle_binary_arithmetic =
          [&](Builtins::Builtin builtin) -> ErrorOr<Success> {
        // Handle a built-in operator first.
        // TODO: Replace this with an intrinsic.
        if (isa<IntType>(ts[0]) && isa<IntType>(ts[1]) &&
            IsSameType(ts[0], ts[1], impl_scope)) {
          op.set_static_type(ts[0]);
          op.set_value_category(ValueCategory::Let);
          return Success();
        }

        // Now try an overloaded operator.
        return handle_binary_operator(builtin);
      };

      auto handle_compare =
          [&](Builtins::Builtin builtin, const std::string& method_name,
              const std::string_view& operator_desc) -> ErrorOr<Success> {
        ErrorOr<Nonnull<Expression*>> converted = BuildBuiltinMethodCall(
            impl_scope, op.arguments()[0], BuiltinInterfaceName{builtin, ts[1]},
            BuiltinMethodCall{method_name, op.arguments()[1]});
        if (!converted.ok()) {
          // We couldn't find a matching `impl`.
          return ProgramError(e->source_loc())
                 << *ts[0] << " is not " << operator_desc << " comparable with "
                 << *ts[1] << " (" << converted.error().message() << ")";
        }
        op.set_rewritten_form(*converted);
        return Success();
      };

      switch (op.op()) {
        case Operator::Neg: {
          // Handle a built-in negation first.
          // TODO: Replace this with an intrinsic.
          if (isa<IntType>(ts[0])) {
            op.set_static_type(arena_->New<IntType>());
            op.set_value_category(ValueCategory::Let);
            return Success();
          }
          // Now try an overloaded negation.
          return handle_unary_operator(Builtins::Negate);
        }
        case Operator::Add:
          return handle_binary_arithmetic(Builtins::AddWith);
        case Operator::Sub:
          return handle_binary_arithmetic(Builtins::SubWith);
        case Operator::Mul:
          return handle_binary_arithmetic(Builtins::MulWith);
        case Operator::Div:
          return handle_binary_arithmetic(Builtins::DivWith);
        case Operator::Mod:
          return handle_binary_arithmetic(Builtins::ModWith);
        case Operator::BitwiseAnd:
          // `&` between type-of-types performs constraint combination.
          // TODO: Should this be done via an intrinsic?
          if (IsTypeOfType(ts[0]) && IsTypeOfType(ts[1])) {
            CARBON_ASSIGN_OR_RETURN(
                Nonnull<const Value*> lhs,
                InterpExp(op.arguments()[0], arena_, trace_stream_));
            CARBON_ASSIGN_OR_RETURN(
                Nonnull<const Value*> rhs,
                InterpExp(op.arguments()[1], arena_, trace_stream_));
            CARBON_ASSIGN_OR_RETURN(
                Nonnull<const ConstraintType*> lhs_constraint,
                ConvertToConstraintType(op.arguments()[0]->source_loc(),
                                        "first operand of `&`", lhs));
            CARBON_ASSIGN_OR_RETURN(
                Nonnull<const ConstraintType*> rhs_constraint,
                ConvertToConstraintType(op.arguments()[1]->source_loc(),
                                        "second operand of `&`", rhs));
            CARBON_ASSIGN_OR_RETURN(
                Nonnull<const ConstraintType*> result,
                CombineConstraints(e->source_loc(),
                                   {lhs_constraint, rhs_constraint}));
            op.set_rewritten_form(arena_->New<ValueLiteral>(
                op.source_loc(), result, arena_->New<TypeType>(),
                ValueCategory::Let));
            return Success();
          }
          return handle_binary_operator(Builtins::BitAndWith);
        case Operator::BitwiseOr:
          return handle_binary_operator(Builtins::BitOrWith);
        case Operator::BitwiseXor:
          return handle_binary_operator(Builtins::BitXorWith);
        case Operator::BitShiftLeft:
          return handle_binary_operator(Builtins::LeftShiftWith);
        case Operator::BitShiftRight:
          return handle_binary_operator(Builtins::RightShiftWith);
        case Operator::Complement:
          return handle_unary_operator(Builtins::BitComplement);
        case Operator::And:
          CARBON_RETURN_IF_ERROR(ExpectExactType(e->source_loc(), "&&(1)",
                                                 arena_->New<BoolType>(), ts[0],
                                                 impl_scope));
          CARBON_RETURN_IF_ERROR(ExpectExactType(e->source_loc(), "&&(2)",
                                                 arena_->New<BoolType>(), ts[1],
                                                 impl_scope));
          op.set_static_type(arena_->New<BoolType>());
          op.set_value_category(ValueCategory::Let);
          return Success();
        case Operator::Or:
          CARBON_RETURN_IF_ERROR(ExpectExactType(e->source_loc(), "||(1)",
                                                 arena_->New<BoolType>(), ts[0],
                                                 impl_scope));
          CARBON_RETURN_IF_ERROR(ExpectExactType(e->source_loc(), "||(2)",
                                                 arena_->New<BoolType>(), ts[1],
                                                 impl_scope));
          op.set_static_type(arena_->New<BoolType>());
          op.set_value_category(ValueCategory::Let);
          return Success();
        case Operator::Not:
          CARBON_RETURN_IF_ERROR(ExpectExactType(e->source_loc(), "!",
                                                 arena_->New<BoolType>(), ts[0],
                                                 impl_scope));
          op.set_static_type(arena_->New<BoolType>());
          op.set_value_category(ValueCategory::Let);
          return Success();
        case Operator::Eq:
          return handle_compare(Builtins::EqWith, "Equal", "equality");
        case Operator::NotEq:
          return handle_compare(Builtins::EqWith, "NotEqual", "equality");
        case Operator::Less:
          return handle_compare(Builtins::LessWith, "Less", "less");
        case Operator::LessEq:
          return handle_compare(Builtins::LessEqWith, "LessEq", "less equal");
        case Operator::GreaterEq:
          return handle_compare(Builtins::GreaterEqWith, "GreaterEq",
                                "greater equal");
        case Operator::Greater:
          return handle_compare(Builtins::GreaterWith, "Greater", "greater");
        case Operator::Deref:
          CARBON_RETURN_IF_ERROR(
              ExpectPointerType(e->source_loc(), "*", ts[0]));
          op.set_static_type(&cast<PointerType>(*ts[0]).type());
          op.set_value_category(ValueCategory::Var);
          return Success();
        case Operator::Ptr:
          CARBON_RETURN_IF_ERROR(ExpectType(e->source_loc(), "*",
                                            arena_->New<TypeType>(), ts[0],
                                            impl_scope));
          op.set_static_type(arena_->New<TypeType>());
          op.set_value_category(ValueCategory::Let);
          return Success();
        case Operator::AddressOf:
          if (op.arguments()[0]->value_category() != ValueCategory::Var) {
            return ProgramError(op.arguments()[0]->source_loc())
                   << "Argument to " << ToString(op.op())
                   << " should be an lvalue.";
          }
          op.set_static_type(arena_->New<PointerType>(ts[0]));
          op.set_value_category(ValueCategory::Let);
          return Success();
        case Operator::As: {
          CARBON_ASSIGN_OR_RETURN(
              Nonnull<const Value*> type,
              TypeCheckTypeExp(op.arguments()[1], impl_scope));
          ErrorOr<Nonnull<Expression*>> converted =
              BuildBuiltinMethodCall(impl_scope, op.arguments()[0],
                                     BuiltinInterfaceName{Builtins::As, type},
                                     BuiltinMethodCall{"Convert"});
          if (!converted.ok()) {
            // We couldn't find a matching `impl`.
            return ProgramError(e->source_loc())
                   << "type error in `as`: `" << *ts[0]
                   << "` is not explicitly convertible to `" << *type << "`:\n"
                   << converted.error().message();
          }
          op.set_rewritten_form(*converted);
          return Success();
        }
      }
      break;
    }
    case ExpressionKind::CallExpression: {
      auto& call = cast<CallExpression>(*e);
      CARBON_RETURN_IF_ERROR(TypeCheckExp(&call.function(), impl_scope));
      CARBON_RETURN_IF_ERROR(TypeCheckExp(&call.argument(), impl_scope));
      switch (call.function().static_type().kind()) {
        case Value::Kind::FunctionType: {
          const auto& fun_t = cast<FunctionType>(call.function().static_type());
          if (trace_stream_) {
            **trace_stream_
                << "checking call to function of type " << fun_t
                << "\nwith arguments of type: " << call.argument().static_type()
                << "\n";
          }
          CARBON_RETURN_IF_ERROR(DeduceCallBindings(
              call, &fun_t.parameters(), fun_t.generic_parameters(),
              fun_t.deduced_bindings(), impl_scope));

          // Substitute into the return type to determine the type of the call
          // expression.
          Nonnull<const Value*> return_type =
              Substitute(call.bindings(), &fun_t.return_type());
          call.set_static_type(return_type);
          call.set_value_category(ValueCategory::Let);
          return Success();
        }
        case Value::Kind::TypeOfParameterizedEntityName: {
          // This case handles the application of a parameterized class or
          // interface to a set of arguments, such as Point(i32) or
          // AddWith(i32).
          const ParameterizedEntityName& param_name =
              cast<TypeOfParameterizedEntityName>(call.function().static_type())
                  .name();

          // Collect the top-level generic parameters and their constraints.
          std::vector<FunctionType::GenericParameter> generic_parameters;
          llvm::ArrayRef<Nonnull<const Pattern*>> params =
              param_name.params().fields();
          for (size_t i = 0; i != params.size(); ++i) {
            // TODO: Should we disallow all other kinds of top-level params?
            if (const auto* binding = dyn_cast<GenericBinding>(params[i])) {
              generic_parameters.push_back({i, binding});
            }
          }

          CARBON_RETURN_IF_ERROR(DeduceCallBindings(
              call, &param_name.params().static_type(), generic_parameters,
              /*deduced_bindings=*/llvm::None, impl_scope));

          // Currently the only kinds of parameterized entities we support are
          // types.
          CARBON_CHECK(
              isa<ClassDeclaration, InterfaceDeclaration, ChoiceDeclaration>(
                  param_name.declaration()))
              << "unknown type of ParameterizedEntityName for " << param_name;
          call.set_static_type(arena_->New<TypeType>());
          call.set_value_category(ValueCategory::Let);
          return Success();
        }
        default: {
          return ProgramError(e->source_loc())
                 << "in call `" << *e
                 << "`, expected callee to be a function, found `"
                 << call.function().static_type() << "`";
        }
      }
      break;
    }
    case ExpressionKind::FunctionTypeLiteral: {
      auto& fn = cast<FunctionTypeLiteral>(*e);
      CARBON_ASSIGN_OR_RETURN(Nonnull<const Value*> param,
                              TypeCheckTypeExp(&fn.parameter(), impl_scope));
      CARBON_ASSIGN_OR_RETURN(Nonnull<const Value*> ret,
                              TypeCheckTypeExp(&fn.return_type(), impl_scope));
      fn.set_static_type(arena_->New<TypeType>());
      fn.set_value_category(ValueCategory::Let);
      fn.set_constant_value(arena_->New<FunctionType>(param, ret));
      return Success();
    }
    case ExpressionKind::StringLiteral:
      e->set_static_type(arena_->New<StringType>());
      e->set_value_category(ValueCategory::Let);
      return Success();
    case ExpressionKind::IntrinsicExpression: {
      auto& intrinsic_exp = cast<IntrinsicExpression>(*e);
      CARBON_RETURN_IF_ERROR(TypeCheckExp(&intrinsic_exp.args(), impl_scope));
      const auto& args = intrinsic_exp.args().fields();
      switch (cast<IntrinsicExpression>(*e).intrinsic()) {
        case IntrinsicExpression::Intrinsic::Print:
          // TODO: Remove Print special casing once we have variadics or
          // overloads. Here, that's the name Print instead of __intrinsic_print
          // in errors.
          if (args.empty() || args.size() > 2) {
            return ProgramError(e->source_loc())
                   << "Print takes 1 or 2 arguments, received " << args.size();
          }
          CARBON_RETURN_IF_ERROR(ExpectExactType(
              e->source_loc(), "Print argument 0", arena_->New<StringType>(),
              &args[0]->static_type(), impl_scope));
          if (args.size() >= 2) {
            CARBON_RETURN_IF_ERROR(ExpectExactType(
                e->source_loc(), "Print argument 1", arena_->New<IntType>(),
                &args[1]->static_type(), impl_scope));
          }
          e->set_static_type(TupleType::Empty());
          e->set_value_category(ValueCategory::Let);
          return Success();
        case IntrinsicExpression::Intrinsic::Assert: {
          if (args.size() != 2) {
            return ProgramError(e->source_loc())
                   << "__intrinsic_assert takes 2 arguments";
          }
          CARBON_RETURN_IF_ERROR(ExpectType(
              e->source_loc(), "__intrinsic_assert argument 0",
              arena_->New<BoolType>(), &args[0]->static_type(), impl_scope));
          CARBON_RETURN_IF_ERROR(ExpectType(
              e->source_loc(), "__intrinsic_assert argument 1",
              arena_->New<StringType>(), &args[1]->static_type(), impl_scope));
          e->set_static_type(TupleType::Empty());
          e->set_value_category(ValueCategory::Let);
          return Success();
        }
        case IntrinsicExpression::Intrinsic::Alloc: {
          if (args.size() != 1) {
            return ProgramError(e->source_loc())
                   << "__intrinsic_new takes 1 argument";
          }
          const auto* arg_type = &args[0]->static_type();
          e->set_static_type(arena_->New<PointerType>(arg_type));
          e->set_value_category(ValueCategory::Let);
          return Success();
        }
        case IntrinsicExpression::Intrinsic::Dealloc: {
          if (args.size() != 1) {
            return ProgramError(e->source_loc())
                   << "__intrinsic_new takes 1 argument";
          }
          const auto* arg_type = &args[0]->static_type();
          CARBON_RETURN_IF_ERROR(
              ExpectPointerType(e->source_loc(), "*", arg_type));
          e->set_static_type(TupleType::Empty());
          e->set_value_category(ValueCategory::Let);
          return Success();
        }
        case IntrinsicExpression::Intrinsic::Rand: {
          if (args.size() != 2) {
            return ProgramError(e->source_loc())
                   << "Rand takes 2 arguments, received " << args.size();
          }
          CARBON_RETURN_IF_ERROR(ExpectExactType(
              e->source_loc(), "Rand argument 0", arena_->New<IntType>(),
              &args[0]->static_type(), impl_scope));

          CARBON_RETURN_IF_ERROR(ExpectExactType(
              e->source_loc(), "Rand argument 1", arena_->New<IntType>(),
              &args[1]->static_type(), impl_scope));

          e->set_static_type(arena_->New<IntType>());

          return Success();
        }
        case IntrinsicExpression::Intrinsic::IntEq: {
          if (args.size() != 2) {
            return ProgramError(e->source_loc())
                   << "__intrinsic_int_eq takes 2 arguments";
          }
          CARBON_RETURN_IF_ERROR(ExpectExactType(
              e->source_loc(), "__intrinsic_int_eq argument 1",
              arena_->New<IntType>(), &args[0]->static_type(), impl_scope));
          CARBON_RETURN_IF_ERROR(ExpectExactType(
              e->source_loc(), "__intrinsic_int_eq argument 2",
              arena_->New<IntType>(), &args[1]->static_type(), impl_scope));
          e->set_static_type(arena_->New<BoolType>());
          e->set_value_category(ValueCategory::Let);
          return Success();
        }
        case IntrinsicExpression::Intrinsic::IntCompare: {
          if (args.size() != 2) {
            return ProgramError(e->source_loc())
                   << "__intrinsic_int_compare takes 2 arguments";
          }
          CARBON_RETURN_IF_ERROR(ExpectExactType(
              e->source_loc(), "__intrinsic_int_compare argument 1",
              arena_->New<IntType>(), &args[0]->static_type(), impl_scope));
          CARBON_RETURN_IF_ERROR(ExpectExactType(
              e->source_loc(), "__intrinsic_int_compare argument 2",
              arena_->New<IntType>(), &args[1]->static_type(), impl_scope));
          e->set_static_type(arena_->New<IntType>());
          e->set_value_category(ValueCategory::Let);
          return Success();
        }
        case IntrinsicExpression::Intrinsic::StrEq: {
          if (args.size() != 2) {
            return ProgramError(e->source_loc())
                   << "__intrinsic_str_eq takes 2 arguments";
          }
          CARBON_RETURN_IF_ERROR(ExpectExactType(
              e->source_loc(), "__intrinsic_str_eq argument 1",
              arena_->New<StringType>(), &args[0]->static_type(), impl_scope));
          CARBON_RETURN_IF_ERROR(ExpectExactType(
              e->source_loc(), "__intrinsic_str_eq argument 2",
              arena_->New<StringType>(), &args[1]->static_type(), impl_scope));
          e->set_static_type(arena_->New<BoolType>());
          e->set_value_category(ValueCategory::Let);
          return Success();
        }
        case IntrinsicExpression::Intrinsic::StrCompare: {
          if (args.size() != 2) {
            return ProgramError(e->source_loc())
                   << "__intrinsic_str_compare takes 2 arguments";
          }
          CARBON_RETURN_IF_ERROR(ExpectExactType(
              e->source_loc(), "__intrinsic_str_compare argument 1",
              arena_->New<StringType>(), &args[0]->static_type(), impl_scope));
          CARBON_RETURN_IF_ERROR(ExpectExactType(
              e->source_loc(), "__intrinsic_str_compare argument 2",
              arena_->New<StringType>(), &args[1]->static_type(), impl_scope));
          e->set_static_type(arena_->New<IntType>());
          e->set_value_category(ValueCategory::Let);
          return Success();
        }
        case IntrinsicExpression::Intrinsic::IntBitComplement:
          if (args.size() != 1) {
            return ProgramError(e->source_loc())
                   << intrinsic_exp.name() << " takes 1 argument";
          }
          CARBON_RETURN_IF_ERROR(ExpectExactType(
              e->source_loc(), "complement argument", arena_->New<IntType>(),
              &args[0]->static_type(), impl_scope));
          e->set_static_type(arena_->New<IntType>());
          e->set_value_category(ValueCategory::Let);
          return Success();
        case IntrinsicExpression::Intrinsic::IntBitAnd:
        case IntrinsicExpression::Intrinsic::IntBitOr:
        case IntrinsicExpression::Intrinsic::IntBitXor:
        case IntrinsicExpression::Intrinsic::IntLeftShift:
        case IntrinsicExpression::Intrinsic::IntRightShift:
          if (args.size() != 2) {
            return ProgramError(e->source_loc())
                   << intrinsic_exp.name() << " takes 2 arguments";
          }
          CARBON_RETURN_IF_ERROR(ExpectExactType(
              e->source_loc(), "argument 1", arena_->New<IntType>(),
              &args[0]->static_type(), impl_scope));
          CARBON_RETURN_IF_ERROR(ExpectExactType(
              e->source_loc(), "argument 2", arena_->New<IntType>(),
              &args[1]->static_type(), impl_scope));
          e->set_static_type(arena_->New<IntType>());
          e->set_value_category(ValueCategory::Let);
          return Success();
      }
    }
    case ExpressionKind::IntTypeLiteral:
    case ExpressionKind::BoolTypeLiteral:
    case ExpressionKind::StringTypeLiteral:
    case ExpressionKind::TypeTypeLiteral:
    case ExpressionKind::ContinuationTypeLiteral:
      e->set_value_category(ValueCategory::Let);
      e->set_static_type(arena_->New<TypeType>());
      return Success();
    case ExpressionKind::IfExpression: {
      auto& if_expr = cast<IfExpression>(*e);
      CARBON_RETURN_IF_ERROR(TypeCheckExp(&if_expr.condition(), impl_scope));
      CARBON_ASSIGN_OR_RETURN(
          Nonnull<Expression*> converted_condition,
          ImplicitlyConvert("condition of `if`", impl_scope,
                            &if_expr.condition(), arena_->New<BoolType>()));
      if_expr.set_condition(converted_condition);

      // TODO: Compute the common type and convert both operands to it.
      CARBON_RETURN_IF_ERROR(
          TypeCheckExp(&if_expr.then_expression(), impl_scope));
      CARBON_RETURN_IF_ERROR(
          TypeCheckExp(&if_expr.else_expression(), impl_scope));
      CARBON_RETURN_IF_ERROR(ExpectExactType(
          e->source_loc(), "expression of `if` expression",
          &if_expr.then_expression().static_type(),
          &if_expr.else_expression().static_type(), impl_scope));
      e->set_static_type(&if_expr.then_expression().static_type());
      e->set_value_category(ValueCategory::Let);
      return Success();
    }
    case ExpressionKind::WhereExpression: {
      auto& where = cast<WhereExpression>(*e);
      ImplScope inner_impl_scope;
      inner_impl_scope.AddParent(&impl_scope);

      auto& self = where.self_binding();

      // If there's some enclosing `.Self` value, our self is symbolically
      // equal to that. Otherwise it's a new type variable.
      if (auto enclosing_dot_self = where.enclosing_dot_self()) {
        // TODO: We need to also enforce that our `.Self` does end up being the
        // same as the enclosing type.
        self.set_symbolic_identity(*(*enclosing_dot_self)->symbolic_identity());
        self.set_value(&(*enclosing_dot_self)->value());
      } else {
        ConstraintTypeBuilder::PrepareSelfBinding(arena_, &self);
      }

      ConstraintTypeBuilder builder(arena_, &self);
      ConstraintTypeBuilder::ConstraintsInScopeTracker constraint_tracker;

      // Keep track of the builder so that we can look up its rewrites while
      // processing later constraints.
      partial_constraint_types_.push_back(&builder);
      auto pop_partial_constraint_type =
          llvm::make_scope_exit([&] { partial_constraint_types_.pop_back(); });

      // Note, we don't want to call `TypeCheckPattern` here. Most of the setup
      // for the self binding is instead done by the `ConstraintTypeBuilder`.
      CARBON_ASSIGN_OR_RETURN(Nonnull<const Value*> base_type,
                              TypeCheckTypeExp(&self.type(), impl_scope));
      self.set_static_type(base_type);

      CARBON_ASSIGN_OR_RETURN(
          Nonnull<const ConstraintType*> base,
          ConvertToConstraintType(where.source_loc(),
                                  "first operand of `where` expression",
                                  base_type));

      // Start with the given constraint.
      builder.AddAndSubstitute(*this, base, builder.GetSelfType(),
                               builder.GetSelfWitness(), Bindings(),
                               /*add_lookup_contexts=*/true);

      // Type-check and apply the `where` clauses.
      for (Nonnull<WhereClause*> clause : where.clauses()) {
        // Constraints from the LHS of `where` are in scope in the RHS, and
        // constraints from earlier `where` clauses are in scope in later
        // clauses.
        builder.BringConstraintsIntoScope(*this, &inner_impl_scope,
                                          &constraint_tracker);

        CARBON_RETURN_IF_ERROR(TypeCheckWhereClause(clause, inner_impl_scope));

        switch (clause->kind()) {
          case WhereClauseKind::IsWhereClause: {
            const auto& is_clause = cast<IsWhereClause>(*clause);
            CARBON_ASSIGN_OR_RETURN(
                Nonnull<const Value*> type,
                InterpExp(&is_clause.type(), arena_, trace_stream_));
            CARBON_ASSIGN_OR_RETURN(
                Nonnull<const Value*> constraint,
                InterpExp(&is_clause.constraint(), arena_, trace_stream_));
            CARBON_ASSIGN_OR_RETURN(
                Nonnull<const ConstraintType*> constraint_type,
                ConvertToConstraintType(is_clause.source_loc(),
                                        "expression after `is`", constraint));
            // Transform `where .B is (C where .D is E)` into `where .B is C
            // and .B.D is E` then add all the resulting constraints.
            builder.AddAndSubstitute(*this, constraint_type, type,
                                     builder.GetSelfWitness(), Bindings(),
                                     /*add_lookup_contexts=*/false);
            break;
          }
          case WhereClauseKind::EqualsWhereClause: {
            const auto& equals_clause = cast<EqualsWhereClause>(*clause);
            CARBON_ASSIGN_OR_RETURN(
                Nonnull<const Value*> lhs,
                InterpExp(&equals_clause.lhs(), arena_, trace_stream_));
            CARBON_ASSIGN_OR_RETURN(
                Nonnull<const Value*> rhs,
                InterpExp(&equals_clause.rhs(), arena_, trace_stream_));
            if (!ValueEqual(lhs, rhs, std::nullopt)) {
              builder.AddEqualityConstraint({.values = {lhs, rhs}});
            }
            break;
          }
          case WhereClauseKind::RewriteWhereClause: {
            const auto& rewrite_clause = cast<RewriteWhereClause>(*clause);
            CARBON_ASSIGN_OR_RETURN(
                ConstraintLookupResult result,
                LookupInConstraint(clause->source_loc(),
                                   "rewrite constraint lookup", base_type,
                                   rewrite_clause.member_name()));
            const auto* constant =
                dyn_cast<AssociatedConstantDeclaration>(result.member);
            if (!constant) {
              return ProgramError(clause->source_loc())
                     << "in rewrite constraint lookup, `"
                     << rewrite_clause.member_name()
                     << "` does not name an associated constant";
            }

            // Find (or add) `.Self is I`, and form a symbolic value naming the
            // associated constant.
            // TODO: Reject if the impl constraint didn't already exist.
            int index = builder.AddImplConstraint(
                {.type = builder.GetSelfType(), .interface = result.interface});
            const auto* witness =
                MakeConstraintWitnessAccess(builder.GetSelfWitness(), index);
            auto* constant_value = arena_->New<AssociatedConstant>(
                builder.GetSelfType(), result.interface, constant, witness);

            // Find the replacement value prior to conversion to the constant's
            // type. This is the value we'll rewrite to when type-checking a
            // member access.
            CARBON_ASSIGN_OR_RETURN(Nonnull<const Value*> replacement_value,
                                    InterpExp(&rewrite_clause.replacement(),
                                              arena_, trace_stream_));
            Nonnull<const Value*> replacement_type =
                &rewrite_clause.replacement().static_type();

            auto* replacement_literal = arena_->New<ValueLiteral>(
                rewrite_clause.source_loc(), replacement_value,
                replacement_type, ValueCategory::Let);

            // Convert the replacement value to the type of the associated
            // constant and find the converted value. This is the value that
            // we'll produce during evaluation and substitution.
            CARBON_ASSIGN_OR_RETURN(
                Nonnull<Expression*> converted_expression,
                ImplicitlyConvert(
                    "rewrite constraint", inner_impl_scope, replacement_literal,
                    GetTypeForAssociatedConstant(constant_value)));
            CARBON_ASSIGN_OR_RETURN(
                Nonnull<const Value*> converted_value,
                InterpExp(converted_expression, arena_, trace_stream_));

            // Add the rewrite constraint.
            builder.AddRewriteConstraint(
                {.constant = constant_value,
                 .unconverted_replacement = replacement_value,
                 .unconverted_replacement_type = replacement_type,
                 .converted_replacement = converted_value});
            break;
          }
        }
      }

      where.set_rewritten_form(arena_->New<ValueLiteral>(
          where.source_loc(), std::move(builder).Build(),
          arena_->New<TypeType>(), ValueCategory::Let));
      return Success();
    }
    case ExpressionKind::UnimplementedExpression:
      CARBON_FATAL() << "Unimplemented: " << *e;
    case ExpressionKind::ArrayTypeLiteral: {
      auto& array_literal = cast<ArrayTypeLiteral>(*e);
      CARBON_ASSIGN_OR_RETURN(
          Nonnull<const Value*> element_type,
          TypeCheckTypeExp(&array_literal.element_type_expression(),
                           impl_scope));
      CARBON_RETURN_IF_ERROR(
          TypeCheckExp(&array_literal.size_expression(), impl_scope));
      CARBON_RETURN_IF_ERROR(ExpectExactType(
          array_literal.size_expression().source_loc(), "array size",
          arena_->New<IntType>(),
          &array_literal.size_expression().static_type(), impl_scope));
      CARBON_ASSIGN_OR_RETURN(
          Nonnull<const Value*> size_value,
          InterpExp(&array_literal.size_expression(), arena_, trace_stream_));
      if (cast<IntValue>(size_value)->value() < 0) {
        return ProgramError(array_literal.size_expression().source_loc())
               << "Array size cannot be negative";
      }
      array_literal.set_static_type(arena_->New<TypeType>());
      array_literal.set_value_category(ValueCategory::Let);
      array_literal.set_constant_value(arena_->New<StaticArrayType>(
          element_type, cast<IntValue>(size_value)->value()));
      return Success();
    }
  }
}

void TypeChecker::CollectGenericBindingsInPattern(
    Nonnull<const Pattern*> p,
    std::vector<Nonnull<const GenericBinding*>>& generic_bindings) {
  VisitNestedPatterns(*p, [&](const Pattern& pattern) {
    if (const auto* binding = dyn_cast<GenericBinding>(&pattern)) {
      generic_bindings.push_back(binding);
    }
    return true;
  });
}

void TypeChecker::CollectImplBindingsInPattern(
    Nonnull<const Pattern*> p,
    std::vector<Nonnull<const ImplBinding*>>& impl_bindings) {
  VisitNestedPatterns(*p, [&](const Pattern& pattern) {
    if (const auto* binding = dyn_cast<GenericBinding>(&pattern)) {
      if (binding->impl_binding().has_value()) {
        impl_bindings.push_back(binding->impl_binding().value());
      }
    }
    return true;
  });
}

void TypeChecker::BringPatternImplsIntoScope(Nonnull<const Pattern*> p,
                                             ImplScope& impl_scope) {
  std::vector<Nonnull<const ImplBinding*>> impl_bindings;
  CollectImplBindingsInPattern(p, impl_bindings);
  BringImplsIntoScope(impl_bindings, impl_scope);
}

void TypeChecker::BringImplsIntoScope(
    llvm::ArrayRef<Nonnull<const ImplBinding*>> impl_bindings,
    ImplScope& impl_scope) {
  for (Nonnull<const ImplBinding*> impl_binding : impl_bindings) {
    BringImplIntoScope(impl_binding, impl_scope);
  }
}

void TypeChecker::BringImplIntoScope(Nonnull<const ImplBinding*> impl_binding,
                                     ImplScope& impl_scope) {
  CARBON_CHECK(impl_binding->type_var()->symbolic_identity().has_value() &&
               impl_binding->symbolic_identity().has_value());
  impl_scope.Add(impl_binding->interface(),
                 *impl_binding->type_var()->symbolic_identity(),
                 cast<Witness>(*impl_binding->symbolic_identity()), *this);
}

auto TypeChecker::TypeCheckTypeExp(Nonnull<Expression*> type_expression,
                                   const ImplScope& impl_scope, bool concrete)
    -> ErrorOr<Nonnull<const Value*>> {
  CARBON_RETURN_IF_ERROR(TypeCheckExp(type_expression, impl_scope));
  CARBON_ASSIGN_OR_RETURN(
      type_expression,
      ImplicitlyConvert("type expression", impl_scope, type_expression,
                        arena_->New<TypeType>()));
  CARBON_ASSIGN_OR_RETURN(Nonnull<const Value*> type,
                          InterpExp(type_expression, arena_, trace_stream_));
  CARBON_CHECK(IsType(type))
      << "type expression did not produce a type, got " << *type;
  if (concrete) {
    if (TypeContainsAuto(type)) {
      return ProgramError(type_expression->source_loc())
             << "`auto` is not permitted in this context";
    }
    CARBON_CHECK(IsConcreteType(type))
        << "unknown kind of non-concrete type " << *type;
  }
  CARBON_CHECK(!IsPlaceholderType(type))
      << "should be no way to write a placeholder type";
  return type;
}

auto TypeChecker::TypeCheckWhereClause(Nonnull<WhereClause*> clause,
                                       const ImplScope& impl_scope)
    -> ErrorOr<Success> {
  switch (clause->kind()) {
    case WhereClauseKind::IsWhereClause: {
      auto& is_clause = cast<IsWhereClause>(*clause);
      CARBON_RETURN_IF_ERROR(TypeCheckTypeExp(&is_clause.type(), impl_scope));
      CARBON_RETURN_IF_ERROR(TypeCheckExp(&is_clause.constraint(), impl_scope));
      if (!isa<TypeType>(is_clause.constraint().static_type())) {
        return ProgramError(is_clause.constraint().source_loc())
               << "expression after `is` does not resolve to a constraint, "
               << "found " << is_clause.constraint().static_type();
      }
      return Success();
    }
    case WhereClauseKind::EqualsWhereClause: {
      auto& equals_clause = cast<EqualsWhereClause>(*clause);
      CARBON_RETURN_IF_ERROR(TypeCheckExp(&equals_clause.lhs(), impl_scope));
      CARBON_RETURN_IF_ERROR(TypeCheckExp(&equals_clause.rhs(), impl_scope));

      // TODO: It's not clear what level of type compatibility is required
      // between the operands. For now we require a builtin no-op implicit
      // conversion.
      Nonnull<const Value*> lhs_type = &equals_clause.lhs().static_type();
      Nonnull<const Value*> rhs_type = &equals_clause.rhs().static_type();
      if (!IsImplicitlyConvertible(lhs_type, rhs_type, impl_scope,
                                   /*allow_user_defined_conversions=*/false) &&
          !IsImplicitlyConvertible(rhs_type, lhs_type, impl_scope,
                                   /*allow_user_defined_conversions=*/false)) {
        return ProgramError(clause->source_loc())
               << "type mismatch between values in `where LHS == RHS`\n"
               << "  LHS type: " << *lhs_type << "\n"
               << "  RHS type: " << *rhs_type;
      }
      return Success();
    }
    case WhereClauseKind::RewriteWhereClause: {
      auto& rewrite_clause = cast<RewriteWhereClause>(*clause);
      CARBON_RETURN_IF_ERROR(
          TypeCheckExp(&rewrite_clause.replacement(), impl_scope));
      return Success();
    }
  }
}

auto TypeChecker::TypeCheckPattern(
    Nonnull<Pattern*> p, std::optional<Nonnull<const Value*>> expected,
    ImplScope& impl_scope, ValueCategory enclosing_value_category)
    -> ErrorOr<Success> {
  if (trace_stream_) {
    **trace_stream_ << "checking " << PatternKindName(p->kind()) << " " << *p;
    if (expected) {
      **trace_stream_ << ", expecting " << **expected;
    }
    **trace_stream_ << "\n";
  }
  switch (p->kind()) {
    case PatternKind::AutoPattern: {
      p->set_static_type(arena_->New<TypeType>());
      return Success();
    }
    case PatternKind::BindingPattern: {
      auto& binding = cast<BindingPattern>(*p);
      if (!VisitNestedPatterns(binding.type(), [](const Pattern& pattern) {
            return !isa<BindingPattern>(pattern);
          })) {
        return ProgramError(binding.type().source_loc())
               << "the type of a binding pattern cannot contain bindings";
      }
      CARBON_RETURN_IF_ERROR(TypeCheckPattern(
          &binding.type(), std::nullopt, impl_scope, enclosing_value_category));
      CARBON_ASSIGN_OR_RETURN(
          Nonnull<const Value*> type,
          InterpPattern(&binding.type(), arena_, trace_stream_));
      // Convert to a type.
      // TODO: Convert the pattern before interpreting it rather than doing
      // this as a separate step.
      if (!isa<TypeType>(binding.type().static_type())) {
        auto* literal = arena_->New<ValueLiteral>(binding.source_loc(), type,
                                                  &binding.type().static_type(),
                                                  ValueCategory::Let);
        CARBON_ASSIGN_OR_RETURN(
            auto* converted,
            ImplicitlyConvert("type of name binding", impl_scope, literal,
                              arena_->New<TypeType>()));
        CARBON_ASSIGN_OR_RETURN(type,
                                InterpExp(converted, arena_, trace_stream_));
      }
      CARBON_CHECK(IsType(type))
          << "conversion to type succeeded but didn't produce a type, got "
          << *type;
      if (expected) {
        if (IsConcreteType(type)) {
          CARBON_RETURN_IF_ERROR(ExpectType(p->source_loc(), "name binding",
                                            type, *expected, impl_scope));
        } else {
          BindingMap generic_args;
          if (!PatternMatch(type, *expected, binding.type().source_loc(),
                            std::nullopt, generic_args, trace_stream_,
                            this->arena_)) {
            return ProgramError(binding.type().source_loc())
                   << "type pattern '" << *type
                   << "' does not match actual type '" << **expected << "'";
          }
          type = *expected;
        }
      } else if (TypeContainsAuto(type)) {
        return ProgramError(binding.source_loc())
               << "cannot deduce `auto` type for " << binding;
      }
      CARBON_CHECK(IsConcreteType(type)) << "did not resolve " << binding
                                         << " to concrete type, got " << *type;
      CARBON_CHECK(!IsPlaceholderType(type))
          << "should be no way to write a placeholder type";
      binding.set_static_type(type);
      CARBON_ASSIGN_OR_RETURN(Nonnull<const Value*> binding_value,
                              InterpPattern(&binding, arena_, trace_stream_));
      SetValue(&binding, binding_value);

      if (!binding.has_value_category()) {
        binding.set_value_category(enclosing_value_category);
      }
      return Success();
    }
    case PatternKind::GenericBinding: {
      auto& binding = cast<GenericBinding>(*p);
      if (expected) {
        return ProgramError(binding.type().source_loc())
               << "generic binding may not occur in pattern with expected "
                  "type "
               << binding;
      }

      return TypeCheckGenericBinding(binding, "generic binding", impl_scope);
    }
    case PatternKind::TuplePattern: {
      auto& tuple = cast<TuplePattern>(*p);
      std::vector<Nonnull<const Value*>> field_types;
      if (expected && (*expected)->kind() != Value::Kind::TupleType) {
        return ProgramError(p->source_loc()) << "didn't expect a tuple";
      }
      if (expected && tuple.fields().size() !=
                          cast<TupleType>(**expected).elements().size()) {
        return ProgramError(tuple.source_loc()) << "tuples of different length";
      }
      for (size_t i = 0; i < tuple.fields().size(); ++i) {
        Nonnull<Pattern*> field = tuple.fields()[i];
        std::optional<Nonnull<const Value*>> expected_field_type;
        if (expected) {
          expected_field_type = cast<TupleType>(**expected).elements()[i];
        }
        CARBON_RETURN_IF_ERROR(TypeCheckPattern(
            field, expected_field_type, impl_scope, enclosing_value_category));
        if (trace_stream_) {
          **trace_stream_ << "finished checking tuple pattern field " << *field
                          << "\n";
        }
        field_types.push_back(&field->static_type());
      }
      tuple.set_static_type(arena_->New<TupleType>(std::move(field_types)));
      CARBON_ASSIGN_OR_RETURN(Nonnull<const Value*> tuple_value,
                              InterpPattern(&tuple, arena_, trace_stream_));
      SetValue(&tuple, tuple_value);
      return Success();
    }
    case PatternKind::AlternativePattern: {
      auto& alternative = cast<AlternativePattern>(*p);
      CARBON_RETURN_IF_ERROR(
          TypeCheckExp(&alternative.choice_type(), impl_scope));
      CARBON_ASSIGN_OR_RETURN(
          Nonnull<const Value*> type,
          InterpExp(&alternative.choice_type(), arena_, trace_stream_));
      if (!isa<ChoiceType>(type)) {
        return ProgramError(alternative.source_loc())
               << "alternative pattern does not name a choice type.";
      }
      const auto& choice_type = cast<ChoiceType>(*type);
      if (expected) {
        CARBON_RETURN_IF_ERROR(ExpectType(alternative.source_loc(),
                                          "alternative pattern", &choice_type,
                                          *expected, impl_scope));
      }
      std::optional<Nonnull<const Value*>> parameter_types =
          choice_type.FindAlternative(alternative.alternative_name());
      if (parameter_types == std::nullopt) {
        return ProgramError(alternative.source_loc())
               << "'" << alternative.alternative_name()
               << "' is not an alternative of " << choice_type;
      }

      Nonnull<const Value*> substituted_parameter_type = *parameter_types;
      if (choice_type.IsParameterized()) {
        substituted_parameter_type =
            Substitute(choice_type.bindings(), *parameter_types);
      }
      CARBON_RETURN_IF_ERROR(
          TypeCheckPattern(&alternative.arguments(), substituted_parameter_type,
                           impl_scope, enclosing_value_category));
      alternative.set_static_type(&choice_type);
      CARBON_ASSIGN_OR_RETURN(
          Nonnull<const Value*> alternative_value,
          InterpPattern(&alternative, arena_, trace_stream_));
      SetValue(&alternative, alternative_value);
      return Success();
    }
    case PatternKind::ExpressionPattern: {
      auto& expression = cast<ExpressionPattern>(*p).expression();
      CARBON_RETURN_IF_ERROR(TypeCheckExp(&expression, impl_scope));
      p->set_static_type(&expression.static_type());
      CARBON_ASSIGN_OR_RETURN(Nonnull<const Value*> expr_value,
                              InterpPattern(p, arena_, trace_stream_));
      SetValue(p, expr_value);
      return Success();
    }
    case PatternKind::VarPattern: {
      auto& var_pattern = cast<VarPattern>(*p);

      CARBON_RETURN_IF_ERROR(TypeCheckPattern(&var_pattern.pattern(), expected,
                                              impl_scope,
                                              var_pattern.value_category()));
      var_pattern.set_static_type(&var_pattern.pattern().static_type());
      CARBON_ASSIGN_OR_RETURN(
          Nonnull<const Value*> pattern_value,
          InterpPattern(&var_pattern, arena_, trace_stream_));
      SetValue(&var_pattern, pattern_value);
      return Success();
    }
    case PatternKind::AddrPattern:
      std::optional<Nonnull<const Value*>> expected_ptr;
      auto& addr_pattern = cast<AddrPattern>(*p);
      if (expected) {
        expected_ptr = arena_->New<PointerType>(expected.value());
      }
      CARBON_RETURN_IF_ERROR(TypeCheckPattern(&addr_pattern.binding(),
                                              expected_ptr, impl_scope,
                                              enclosing_value_category));

      if (const auto* inner_binding_type =
              dyn_cast<PointerType>(&addr_pattern.binding().static_type())) {
        addr_pattern.set_static_type(&inner_binding_type->type());
      } else {
        return ProgramError(addr_pattern.source_loc())
               << "Type associated with addr must be a pointer type.";
      }
      CARBON_ASSIGN_OR_RETURN(
          Nonnull<const Value*> pattern_value,
          InterpPattern(&addr_pattern, arena_, trace_stream_));
      SetValue(&addr_pattern, pattern_value);
      return Success();
  }
}

auto TypeChecker::TypeCheckGenericBinding(GenericBinding& binding,
                                          std::string_view context,
                                          ImplScope& impl_scope)
    -> ErrorOr<Success> {
  // The binding can be referred to in its own type via `.Self`, so set up
  // its symbolic identity before we type-check and interpret the type.
  auto* symbolic_value = arena_->New<VariableType>(&binding);
  binding.set_symbolic_identity(symbolic_value);
  SetValue(&binding, symbolic_value);

  CARBON_ASSIGN_OR_RETURN(Nonnull<const Value*> type,
                          TypeCheckTypeExp(&binding.type(), impl_scope));
  if (binding.named_as_type_via_dot_self() && !IsTypeOfType(type)) {
    return ProgramError(binding.type().source_loc())
           << "`.Self` used in type of non-type " << context << " `"
           << binding.name() << "`";
  }

  // Create an impl binding if we have a constraint.
  if (isa<ConstraintType, InterfaceType>(type)) {
    CARBON_ASSIGN_OR_RETURN(
        Nonnull<const ConstraintType*> constraint,
        ConvertToConstraintType(binding.source_loc(), context, type));
    Nonnull<ImplBinding*> impl_binding =
        arena_->New<ImplBinding>(binding.source_loc(), &binding, std::nullopt);
    auto* witness = arena_->New<BindingWitness>(impl_binding);
    impl_binding->set_symbolic_identity(witness);
    binding.set_impl_binding(impl_binding);

    // Substitute the VariableType as `.Self` of the constraint to form the
    // resolved type of the binding. Eg, `T:! X where .Self is Y` resolves
    // to `T:! <constraint T is X and T is Y>`.
    ConstraintTypeBuilder builder(arena_, &binding, impl_binding);
    builder.AddAndSubstitute(*this, constraint, symbolic_value, witness,
                             Bindings(), /*add_lookup_contexts=*/true);
    if (trace_stream_) {
      **trace_stream_ << "resolving constraint type for " << binding << " from "
                      << *constraint << "\n";
    }
    CARBON_RETURN_IF_ERROR(
        builder.Resolve(*this, binding.type().source_loc(), impl_scope));
    type = std::move(builder).Build();
    if (trace_stream_) {
      **trace_stream_ << "resolved constraint type is " << *type << "\n";
    }

    BringImplIntoScope(impl_binding, impl_scope);
  }

  binding.set_static_type(type);
  return Success();
}

auto TypeChecker::TypeCheckStmt(Nonnull<Statement*> s,
                                const ImplScope& impl_scope)
    -> ErrorOr<Success> {
  if (trace_stream_) {
    **trace_stream_ << "checking " << StatementKindName(s->kind()) << " " << *s
                    << "\n";
  }
  switch (s->kind()) {
    case StatementKind::Match: {
      auto& match = cast<Match>(*s);
      CARBON_RETURN_IF_ERROR(TypeCheckExp(&match.expression(), impl_scope));
      CARBON_RETURN_IF_ERROR(ExpectNonPlaceholderType(
          match.expression().source_loc(), &match.expression().static_type()));
      std::vector<Match::Clause> new_clauses;
      std::optional<Nonnull<const Value*>> expected_type;
      PatternMatrix patterns;
      for (auto& clause : match.clauses()) {
        ImplScope clause_scope;
        clause_scope.AddParent(&impl_scope);
        // TODO: Should user-defined conversions be permitted in `match`
        // statements? When would we run them? See #1283.
        CARBON_RETURN_IF_ERROR(TypeCheckPattern(
            &clause.pattern(), &match.expression().static_type(), clause_scope,
            ValueCategory::Let));
        if (expected_type.has_value()) {
          // TODO: For now, we require all patterns to have the same type. If
          // that's not the same type as the scrutinee, we will convert the
          // scrutinee. We might want to instead allow a different conversion
          // to be performed for each pattern.
          CARBON_RETURN_IF_ERROR(
              ExpectExactType(clause.pattern().source_loc(),
                              "`match` pattern type", expected_type.value(),
                              &clause.pattern().static_type(), impl_scope));
        } else {
          expected_type = &clause.pattern().static_type();
        }
        if (patterns.IsRedundant({&clause.pattern()})) {
          return ProgramError(clause.pattern().source_loc())
                 << "unreachable case: all values matched by this case "
                 << "are matched by earlier cases";
        }
        patterns.Add({&clause.pattern()});
        CARBON_RETURN_IF_ERROR(
            TypeCheckStmt(&clause.statement(), clause_scope));
      }
      if (expected_type.has_value()) {
        CARBON_ASSIGN_OR_RETURN(
            Nonnull<Expression*> converted_expression,
            ImplicitlyConvert("`match` expression", impl_scope,
                              &match.expression(), expected_type.value()));
        match.set_expression(converted_expression);
      }
      return Success();
    }
    case StatementKind::While: {
      auto& while_stmt = cast<While>(*s);
      CARBON_RETURN_IF_ERROR(TypeCheckExp(&while_stmt.condition(), impl_scope));
      CARBON_ASSIGN_OR_RETURN(
          Nonnull<Expression*> converted_condition,
          ImplicitlyConvert("condition of `while`", impl_scope,
                            &while_stmt.condition(), arena_->New<BoolType>()));
      while_stmt.set_condition(converted_condition);
      CARBON_RETURN_IF_ERROR(TypeCheckStmt(&while_stmt.body(), impl_scope));
      return Success();
    }
    case StatementKind::For: {
      auto& for_stmt = cast<For>(*s);
      ImplScope inner_impl_scope;
      inner_impl_scope.AddParent(&impl_scope);

      CARBON_RETURN_IF_ERROR(
          TypeCheckExp(&for_stmt.loop_target(), inner_impl_scope));

      const Value& rhs = for_stmt.loop_target().static_type();
      if (rhs.kind() == Value::Kind::StaticArrayType) {
        CARBON_RETURN_IF_ERROR(
            TypeCheckPattern(&for_stmt.variable_declaration(),
                             &cast<StaticArrayType>(rhs).element_type(),
                             inner_impl_scope, ValueCategory::Var));

      } else {
        return ProgramError(for_stmt.source_loc())
               << "expected array type after in, found value of type " << rhs;
      }

      CARBON_RETURN_IF_ERROR(TypeCheckStmt(&for_stmt.body(), inner_impl_scope));
      return Success();
    }
    case StatementKind::Break:
    case StatementKind::Continue:
      return Success();
    case StatementKind::Block: {
      auto& block = cast<Block>(*s);
      for (auto* block_statement : block.statements()) {
        CARBON_RETURN_IF_ERROR(TypeCheckStmt(block_statement, impl_scope));
      }
      return Success();
    }
    case StatementKind::VariableDefinition: {
      auto& var = cast<VariableDefinition>(*s);

      // TODO: If the pattern contains a binding that implies a new impl is
      // available, should that remain in scope for as long as its binding?
      // ```
      // var a: (T:! Widget) = ...;
      // // Is the `impl T as Widget` in scope here?
      // a.(Widget.F)();
      // ```
      ImplScope var_scope;
      var_scope.AddParent(&impl_scope);
      std::optional<Nonnull<const Value*>> init_type;

      // Type-check the initializer before we inspect the type of the variable
      // so we can use its type to deduce parts of the type of the binding.
      if (var.has_init()) {
        CARBON_RETURN_IF_ERROR(TypeCheckExp(&var.init(), impl_scope));
        CARBON_RETURN_IF_ERROR(ExpectNonPlaceholderType(
            var.init().source_loc(), &var.init().static_type()));
        init_type = &var.init().static_type();
      }
      CARBON_RETURN_IF_ERROR(TypeCheckPattern(&var.pattern(), init_type,
                                              var_scope, var.value_category()));
      CARBON_RETURN_IF_ERROR(ExpectCompleteType(
          var.source_loc(), "type of variable", &var.pattern().static_type()));

      if (var.has_init()) {
        CARBON_ASSIGN_OR_RETURN(
            Nonnull<Expression*> converted_init,
            ImplicitlyConvert("initializer of variable", impl_scope,
                              &var.init(), &var.pattern().static_type()));
        var.set_init(converted_init);
      }
      return Success();
    }
    case StatementKind::Assign: {
      auto& assign = cast<Assign>(*s);
      CARBON_RETURN_IF_ERROR(TypeCheckExp(&assign.rhs(), impl_scope));
      CARBON_RETURN_IF_ERROR(TypeCheckExp(&assign.lhs(), impl_scope));
      if (assign.lhs().value_category() != ValueCategory::Var) {
        return ProgramError(assign.source_loc())
               << "Cannot assign to rvalue '" << assign.lhs() << "'";
      }
      CARBON_ASSIGN_OR_RETURN(
          Nonnull<Expression*> converted_rhs,
          ImplicitlyConvert("assignment", impl_scope, &assign.rhs(),
                            &assign.lhs().static_type()));
      assign.set_rhs(converted_rhs);
      return Success();
    }
    case StatementKind::ExpressionStatement: {
      CARBON_RETURN_IF_ERROR(TypeCheckExp(
          &cast<ExpressionStatement>(*s).expression(), impl_scope));
      return Success();
    }
    case StatementKind::If: {
      auto& if_stmt = cast<If>(*s);
      CARBON_RETURN_IF_ERROR(TypeCheckExp(&if_stmt.condition(), impl_scope));
      CARBON_ASSIGN_OR_RETURN(
          Nonnull<Expression*> converted_condition,
          ImplicitlyConvert("condition of `if`", impl_scope,
                            &if_stmt.condition(), arena_->New<BoolType>()));
      if_stmt.set_condition(converted_condition);
      CARBON_RETURN_IF_ERROR(TypeCheckStmt(&if_stmt.then_block(), impl_scope));
      if (if_stmt.else_block()) {
        CARBON_RETURN_IF_ERROR(
            TypeCheckStmt(*if_stmt.else_block(), impl_scope));
      }
      return Success();
    }
    case StatementKind::ReturnVar: {
      auto& ret = cast<ReturnVar>(*s);
      ReturnTerm& return_term = ret.function().return_term();
      if (return_term.is_auto()) {
        return_term.set_static_type(&ret.value_node().static_type());
      } else {
        // TODO: Consider using `ExpectExactType` here.
        CARBON_CHECK(IsConcreteType(&return_term.static_type()));
        CARBON_CHECK(IsConcreteType(&ret.value_node().static_type()));
        if (!IsSameType(&return_term.static_type(),
                        &ret.value_node().static_type(), impl_scope)) {
          return ProgramError(ret.value_node().base().source_loc())
                 << "type of returned var `" << ret.value_node().static_type()
                 << "` does not match return type `"
                 << return_term.static_type() << "`";
        }
      }
      return Success();
    }
    case StatementKind::ReturnExpression: {
      auto& ret = cast<ReturnExpression>(*s);
      CARBON_RETURN_IF_ERROR(TypeCheckExp(&ret.expression(), impl_scope));
      ReturnTerm& return_term = ret.function().return_term();
      if (return_term.is_auto()) {
        CARBON_RETURN_IF_ERROR(ExpectNonPlaceholderType(
            ret.source_loc(), &ret.expression().static_type()));
        return_term.set_static_type(&ret.expression().static_type());
      } else {
        CARBON_ASSIGN_OR_RETURN(
            Nonnull<Expression*> converted_ret_val,
            ImplicitlyConvert("return value", impl_scope, &ret.expression(),
                              &return_term.static_type()));
        ret.set_expression(converted_ret_val);
      }
      return Success();
    }
    case StatementKind::Continuation: {
      auto& cont = cast<Continuation>(*s);
      CARBON_RETURN_IF_ERROR(TypeCheckStmt(&cont.body(), impl_scope));
      cont.set_static_type(arena_->New<ContinuationType>());
      return Success();
    }
    case StatementKind::Run: {
      auto& run = cast<Run>(*s);
      CARBON_RETURN_IF_ERROR(TypeCheckExp(&run.argument(), impl_scope));
      CARBON_ASSIGN_OR_RETURN(
          Nonnull<Expression*> converted_argument,
          ImplicitlyConvert("argument of `run`", impl_scope, &run.argument(),
                            arena_->New<ContinuationType>()));
      run.set_argument(converted_argument);
      return Success();
    }
    case StatementKind::Await: {
      // Nothing to do here.
      return Success();
    }
  }
}

// Returns true if we can statically verify that `match` is exhaustive, meaning
// that one of its clauses will be executed for any possible operand value.
static auto IsExhaustive(const Match& match) -> bool {
  PatternMatrix matrix;
  for (const Match::Clause& clause : match.clauses()) {
    matrix.Add({&clause.pattern()});
  }
  return matrix.IsRedundant({AbstractPattern::MakeWildcard()});
}

auto TypeChecker::ExpectReturnOnAllPaths(
    std::optional<Nonnull<Statement*>> opt_stmt, SourceLocation source_loc)
    -> ErrorOr<Success> {
  if (!opt_stmt) {
    return ProgramError(source_loc)
           << "control-flow reaches end of function that provides a `->` "
              "return type without reaching a return statement";
  }
  Nonnull<Statement*> stmt = *opt_stmt;
  switch (stmt->kind()) {
    case StatementKind::Match: {
      auto& match = cast<Match>(*stmt);
      if (!IsExhaustive(match)) {
        return ProgramError(source_loc)
               << "non-exhaustive match may allow control-flow to reach the "
                  "end "
                  "of a function that provides a `->` return type";
      }
      std::vector<Match::Clause> new_clauses;
      for (auto& clause : match.clauses()) {
        CARBON_RETURN_IF_ERROR(
            ExpectReturnOnAllPaths(&clause.statement(), stmt->source_loc()));
      }
      return Success();
    }
    case StatementKind::Block: {
      auto& block = cast<Block>(*stmt);
      if (block.statements().empty()) {
        return ProgramError(stmt->source_loc())
               << "control-flow reaches end of function that provides a `->` "
                  "return type without reaching a return statement";
      }
      CARBON_RETURN_IF_ERROR(ExpectReturnOnAllPaths(
          block.statements()[block.statements().size() - 1],
          block.source_loc()));
      return Success();
    }
    case StatementKind::If: {
      auto& if_stmt = cast<If>(*stmt);
      CARBON_RETURN_IF_ERROR(
          ExpectReturnOnAllPaths(&if_stmt.then_block(), stmt->source_loc()));
      CARBON_RETURN_IF_ERROR(
          ExpectReturnOnAllPaths(if_stmt.else_block(), stmt->source_loc()));
      return Success();
    }
    case StatementKind::ReturnVar:
    case StatementKind::ReturnExpression:
      return Success();
    case StatementKind::Continuation:
    case StatementKind::Run:
    case StatementKind::Await:
    case StatementKind::Assign:
    case StatementKind::ExpressionStatement:
    case StatementKind::While:
    case StatementKind::For:
    case StatementKind::Break:
    case StatementKind::Continue:
    case StatementKind::VariableDefinition:
      return ProgramError(stmt->source_loc())
             << "control-flow reaches end of function that provides a `->` "
                "return type without reaching a return statement";
  }
}

// TODO: Add checking to function definitions to ensure that
//   all deduced type parameters will be deduced.
auto TypeChecker::DeclareCallableDeclaration(Nonnull<CallableDeclaration*> f,
                                             const ScopeInfo& scope_info)
    -> ErrorOr<Success> {
  if (trace_stream_) {
    **trace_stream_ << "** declaring function " << f->name() << "\n";
  }
  ImplScope function_scope;
  function_scope.AddParent(scope_info.innermost_scope);
  std::vector<Nonnull<const GenericBinding*>> deduced_bindings;
  std::vector<Nonnull<const ImplBinding*>> impl_bindings;
  // Bring the deduced parameters into scope.
  for (Nonnull<GenericBinding*> deduced : f->deduced_parameters()) {
    CARBON_RETURN_IF_ERROR(TypeCheckPattern(
        deduced, std::nullopt, function_scope, ValueCategory::Let));
    CollectGenericBindingsInPattern(deduced, deduced_bindings);
    CollectImplBindingsInPattern(deduced, impl_bindings);
  }
  // Type check the receiver pattern.
  if (f->is_method()) {
    CARBON_RETURN_IF_ERROR(TypeCheckPattern(
        &f->me_pattern(), std::nullopt, function_scope, ValueCategory::Let));
    CollectGenericBindingsInPattern(&f->me_pattern(), deduced_bindings);
    CollectImplBindingsInPattern(&f->me_pattern(), impl_bindings);
  }
  // Type check the parameter pattern.
  CARBON_RETURN_IF_ERROR(TypeCheckPattern(&f->param_pattern(), std::nullopt,
                                          function_scope, ValueCategory::Let));
  CollectImplBindingsInPattern(&f->param_pattern(), impl_bindings);

  // Keep track of any generic parameters and nested generic bindings in the
  // parameter pattern.
  std::vector<FunctionType::GenericParameter> generic_parameters;
  for (size_t i = 0; i != f->param_pattern().fields().size(); ++i) {
    const Pattern* param_pattern = f->param_pattern().fields()[i];
    if (const auto* binding = dyn_cast<GenericBinding>(param_pattern)) {
      generic_parameters.push_back({i, binding});
    } else {
      CollectGenericBindingsInPattern(param_pattern, deduced_bindings);
    }
  }

  // Evaluate the return type, if we can do so without examining the body.
  if (std::optional<Nonnull<Expression*>> return_expression =
          f->return_term().type_expression();
      return_expression.has_value()) {
    CARBON_ASSIGN_OR_RETURN(
        Nonnull<const Value*> ret_type,
        TypeCheckTypeExp(*return_expression, function_scope));
    // TODO: This is setting the constant value of the return type. It would
    // make more sense if this were called `set_constant_value` rather than
    // `set_static_type`.
    f->return_term().set_static_type(ret_type);
  } else if (f->return_term().is_omitted()) {
    f->return_term().set_static_type(TupleType::Empty());
  } else {
    // We have to type-check the body in order to determine the return type.
    if (!f->body().has_value()) {
      return ProgramError(f->return_term().source_loc())
             << "Function declaration has deduced return type but no body";
    }
    CARBON_RETURN_IF_ERROR(TypeCheckStmt(*f->body(), function_scope));
    if (!f->return_term().is_omitted()) {
      CARBON_RETURN_IF_ERROR(
          ExpectReturnOnAllPaths(f->body(), f->source_loc()));
    }
  }
  CARBON_CHECK(IsConcreteType(&f->return_term().static_type()));

  f->set_static_type(arena_->New<FunctionType>(
      &f->param_pattern().static_type(), std::move(generic_parameters),
      &f->return_term().static_type(), std::move(deduced_bindings),
      std::move(impl_bindings)));
  switch (f->kind()) {
    case DeclarationKind::FunctionDeclaration:
      f->set_constant_value(
          arena_->New<FunctionValue>(cast<FunctionDeclaration>(f)));
      break;
    case DeclarationKind::DestructorDeclaration:
      f->set_constant_value(
          arena_->New<DestructorValue>(cast<DestructorDeclaration>(f)));
      break;
    default:
      CARBON_FATAL() << "f is not a callable declaration";
  }

  if (f->name() == "Main") {
    if (!f->return_term().type_expression().has_value()) {
      return ProgramError(f->return_term().source_loc())
             << "`Main` must have an explicit return type";
    }
    CARBON_RETURN_IF_ERROR(
        ExpectExactType(f->return_term().source_loc(), "return type of `Main`",
                        arena_->New<IntType>(), &f->return_term().static_type(),
                        function_scope));
    // TODO: Check that main doesn't have any parameters.
  }

  if (trace_stream_) {
    **trace_stream_ << "** finished declaring function " << f->name()
                    << " of type " << f->static_type() << "\n";
  }
  return Success();
}

auto TypeChecker::TypeCheckCallableDeclaration(Nonnull<CallableDeclaration*> f,
                                               const ImplScope& impl_scope)
    -> ErrorOr<Success> {
  if (trace_stream_) {
    **trace_stream_ << "** checking function " << f->name() << "\n";
  }
  // If f->return_term().is_auto(), the function body was already
  // type checked in DeclareFunctionDeclaration.
  if (f->body().has_value() && !f->return_term().is_auto()) {
    // Bring the impls into scope.
    ImplScope function_scope;
    function_scope.AddParent(&impl_scope);
    BringImplsIntoScope(cast<FunctionType>(f->static_type()).impl_bindings(),
                        function_scope);
    if (trace_stream_) {
      **trace_stream_ << function_scope;
    }
    CARBON_RETURN_IF_ERROR(TypeCheckStmt(*f->body(), function_scope));
    if (!f->return_term().is_omitted()) {
      CARBON_RETURN_IF_ERROR(
          ExpectReturnOnAllPaths(f->body(), f->source_loc()));
    }
  }
  if (trace_stream_) {
    **trace_stream_ << "** finished checking function " << f->name() << "\n";
  }
  return Success();
}

auto TypeChecker::DeclareClassDeclaration(Nonnull<ClassDeclaration*> class_decl,
                                          const ScopeInfo& scope_info)
    -> ErrorOr<Success> {
  if (trace_stream_) {
    **trace_stream_ << "** declaring class " << class_decl->name() << "\n";
  }
  Nonnull<SelfDeclaration*> self = class_decl->self();

  ImplScope class_scope;
  class_scope.AddParent(scope_info.innermost_scope);

  if (class_decl->extensibility() == ClassExtensibility::Abstract) {
    return ProgramError(class_decl->source_loc())
           << "Class prefix `abstract` is not supported yet";
  }

  std::optional<Nonnull<const NominalClassType*>> base_class;
  if (class_decl->base_expr().has_value()) {
    Nonnull<Expression*> base_class_expr = *class_decl->base_expr();
    CARBON_ASSIGN_OR_RETURN(const auto base_type,
                            TypeCheckTypeExp(base_class_expr, class_scope));
    switch (base_type->kind()) {
      case Value::Kind::NominalClassType:
        base_class = cast<NominalClassType>(base_type);
        if (base_class.value()->declaration().extensibility() ==
            ClassExtensibility::None) {
          return ProgramError(class_decl->source_loc())
                 << "Base class `" << base_class.value()->declaration().name()
                 << "` is `final` and cannot inherited. Add the `base` or "
                    "`abstract` class prefix to `"
                 << base_class.value()->declaration().name()
                 << "` to allow it to be inherited";
        }
        class_decl->set_base(&base_class.value()->declaration());
        break;
      default:
        return ProgramError(class_decl->source_loc())
               << "Unsupported base class type for class `"
               << class_decl->name()
               << "`. Only simple classes are currently supported as base "
                  "class.";
    }
  }

  std::vector<Nonnull<const GenericBinding*>> bindings = scope_info.bindings;
  if (class_decl->type_params().has_value()) {
    Nonnull<TuplePattern*> type_params = *class_decl->type_params();
    CARBON_RETURN_IF_ERROR(TypeCheckPattern(type_params, std::nullopt,
                                            class_scope, ValueCategory::Let));
    CollectGenericBindingsInPattern(type_params, bindings);
    if (trace_stream_) {
      **trace_stream_ << class_scope;
    }
  }

  // For class declaration `class MyType(T:! Type, U:! AnInterface)`, `Self`
  // should have the value `MyType(T, U)`.
  Nonnull<NominalClassType*> self_type = arena_->New<NominalClassType>(
      class_decl, Bindings::SymbolicIdentity(arena_, bindings), base_class);
  self->set_static_type(arena_->New<TypeType>());
  self->set_constant_value(self_type);

  // The declarations of the members may refer to the class, so we must set the
  // constant value of the class and its static type before we start processing
  // the members.
  if (class_decl->type_params().has_value()) {
    // TODO: The `enclosing_bindings` should be tracked in the parameterized
    // entity name so that they can be included in the eventual type.
    Nonnull<ParameterizedEntityName*> param_name =
        arena_->New<ParameterizedEntityName>(class_decl,
                                             *class_decl->type_params());
    class_decl->set_static_type(
        arena_->New<TypeOfParameterizedEntityName>(param_name));
    class_decl->set_constant_value(param_name);
  } else {
    class_decl->set_static_type(&self->static_type());
    class_decl->set_constant_value(self_type);
  }

  ScopeInfo class_scope_info =
      ScopeInfo::ForClassScope(scope_info, &class_scope, std::move(bindings));
  for (Nonnull<Declaration*> m : class_decl->members()) {
    CARBON_RETURN_IF_ERROR(DeclareDeclaration(m, class_scope_info));
  }

  if (trace_stream_) {
    **trace_stream_ << "** finished declaring class " << class_decl->name()
                    << "\n";
  }
  return Success();
}

auto TypeChecker::TypeCheckClassDeclaration(
    Nonnull<ClassDeclaration*> class_decl, const ImplScope& impl_scope)
    -> ErrorOr<Success> {
  if (trace_stream_) {
    **trace_stream_ << "** checking class " << class_decl->name() << "\n";
  }
  ImplScope class_scope;
  class_scope.AddParent(&impl_scope);
  if (class_decl->type_params().has_value()) {
    BringPatternImplsIntoScope(*class_decl->type_params(), class_scope);
  }
  if (trace_stream_) {
    **trace_stream_ << class_scope;
  }
  auto [it, inserted] =
      collected_members_.insert({class_decl, CollectedMembersMap()});
  CARBON_CHECK(inserted) << "Adding class " << class_decl->name()
                         << " to collected_members_ must not fail";
  for (Nonnull<Declaration*> m : class_decl->members()) {
    CARBON_RETURN_IF_ERROR(TypeCheckDeclaration(m, class_scope, class_decl));
    CARBON_RETURN_IF_ERROR(CollectMember(class_decl, m));
  }
  if (trace_stream_) {
    **trace_stream_ << "** finished checking class " << class_decl->name()
                    << "\n";
  }
  return Success();
}

// EXPERIMENTAL MIXIN FEATURE
auto TypeChecker::DeclareMixinDeclaration(Nonnull<MixinDeclaration*> mixin_decl,
                                          const ScopeInfo& scope_info)
    -> ErrorOr<Success> {
  if (trace_stream_) {
    **trace_stream_ << "** declaring mixin " << mixin_decl->name() << "\n";
  }
  ImplScope mixin_scope;
  mixin_scope.AddParent(scope_info.innermost_scope);

  if (mixin_decl->params().has_value()) {
    CARBON_RETURN_IF_ERROR(TypeCheckPattern(*mixin_decl->params(), std::nullopt,
                                            mixin_scope, ValueCategory::Let));
    if (trace_stream_) {
      **trace_stream_ << mixin_scope;
    }

    Nonnull<ParameterizedEntityName*> param_name =
        arena_->New<ParameterizedEntityName>(mixin_decl, *mixin_decl->params());
    mixin_decl->set_static_type(
        arena_->New<TypeOfParameterizedEntityName>(param_name));
    mixin_decl->set_constant_value(param_name);
  } else {
    Nonnull<MixinPseudoType*> mixin_type =
        arena_->New<MixinPseudoType>(mixin_decl);
    mixin_decl->set_static_type(arena_->New<TypeOfMixinPseudoType>(mixin_type));
    mixin_decl->set_constant_value(mixin_type);
  }

  // Process the Self parameter.
  CARBON_RETURN_IF_ERROR(TypeCheckPattern(mixin_decl->self(), std::nullopt,
                                          mixin_scope, ValueCategory::Let));

  ScopeInfo mixin_scope_info = ScopeInfo::ForNonClassScope(&mixin_scope);
  for (Nonnull<Declaration*> m : mixin_decl->members()) {
    CARBON_RETURN_IF_ERROR(DeclareDeclaration(m, mixin_scope_info));
  }

  if (trace_stream_) {
    **trace_stream_ << "** finished declaring mixin " << mixin_decl->name()
                    << "\n";
  }
  return Success();
}

// EXPERIMENTAL MIXIN FEATURE
// Checks to see if mixin_decl is already within collected_members_. If it is,
// then the mixin has already been type checked before either while type
// checking a previous mix declaration or while type checking the original mixin
// declaration. If not, then every member declaration is type checked and then
// added to collected_members_ under the mixin_decl key.
auto TypeChecker::TypeCheckMixinDeclaration(
    Nonnull<const MixinDeclaration*> mixin_decl, const ImplScope& impl_scope)
    -> ErrorOr<Success> {
  auto [it, inserted] =
      collected_members_.insert({mixin_decl, CollectedMembersMap()});
  if (!inserted) {
    // This declaration has already been type checked before
    if (trace_stream_) {
      **trace_stream_ << "** skipped checking mixin " << mixin_decl->name()
                      << "\n";
    }
    return Success();
  }
  if (trace_stream_) {
    **trace_stream_ << "** checking mixin " << mixin_decl->name() << "\n";
  }
  ImplScope mixin_scope;
  mixin_scope.AddParent(&impl_scope);
  if (mixin_decl->params().has_value()) {
    BringPatternImplsIntoScope(*mixin_decl->params(), mixin_scope);
  }
  if (trace_stream_) {
    **trace_stream_ << mixin_scope;
  }
  for (Nonnull<Declaration*> m : mixin_decl->members()) {
    CARBON_RETURN_IF_ERROR(TypeCheckDeclaration(m, mixin_scope, mixin_decl));
    CARBON_RETURN_IF_ERROR(CollectMember(mixin_decl, m));
  }
  if (trace_stream_) {
    **trace_stream_ << "** finished checking mixin " << mixin_decl->name()
                    << "\n";
  }
  return Success();
}

// EXPERIMENTAL MIXIN FEATURE
// Type checks the mixin mentioned in the mix declaration.
// TypeCheckMixinDeclaration ensures that the members of that mixin are
// available in collected_members_. The mixin members are then collected as
// members of the enclosing class or mixin declaration.
auto TypeChecker::TypeCheckMixDeclaration(
    Nonnull<MixDeclaration*> mix_decl, const ImplScope& impl_scope,
    std::optional<Nonnull<const Declaration*>> enclosing_decl)
    -> ErrorOr<Success> {
  if (trace_stream_) {
    **trace_stream_ << "** checking " << *mix_decl << "\n";
  }
  // TODO(darshal): Check if the imports (interface mentioned in the 'for'
  // clause) of the mixin being mixed are being impl'd in the enclosed
  // class/mixin declaration This raises the question of how to handle impl
  // declarations in mixin declarations

  CARBON_CHECK(enclosing_decl.has_value());
  Nonnull<const Declaration*> encl_decl = enclosing_decl.value();
  const auto& mixin_decl = mix_decl->mixin_value().declaration();
  CARBON_RETURN_IF_ERROR(TypeCheckMixinDeclaration(&mixin_decl, impl_scope));
  CollectedMembersMap& mix_members = FindCollectedMembers(&mixin_decl);

  // Merge members collected in the enclosing declaration with the members
  // collected for the mixin declaration associated with the mix declaration
  for (auto [mix_member_name, mix_member] : mix_members) {
    CARBON_RETURN_IF_ERROR(CollectMember(encl_decl, mix_member));
  }

  if (trace_stream_) {
    **trace_stream_ << "** finished checking " << *mix_decl << "\n";
  }

  return Success();
}

auto TypeChecker::DeclareInterfaceDeclaration(
    Nonnull<InterfaceDeclaration*> iface_decl, const ScopeInfo& scope_info)
    -> ErrorOr<Success> {
  if (trace_stream_) {
    **trace_stream_ << "** declaring interface " << iface_decl->name() << "\n";
  }
  ImplScope iface_scope;
  iface_scope.AddParent(scope_info.innermost_scope);

  Nonnull<InterfaceType*> iface_type;
  if (iface_decl->params().has_value()) {
    CARBON_RETURN_IF_ERROR(TypeCheckPattern(*iface_decl->params(), std::nullopt,
                                            iface_scope, ValueCategory::Let));
    if (trace_stream_) {
      **trace_stream_ << iface_scope;
    }

    Nonnull<ParameterizedEntityName*> param_name =
        arena_->New<ParameterizedEntityName>(iface_decl, *iface_decl->params());
    iface_decl->set_static_type(
        arena_->New<TypeOfParameterizedEntityName>(param_name));
    iface_decl->set_constant_value(param_name);

    // Form the full symbolic type of the interface. This is used as part of
    // the value of associated constants, if they're referenced within the
    // interface itself.
    std::vector<Nonnull<const GenericBinding*>> bindings = scope_info.bindings;
    CollectGenericBindingsInPattern(*iface_decl->params(), bindings);
    iface_type = arena_->New<InterfaceType>(
        iface_decl, Bindings::SymbolicIdentity(arena_, bindings));
  } else {
    iface_type = arena_->New<InterfaceType>(iface_decl);
    iface_decl->set_static_type(arena_->New<TypeType>());
    iface_decl->set_constant_value(iface_type);
  }

  // Set the type of Self to be the instantiated interface.
  Nonnull<SelfDeclaration*> self_type = iface_decl->self_type();
  self_type->set_static_type(arena_->New<TypeType>());
  self_type->set_constant_value(iface_type);

  // Build a constraint corresponding to this interface.
  ConstraintTypeBuilder::PrepareSelfBinding(arena_, iface_decl->self());
  ConstraintTypeBuilder builder(arena_, iface_decl->self());
  ConstraintTypeBuilder::ConstraintsInScopeTracker constraint_tracker;
  iface_decl->self()->set_static_type(iface_type);

  // The impl constraint says only that the direct members of the interface are
  // available. For any indirect constraints, we need to add separate entries
  // to the constraint type. This ensures that all indirect constraints are
  // lifted to the top level so they can be accessed directly and resolved
  // independently if necessary.
  int index = builder.AddImplConstraint(
      {.type = builder.GetSelfType(), .interface = iface_type});
  builder.AddLookupContext({.context = iface_type});
  const auto* impl_witness =
      MakeConstraintWitnessAccess(builder.GetSelfWitness(), index);

  ScopeInfo iface_scope_info = ScopeInfo::ForNonClassScope(&iface_scope);
  for (Nonnull<Declaration*> m : iface_decl->members()) {
    CARBON_RETURN_IF_ERROR(DeclareDeclaration(m, iface_scope_info));

    // TODO: This should probably live in `DeclareDeclaration`, but it needs
    // to update state that's not available from there.
    switch (m->kind()) {
      case DeclarationKind::InterfaceExtendsDeclaration: {
        // For an `extends C;` declaration, add `Self is C` to our constraint.
        auto* extends = cast<InterfaceExtendsDeclaration>(m);
        CARBON_ASSIGN_OR_RETURN(Nonnull<const Value*> base,
                                TypeCheckTypeExp(extends->base(), iface_scope));
        CARBON_ASSIGN_OR_RETURN(
            Nonnull<const ConstraintType*> constraint_type,
            ConvertToConstraintType(m->source_loc(), "extends declaration",
                                    base));
        builder.AddAndSubstitute(*this, constraint_type, builder.GetSelfType(),
                                 builder.GetSelfWitness(), Bindings(),
                                 /*add_lookup_contexts=*/true);
        break;
      }

      case DeclarationKind::InterfaceImplDeclaration: {
        // For an `impl X as Y;` declaration, add `X is Y` to our constraint.
        auto* impl = cast<InterfaceImplDeclaration>(m);
        CARBON_ASSIGN_OR_RETURN(
            Nonnull<const Value*> impl_type,
            TypeCheckTypeExp(impl->impl_type(), iface_scope));
        CARBON_ASSIGN_OR_RETURN(
            Nonnull<const Value*> constraint,
            TypeCheckTypeExp(impl->constraint(), iface_scope));
        CARBON_ASSIGN_OR_RETURN(
            Nonnull<const ConstraintType*> constraint_type,
            ConvertToConstraintType(m->source_loc(), "impl as declaration",
                                    constraint));
        builder.AddAndSubstitute(*this, constraint_type, impl_type,
                                 builder.GetSelfWitness(), Bindings(),
                                 /*add_lookup_contexts=*/false);
        break;
      }

      case DeclarationKind::AssociatedConstantDeclaration: {
        auto* assoc = cast<AssociatedConstantDeclaration>(m);
        CARBON_RETURN_IF_ERROR(TypeCheckGenericBinding(
            assoc->binding(), "associated constant", iface_scope));
        Nonnull<const Value*> constraint = &assoc->binding().static_type();
        assoc->set_static_type(constraint);

        // The constant value is used if the constant is named later in the
        // same interface. Note that this differs from the symbolic identity of
        // the binding, which was set in TypeCheckGenericBinding to a
        // VariableType naming the binding so that .Self resolves to the
        // binding itself.
        auto* assoc_value = arena_->New<AssociatedConstant>(
            &iface_decl->self()->value(), iface_type, assoc, impl_witness);
        assoc->set_constant_value(assoc_value);

        // The type specified for the associated constant becomes a
        // constraint for the interface: `let X:! Interface` adds a `Self.X
        // is Interface` constraint that `impl`s must satisfy and users of
        // the interface can rely on.
        if (auto* constraint_type = dyn_cast<ConstraintType>(constraint)) {
          builder.AddAndSubstitute(*this, constraint_type, assoc_value,
                                   builder.GetSelfWitness(), Bindings(),
                                   /*add_lookup_contexts=*/false);
        }
        break;
      }

      default: {
        break;
      }
    }

    // Add any new impl constraints to the scope.
    builder.BringConstraintsIntoScope(*this, &iface_scope, &constraint_tracker);
  }

  iface_decl->set_constraint_type(std::move(builder).Build());

  if (trace_stream_) {
    **trace_stream_ << "** finished declaring interface " << iface_decl->name()
                    << "\n";
  }
  return Success();
}

auto TypeChecker::TypeCheckInterfaceDeclaration(
    Nonnull<InterfaceDeclaration*> iface_decl, const ImplScope& impl_scope)
    -> ErrorOr<Success> {
  if (trace_stream_) {
    **trace_stream_ << "** checking interface " << iface_decl->name() << "\n";
  }
  ImplScope iface_scope;
  iface_scope.AddParent(&impl_scope);
  if (iface_decl->params().has_value()) {
    BringPatternImplsIntoScope(*iface_decl->params(), iface_scope);
  }
  if (trace_stream_) {
    **trace_stream_ << iface_scope;
  }
  for (Nonnull<Declaration*> m : iface_decl->members()) {
    CARBON_RETURN_IF_ERROR(TypeCheckDeclaration(m, iface_scope, iface_decl));
  }
  if (trace_stream_) {
    **trace_stream_ << "** finished checking interface " << iface_decl->name()
                    << "\n";
  }
  return Success();
}

auto TypeChecker::CheckImplIsDeducible(
    SourceLocation source_loc, Nonnull<const Value*> impl_type,
    Nonnull<const InterfaceType*> impl_iface,
    llvm::ArrayRef<Nonnull<const GenericBinding*>> deduced_bindings,
    const ImplScope& /*impl_scope*/) -> ErrorOr<Success> {
  ArgumentDeduction deduction(source_loc, "impl", deduced_bindings,
                              trace_stream_);
  CARBON_RETURN_IF_ERROR(deduction.Deduce(impl_type, impl_type,
                                          /*allow_implicit_conversion=*/false));
  CARBON_RETURN_IF_ERROR(deduction.Deduce(impl_iface, impl_iface,
                                          /*allow_implicit_conversion=*/false));
  if (auto not_deduced = deduction.FindUndeducedBinding()) {
    return ProgramError(source_loc)
           << "parameter `" << **not_deduced << "` is not deducible from `impl "
           << *impl_type << " as " << *impl_iface << "`";
  }
  return Success();
}

auto TypeChecker::CheckImplIsComplete(Nonnull<const InterfaceType*> iface_type,
                                      Nonnull<const ImplDeclaration*> impl_decl,
                                      Nonnull<const Value*> self_type,
                                      Nonnull<const Witness*> /*self_witness*/,
                                      Nonnull<const Witness*> iface_witness,
                                      const ImplScope& impl_scope)
    -> ErrorOr<Success> {
  const auto& iface_decl = iface_type->declaration();
  for (Nonnull<Declaration*> m : iface_decl.members()) {
    if (auto* assoc = dyn_cast<AssociatedConstantDeclaration>(m)) {
      // An associated constant must be given a value.
      if (!LookupRewrite(impl_decl->constraint_type(), iface_type, assoc)) {
        return ProgramError(impl_decl->source_loc())
               << "implementation doesn't provide a concrete value for "
               << *iface_type << "." << assoc->binding().name();
      }
    } else if (isa<InterfaceImplDeclaration, InterfaceExtendsDeclaration>(m)) {
      // These get translated into constraints so there's nothing we need to
      // check here.
    } else {
      // Every member function must be declared.
      std::optional<std::string_view> mem_name = GetName(*m);
      CARBON_CHECK(mem_name.has_value()) << "unnamed interface member " << *m;

      std::optional<Nonnull<const Declaration*>> mem =
          FindMember(*mem_name, impl_decl->members());
      if (!mem.has_value()) {
        return ProgramError(impl_decl->source_loc())
               << "implementation missing " << *mem_name;
      }

      Bindings bindings = iface_type->bindings();
      bindings.Add(iface_decl.self(), self_type, iface_witness);
      Nonnull<const Value*> iface_mem_type =
          Substitute(bindings, &m->static_type());
      // TODO: How should the signature in the implementation be permitted
      // to differ from the signature in the interface?
      CARBON_RETURN_IF_ERROR(
          ExpectExactType((*mem)->source_loc(), "member of implementation",
                          iface_mem_type, &(*mem)->static_type(), impl_scope));
    }
  }
  return Success();
}

auto TypeChecker::CheckAndAddImplBindings(
    Nonnull<const ImplDeclaration*> impl_decl, Nonnull<const Value*> impl_type,
    Nonnull<const Witness*> self_witness, Nonnull<const Witness*> impl_witness,
    llvm::ArrayRef<Nonnull<const GenericBinding*>> deduced_bindings,
    const ScopeInfo& scope_info) -> ErrorOr<Success> {
  // Each interface that is a lookup context is required to be implemented by
  // the impl members. Other constraints are required to be satisfied by
  // either those impls or impls available elsewhere.
  Nonnull<const ConstraintType*> constraint = impl_decl->constraint_type();
  for (auto lookup : constraint->lookup_contexts()) {
    if (const auto* iface_type = dyn_cast<InterfaceType>(lookup.context)) {
      CARBON_RETURN_IF_ERROR(ExpectCompleteType(
          impl_decl->source_loc(), "impl declaration", iface_type));
      CARBON_RETURN_IF_ERROR(
          CheckImplIsDeducible(impl_decl->source_loc(), impl_type, iface_type,
                               deduced_bindings, *scope_info.innermost_scope));

      // Bring the associated constant values for this interface into scope. We
      // know that if the methods of this interface are used, they will use
      // these values.
      ImplScope iface_scope;
      iface_scope.AddParent(scope_info.innermost_scope);
      BringAssociatedConstantsIntoScope(constraint, impl_type, iface_type,
                                        iface_scope);

      // Compute a witness that the implementing type implements this interface
      // by resolving the interface constraint in a context where this `impl`
      // is used for it. We don't actually want the whole `impl` to be in
      // scope, though, because it could be partially specialized.
      Nonnull<const Witness*> iface_witness;
      {
        ImplScope impl_scope;
        impl_scope.AddParent(&iface_scope);
        impl_scope.Add(impl_decl->constraint_type(), impl_type, impl_witness,
                       *this);
        CARBON_ASSIGN_OR_RETURN(
            Nonnull<const ConstraintType*> iface_constraint,
            MakeConstraintForInterface(impl_decl->source_loc(), iface_type));
        CARBON_ASSIGN_OR_RETURN(
            iface_witness, impl_scope.Resolve(iface_constraint, impl_type,
                                              impl_decl->source_loc(), *this));
      }

      CARBON_RETURN_IF_ERROR(CheckImplIsComplete(iface_type, impl_decl,
                                                 impl_type, self_witness,
                                                 iface_witness, iface_scope));

      // TODO: We should do this either before checking any interface or after
      // checking all of them, so that the order of lookup contexts doesn't
      // matter.
      scope_info.innermost_non_class_scope->Add(
          iface_type, deduced_bindings, impl_type, impl_decl->impl_bindings(),
          self_witness, *this);
    } else {
      // TODO: Add support for implementing `adapter`s.
      return ProgramError(impl_decl->source_loc())
             << "cannot implement a constraint whose lookup context includes "
             << *lookup.context;
    }
  }
  return Success();
}

auto TypeChecker::DeclareImplDeclaration(Nonnull<ImplDeclaration*> impl_decl,
                                         const ScopeInfo& scope_info)
    -> ErrorOr<Success> {
  if (trace_stream_) {
    **trace_stream_ << "declaring " << *impl_decl << "\n";
  }
  ImplScope impl_scope;
  impl_scope.AddParent(scope_info.innermost_scope);
  std::vector<Nonnull<const GenericBinding*>> generic_bindings =
      scope_info.bindings;
  std::vector<Nonnull<const ImplBinding*>> impl_bindings;

  // Bring the deduced parameters into scope.
  for (Nonnull<GenericBinding*> deduced : impl_decl->deduced_parameters()) {
    generic_bindings.push_back(deduced);
    CARBON_RETURN_IF_ERROR(TypeCheckPattern(deduced, std::nullopt, impl_scope,
                                            ValueCategory::Let));
    CollectImplBindingsInPattern(deduced, impl_bindings);
  }
  impl_decl->set_impl_bindings(impl_bindings);

  // Check and interpret the impl_type
  CARBON_ASSIGN_OR_RETURN(Nonnull<const Value*> impl_type_value,
                          TypeCheckTypeExp(impl_decl->impl_type(), impl_scope));

  // Set `Self` to `impl_type`. We do this whether `Self` resolves to it or to
  // the `Self` from an enclosing scope. This needs to be done before
  // processing the interface, in case the interface expression uses `Self`.
  Nonnull<SelfDeclaration*> self = impl_decl->self();
  self->set_constant_value(impl_type_value);
  self->set_static_type(&impl_decl->impl_type()->static_type());

  // Check and interpret the interface.
  CARBON_ASSIGN_OR_RETURN(
      Nonnull<const Value*> implemented_type,
      TypeCheckTypeExp(&impl_decl->interface(), impl_scope));
  CARBON_ASSIGN_OR_RETURN(
      Nonnull<const ConstraintType*> implemented_constraint,
      ConvertToConstraintType(impl_decl->interface().source_loc(),
                              "impl declaration", implemented_type));

  // Substitute the given type for `.Self` to form the resolved constraint that
  // this `impl` implements.
  Nonnull<const ConstraintType*> constraint_type;
  {
    // TODO: Combine this with the SelfDeclaration.
    auto* self_binding = arena_->New<GenericBinding>(self->source_loc(), "Self",
                                                     impl_decl->impl_type());
    self_binding->set_symbolic_identity(impl_type_value);
    self_binding->set_value(impl_type_value);
    auto* impl_binding = arena_->New<ImplBinding>(self_binding->source_loc(),
                                                  self_binding, std::nullopt);
    impl_binding->set_symbolic_identity(
        arena_->New<BindingWitness>(impl_binding));
    self_binding->set_impl_binding(impl_binding);

    ConstraintTypeBuilder builder(arena_, self_binding, impl_binding);
    builder.AddAndSubstitute(*this, implemented_constraint, impl_type_value,
                             builder.GetSelfWitness(), Bindings(),
                             /*add_lookup_contexts=*/true);
    if (trace_stream_) {
      **trace_stream_ << "resolving impl constraint type for " << *impl_decl
                      << " from " << *implemented_constraint << "\n";
    }
    CARBON_RETURN_IF_ERROR(builder.Resolve(
        *this, impl_decl->interface().source_loc(), impl_scope));
    constraint_type = std::move(builder).Build();
    if (trace_stream_) {
      **trace_stream_ << "resolving impl constraint type as "
                      << *constraint_type << "\n";
    }
    impl_decl->set_constraint_type(constraint_type);
  }

  // Build the self witness. This is the witness used to demonstrate that
  // this impl implements its lookup contexts.
  auto* self_witness = arena_->New<ImplWitness>(
      impl_decl, Bindings::SymbolicIdentity(arena_, generic_bindings));

  // Compute a witness that the impl implements its constraint.
  Nonnull<const Witness*> impl_witness;
  {
    std::vector<EqualityConstraint> rewrite_constraints_as_equality_constraints;
    ImplScope self_impl_scope;
    self_impl_scope.AddParent(&impl_scope);

    // For each interface we're going to implement, this impl is the witness
    // that that interface is implemented.
    for (auto lookup : constraint_type->lookup_contexts()) {
      if (const auto* iface_type = dyn_cast<InterfaceType>(lookup.context)) {
        self_impl_scope.Add(iface_type, impl_type_value, self_witness, *this);
      }
    }

    // This impl also provides all of the equalities from its rewrite
    // constraints.
    for (const auto& rewrite : constraint_type->rewrite_constraints()) {
      rewrite_constraints_as_equality_constraints.push_back(
          {.values = {rewrite.constant, rewrite.converted_replacement}});
    }
    for (const auto& eq : rewrite_constraints_as_equality_constraints) {
      self_impl_scope.AddEqualityConstraint(&eq);
    }

    // Ensure that's enough for our interface to be satisfied.
    CARBON_ASSIGN_OR_RETURN(
        impl_witness, self_impl_scope.Resolve(constraint_type, impl_type_value,
                                              impl_decl->source_loc(), *this));
  }

  // Declare the impl members. An `impl` behaves like a class scope.
  ScopeInfo impl_scope_info =
      ScopeInfo::ForClassScope(scope_info, &impl_scope, generic_bindings);
  for (Nonnull<Declaration*> m : impl_decl->members()) {
    CARBON_RETURN_IF_ERROR(DeclareDeclaration(m, impl_scope_info));
  }

  // Create the implied impl bindings.
  CARBON_RETURN_IF_ERROR(
      CheckAndAddImplBindings(impl_decl, impl_type_value, self_witness,
                              impl_witness, generic_bindings, impl_scope_info));

  if (trace_stream_) {
    **trace_stream_ << "** finished declaring impl " << *impl_decl->impl_type()
                    << " as " << impl_decl->interface() << "\n";
  }
  return Success();
}

void TypeChecker::BringAssociatedConstantsIntoScope(
    Nonnull<const ConstraintType*> constraint, Nonnull<const Value*> self,
    Nonnull<const InterfaceType*> interface, ImplScope& scope) {
  std::set<Nonnull<const AssociatedConstantDeclaration*>> assocs_in_interface;
  for (Nonnull<Declaration*> m : interface->declaration().members()) {
    if (auto* assoc = dyn_cast<AssociatedConstantDeclaration>(m)) {
      assocs_in_interface.insert(assoc);
    }
  }

  for (const auto& eq : constraint->equality_constraints()) {
    for (Nonnull<const Value*> value : eq.values) {
      if (const auto* assoc = dyn_cast<AssociatedConstant>(value)) {
        if (assocs_in_interface.count(&assoc->constant()) &&
            ValueEqual(&assoc->base(), self, std::nullopt) &&
            ValueEqual(&assoc->interface(), interface, std::nullopt)) {
          // This equality constraint mentions an associated constant that is
          // part of interface. Bring it into scope.
          scope.AddEqualityConstraint(&eq);
          break;
        }
      }
    }
  }

  // TODO: Find a way to bring rewrite constraints into scope.
}

auto TypeChecker::TypeCheckImplDeclaration(Nonnull<ImplDeclaration*> impl_decl,
                                           const ImplScope& enclosing_scope)
    -> ErrorOr<Success> {
  if (trace_stream_) {
    **trace_stream_ << "checking " << *impl_decl << "\n";
  }

  Nonnull<const Value*> self = *impl_decl->self()->constant_value();
  Nonnull<const ConstraintType*> constraint = impl_decl->constraint_type();

  // Bring the impls from the parameters into scope.
  ImplScope impl_scope;
  impl_scope.AddParent(&enclosing_scope);
  BringImplsIntoScope(impl_decl->impl_bindings(), impl_scope);
  for (Nonnull<Declaration*> m : impl_decl->members()) {
    CARBON_ASSIGN_OR_RETURN(
        ConstraintLookupResult result,
        LookupInConstraint(m->source_loc(), "member impl declaration",
                           constraint, GetName(*m).value()));

    // Bring the associated constant values for the interface that this method
    // implements part of into scope.
    ImplScope member_scope;
    member_scope.AddParent(&impl_scope);
    BringAssociatedConstantsIntoScope(constraint, self, result.interface,
                                      member_scope);

    CARBON_RETURN_IF_ERROR(TypeCheckDeclaration(m, member_scope, impl_decl));
  }
  if (trace_stream_) {
    **trace_stream_ << "finished checking impl\n";
  }
  return Success();
}

auto TypeChecker::DeclareChoiceDeclaration(Nonnull<ChoiceDeclaration*> choice,
                                           const ScopeInfo& scope_info)
    -> ErrorOr<Success> {
  ImplScope choice_scope;
  choice_scope.AddParent(scope_info.innermost_scope);
  std::vector<Nonnull<const GenericBinding*>> bindings = scope_info.bindings;
  if (choice->type_params().has_value()) {
    Nonnull<TuplePattern*> type_params = *choice->type_params();
    CARBON_RETURN_IF_ERROR(TypeCheckPattern(type_params, std::nullopt,
                                            choice_scope, ValueCategory::Let));
    CollectGenericBindingsInPattern(type_params, bindings);
    if (trace_stream_) {
      **trace_stream_ << choice_scope;
    }
  }

  std::vector<NamedValue> alternatives;
  for (Nonnull<AlternativeSignature*> alternative : choice->alternatives()) {
    CARBON_ASSIGN_OR_RETURN(auto signature,
                            TypeCheckTypeExp(&alternative->signature(),
                                             *scope_info.innermost_scope));
    alternatives.push_back({.name = alternative->name(), .value = signature});
  }
  choice->set_members(alternatives);
  if (choice->type_params().has_value()) {
    Nonnull<ParameterizedEntityName*> param_name =
        arena_->New<ParameterizedEntityName>(choice, *choice->type_params());
    choice->set_static_type(
        arena_->New<TypeOfParameterizedEntityName>(param_name));
    choice->set_constant_value(param_name);
    return Success();
  }

  auto* ct = arena_->New<ChoiceType>(
      choice, Bindings::SymbolicIdentity(arena_, bindings));

  choice->set_static_type(arena_->New<TypeType>());
  choice->set_constant_value(ct);
  return Success();
}

auto TypeChecker::TypeCheckChoiceDeclaration(
    Nonnull<ChoiceDeclaration*> /*choice*/, const ImplScope& /*impl_scope*/)
    -> ErrorOr<Success> {
  // Nothing to do here, but perhaps that will change in the future?
  return Success();
}

static auto IsValidTypeForAliasTarget(Nonnull<const Value*> type) -> bool {
  switch (type->kind()) {
    case Value::Kind::IntValue:
    case Value::Kind::FunctionValue:
    case Value::Kind::DestructorValue:
    case Value::Kind::BoundMethodValue:
    case Value::Kind::PointerValue:
    case Value::Kind::LValue:
    case Value::Kind::BoolValue:
    case Value::Kind::StructValue:
    case Value::Kind::NominalClassValue:
    case Value::Kind::MixinPseudoType:
    case Value::Kind::TypeOfMixinPseudoType:
    case Value::Kind::AlternativeValue:
    case Value::Kind::TupleValue:
    case Value::Kind::ImplWitness:
    case Value::Kind::BindingWitness:
    case Value::Kind::ConstraintWitness:
    case Value::Kind::ConstraintImplWitness:
    case Value::Kind::ParameterizedEntityName:
    case Value::Kind::MemberName:
    case Value::Kind::BindingPlaceholderValue:
    case Value::Kind::AddrValue:
    case Value::Kind::AlternativeConstructorValue:
    case Value::Kind::ContinuationValue:
    case Value::Kind::StringValue:
    case Value::Kind::UninitializedValue:
      CARBON_FATAL() << "type of alias target is not a type";

    case Value::Kind::AutoType:
    case Value::Kind::VariableType:
      CARBON_FATAL() << "pattern type in alias target";

    case Value::Kind::IntType:
    case Value::Kind::BoolType:
    case Value::Kind::PointerType:
    case Value::Kind::StaticArrayType:
    case Value::Kind::StructType:
    case Value::Kind::TupleType:
    case Value::Kind::NominalClassType:
    case Value::Kind::ChoiceType:
    case Value::Kind::ContinuationType:
    case Value::Kind::StringType:
    case Value::Kind::AssociatedConstant:
      return false;

    case Value::Kind::FunctionType:
    case Value::Kind::InterfaceType:
    case Value::Kind::ConstraintType:
    case Value::Kind::TypeType:
    case Value::Kind::TypeOfParameterizedEntityName:
    case Value::Kind::TypeOfMemberName:
      return true;
  }
}

auto TypeChecker::DeclareAliasDeclaration(Nonnull<AliasDeclaration*> alias,
                                          const ScopeInfo& scope_info)
    -> ErrorOr<Success> {
  CARBON_RETURN_IF_ERROR(
      TypeCheckExp(&alias->target(), *scope_info.innermost_scope));

  if (!IsValidTypeForAliasTarget(&alias->target().static_type())) {
    return ProgramError(alias->source_loc())
           << "invalid target for alias declaration";
  }

  CARBON_ASSIGN_OR_RETURN(Nonnull<const Value*> target,
                          InterpExp(&alias->target(), arena_, trace_stream_));

  alias->set_static_type(&alias->target().static_type());
  alias->set_constant_value(target);
  return Success();
}

auto TypeChecker::TypeCheck(AST& ast) -> ErrorOr<Success> {
  ImplScope impl_scope;
  ScopeInfo top_level_scope_info = ScopeInfo::ForNonClassScope(&impl_scope);

  // Track that `impl_scope` is the top-level `ImplScope`.
  llvm::SaveAndRestore<decltype(top_level_impl_scope_)>
      set_top_level_impl_scope(top_level_impl_scope_, &impl_scope);

  for (Nonnull<Declaration*> declaration : ast.declarations) {
    CARBON_RETURN_IF_ERROR(
        DeclareDeclaration(declaration, top_level_scope_info));
    CARBON_RETURN_IF_ERROR(
        TypeCheckDeclaration(declaration, impl_scope, std::nullopt));
    // Check to see if this declaration is a builtin.
    // TODO: Only do this when type-checking the prelude.
    builtins_.Register(declaration);
  }
  CARBON_RETURN_IF_ERROR(TypeCheckExp(*ast.main_call, impl_scope));
  return Success();
}

auto TypeChecker::TypeCheckDeclaration(
    Nonnull<Declaration*> d, const ImplScope& impl_scope,
    std::optional<Nonnull<const Declaration*>> enclosing_decl)
    -> ErrorOr<Success> {
  if (trace_stream_) {
    **trace_stream_ << "checking " << DeclarationKindName(d->kind()) << "\n";
  }
  switch (d->kind()) {
    case DeclarationKind::InterfaceDeclaration: {
      CARBON_RETURN_IF_ERROR(TypeCheckInterfaceDeclaration(
          &cast<InterfaceDeclaration>(*d), impl_scope));
      break;
    }
    case DeclarationKind::ImplDeclaration: {
      CARBON_RETURN_IF_ERROR(
          TypeCheckImplDeclaration(&cast<ImplDeclaration>(*d), impl_scope));
      break;
    }
    case DeclarationKind::DestructorDeclaration:
    case DeclarationKind::FunctionDeclaration:
      CARBON_RETURN_IF_ERROR(TypeCheckCallableDeclaration(
          &cast<CallableDeclaration>(*d), impl_scope));
      break;
    case DeclarationKind::ClassDeclaration:
      CARBON_RETURN_IF_ERROR(
          TypeCheckClassDeclaration(&cast<ClassDeclaration>(*d), impl_scope));
      break;
    case DeclarationKind::MixinDeclaration: {
      CARBON_RETURN_IF_ERROR(
          TypeCheckMixinDeclaration(&cast<MixinDeclaration>(*d), impl_scope));
      break;
    }
    case DeclarationKind::MixDeclaration: {
      CARBON_RETURN_IF_ERROR(TypeCheckMixDeclaration(
          &cast<MixDeclaration>(*d), impl_scope, enclosing_decl));
      break;
    }
    case DeclarationKind::ChoiceDeclaration:
      CARBON_RETURN_IF_ERROR(
          TypeCheckChoiceDeclaration(&cast<ChoiceDeclaration>(*d), impl_scope));
      break;
    case DeclarationKind::VariableDeclaration: {
      auto& var = cast<VariableDeclaration>(*d);
      if (var.has_initializer()) {
        CARBON_RETURN_IF_ERROR(TypeCheckExp(&var.initializer(), impl_scope));
      }
      const auto* binding_type =
          dyn_cast<ExpressionPattern>(&var.binding().type());
      if (binding_type == nullptr) {
        // TODO: consider adding support for `auto`
        return ProgramError(var.source_loc())
               << "Type of a top-level variable must be an expression.";
      }
      if (var.has_initializer()) {
        CARBON_ASSIGN_OR_RETURN(
            Nonnull<Expression*> converted_initializer,
            ImplicitlyConvert("initializer of variable", impl_scope,
                              &var.initializer(), &var.static_type()));
        var.set_initializer(converted_initializer);
      }
      break;
    }
    case DeclarationKind::InterfaceExtendsDeclaration:
    case DeclarationKind::InterfaceImplDeclaration:
    case DeclarationKind::AssociatedConstantDeclaration: {
      // Checked in DeclareInterfaceDeclaration.
      break;
    }
    case DeclarationKind::SelfDeclaration: {
      CARBON_FATAL() << "Unreachable TypeChecker `Self` declaration";
    }
    case DeclarationKind::AliasDeclaration: {
      break;
    }
  }
  d->set_is_type_checked();
  return Success();
}

auto TypeChecker::DeclareDeclaration(Nonnull<Declaration*> d,
                                     const ScopeInfo& scope_info)
    -> ErrorOr<Success> {
  switch (d->kind()) {
    case DeclarationKind::InterfaceDeclaration: {
      auto& iface_decl = cast<InterfaceDeclaration>(*d);
      CARBON_RETURN_IF_ERROR(
          DeclareInterfaceDeclaration(&iface_decl, scope_info));
      break;
    }
    case DeclarationKind::ImplDeclaration: {
      auto& impl_decl = cast<ImplDeclaration>(*d);
      CARBON_RETURN_IF_ERROR(DeclareImplDeclaration(&impl_decl, scope_info));
      break;
    }
    case DeclarationKind::FunctionDeclaration: {
      auto& func_def = cast<CallableDeclaration>(*d);
      CARBON_RETURN_IF_ERROR(DeclareCallableDeclaration(&func_def, scope_info));
      break;
    }
    case DeclarationKind::DestructorDeclaration: {
      auto& destructor_def = cast<CallableDeclaration>(*d);
      CARBON_RETURN_IF_ERROR(
          DeclareCallableDeclaration(&destructor_def, scope_info));
      break;
    }
    case DeclarationKind::ClassDeclaration: {
      auto& class_decl = cast<ClassDeclaration>(*d);
      CARBON_RETURN_IF_ERROR(DeclareClassDeclaration(&class_decl, scope_info));
      break;
    }
    case DeclarationKind::MixinDeclaration: {
      auto& mixin_decl = cast<MixinDeclaration>(*d);
      CARBON_RETURN_IF_ERROR(DeclareMixinDeclaration(&mixin_decl, scope_info));
      break;
    }
    case DeclarationKind::MixDeclaration: {
      auto& mix_decl = cast<MixDeclaration>(*d);
      CARBON_ASSIGN_OR_RETURN(
          Nonnull<const Value*> mixin,
          InterpExp(&mix_decl.mixin(), arena_, trace_stream_));
      mix_decl.set_mixin_value(cast<MixinPseudoType>(mixin));
      const auto& mixin_decl = mix_decl.mixin_value().declaration();
      if (!mixin_decl.is_declared()) {
        return ProgramError(mix_decl.source_loc())
               << "incomplete mixin `" << mixin_decl.name()
               << "` used in mix declaration";
      }
      break;
    }
    case DeclarationKind::ChoiceDeclaration: {
      auto& choice = cast<ChoiceDeclaration>(*d);
      CARBON_RETURN_IF_ERROR(DeclareChoiceDeclaration(&choice, scope_info));
      break;
    }

    case DeclarationKind::VariableDeclaration: {
      auto& var = cast<VariableDeclaration>(*d);
      // Associate the variable name with it's declared type in the
      // compile-time symbol table.
      if (!llvm::isa<ExpressionPattern>(var.binding().type())) {
        return ProgramError(var.binding().type().source_loc())
               << "Expected expression for variable type";
      }
      CARBON_RETURN_IF_ERROR(TypeCheckPattern(&var.binding(), std::nullopt,
                                              *scope_info.innermost_scope,
                                              var.value_category()));
      CARBON_RETURN_IF_ERROR(ExpectCompleteType(
          var.source_loc(), "type of variable", &var.binding().static_type()));
      var.set_static_type(&var.binding().static_type());
      break;
    }

    case DeclarationKind::InterfaceExtendsDeclaration:
    case DeclarationKind::InterfaceImplDeclaration:
    case DeclarationKind::AssociatedConstantDeclaration: {
      // The semantic effects are handled by DeclareInterfaceDeclaration.
      break;
    }

    case DeclarationKind::SelfDeclaration: {
      CARBON_FATAL() << "Unreachable TypeChecker declare `Self` declaration";
    }

    case DeclarationKind::AliasDeclaration: {
      auto& alias = cast<AliasDeclaration>(*d);
      CARBON_RETURN_IF_ERROR(DeclareAliasDeclaration(&alias, scope_info));
      break;
    }
  }
  d->set_is_declared();
  return Success();
}

auto TypeChecker::FindMemberWithParents(
    std::string_view name, Nonnull<const NominalClassType*> class_type)
    -> ErrorOr<std::optional<
        std::pair<Nonnull<const Value*>, Nonnull<const Declaration*>>>> {
  CARBON_ASSIGN_OR_RETURN(
      const auto res,
      FindMixedMemberAndType(name, class_type->declaration().members(),
                             class_type));
  if (res.has_value()) {
    return res;
  }
  if (const auto base = class_type->base(); base.has_value()) {
    return FindMemberWithParents(name, base.value());
  }
  return {std::nullopt};
}

auto TypeChecker::FindMixedMemberAndType(
    const std::string_view& name, llvm::ArrayRef<Nonnull<Declaration*>> members,
    const Nonnull<const Value*> enclosing_type)
    -> ErrorOr<std::optional<
        std::pair<Nonnull<const Value*>, Nonnull<const Declaration*>>>> {
  for (Nonnull<const Declaration*> member : members) {
    if (llvm::isa<MixDeclaration>(member)) {
      const auto& mix_decl = cast<MixDeclaration>(*member);
      Nonnull<const MixinPseudoType*> mixin = &mix_decl.mixin_value();
      CARBON_ASSIGN_OR_RETURN(
          const auto res,
          FindMixedMemberAndType(name, mixin->declaration().members(), mixin));
      if (res.has_value()) {
        if (isa<NominalClassType>(enclosing_type)) {
          Bindings temp_map;
          // TODO: What is the type of Self? Do we ever need a witness?
          temp_map.Add(mixin->declaration().self(), enclosing_type,
                       std::nullopt);
          const auto* const mix_member_type =
              Substitute(temp_map, res.value().first);
          return {std::make_pair(mix_member_type, res.value().second)};
        } else {
          return res;
        }
      }

    } else if (std::optional<std::string_view> mem_name = GetName(*member);
               mem_name.has_value()) {
      if (*mem_name == name) {
        return {std::make_pair(&member->static_type(), member)};
      }
    }
  }

  return {std::nullopt};
}

auto TypeChecker::CollectMember(Nonnull<const Declaration*> enclosing_decl,
                                Nonnull<const Declaration*> member_decl)
    -> ErrorOr<Success> {
  CARBON_CHECK(isa<MixinDeclaration>(enclosing_decl) ||
               isa<ClassDeclaration>(enclosing_decl))
      << "Can't collect members for " << *enclosing_decl;
  auto member_name = GetName(*member_decl);
  if (!member_name.has_value()) {
    // No need to collect members without a name
    return Success();
  }
  auto encl_decl_name = GetName(*enclosing_decl);
  CARBON_CHECK(encl_decl_name.has_value());
  auto enclosing_decl_name = encl_decl_name.value();
  auto enclosing_decl_loc = enclosing_decl->source_loc();
  CollectedMembersMap& encl_members = FindCollectedMembers(enclosing_decl);
  auto [it, inserted] = encl_members.insert({member_name.value(), member_decl});
  if (!inserted) {
    if (member_decl == it->second) {
      return ProgramError(enclosing_decl_loc)
             << "Member named " << member_name.value() << " (declared at "
             << member_decl->source_loc() << ")"
             << " is being mixed multiple times into " << enclosing_decl_name;
    } else {
      return ProgramError(enclosing_decl_loc)
             << "Member named " << member_name.value() << " (declared at "
             << member_decl->source_loc() << ") cannot be mixed into "
             << enclosing_decl_name
             << " because it clashes with an existing member"
             << " with the same name (declared at " << it->second->source_loc()
             << ")";
    }
  }
  return Success();
}

auto TypeChecker::FindCollectedMembers(Nonnull<const Declaration*> decl)
    -> CollectedMembersMap& {
  switch (decl->kind()) {
    case DeclarationKind::MixinDeclaration:
    case DeclarationKind::ClassDeclaration: {
      auto it = collected_members_.find(decl);
      CARBON_CHECK(it != collected_members_.end());
      return it->second;
    }
    default:
      CARBON_FATAL() << "Can't collect members for " << *decl;
  }
}

}  // namespace Carbon<|MERGE_RESOLUTION|>--- conflicted
+++ resolved
@@ -1822,13 +1822,8 @@
     case Value::Kind::TupleType:
     case Value::Kind::TupleValue: {
       std::vector<Nonnull<const Value*>> elts;
-<<<<<<< HEAD
       for (const auto& elt : cast<TupleValueBase>(*type).elements()) {
-        elts.push_back(Substitute(bindings, elt));
-=======
-      for (const auto& elt : cast<TupleValue>(*type).elements()) {
         elts.push_back(SubstituteImpl(bindings, elt));
->>>>>>> f46eaf49
       }
       if (isa<TupleType>(type)) {
         return arena_->New<TupleType>(std::move(elts));
