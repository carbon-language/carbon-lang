// Part of the Carbon Language project, under the Apache License v2.0 with LLVM
// Exceptions. See /LICENSE for license information.
// SPDX-License-Identifier: Apache-2.0 WITH LLVM-exception

#include "explorer/interpreter/type_checker.h"

#include <algorithm>
#include <iterator>
#include <map>
#include <set>
#include <vector>

#include "common/error.h"
#include "common/ostream.h"
#include "explorer/ast/declaration.h"
#include "explorer/common/arena.h"
#include "explorer/common/error_builders.h"
#include "explorer/interpreter/impl_scope.h"
#include "explorer/interpreter/interpreter.h"
#include "explorer/interpreter/pattern_analysis.h"
#include "explorer/interpreter/value.h"
#include "llvm/ADT/DenseSet.h"
#include "llvm/ADT/StringExtras.h"
#include "llvm/Support/Casting.h"
#include "llvm/Support/Error.h"

using llvm::cast;
using llvm::dyn_cast;
using llvm::dyn_cast_or_null;
using llvm::isa;

namespace Carbon {

struct TypeChecker::SingleStepEqualityContext : public EqualityContext {
 public:
  SingleStepEqualityContext(Nonnull<const TypeChecker*> type_checker,
                            Nonnull<const ImplScope*> impl_scope)
      : type_checker_(type_checker), impl_scope_(impl_scope) {}

  // Attempt to resolve the witness for the given associated constant in the
  // in-scope `impl`s.
  auto TryResolveWitness(Nonnull<const AssociatedConstant*> assoc,
                         SourceLocation source_loc) const
      -> ErrorOr<Nonnull<const ImplWitness*>> {
    auto* impl_witness = dyn_cast<ImplWitness>(&assoc->witness());
    if (impl_witness) {
      return impl_witness;
    }
    if (type_checker_->trace_stream_) {
      **type_checker_->trace_stream_ << "found symbolic witness "
                                     << assoc->witness()
                                     << "; performing impl scope lookup\n";
    }

    CARBON_ASSIGN_OR_RETURN(
        Nonnull<const Witness*> witness,
        impl_scope_->Resolve(&assoc->interface(), &assoc->base(), source_loc,
                             *type_checker_));
    impl_witness = dyn_cast<ImplWitness>(witness);
    if (impl_witness) {
      return impl_witness;
    }
    return ProgramError(source_loc) << "value of associated constant " << *assoc
                                    << " depends on a generic parameter";
  }

  // Visits the values that are equal to the given value and a single step away
  // according to an equality constraint that is either scope or within a final
  // impl corresponding to an associated constant. Stops and returns `false` if
  // the visitor returns `false`, otherwise returns `true`.
  auto VisitEqualValues(Nonnull<const Value*> value,
                        llvm::function_ref<bool(Nonnull<const Value*>)> visitor)
      const -> bool override {
    if (type_checker_->trace_stream_) {
      **type_checker_->trace_stream_ << "looking for values equal to " << *value
                                     << " in\n"
                                     << *impl_scope_;
    }

    if (!impl_scope_->VisitEqualValues(value, visitor)) {
      return false;
    }

    // Also look up and visit the corresponding impl if this is an associated
    // constant.
    if (auto* assoc = dyn_cast<AssociatedConstant>(value)) {
      // Perform an impl lookup to see if we can resolve this constant.
      // The source location doesn't matter, we're discarding the diagnostics.
      SourceLocation source_loc("", 0);
      ErrorOr<Nonnull<const ImplWitness*>> impl_witness =
          TryResolveWitness(assoc, source_loc);
      if (impl_witness.ok()) {
        // Instantiate the impl to find the concrete constraint it implements.
        Nonnull<const ConstraintType*> constraint =
            (*impl_witness)->declaration().constraint_type();
        constraint = cast<ConstraintType>(
            type_checker_->Substitute((*impl_witness)->bindings(), constraint));
        if (type_checker_->trace_stream_) {
          **type_checker_->trace_stream_ << "found constraint " << *constraint
                                         << " for associated constant "
                                         << *assoc << "\n";
        }

        // Look for the value of this constant within that constraint.
        if (!constraint->VisitEqualValues(value, visitor)) {
          return false;
        }
      } else {
        if (type_checker_->trace_stream_) {
          **type_checker_->trace_stream_
              << "Could not resolve associated constant " << *assoc << ": "
              << impl_witness.error() << "\n";
        }
      }
    }

    return true;
  }

 private:
  Nonnull<const TypeChecker*> type_checker_;
  Nonnull<const ImplScope*> impl_scope_;
};

static void SetValue(Nonnull<Pattern*> pattern, Nonnull<const Value*> value) {
  // TODO: find some way to CHECK that `value` is identical to pattern->value(),
  // if it's already set. Unclear if `ValueEqual` is suitable, because it
  // currently focuses more on "real" values, and disallows the pseudo-values
  // like `BindingPlaceholderValue` that we get in pattern evaluation.
  if (!pattern->has_value()) {
    pattern->set_value(value);
  }
}

auto TypeChecker::IsSameType(Nonnull<const Value*> type1,
                             Nonnull<const Value*> type2,
                             const ImplScope& impl_scope) const -> bool {
  SingleStepEqualityContext equality_ctx(this, &impl_scope);
  return TypeEqual(type1, type2, &equality_ctx);
}

auto TypeChecker::ExpectExactType(SourceLocation source_loc,
                                  const std::string& context,
                                  Nonnull<const Value*> expected,
                                  Nonnull<const Value*> actual,
                                  const ImplScope& impl_scope) const
    -> ErrorOr<Success> {
  if (!IsSameType(expected, actual, impl_scope)) {
    return ProgramError(source_loc) << "type error in " << context << "\n"
                                    << "expected: " << *expected << "\n"
                                    << "actual: " << *actual;
  }
  return Success();
}

static auto ExpectPointerType(SourceLocation source_loc,
                              const std::string& context,
                              Nonnull<const Value*> actual)
    -> ErrorOr<Success> {
  // TODO: Try to resolve in equality context.
  if (actual->kind() != Value::Kind::PointerType) {
    return ProgramError(source_loc) << "type error in " << context << "\n"
                                    << "expected a pointer type\n"
                                    << "actual: " << *actual;
  }
  return Success();
}

// Returns whether the value is a type whose values are themselves known to be
// types.
static auto IsTypeOfType(Nonnull<const Value*> value) -> bool {
  switch (value->kind()) {
    case Value::Kind::IntValue:
    case Value::Kind::DestructorValue:
    case Value::Kind::FunctionValue:
    case Value::Kind::BoundMethodValue:
    case Value::Kind::PointerValue:
    case Value::Kind::LValue:
    case Value::Kind::BoolValue:
    case Value::Kind::StructValue:
    case Value::Kind::NominalClassValue:
    case Value::Kind::AlternativeValue:
    case Value::Kind::BindingPlaceholderValue:
    case Value::Kind::AddrValue:
    case Value::Kind::AlternativeConstructorValue:
    case Value::Kind::ContinuationValue:
    case Value::Kind::StringValue:
    case Value::Kind::UninitializedValue:
    case Value::Kind::ImplWitness:
    case Value::Kind::BindingWitness:
    case Value::Kind::ConstraintWitness:
    case Value::Kind::ConstraintImplWitness:
    case Value::Kind::ParameterizedEntityName:
    case Value::Kind::MemberName:
    case Value::Kind::TypeOfParameterizedEntityName:
    case Value::Kind::TypeOfMemberName:
      // These are values, not types.
      return false;
    case Value::Kind::IntType:
    case Value::Kind::BoolType:
    case Value::Kind::FunctionType:
    case Value::Kind::PointerType:
    case Value::Kind::StructType:
    case Value::Kind::NominalClassType:
    case Value::Kind::MixinPseudoType:
    case Value::Kind::ChoiceType:
    case Value::Kind::ContinuationType:
    case Value::Kind::StringType:
    case Value::Kind::StaticArrayType:
    case Value::Kind::TupleValue:
      // These are types whose values are not types.
      return false;
    case Value::Kind::AutoType:
    case Value::Kind::VariableType:
    case Value::Kind::AssociatedConstant:
      // A value of one of these types could be a type, but isn't known to be.
      return false;
    case Value::Kind::TypeType:
    case Value::Kind::InterfaceType:
    case Value::Kind::ConstraintType:
    case Value::Kind::TypeOfClassType:
    case Value::Kind::TypeOfMixinPseudoType:
    case Value::Kind::TypeOfInterfaceType:
    case Value::Kind::TypeOfConstraintType:
    case Value::Kind::TypeOfChoiceType:
      // A value of one of these types is itself always a type.
      return true;
  }
}

// Returns whether the value is a valid result from a type expression,
// as opposed to a non-type value.
// `auto` is not considered a type by the function if `concrete` is false.
static auto IsType(Nonnull<const Value*> value, bool concrete = false) -> bool {
  switch (value->kind()) {
    case Value::Kind::IntValue:
    case Value::Kind::FunctionValue:
    case Value::Kind::DestructorValue:
    case Value::Kind::BoundMethodValue:
    case Value::Kind::PointerValue:
    case Value::Kind::LValue:
    case Value::Kind::BoolValue:
    case Value::Kind::StructValue:
    case Value::Kind::NominalClassValue:
    case Value::Kind::AlternativeValue:
    case Value::Kind::BindingPlaceholderValue:
    case Value::Kind::AddrValue:
    case Value::Kind::AlternativeConstructorValue:
    case Value::Kind::ContinuationValue:
    case Value::Kind::StringValue:
    case Value::Kind::UninitializedValue:
    case Value::Kind::ImplWitness:
    case Value::Kind::BindingWitness:
    case Value::Kind::ConstraintWitness:
    case Value::Kind::ConstraintImplWitness:
    case Value::Kind::ParameterizedEntityName:
    case Value::Kind::MemberName:
      return false;
    case Value::Kind::TypeOfParameterizedEntityName:
    case Value::Kind::TypeOfMemberName:
      // Names aren't first-class values, and their types aren't first-class
      // types.
      return false;
    case Value::Kind::IntType:
    case Value::Kind::BoolType:
    case Value::Kind::TypeType:
    case Value::Kind::FunctionType:
    case Value::Kind::StructType:
    case Value::Kind::NominalClassType:
    case Value::Kind::InterfaceType:
    case Value::Kind::ConstraintType:
    case Value::Kind::ChoiceType:
    case Value::Kind::ContinuationType:
    case Value::Kind::VariableType:
    case Value::Kind::StringType:
    case Value::Kind::TypeOfClassType:
    case Value::Kind::TypeOfInterfaceType:
    case Value::Kind::TypeOfConstraintType:
    case Value::Kind::TypeOfChoiceType:
    case Value::Kind::StaticArrayType:
      return true;
    case Value::Kind::AutoType:
      // `auto` isn't a concrete type, it's a pattern that matches types.
      return !concrete;
    case Value::Kind::TupleValue: {
      for (Nonnull<const Value*> field : cast<TupleValue>(*value).elements()) {
        if (!IsType(field, concrete)) {
          return false;
        }
      }
      return true;
    }
    case Value::Kind::PointerType: {
      return IsType(&cast<PointerType>(*value).type(), concrete);
    }
    case Value::Kind::AssociatedConstant: {
      // An associated type is an associated constant whose type is a
      // type-of-type.
      const auto& assoc = cast<AssociatedConstant>(*value);
      // TODO: Should we substitute in the arguments? Given
      //   interface I(T:! Type) { let V:! T; }
      // ... is T.(I(Type).V) considered to be a type?
      return IsTypeOfType(&assoc.constant().static_type());
    }
    case Value::Kind::MixinPseudoType:
    case Value::Kind::TypeOfMixinPseudoType:
      // Mixin type is a second-class type that cannot be used
      // within a type annotation expression.
      return false;
  }
}

auto TypeChecker::ExpectIsType(SourceLocation source_loc,
                               Nonnull<const Value*> value)
    -> ErrorOr<Success> {
  if (!IsType(value)) {
    return ProgramError(source_loc) << "Expected a type, but got " << *value;
  } else {
    return Success();
  }
}

// Returns whether *value represents the type of a Carbon value, as
// opposed to a type pattern or a non-type value.
static auto IsConcreteType(Nonnull<const Value*> value) -> bool {
  return IsType(value, /*concrete=*/true);
}

auto TypeChecker::ExpectIsConcreteType(SourceLocation source_loc,
                                       Nonnull<const Value*> value)
    -> ErrorOr<Success> {
  if (!IsConcreteType(value)) {
    return ProgramError(source_loc) << "Expected a type, but got " << *value;
  } else {
    return Success();
  }
}

// Returns the named field, or None if not found.
static auto FindField(llvm::ArrayRef<NamedValue> fields,
                      const std::string& field_name)
    -> std::optional<NamedValue> {
  auto it = std::find_if(
      fields.begin(), fields.end(),
      [&](const NamedValue& field) { return field.name == field_name; });
  if (it == fields.end()) {
    return std::nullopt;
  }
  return *it;
}

auto TypeChecker::FieldTypesImplicitlyConvertible(
    llvm::ArrayRef<NamedValue> source_fields,
    llvm::ArrayRef<NamedValue> destination_fields,
    const ImplScope& impl_scope) const -> bool {
  if (source_fields.size() != destination_fields.size()) {
    return false;
  }
  for (const auto& source_field : source_fields) {
    std::optional<NamedValue> destination_field =
        FindField(destination_fields, source_field.name);
    if (!destination_field.has_value() ||
        !IsImplicitlyConvertible(source_field.value,
                                 destination_field.value().value, impl_scope,
                                 // TODO: We don't have a way to perform
                                 // user-defined conversions of a struct field
                                 // yet, because we can't write a suitable impl
                                 // for ImplicitAs.
                                 /*allow_user_defined_conversions=*/false)) {
      return false;
    }
  }
  return true;
}

auto TypeChecker::FieldTypes(const NominalClassType& class_type) const
    -> std::vector<NamedValue> {
  std::vector<NamedValue> field_types;
  for (Nonnull<Declaration*> m : class_type.declaration().members()) {
    switch (m->kind()) {
      case DeclarationKind::VariableDeclaration: {
        const auto& var = cast<VariableDeclaration>(*m);
        Nonnull<const Value*> field_type =
            Substitute(class_type.bindings(), &var.binding().static_type());
        field_types.push_back(
            {.name = var.binding().name(), .value = field_type});
        break;
      }
      default:
        break;
    }
  }
  return field_types;
}

auto TypeChecker::IsImplicitlyConvertible(
    Nonnull<const Value*> source, Nonnull<const Value*> destination,
    const ImplScope& impl_scope, bool allow_user_defined_conversions) const
    -> bool {
  // Check for an exact match or for an implicit conversion.
  // TODO: `impl`s of `ImplicitAs` should be provided to cover these
  // conversions.
  CARBON_CHECK(IsConcreteType(source));
  CARBON_CHECK(IsConcreteType(destination));
  if (IsSameType(source, destination, impl_scope)) {
    return true;
  }

  switch (source->kind()) {
    case Value::Kind::StructType:
      switch (destination->kind()) {
        case Value::Kind::StructType:
          if (FieldTypesImplicitlyConvertible(
                  cast<StructType>(*source).fields(),
                  cast<StructType>(*destination).fields(), impl_scope)) {
            return true;
          }
          break;
        case Value::Kind::NominalClassType:
          if (FieldTypesImplicitlyConvertible(
                  cast<StructType>(*source).fields(),
                  FieldTypes(cast<NominalClassType>(*destination)),
                  impl_scope)) {
            return true;
          }
          break;
        default:
          break;
      }
      break;
    case Value::Kind::TupleValue: {
      const auto& source_tuple = cast<TupleValue>(*source);
      switch (destination->kind()) {
        case Value::Kind::TupleValue: {
          const auto& destination_tuple = cast<TupleValue>(*destination);
          if (source_tuple.elements().size() !=
              destination_tuple.elements().size()) {
            break;
          }
          bool all_ok = true;
          for (size_t i = 0; i < source_tuple.elements().size(); ++i) {
            if (!IsImplicitlyConvertible(
                    source_tuple.elements()[i], destination_tuple.elements()[i],
                    impl_scope, /*allow_user_defined_conversions=*/false)) {
              all_ok = false;
              break;
            }
          }
          if (all_ok) {
            return true;
          }
          break;
        }
        case Value::Kind::StaticArrayType: {
          const auto& destination_array = cast<StaticArrayType>(*destination);
          if (destination_array.size() != source_tuple.elements().size()) {
            break;
          }
          bool all_ok = true;
          for (Nonnull<const Value*> source_element : source_tuple.elements()) {
            if (!IsImplicitlyConvertible(
                    source_element, &destination_array.element_type(),
                    impl_scope, /*allow_user_defined_conversions=*/false)) {
              all_ok = false;
              break;
            }
          }
          if (all_ok) {
            return true;
          }
          break;
        }
        case Value::Kind::TypeType: {
          bool all_types = true;
          for (Nonnull<const Value*> source_element : source_tuple.elements()) {
            if (!IsImplicitlyConvertible(
                    source_element, destination, impl_scope,
                    /*allow_user_defined_conversions=*/false)) {
              all_types = false;
              break;
            }
          }
          if (all_types) {
            return true;
          }
          break;
        }
        default:
          break;
      }
      break;
    }
    case Value::Kind::TypeType:
      // TODO: This seems suspicious. Shouldn't this require that the type
      // implements the interface?
      if (isa<InterfaceType, ConstraintType>(destination)) {
        return true;
      }
      break;
    case Value::Kind::InterfaceType:
    case Value::Kind::ConstraintType:
    case Value::Kind::TypeOfClassType:
    case Value::Kind::TypeOfChoiceType:
    case Value::Kind::TypeOfInterfaceType:
    case Value::Kind::TypeOfConstraintType:
      // TODO: These types should presumably also convert to constraint types.
      if (isa<TypeType>(destination)) {
        return true;
      }
      break;
    default:
      break;
  }

  // If we're not supposed to look for a user-defined conversion, we're done.
  if (!allow_user_defined_conversions) {
    return false;
  }

  // We didn't find a builtin implicit conversion. Try a user-defined one.
  // The source location doesn't matter, we're discarding the diagnostics.
  SourceLocation source_loc("", 0);
  ErrorOr<Nonnull<const InterfaceType*>> iface_type = GetBuiltinInterfaceType(
      source_loc, BuiltinInterfaceName{Builtins::ImplicitAs, destination});
  return iface_type.ok() &&
         impl_scope.Resolve(*iface_type, source, source_loc, *this).ok();
}

auto TypeChecker::ImplicitlyConvert(const std::string& context,
                                    const ImplScope& impl_scope,
                                    Nonnull<Expression*> source,
                                    Nonnull<const Value*> destination)
    -> ErrorOr<Nonnull<Expression*>> {
  Nonnull<const Value*> source_type = &source->static_type();

  // TODO: If a builtin conversion works, for now we don't create any
  // expression to do the conversion and rely on the interpreter to know how to
  // do it.
  // TODO: This doesn't work for cases of combined built-in and user-defined
  // conversion, such as converting a struct element via an `ImplicitAs` impl.
  if (IsImplicitlyConvertible(source_type, destination, impl_scope,
                              /*allow_user_defined_conversions=*/false)) {
    return source;
  }
  ErrorOr<Nonnull<Expression*>> converted = BuildBuiltinMethodCall(
      impl_scope, source,
      BuiltinInterfaceName{Builtins::ImplicitAs, destination},
      BuiltinMethodCall{"Convert"});
  if (!converted.ok()) {
    // We couldn't find a matching `impl`.
    return ProgramError(source->source_loc())
           << "type error in " << context << ": "
           << "'" << *source_type << "' is not implicitly convertible to '"
           << *destination << "'";
  }
  return *converted;
}

auto TypeChecker::GetBuiltinInterfaceType(SourceLocation source_loc,
                                          BuiltinInterfaceName interface) const
    -> ErrorOr<Nonnull<const InterfaceType*>> {
  auto bad_builtin = [&]() -> Error {
    return ProgramError(source_loc)
           << "unsupported declaration for builtin `"
           << Builtins::GetName(interface.builtin) << "`";
  };

  // Find the builtin interface declaration.
  CARBON_ASSIGN_OR_RETURN(Nonnull<const Declaration*> builtin_decl,
                          builtins_.Get(source_loc, interface.builtin));
  auto* iface_decl = dyn_cast<InterfaceDeclaration>(builtin_decl);
  if (!iface_decl || !iface_decl->constant_value()) {
    return bad_builtin();
  }

  // Match the interface arguments up with the parameters and build the
  // interface type.
  bool has_parameters = iface_decl->params().has_value();
  bool has_arguments = !interface.arguments.empty();
  if (has_parameters != has_arguments) {
    return bad_builtin();
  }
  BindingMap binding_args;
  if (has_arguments) {
    TupleValue args(interface.arguments);
    if (!PatternMatch(&iface_decl->params().value()->value(), &args, source_loc,
                      std::nullopt, binding_args, trace_stream_,
                      this->arena_)) {
      return bad_builtin();
    }
  }
  Nonnull<const Bindings*> bindings =
      arena_->New<Bindings>(std::move(binding_args), Bindings::NoWitnesses);
  return arena_->New<InterfaceType>(iface_decl, bindings);
}

auto TypeChecker::BuildBuiltinMethodCall(const ImplScope& impl_scope,
                                         Nonnull<Expression*> source,
                                         BuiltinInterfaceName interface,
                                         BuiltinMethodCall method)
    -> ErrorOr<Nonnull<Expression*>> {
  const SourceLocation source_loc = source->source_loc();
  CARBON_ASSIGN_OR_RETURN(Nonnull<const InterfaceType*> iface_type,
                          GetBuiltinInterfaceType(source_loc, interface));

  // Build an expression to perform the call `source.(interface.method)(args)`.
  Nonnull<Expression*> iface_expr = arena_->New<ValueLiteral>(
      source_loc, iface_type, arena_->New<TypeOfInterfaceType>(iface_type),
      ValueCategory::Let);
  Nonnull<Expression*> iface_member = arena_->New<SimpleMemberAccessExpression>(
      source_loc, iface_expr, method.name);
  Nonnull<Expression*> method_access =
      arena_->New<CompoundMemberAccessExpression>(source_loc, source,
                                                  iface_member);
  Nonnull<Expression*> call_args =
      arena_->New<TupleLiteral>(source_loc, method.arguments);
  Nonnull<Expression*> call =
      arena_->New<CallExpression>(source_loc, method_access, call_args);
  CARBON_RETURN_IF_ERROR(TypeCheckExp(call, impl_scope));
  return {call};
}

auto TypeChecker::ExpectType(SourceLocation source_loc,
                             const std::string& context,
                             Nonnull<const Value*> expected,
                             Nonnull<const Value*> actual,
                             const ImplScope& impl_scope) const
    -> ErrorOr<Success> {
  if (!IsImplicitlyConvertible(actual, expected, impl_scope,
                               /*allow_user_defined_conversions=*/true)) {
    return ProgramError(source_loc)
           << "type error in " << context << ": "
           << "'" << *actual << "' is not implicitly convertible to '"
           << *expected << "'";
  } else {
    return Success();
  }
}

auto TypeChecker::ArgumentDeduction(
    SourceLocation source_loc, const std::string& context,
    llvm::ArrayRef<Nonnull<const GenericBinding*>> bindings_to_deduce,
    BindingMap& deduced, Nonnull<const Value*> param, Nonnull<const Value*> arg,
    bool allow_implicit_conversion, const ImplScope& impl_scope) const
    -> ErrorOr<Success> {
  if (trace_stream_) {
    **trace_stream_ << "deducing " << *param << " from " << *arg << "\n";
    **trace_stream_ << "bindings: ";
    llvm::ListSeparator sep;
    for (auto binding : bindings_to_deduce) {
      **trace_stream_ << sep << *binding;
    }
    **trace_stream_ << "\n";
  }
  // Handle the case where we can't perform deduction, either because the
  // parameter is a primitive type or because the parameter and argument have
  // different forms. In this case, we require an implicit conversion to exist,
  // or for an exact type match if implicit conversions are not permitted.
  auto handle_non_deduced_type = [&]() -> ErrorOr<Success> {
    if (!IsConcreteType(param)) {
      // Parameter type contains a nested `auto` and argument type isn't the
      // same kind of type.
      // TODO: This seems like something we should be able to accept.
      return ProgramError(source_loc) << "type error in " << context << "\n"
                                      << "expected: " << *param << "\n"
                                      << "actual: " << *arg;
    }
    // TODO: Compute or deduce witnesses.
    Bindings bindings(deduced, Bindings::NoWitnesses);
    const Value* subst_param_type = Substitute(bindings, param);
    return allow_implicit_conversion
               ? ExpectType(source_loc, context, subst_param_type, arg,
                            impl_scope)
               : ExpectExactType(source_loc, context, subst_param_type, arg,
                                 impl_scope);
  };

  switch (param->kind()) {
    case Value::Kind::VariableType: {
      const auto& var_type = cast<VariableType>(*param);
      const auto& binding = cast<VariableType>(*param).binding();
      if (binding.has_static_type()) {
        // TODO: Compute or deduce witnesses.
        Bindings bindings(deduced, Bindings::NoWitnesses);
        const Value* binding_type =
            Substitute(bindings, &binding.static_type());
        if (!IsTypeOfType(binding_type)) {
          if (!IsImplicitlyConvertible(arg, binding_type, impl_scope, false)) {
            return ProgramError(source_loc)
                   << "cannot convert deduced value " << *arg << " for "
                   << binding.name() << " to parameter type " << *binding_type;
          }
        }
      }

      if (std::find(bindings_to_deduce.begin(), bindings_to_deduce.end(),
                    &var_type.binding()) != bindings_to_deduce.end()) {
        auto [it, success] = deduced.insert({&var_type.binding(), arg});
        if (!success) {
          // All deductions are required to produce the same value. Note that
          // we intentionally don't consider type equality here; we need the
          // same symbolic type, otherwise it would be ambiguous which spelling
          // should be used, and we'd need to check all pairs of types for
          // equality because our notion of equality is non-transitive.
          if (!TypeEqual(it->second, arg, std::nullopt)) {
            return ProgramError(source_loc)
                   << "deduced multiple different values for "
                   << var_type.binding() << ":\n  " << *it->second << "\n  "
                   << *arg;
          }
        }
      } else {
        return handle_non_deduced_type();
      }
      return Success();
    }
    case Value::Kind::TupleValue: {
      if (arg->kind() != Value::Kind::TupleValue) {
        return handle_non_deduced_type();
      }
      const auto& param_tup = cast<TupleValue>(*param);
      const auto& arg_tup = cast<TupleValue>(*arg);
      if (param_tup.elements().size() != arg_tup.elements().size()) {
        return ProgramError(source_loc)
               << "mismatch in tuple sizes, expected "
               << param_tup.elements().size() << " but got "
               << arg_tup.elements().size();
      }
      for (size_t i = 0; i < param_tup.elements().size(); ++i) {
        CARBON_RETURN_IF_ERROR(
            ArgumentDeduction(source_loc, context, bindings_to_deduce, deduced,
                              param_tup.elements()[i], arg_tup.elements()[i],
                              allow_implicit_conversion, impl_scope));
      }
      return Success();
    }
    case Value::Kind::StructType: {
      if (arg->kind() != Value::Kind::StructType) {
        return handle_non_deduced_type();
      }
      const auto& param_struct = cast<StructType>(*param);
      const auto& arg_struct = cast<StructType>(*arg);
      auto diagnose_missing_field = [&](const StructType& struct_type,
                                        const NamedValue& field,
                                        bool missing_from_source) -> Error {
        static constexpr const char* SourceOrDestination[2] = {"source",
                                                               "destination"};
        return ProgramError(source_loc)
               << "mismatch in field names, "
               << SourceOrDestination[missing_from_source ? 1 : 0] << " field `"
               << field.name << "` not in "
               << SourceOrDestination[missing_from_source ? 0 : 1] << " type `"
               << struct_type << "`";
      };
      for (size_t i = 0; i < param_struct.fields().size(); ++i) {
        NamedValue param_field = param_struct.fields()[i];
        NamedValue arg_field;
        if (allow_implicit_conversion) {
          if (std::optional<NamedValue> maybe_arg_field =
                  FindField(arg_struct.fields(), param_field.name)) {
            arg_field = *maybe_arg_field;
          } else {
            return diagnose_missing_field(arg_struct, param_field, true);
          }
        } else {
          if (i >= arg_struct.fields().size()) {
            return diagnose_missing_field(arg_struct, param_field, true);
          }
          arg_field = arg_struct.fields()[i];
          if (param_field.name != arg_field.name) {
            return ProgramError(source_loc)
                   << "mismatch in field names, `" << param_field.name
                   << "` != `" << arg_field.name << "`";
          }
        }
        CARBON_RETURN_IF_ERROR(ArgumentDeduction(
            source_loc, context, bindings_to_deduce, deduced, param_field.value,
            arg_field.value, allow_implicit_conversion, impl_scope));
      }
      if (param_struct.fields().size() != arg_struct.fields().size()) {
        CARBON_CHECK(allow_implicit_conversion)
            << "should have caught this earlier";
        for (const NamedValue& arg_field : arg_struct.fields()) {
          if (!FindField(param_struct.fields(), arg_field.name).has_value()) {
            return diagnose_missing_field(param_struct, arg_field, false);
          }
        }
        CARBON_FATAL() << "field count mismatch but no missing field; "
                       << "duplicate field name?";
      }
      return Success();
    }
    case Value::Kind::FunctionType: {
      if (arg->kind() != Value::Kind::FunctionType) {
        return handle_non_deduced_type();
      }
      const auto& param_fn = cast<FunctionType>(*param);
      const auto& arg_fn = cast<FunctionType>(*arg);
      // TODO: handle situation when arg has deduced parameters.
      CARBON_RETURN_IF_ERROR(
          ArgumentDeduction(source_loc, context, bindings_to_deduce, deduced,
                            &param_fn.parameters(), &arg_fn.parameters(),
                            /*allow_implicit_conversion=*/false, impl_scope));
      CARBON_RETURN_IF_ERROR(
          ArgumentDeduction(source_loc, context, bindings_to_deduce, deduced,
                            &param_fn.return_type(), &arg_fn.return_type(),
                            /*allow_implicit_conversion=*/false, impl_scope));
      return Success();
    }
    case Value::Kind::PointerType: {
      if (arg->kind() != Value::Kind::PointerType) {
        return handle_non_deduced_type();
      }
      return ArgumentDeduction(source_loc, context, bindings_to_deduce, deduced,
                               &cast<PointerType>(*param).type(),
                               &cast<PointerType>(*arg).type(),
                               /*allow_implicit_conversion=*/false, impl_scope);
    }
    // Nothing to do in the case for `auto`.
    case Value::Kind::AutoType: {
      return Success();
    }
    case Value::Kind::NominalClassType: {
      const auto& param_class_type = cast<NominalClassType>(*param);
      if (arg->kind() != Value::Kind::NominalClassType) {
        // TODO: We could determine the parameters of the class from field
        // types in a struct argument.
        return handle_non_deduced_type();
      }
      const auto& arg_class_type = cast<NominalClassType>(*arg);
      if (param_class_type.declaration().name() !=
          arg_class_type.declaration().name()) {
        return handle_non_deduced_type();
      }
      for (const auto& [ty, param_ty] : param_class_type.type_args()) {
        CARBON_RETURN_IF_ERROR(
            ArgumentDeduction(source_loc, context, bindings_to_deduce, deduced,
                              param_ty, arg_class_type.type_args().at(ty),
                              /*allow_implicit_conversion=*/false, impl_scope));
      }
      return Success();
    }
    case Value::Kind::InterfaceType: {
      const auto& param_iface_type = cast<InterfaceType>(*param);
      if (arg->kind() != Value::Kind::InterfaceType) {
        return handle_non_deduced_type();
      }
      const auto& arg_iface_type = cast<InterfaceType>(*arg);
      if (param_iface_type.declaration().name() !=
          arg_iface_type.declaration().name()) {
        return handle_non_deduced_type();
      }
      for (const auto& [ty, param_ty] : param_iface_type.args()) {
        CARBON_RETURN_IF_ERROR(
            ArgumentDeduction(source_loc, context, bindings_to_deduce, deduced,
                              param_ty, arg_iface_type.args().at(ty),
                              /*allow_implicit_conversion=*/false, impl_scope));
      }
      return Success();
    }
    // For the following cases, we check the type matches.
    case Value::Kind::StaticArrayType:
      // TODO: We could deduce the array type from an array or tuple argument.
    case Value::Kind::ContinuationType:
    case Value::Kind::ChoiceType:
    case Value::Kind::ConstraintType:
    case Value::Kind::AssociatedConstant:
    case Value::Kind::IntType:
    case Value::Kind::BoolType:
    case Value::Kind::TypeType:
    case Value::Kind::StringType:
    case Value::Kind::TypeOfClassType:
    case Value::Kind::TypeOfInterfaceType:
    case Value::Kind::TypeOfConstraintType:
    case Value::Kind::TypeOfChoiceType:
    case Value::Kind::TypeOfParameterizedEntityName:
    case Value::Kind::TypeOfMemberName: {
      return handle_non_deduced_type();
    }
    case Value::Kind::ImplWitness:
    case Value::Kind::BindingWitness:
    case Value::Kind::ConstraintWitness:
    case Value::Kind::ConstraintImplWitness:
    case Value::Kind::ParameterizedEntityName:
    case Value::Kind::MemberName:
    case Value::Kind::IntValue:
    case Value::Kind::BoolValue:
    case Value::Kind::FunctionValue:
    case Value::Kind::DestructorValue:
    case Value::Kind::BoundMethodValue:
    case Value::Kind::PointerValue:
    case Value::Kind::LValue:
    case Value::Kind::StructValue:
    case Value::Kind::NominalClassValue:
    case Value::Kind::AlternativeValue:
    case Value::Kind::BindingPlaceholderValue:
    case Value::Kind::AddrValue:
    case Value::Kind::AlternativeConstructorValue:
    case Value::Kind::ContinuationValue:
    case Value::Kind::StringValue:
    case Value::Kind::UninitializedValue: {
      // Argument deduction within the parameters of a parameterized class type
      // or interface type can compare values, rather than types.
      // TODO: Deduce within the values where possible.
      // TODO: Consider in-scope value equalities here.
      if (!ValueEqual(param, arg, std::nullopt)) {
        return ProgramError(source_loc) << "mismatch in non-type values, `"
                                        << *arg << "` != `" << *param << "`";
      }
      return Success();
    }
    case Value::Kind::MixinPseudoType:
    case Value::Kind::TypeOfMixinPseudoType:
      CARBON_CHECK(false) << "Type expression must not contain Mixin types";
  }
}

// Builder for constraint types.
//
// This type supports incrementally building a constraint type by adding
// constraints one at a time, and will deduplicate the constraints as it goes.
//
// TODO: The deduplication here is very inefficient. We should use value
// canonicalization or hashing or similar to speed this up.
class ConstraintTypeBuilder {
 public:
  ConstraintTypeBuilder(Nonnull<Arena*> arena, SourceLocation source_loc)
      : ConstraintTypeBuilder(arena, MakeSelfBinding(arena, source_loc)) {}
  ConstraintTypeBuilder(Nonnull<Arena*> arena,
                        Nonnull<GenericBinding*> self_binding)
      : self_binding_(PrepareSelfBinding(arena, self_binding)),
        impl_binding_(AddImplBinding(arena, self_binding_)) {}

  // Produce a type that refers to the `.Self` type of the constraint.
  auto GetSelfType() const -> Nonnull<const Value*> {
    return &self_binding_->value();
  }

  // Get a witness that `.Self` implements the eventual constraint type built by
  // this builder.
  auto GetSelfWitness() const -> Nonnull<const Witness*> {
    return cast<Witness>(impl_binding_->symbolic_identity().value());
  }

  // Get the impl binding for `.Self`.
  auto GetImplBinding() const -> Nonnull<const ImplBinding*> {
    return impl_binding_;
  }

  // Add an `impl` constraint -- `T is C` if not already present.
  // Returns the index of the impl constraint within the self witness.
  auto AddImplConstraint(ConstraintType::ImplConstraint impl) -> int {
    for (ConstraintType::ImplConstraint& existing : impl_constraints_) {
      if (TypeEqual(existing.type, impl.type, std::nullopt) &&
          TypeEqual(existing.interface, impl.interface, std::nullopt)) {
        return &existing - impl_constraints_.data();
      }
    }
    impl_constraints_.push_back(std::move(impl));
    return impl_constraints_.size() - 1;
  }

  // Add an equality constraint -- `A == B`.
  void AddEqualityConstraint(ConstraintType::EqualityConstraint equal) {
    CARBON_CHECK(equal.values.size() >= 2) << "degenerate equality constraint";

    // TODO: Check to see if this constraint is already present and deduplicate
    // if so. We could also look for a superset / subset and keep the larger
    // one. We could in theory detect `A == B and B == C and C == A` and merge
    // into a single `A == B == C` constraint, but that's more work than it's
    // worth doing here.
    equality_constraints_.push_back(std::move(equal));
  }

  // Add a context for qualified name lookup, if not already present.
  void AddLookupContext(ConstraintType::LookupContext context) {
    for (ConstraintType::LookupContext existing : lookup_contexts_) {
      if (ValueEqual(existing.context, context.context, std::nullopt)) {
        return;
      }
    }
    lookup_contexts_.push_back(std::move(context));
  }

  // Add all the constraints from another constraint type. The given value
  // `self` is substituted for `.Self`, typically specified in terms of this
  // constraint's self binding. The `self_witness` is the witness for the
  // resulting constraint, and can be `GetSelfWitness()`. The `bindings`
  // parameter specifies any additional substitutions to perform.
  void AddAndSubstitute(const TypeChecker& type_checker,
                        Nonnull<const ConstraintType*> constraint,
                        Nonnull<const Value*> self,
                        Nonnull<const Witness*> self_witness,
                        const Bindings& bindings, bool add_lookup_contexts) {
    // First substitute into the impl bindings to form the full witness for
    // the constraint type.
    std::vector<Nonnull<const Witness*>> witnesses;
    for (const auto& impl_constraint : constraint->impl_constraints()) {
      Bindings local_bindings = bindings;
      local_bindings.Add(constraint->self_binding(), self,
                         type_checker.MakeConstraintWitness(
                             *constraint, witnesses,
                             constraint->self_binding()->source_loc()));
      int index = AddImplConstraint(
          {.type =
               type_checker.Substitute(local_bindings, impl_constraint.type),
           .interface = cast<InterfaceType>(type_checker.Substitute(
               local_bindings, impl_constraint.interface))});
      witnesses.push_back(
          type_checker.MakeConstraintWitnessAccess(self_witness, index));
    }

    // Now form a complete witness and substitute it into the rest of the
    // constraint.
    Bindings local_bindings = bindings;
    local_bindings.Add(constraint->self_binding(), self,
                       type_checker.MakeConstraintWitness(
                           *constraint, std::move(witnesses),
                           constraint->self_binding()->source_loc()));

    for (const auto& equality_constraint : constraint->equality_constraints()) {
      std::vector<Nonnull<const Value*>> values;
      for (const Value* value : equality_constraint.values) {
        // Ensure we don't create any duplicates through substitution.
        if (std::find_if(values.begin(), values.end(), [&](const Value* v) {
              return ValueEqual(v, value, std::nullopt);
            }) == values.end()) {
          values.push_back(type_checker.Substitute(local_bindings, value));
        }
      }
      AddEqualityConstraint({.values = std::move(values)});
    }

    if (add_lookup_contexts) {
      for (const auto& lookup_context : constraint->lookup_contexts()) {
        AddLookupContext({.context = type_checker.Substitute(
                              local_bindings, lookup_context.context)});
      }
    }
  }

  // Bring all the `impl`s accumulated so far into the given impl scope.
  void BringImplsIntoScope(const TypeChecker& type_checker,
                           Nonnull<ImplScope*> impl_scope) {
    impl_scope->Add(impl_constraints_, llvm::None, llvm::None, GetSelfWitness(),
                    type_checker);
  }

  // Convert the builder into a ConstraintType. Note that this consumes the
  // builder.
  auto Build(Nonnull<Arena*> arena_) && -> Nonnull<const ConstraintType*> {
    // Create the new type.
    auto* result = arena_->New<ConstraintType>(
        self_binding_, std::move(impl_constraints_),
        std::move(equality_constraints_), std::move(lookup_contexts_));
    // Update the impl binding to denote the constraint type itself.
    impl_binding_->set_interface(result);
    return result;
  }

 private:
  // Make a generic binding to serve as the `.Self` of this constraint type.
  static auto MakeSelfBinding(Nonnull<Arena*> arena, SourceLocation source_loc)
      -> Nonnull<GenericBinding*> {
    // Note, the type-of-type here is a placeholder and isn't really
    // meaningful.
    return arena->New<GenericBinding>(source_loc, ".Self",
                                      arena->New<TypeTypeLiteral>(source_loc));
  }

  // Set up a `.Self` binding to act as the self type of this constraint.
  static auto PrepareSelfBinding(Nonnull<Arena*> arena,
                                 Nonnull<GenericBinding*> self_binding)
      -> Nonnull<GenericBinding*> {
    Nonnull<const Value*> self = arena->New<VariableType>(self_binding);
    // TODO: Do we really need both of these?
    self_binding->set_symbolic_identity(self);
    self_binding->set_value(self);
    return self_binding;
  }

  // Add an impl binding to the given self binding.
  static auto AddImplBinding(Nonnull<Arena*> arena,
                             Nonnull<GenericBinding*> self_binding)
      -> Nonnull<ImplBinding*> {
    // The `.Self` binding for a constraint should always have an
    // `ImplBinding`. The interface type will be set by `Build`.
    Nonnull<ImplBinding*> impl_binding = arena->New<ImplBinding>(
        self_binding->source_loc(), self_binding, std::nullopt);
    impl_binding->set_symbolic_identity(
        arena->New<BindingWitness>(impl_binding));
    self_binding->set_impl_binding(impl_binding);
    return impl_binding;
  }

 private:
  Nonnull<GenericBinding*> self_binding_;
  Nonnull<ImplBinding*> impl_binding_;
  std::vector<ConstraintType::ImplConstraint> impl_constraints_;
  std::vector<ConstraintType::EqualityConstraint> equality_constraints_;
  std::vector<ConstraintType::LookupContext> lookup_contexts_;
};

auto TypeChecker::Substitute(const Bindings& bindings,
                             Nonnull<const Value*> type) const
    -> Nonnull<const Value*> {
  auto SubstituteIntoBindings =
      [&](Nonnull<const Bindings*> inner_bindings) -> Nonnull<const Bindings*> {
    BindingMap values;
    for (const auto& [name, value] : inner_bindings->args()) {
      values[name] = Substitute(bindings, value);
    }
    ImplWitnessMap witnesses;
    for (const auto& [name, value] : inner_bindings->witnesses()) {
      witnesses[name] = Substitute(bindings, value);
    }
    if (values == inner_bindings->args() &&
        witnesses == inner_bindings->witnesses()) {
      return inner_bindings;
    }
    return arena_->New<Bindings>(std::move(values), std::move(witnesses));
  };

  switch (type->kind()) {
    case Value::Kind::VariableType: {
      auto it = bindings.args().find(&cast<VariableType>(*type).binding());
      if (it == bindings.args().end()) {
        return type;
      } else {
        return it->second;
      }
    }
    case Value::Kind::AssociatedConstant: {
      const auto& assoc = cast<AssociatedConstant>(*type);
      Nonnull<const Value*> base = Substitute(bindings, &assoc.base());
      Nonnull<const Value*> interface =
          Substitute(bindings, &assoc.interface());
      Nonnull<const Value*> witness = Substitute(bindings, &assoc.witness());
      return arena_->New<AssociatedConstant>(
          base, cast<InterfaceType>(interface), &assoc.constant(),
          cast<Witness>(witness));
    }
    case Value::Kind::TupleValue: {
      std::vector<Nonnull<const Value*>> elts;
      for (const auto& elt : cast<TupleValue>(*type).elements()) {
        elts.push_back(Substitute(bindings, elt));
      }
      return arena_->New<TupleValue>(elts);
    }
    case Value::Kind::StructType: {
      std::vector<NamedValue> fields;
      for (const auto& [name, value] : cast<StructType>(*type).fields()) {
        auto new_type = Substitute(bindings, value);
        fields.push_back({name, new_type});
      }
      return arena_->New<StructType>(std::move(fields));
    }
    case Value::Kind::FunctionType: {
      const auto& fn_type = cast<FunctionType>(*type);
      Bindings new_bindings = bindings;

      // Make a new impl binding for a generic binding if needed, and return
      // its witness.
      std::vector<Nonnull<const ImplBinding*>> impl_bindings;
      auto MakeImplBinding = [&](Nonnull<GenericBinding*> new_binding,
                                 Nonnull<const GenericBinding*> old_binding)
          -> std::optional<Nonnull<const Witness*>> {
        if (!old_binding->impl_binding()) {
          return std::nullopt;
        }
        Nonnull<ImplBinding*> impl_binding =
            arena_->New<ImplBinding>(new_binding->source_loc(), new_binding,
                                     &new_binding->static_type());
        impl_binding->set_original(old_binding->impl_binding().value());
        auto* witness = arena_->New<BindingWitness>(impl_binding);
        impl_binding->set_symbolic_identity(witness);
        new_binding->set_impl_binding(impl_binding);
        impl_bindings.push_back(impl_binding);
        return witness;
      };

      // Substitute into a generic binding and add it to the new_bindings map.
      auto SubstituteIntoGenericBinding =
          [&](Nonnull<const GenericBinding*> old_binding)
          -> Nonnull<GenericBinding*> {
        Nonnull<const Value*> new_type =
            Substitute(new_bindings, &old_binding->static_type());
        Nonnull<GenericBinding*> new_binding = arena_->New<GenericBinding>(
            old_binding->source_loc(), old_binding->name(),
            const_cast<Expression*>(&old_binding->type()));
        new_binding->set_original(old_binding->original());
        new_binding->set_static_type(new_type);
        new_bindings.Add(old_binding, arena_->New<VariableType>(new_binding),
                         MakeImplBinding(new_binding, old_binding));
        return new_binding;
      };

      // Create new generic parameters and generic bindings
      // and add them to new_bindings.
      std::vector<FunctionType::GenericParameter> generic_parameters;
      for (const FunctionType::GenericParameter& gp :
           fn_type.generic_parameters()) {
        generic_parameters.push_back(
            {.index = gp.index,
             .binding = SubstituteIntoGenericBinding(gp.binding)});
      }
      std::vector<Nonnull<const GenericBinding*>> deduced_bindings;
      for (Nonnull<const GenericBinding*> gb : fn_type.deduced_bindings()) {
        deduced_bindings.push_back(SubstituteIntoGenericBinding(gb));
      }
      // Apply substitution to parameter types
      auto param = Substitute(new_bindings, &fn_type.parameters());
      // Apply substitution to return type
      auto ret = Substitute(new_bindings, &fn_type.return_type());
      // Create the new FunctionType
      Nonnull<const Value*> new_fn_type = arena_->New<FunctionType>(
          param, std::move(generic_parameters), ret,
          std::move(deduced_bindings), std::move(impl_bindings));
      return new_fn_type;
    }
    case Value::Kind::PointerType: {
      return arena_->New<PointerType>(
          Substitute(bindings, &cast<PointerType>(*type).type()));
    }
    case Value::Kind::NominalClassType: {
      const auto& class_type = cast<NominalClassType>(*type);
      Nonnull<const NominalClassType*> new_class_type =
          arena_->New<NominalClassType>(
              &class_type.declaration(),
              SubstituteIntoBindings(&class_type.bindings()));
      return new_class_type;
    }
    case Value::Kind::InterfaceType: {
      const auto& iface_type = cast<InterfaceType>(*type);
      Nonnull<const InterfaceType*> new_iface_type = arena_->New<InterfaceType>(
          &iface_type.declaration(),
          SubstituteIntoBindings(&iface_type.bindings()));
      return new_iface_type;
    }
    case Value::Kind::ConstraintType: {
      const auto& constraint = cast<ConstraintType>(*type);
      ConstraintTypeBuilder builder(arena_,
                                    constraint.self_binding()->source_loc());
      builder.AddAndSubstitute(*this, &constraint, builder.GetSelfType(),
                               builder.GetSelfWitness(), bindings,
                               /*add_lookup_contexts=*/true);
      Nonnull<const ConstraintType*> new_constraint =
          std::move(builder).Build(arena_);
      if (trace_stream_) {
        **trace_stream_ << "substitution: " << constraint << " => "
                        << *new_constraint << "\n";
      }
      return new_constraint;
    }
    case Value::Kind::ImplWitness: {
      const auto& witness = cast<ImplWitness>(*type);
      return arena_->New<ImplWitness>(
          &witness.declaration(), SubstituteIntoBindings(&witness.bindings()));
    }
    case Value::Kind::BindingWitness: {
      auto it =
          bindings.witnesses().find(cast<BindingWitness>(*type).binding());
      if (it == bindings.witnesses().end()) {
        return type;
      } else {
        return it->second;
      }
    }
    case Value::Kind::ConstraintWitness: {
      const auto& witness = cast<ConstraintWitness>(*type);
      std::vector<Nonnull<const Witness*>> witnesses;
      witnesses.reserve(witness.witnesses().size());
      for (auto* witness : witness.witnesses()) {
        witnesses.push_back(cast<Witness>(Substitute(bindings, witness)));
      }
      return arena_->New<ConstraintWitness>(std::move(witnesses));
    }
    case Value::Kind::ConstraintImplWitness: {
      const auto& witness = cast<ConstraintImplWitness>(*type);
      return ConstraintImplWitness::Make(
          arena_,
          cast<Witness>(Substitute(bindings, witness.constraint_witness())),
          witness.index());
    }
    case Value::Kind::StaticArrayType:
    case Value::Kind::AutoType:
    case Value::Kind::IntType:
    case Value::Kind::BoolType:
    case Value::Kind::TypeType:
    case Value::Kind::ChoiceType:
    case Value::Kind::ContinuationType:
    case Value::Kind::StringType:
    case Value::Kind::MixinPseudoType:
      return type;
    case Value::Kind::TypeOfClassType:
    case Value::Kind::TypeOfMixinPseudoType:
    case Value::Kind::TypeOfInterfaceType:
    case Value::Kind::TypeOfConstraintType:
    case Value::Kind::TypeOfChoiceType:
    case Value::Kind::TypeOfParameterizedEntityName:
    case Value::Kind::TypeOfMemberName:
      // TODO: We should substitute into the value and produce a new type of
      // type for it.
      return type;
    case Value::Kind::ParameterizedEntityName:
    case Value::Kind::MemberName:
    case Value::Kind::IntValue:
    case Value::Kind::BoolValue:
    case Value::Kind::FunctionValue:
    case Value::Kind::DestructorValue:
    case Value::Kind::BoundMethodValue:
    case Value::Kind::PointerValue:
    case Value::Kind::LValue:
    case Value::Kind::StructValue:
    case Value::Kind::NominalClassValue:
    case Value::Kind::AlternativeValue:
    case Value::Kind::BindingPlaceholderValue:
    case Value::Kind::AddrValue:
    case Value::Kind::AlternativeConstructorValue:
    case Value::Kind::ContinuationValue:
    case Value::Kind::StringValue:
    case Value::Kind::UninitializedValue:
      // This can happen when substituting into the arguments of a class or
      // interface.
      // TODO: Implement substitution for these cases.
      return type;
  }
}

auto TypeChecker::MatchImpl(const InterfaceType& iface,
                            Nonnull<const Value*> impl_type,
                            const ImplScope::Impl& impl,
                            const ImplScope& impl_scope,
                            SourceLocation source_loc) const
    -> std::optional<Nonnull<const Witness*>> {
  if (trace_stream_) {
    **trace_stream_ << "MatchImpl: looking for " << *impl_type << " as "
                    << iface << "\n";
    **trace_stream_ << "checking " << *impl.type << " as "
                    << *impl.interface << "\n";
  }

  BindingMap deduced_args;

  if (ErrorOr<Success> e = ArgumentDeduction(
          source_loc, "match", impl.deduced, deduced_args, impl.type, impl_type,
          /*allow_implicit_conversion=*/false, impl_scope);
      !e.ok()) {
    if (trace_stream_) {
      **trace_stream_ << "type does not match: " << e.error() << "\n";
    }
    return std::nullopt;
  }

  if (ErrorOr<Success> e = ArgumentDeduction(
          source_loc, "match", impl.deduced, deduced_args, impl.interface,
          &iface, /*allow_implicit_conversion=*/false, impl_scope);
      !e.ok()) {
    if (trace_stream_) {
      **trace_stream_ << "interface does not match: " << e.error() << "\n";
    }
    return std::nullopt;
  }

  if (trace_stream_) {
    **trace_stream_ << "match results: {";
    llvm::ListSeparator sep;
    for (const auto& [binding, val] : deduced_args) {
      **trace_stream_ << sep << *binding << " = " << *val;
    }
    **trace_stream_ << "}\n";
  }

  CARBON_CHECK(impl.deduced.size() == deduced_args.size())
      << "failed to deduce all expected deduced arguments";

  // Ensure the constraints on the `impl` are satisfied by the deduced
  // arguments.
  ImplWitnessMap impls;
  if (ErrorOr<Success> e = SatisfyImpls(impl.impl_bindings, impl_scope,
                                        source_loc, deduced_args, impls);
      !e.ok()) {
    if (trace_stream_) {
      **trace_stream_ << "missing required impl: " << e.error() << "\n";
    }
    return std::nullopt;
  }

  if (trace_stream_) {
    **trace_stream_ << "matched with " << *impl.type << " as "
                    << *impl.interface << "\n\n";
  }
  if (deduced_args.empty()) {
    return impl.witness;
  }

  // Only ImplWitnesses can be parameterized.
  const ImplWitness* impl_witness = cast<ImplWitness>(impl.witness);
  return arena_->New<ImplWitness>(
      &impl_witness->declaration(),
      arena_->New<Bindings>(std::move(deduced_args), std::move(impls)));
}

auto TypeChecker::MakeConstraintWitness(
    const ConstraintType& constraint,
    std::vector<Nonnull<const Witness*>> impl_constraint_witnesses,
    SourceLocation source_loc) const -> Nonnull<const Witness*> {
  return arena_->New<ConstraintWitness>(std::move(impl_constraint_witnesses));
}

auto TypeChecker::MakeConstraintWitnessAccess(Nonnull<const Witness*> witness,
                                              int impl_offset) const
    -> Nonnull<const Witness*> {
  return ConstraintImplWitness::Make(arena_, witness, impl_offset);
}

auto TypeChecker::SatisfyImpls(
    llvm::ArrayRef<Nonnull<const ImplBinding*>> impl_bindings,
    const ImplScope& impl_scope, SourceLocation source_loc,
    const BindingMap& deduced_type_args, ImplWitnessMap& impls) const
    -> ErrorOr<Success> {
  for (Nonnull<const ImplBinding*> impl_binding : impl_bindings) {
    // TODO: Presumably we will need to accumuate witnesses as we go.
    Bindings bindings(deduced_type_args, Bindings::NoWitnesses);
    Nonnull<const Value*> interface =
        Substitute(bindings, impl_binding->interface());
    CARBON_CHECK(deduced_type_args.find(impl_binding->type_var()) !=
                 deduced_type_args.end());
    CARBON_ASSIGN_OR_RETURN(
        Nonnull<const Value*> impl,
        impl_scope.Resolve(interface,
                           deduced_type_args.at(impl_binding->type_var()),
                           source_loc, *this));
    impls.insert({impl_binding, impl});
  }
  return Success();
}

auto TypeChecker::MakeConstraintForInterface(
    SourceLocation source_loc, Nonnull<const InterfaceType*> iface_type)
    -> Nonnull<const ConstraintType*> {
  ConstraintTypeBuilder builder(arena_, source_loc);
  builder.AddImplConstraint(
      {.type = builder.GetSelfType(), .interface = iface_type});
  builder.AddLookupContext({.context = iface_type});
  return std::move(builder).Build(arena_);
}

auto TypeChecker::CombineConstraints(
    SourceLocation source_loc,
    llvm::ArrayRef<Nonnull<const ConstraintType*>> constraints)
    -> Nonnull<const ConstraintType*> {
  ConstraintTypeBuilder builder(arena_, source_loc);
  for (Nonnull<const ConstraintType*> constraint : constraints) {
    builder.AddAndSubstitute(*this, constraint, builder.GetSelfType(),
                             builder.GetSelfWitness(), Bindings(),
                             /*add_lookup_contexts=*/true);
  }
  return std::move(builder).Build(arena_);
}

auto TypeChecker::DeduceCallBindings(
    CallExpression& call, Nonnull<const Value*> params_type,
    llvm::ArrayRef<FunctionType::GenericParameter> generic_params,
    llvm::ArrayRef<Nonnull<const GenericBinding*>> deduced_bindings,
    llvm::ArrayRef<Nonnull<const ImplBinding*>> impl_bindings,
    const ImplScope& impl_scope) -> ErrorOr<Success> {
  llvm::ArrayRef<Nonnull<const Value*>> params =
      cast<TupleValue>(*params_type).elements();
  llvm::ArrayRef<Nonnull<const Expression*>> args =
      cast<TupleLiteral>(call.argument()).fields();
  if (params.size() != args.size()) {
    return ProgramError(call.source_loc())
           << "wrong number of arguments in function call, expected "
           << params.size() << " but got " << args.size();
  }
  // Bindings for deduced parameters and generic parameters.
  BindingMap generic_bindings;

  // Deduce and/or convert each argument to the corresponding
  // parameter.
  for (size_t i = 0; i < params.size(); ++i) {
    const Value* param = params[i];
    const Expression* arg = args[i];
    CARBON_RETURN_IF_ERROR(
        ArgumentDeduction(arg->source_loc(), "call", deduced_bindings,
                          generic_bindings, param, &arg->static_type(),
                          /*allow_implicit_conversion=*/true, impl_scope));
    // If the parameter is a `:!` binding, evaluate and collect its
    // value for use in later parameters and in the function body.
    if (!generic_params.empty() && generic_params.front().index == i) {
      CARBON_ASSIGN_OR_RETURN(Nonnull<const Value*> arg_value,
                              InterpExp(arg, arena_, trace_stream_));
      if (trace_stream_) {
        **trace_stream_ << "evaluated generic parameter "
                        << *generic_params.front().binding << " as "
                        << *arg_value << "\n";
      }
      bool newly_added =
          generic_bindings.insert({generic_params.front().binding, arg_value})
              .second;
      CARBON_CHECK(newly_added) << "generic parameter should not be deduced";
      generic_params = generic_params.drop_front();
    }
  }
  CARBON_CHECK(generic_params.empty())
      << "did not find all generic parameters in parameter list";

  for (Nonnull<const GenericBinding*> deduced_param : deduced_bindings) {
    // TODO: change the following to a CHECK once the real checking
    // has been added to the type checking of function signatures.
    if (auto it = generic_bindings.find(deduced_param);
        it == generic_bindings.end()) {
      return ProgramError(call.source_loc())
             << "could not deduce type argument for type parameter "
             << deduced_param->name() << "\n"
             << "in " << call;
    }
  }

  // Find impls for all the required impl bindings.
  ImplWitnessMap impls;
  CARBON_RETURN_IF_ERROR(SatisfyImpls(
      impl_bindings, impl_scope, call.source_loc(), generic_bindings, impls));
  call.set_bindings(Bindings(std::move(generic_bindings), std::move(impls)));

  // TODO: Ensure any equality constraints are satisfied.

  // Convert the arguments to the parameter type.
  Nonnull<const Value*> param_type = Substitute(call.bindings(), params_type);

  // Convert the arguments to the deduced and substituted parameter type.
  CARBON_ASSIGN_OR_RETURN(
      Nonnull<Expression*> converted_argument,
      ImplicitlyConvert("call", impl_scope, &call.argument(), param_type));

  call.set_argument(converted_argument);

  return Success();
}

struct ConstraintLookupResult {
  Nonnull<const InterfaceType*> interface;
  Nonnull<const Declaration*> member;
};

/// Look up a member name in a constraint, which might be a single interface or
/// a compound constraint.
static auto LookupInConstraint(SourceLocation source_loc,
                               std::string_view lookup_kind,
                               Nonnull<const Value*> type,
                               std::string_view member_name)
    -> ErrorOr<ConstraintLookupResult> {
  // Find the set of lookup contexts.
  llvm::ArrayRef<ConstraintType::LookupContext> lookup_contexts;
  ConstraintType::LookupContext interface_context[1];
  if (const auto* iface_type = dyn_cast<InterfaceType>(type)) {
    // For an interface, look into that interface alone.
    // TODO: Also look into any interfaces extended by it.
    interface_context[0].context = iface_type;
    lookup_contexts = interface_context;
  } else if (const auto* constraint_type = dyn_cast<ConstraintType>(type)) {
    // For a constraint, look in all of its lookup contexts.
    lookup_contexts = constraint_type->lookup_contexts();
  } else {
    // Other kinds of constraint, such as TypeType, have no lookup contexts.
  }

  std::optional<ConstraintLookupResult> found;
  for (ConstraintType::LookupContext lookup : lookup_contexts) {
    if (!isa<InterfaceType>(lookup.context)) {
      // TODO: Support other kinds of lookup context, notably named
      // constraints.
      continue;
    }
    const InterfaceType& iface_type = cast<InterfaceType>(*lookup.context);
    if (std::optional<Nonnull<const Declaration*>> member =
            FindMember(member_name, iface_type.declaration().members());
        member.has_value()) {
      if (found.has_value()) {
        if (ValueEqual(found->interface, &iface_type, std::nullopt)) {
          continue;
        }
        // TODO: If we resolve to the same member either way, this
        // is not ambiguous.
        return ProgramError(source_loc)
               << "ambiguous " << lookup_kind << ", " << member_name
               << " found in " << *found->interface << " and " << iface_type;
      }
      found = {.interface = &iface_type, .member = member.value()};
    }
  }

  if (!found) {
    if (isa<TypeType>(type)) {
      return ProgramError(source_loc)
             << lookup_kind << " in unconstrained type";
    }
    return ProgramError(source_loc)
           << lookup_kind << ", " << member_name << " not in " << *type;
  }
  return found.value();
}

// Determine whether the given member declaration declares an instance member.
static auto IsInstanceMember(Member member) {
  if (!member.declaration()) {
    // This is a struct field.
    return true;
  }
  Nonnull<const Declaration*> declaration = *member.declaration();
  switch (declaration->kind()) {
    case DeclarationKind::FunctionDeclaration:
      return cast<FunctionDeclaration>(declaration)->is_method();
    case DeclarationKind::VariableDeclaration:
      return true;
    default:
      return false;
  }
}

auto TypeChecker::TypeCheckExp(Nonnull<Expression*> e,
                               const ImplScope& impl_scope)
    -> ErrorOr<Success> {
  if (trace_stream_) {
    **trace_stream_ << "checking " << ExpressionKindName(e->kind()) << " "
                    << *e;
    **trace_stream_ << "\n";
  }
  if (e->is_type_checked()) {
    if (trace_stream_) {
      **trace_stream_ << "expression has already been type-checked\n";
    }
    return Success();
  }
  switch (e->kind()) {
    case ExpressionKind::ValueLiteral:
      CARBON_FATAL() << "attempting to type check node " << *e
                     << " generated during type checking";
    case ExpressionKind::IndexExpression: {
      auto& index = cast<IndexExpression>(*e);
      CARBON_RETURN_IF_ERROR(TypeCheckExp(&index.object(), impl_scope));
      CARBON_RETURN_IF_ERROR(TypeCheckExp(&index.offset(), impl_scope));
      const Value& object_type = index.object().static_type();
      switch (object_type.kind()) {
        case Value::Kind::TupleValue: {
          const auto& tuple_type = cast<TupleValue>(object_type);
          CARBON_RETURN_IF_ERROR(
              ExpectExactType(index.offset().source_loc(), "tuple index",
                              arena_->New<IntType>(),
                              &index.offset().static_type(), impl_scope));
          CARBON_ASSIGN_OR_RETURN(
              auto offset_value,
              InterpExp(&index.offset(), arena_, trace_stream_));
          int i = cast<IntValue>(*offset_value).value();
          if (i < 0 || i >= static_cast<int>(tuple_type.elements().size())) {
            return ProgramError(e->source_loc())
                   << "index " << i << " is out of range for type "
                   << tuple_type;
          }
          index.set_static_type(tuple_type.elements()[i]);
          index.set_value_category(index.object().value_category());
          return Success();
        }
        case Value::Kind::StaticArrayType: {
          CARBON_RETURN_IF_ERROR(
              ExpectExactType(index.offset().source_loc(), "array index",
                              arena_->New<IntType>(),
                              &index.offset().static_type(), impl_scope));
          index.set_static_type(
              &cast<StaticArrayType>(object_type).element_type());
          index.set_value_category(index.object().value_category());
          return Success();
        }
        default:
          return ProgramError(e->source_loc()) << "expected a tuple";
      }
    }
    case ExpressionKind::TupleLiteral: {
      std::vector<Nonnull<const Value*>> arg_types;
      for (auto* arg : cast<TupleLiteral>(*e).fields()) {
        CARBON_RETURN_IF_ERROR(TypeCheckExp(arg, impl_scope));
        CARBON_RETURN_IF_ERROR(
            ExpectIsConcreteType(arg->source_loc(), &arg->static_type()));
        arg_types.push_back(&arg->static_type());
      }
      e->set_static_type(arena_->New<TupleValue>(std::move(arg_types)));
      e->set_value_category(ValueCategory::Let);
      return Success();
    }
    case ExpressionKind::StructLiteral: {
      std::vector<NamedValue> arg_types;
      for (auto& arg : cast<StructLiteral>(*e).fields()) {
        CARBON_RETURN_IF_ERROR(TypeCheckExp(&arg.expression(), impl_scope));
        CARBON_RETURN_IF_ERROR(ExpectIsConcreteType(
            arg.expression().source_loc(), &arg.expression().static_type()));
        arg_types.push_back({arg.name(), &arg.expression().static_type()});
      }
      e->set_static_type(arena_->New<StructType>(std::move(arg_types)));
      e->set_value_category(ValueCategory::Let);
      return Success();
    }
    case ExpressionKind::StructTypeLiteral: {
      auto& struct_type = cast<StructTypeLiteral>(*e);
      for (auto& arg : struct_type.fields()) {
        CARBON_RETURN_IF_ERROR(TypeCheckTypeExp(&arg.expression(), impl_scope));
      }
      if (struct_type.fields().empty()) {
        // `{}` is the type of `{}`, just as `()` is the type of `()`.
        // This applies only if there are no fields, because (unlike with
        // tuples) non-empty struct types are syntactically disjoint
        // from non-empty struct values.
        struct_type.set_static_type(arena_->New<StructType>());
      } else {
        struct_type.set_static_type(arena_->New<TypeType>());
      }
      e->set_value_category(ValueCategory::Let);
      return Success();
    }
    case ExpressionKind::SimpleMemberAccessExpression: {
      auto& access = cast<SimpleMemberAccessExpression>(*e);
      CARBON_RETURN_IF_ERROR(TypeCheckExp(&access.object(), impl_scope));
      const Value& object_type = access.object().static_type();
      switch (object_type.kind()) {
        case Value::Kind::StructType: {
          const auto& struct_type = cast<StructType>(object_type);
          for (const auto& field : struct_type.fields()) {
            if (access.member_name() == field.name) {
              access.set_member(Member(&field));
              access.set_static_type(field.value);
              access.set_value_category(access.object().value_category());
              return Success();
            }
          }
          return ProgramError(access.source_loc())
                 << "struct " << struct_type << " does not have a field named "
                 << access.member_name();
        }
        case Value::Kind::NominalClassType: {
          const auto& t_class = cast<NominalClassType>(object_type);
          if (auto type_member = FindMixedMemberAndType(
                  access.member_name(), t_class.declaration().members(),
                  &t_class);
              type_member.has_value()) {
            auto [member_type, member] = type_member.value();
            Nonnull<const Value*> field_type =
                Substitute(t_class.bindings(), member_type);
            access.set_member(Member(member));
            access.set_static_type(field_type);
            access.set_is_type_access(!IsInstanceMember(access.member()));
            switch (member->kind()) {
              case DeclarationKind::VariableDeclaration:
                access.set_value_category(access.object().value_category());
                break;
              case DeclarationKind::FunctionDeclaration: {
                auto func_decl = cast<FunctionDeclaration>(member);
                if (func_decl->is_method() && func_decl->me_pattern().kind() ==
                                                  PatternKind::AddrPattern) {
                  access.set_is_field_addr_me_method();
                  Nonnull<const Value*> me_type =
                      Substitute(t_class.bindings(),
                                 &func_decl->me_pattern().static_type());
                  CARBON_RETURN_IF_ERROR(ExpectType(
                      e->source_loc(), "method access, receiver type", me_type,
                      &access.object().static_type(), impl_scope));
                  if (access.object().value_category() != ValueCategory::Var) {
                    return ProgramError(e->source_loc())
                           << "method " << access.member_name()
                           << " requires its receiver to be an lvalue";
                  }
                }
                access.set_value_category(ValueCategory::Let);
                break;
              }
              default:
                CARBON_FATAL() << "member " << access.member_name()
                               << " is not a field or method";
                break;
            }
            return Success();
          } else {
            return ProgramError(e->source_loc())
                   << "class " << t_class.declaration().name()
                   << " does not have a field named " << access.member_name();
          }
        }
        case Value::Kind::VariableType: {
          // This case handles access to a method on a receiver whose type
          // is a type variable. For example, `x.foo` where the type of
          // `x` is `T` and `foo` and `T` implements an interface that
          // includes `foo`.
          const Value& typeof_var =
              cast<VariableType>(object_type).binding().static_type();
          CARBON_ASSIGN_OR_RETURN(
              ConstraintLookupResult result,
              LookupInConstraint(e->source_loc(), "member access", &typeof_var,
                                 access.member_name()));
          // Compute a witness that the variable type implements this
          // interface. This will typically be either a reference to its
          // `ImplBinding` or, for a constraint, to a witness for an impl
          // constraint within it.
          // TODO: We should only need to look at the impl binding for this
          // variable, not everything in the impl scope, to find the witness.
          CARBON_ASSIGN_OR_RETURN(
              Nonnull<const Witness*> witness,
              impl_scope.Resolve(result.interface, &object_type,
                                 e->source_loc(), *this));

          Bindings bindings = result.interface->bindings();
          bindings.Add(result.interface->declaration().self(), &object_type,
                       witness);

          const Value& member_type = result.member->static_type();
          Nonnull<const Value*> inst_member_type =
              Substitute(bindings, &member_type);
          access.set_member(Member(result.member));
          access.set_found_in_interface(result.interface);
          access.set_is_type_access(!IsInstanceMember(access.member()));
          access.set_static_type(inst_member_type);

          CARBON_ASSIGN_OR_RETURN(
              Nonnull<const Witness*> impl,
              impl_scope.Resolve(result.interface, &object_type,
                                 e->source_loc(), *this));
          access.set_impl(impl);
          return Success();
        }
        case Value::Kind::InterfaceType:
        case Value::Kind::ConstraintType: {
          // This case handles access to a class function from a constrained
          // type variable. If `T` is a type variable and `foo` is a class
          // function in an interface implemented by `T`, then `T.foo` accesses
          // the `foo` class function of `T`.
          //
          // TODO: Per the language rules, we are supposed to also perform
          // lookup into `type` and report an ambiguity if the name is found in
          // both places.
          CARBON_ASSIGN_OR_RETURN(
              Nonnull<const Value*> type,
              InterpExp(&access.object(), arena_, trace_stream_));
          CARBON_ASSIGN_OR_RETURN(
              ConstraintLookupResult result,
              LookupInConstraint(e->source_loc(), "member access", &object_type,
                                 access.member_name()));
          CARBON_ASSIGN_OR_RETURN(Nonnull<const Witness*> impl,
                                  impl_scope.Resolve(result.interface, type,
                                                     e->source_loc(), *this));
          access.set_member(Member(result.member));
          access.set_impl(impl);
          access.set_found_in_interface(result.interface);

          if (IsInstanceMember(access.member())) {
            // This is a member name denoting an instance member.
            // TODO: Consider setting the static type of all instance member
            // declarations to be member name types, rather than special-casing
            // member accesses that name them.
            access.set_static_type(
                arena_->New<TypeOfMemberName>(Member(result.member)));
            access.set_value_category(ValueCategory::Let);
          } else {
            // This is a non-instance member whose value is found directly via
            // the witness table, such as a non-method function or an
            // associated constant.
            const Value& member_type = result.member->static_type();
            Bindings bindings = result.interface->bindings();
            bindings.Add(result.interface->declaration().self(), type, impl);
            Nonnull<const Value*> inst_member_type =
                Substitute(bindings, &member_type);
            access.set_static_type(inst_member_type);
            access.set_value_category(ValueCategory::Let);
          }
          return Success();
        }
        case Value::Kind::TypeType:
        case Value::Kind::TypeOfChoiceType:
        case Value::Kind::TypeOfClassType:
        case Value::Kind::TypeOfConstraintType:
        case Value::Kind::TypeOfInterfaceType: {
          // This is member access into an unconstrained type. Evaluate it and
          // perform lookup in the result.
          CARBON_ASSIGN_OR_RETURN(
              Nonnull<const Value*> type,
              InterpExp(&access.object(), arena_, trace_stream_));
          switch (type->kind()) {
            case Value::Kind::StructType: {
              for (const auto& field : cast<StructType>(type)->fields()) {
                if (access.member_name() == field.name) {
                  access.set_member(Member(&field));
                  access.set_static_type(
                      arena_->New<TypeOfMemberName>(Member(&field)));
                  access.set_value_category(ValueCategory::Let);
                  return Success();
                }
              }
              return ProgramError(access.source_loc())
                     << "struct " << *type << " does not have a field named "
                     << " does not have a field named " << access.member_name();
            }
            case Value::Kind::ChoiceType: {
              const ChoiceType& choice = cast<ChoiceType>(*type);
              std::optional<Nonnull<const Value*>> parameter_types =
                  choice.FindAlternative(access.member_name());
              if (!parameter_types.has_value()) {
                return ProgramError(e->source_loc())
                       << "choice " << choice.name()
                       << " does not have an alternative named "
                       << access.member_name();
              }
              Nonnull<const Value*> substituted_parameter_type =
                  *parameter_types;
              if (choice.IsParameterized()) {
                substituted_parameter_type =
                    Substitute(choice.bindings(), *parameter_types);
              }
              Nonnull<const Value*> type = arena_->New<FunctionType>(
                  substituted_parameter_type, &choice);
              // TODO: Should there be a Declaration corresponding to each
              // choice type alternative?
              access.set_member(Member(arena_->New<NamedValue>(
                  NamedValue{access.member_name(), type})));
              access.set_static_type(type);
              access.set_value_category(ValueCategory::Let);
              return Success();
            }
            case Value::Kind::NominalClassType: {
              const NominalClassType& class_type =
                  cast<NominalClassType>(*type);
              if (auto type_member = FindMixedMemberAndType(
                      access.member_name(), class_type.declaration().members(),
                      &class_type);
                  type_member.has_value()) {
                auto [member_type, member] = type_member.value();
                access.set_member(Member(member));
                switch (member->kind()) {
                  case DeclarationKind::FunctionDeclaration: {
                    const auto& func = cast<FunctionDeclaration>(*member);
                    if (func.is_method()) {
                      break;
                    }
                    Nonnull<const Value*> field_type = Substitute(
                        class_type.bindings(), &member->static_type());
                    access.set_static_type(field_type);
                    access.set_value_category(ValueCategory::Let);
                    return Success();
                  }
                  default:
                    break;
                }
                access.set_static_type(
                    arena_->New<TypeOfMemberName>(Member(member)));
                access.set_value_category(ValueCategory::Let);
                return Success();
              } else {
                return ProgramError(access.source_loc())
                       << class_type << " does not have a member named "
                       << access.member_name();
              }
            }
            case Value::Kind::InterfaceType:
            case Value::Kind::ConstraintType: {
              CARBON_ASSIGN_OR_RETURN(
                  ConstraintLookupResult result,
                  LookupInConstraint(e->source_loc(), "member access", type,
                                     access.member_name()));
              access.set_member(Member(result.member));
              access.set_found_in_interface(result.interface);
              access.set_static_type(
                  arena_->New<TypeOfMemberName>(Member(result.member)));
              access.set_value_category(ValueCategory::Let);
              return Success();
            }
            default:
              return ProgramError(access.source_loc())
                     << "unsupported member access into type " << *type;
          }
        }
        default:
          return ProgramError(e->source_loc())
                 << "member access, unexpected " << object_type << " in " << *e;
      }
    }
    case ExpressionKind::CompoundMemberAccessExpression: {
      auto& access = cast<CompoundMemberAccessExpression>(*e);
      CARBON_RETURN_IF_ERROR(TypeCheckExp(&access.object(), impl_scope));
      CARBON_RETURN_IF_ERROR(TypeCheckExp(&access.path(), impl_scope));
      if (!isa<TypeOfMemberName>(access.path().static_type())) {
        return ProgramError(e->source_loc())
               << "expected name of instance member or interface member in "
                  "compound member access, found "
               << access.path().static_type();
      }

      // Evaluate the member name expression to determine which member we're
      // accessing.
      CARBON_ASSIGN_OR_RETURN(Nonnull<const Value*> member_name_value,
                              InterpExp(&access.path(), arena_, trace_stream_));
      const auto& member_name = cast<MemberName>(*member_name_value);
      access.set_member(&member_name);
      bool is_instance_member = IsInstanceMember(member_name.member());

      bool has_instance = true;
      std::optional<Nonnull<const Value*>> base_type = member_name.base_type();
      if (!base_type.has_value()) {
        if (IsTypeOfType(&access.object().static_type())) {
          // This is `Type.(member_name)`, where `member_name` doesn't specify
          // a type. This access doesn't perform instance binding.
          CARBON_ASSIGN_OR_RETURN(
              base_type, InterpExp(&access.object(), arena_, trace_stream_));
          has_instance = false;
        } else {
          // This is `value.(member_name)`, where `member_name` doesn't specify
          // a type. The member will be found in the type of `value`, or in a
          // corresponding `impl` if `member_name` is an interface member.
          base_type = &access.object().static_type();
        }
      } else {
        // This is `value.(member_name)`, where `member_name` specifies a type.
        // `value` is implicitly converted to that type.
        CARBON_ASSIGN_OR_RETURN(
            Nonnull<Expression*> converted_object,
            ImplicitlyConvert("compound member access", impl_scope,
                              &access.object(), *base_type));
        access.set_object(converted_object);
      }
      access.set_is_type_access(has_instance && !is_instance_member);

      // Perform impl selection if necessary.
      if (std::optional<Nonnull<const Value*>> iface =
              member_name.interface()) {
        CARBON_ASSIGN_OR_RETURN(
            Nonnull<const Witness*> impl,
            impl_scope.Resolve(*iface, *base_type, e->source_loc(), *this));
        access.set_impl(impl);
      }

      auto SubstituteIntoMemberType = [&]() {
        Nonnull<const Value*> member_type = &member_name.member().type();
        if (member_name.interface()) {
          Nonnull<const InterfaceType*> iface_type = *member_name.interface();
          Bindings bindings = iface_type->bindings();
          bindings.Add(iface_type->declaration().self(), *base_type,
                       access.impl());
          return Substitute(bindings, member_type);
        }
        if (auto* class_type = dyn_cast<NominalClassType>(base_type.value())) {
          return Substitute(class_type->bindings(), member_type);
        }
        return member_type;
      };

      switch (std::optional<Nonnull<const Declaration*>> decl =
                  member_name.member().declaration();
              decl ? decl.value()->kind()
                   : DeclarationKind::VariableDeclaration) {
        case DeclarationKind::VariableDeclaration:
          if (has_instance) {
            access.set_static_type(SubstituteIntoMemberType());
            access.set_value_category(access.object().value_category());
            return Success();
          }
          break;
        case DeclarationKind::FunctionDeclaration: {
          if (has_instance || !is_instance_member) {
            // This should not be possible: the name of a static member
            // function should have function type not member name type.
            CARBON_CHECK(!has_instance || is_instance_member ||
                         !member_name.base_type().has_value())
                << "vacuous compound member access";
            access.set_static_type(SubstituteIntoMemberType());
            access.set_value_category(ValueCategory::Let);
            return Success();
          }
          break;
        }
        case DeclarationKind::AssociatedConstantDeclaration:
          access.set_static_type(SubstituteIntoMemberType());
          access.set_value_category(access.object().value_category());
          return Success();
        default:
          CARBON_FATAL() << "member " << member_name
                         << " is not a field or method";
          break;
      }

      access.set_static_type(
          arena_->New<TypeOfMemberName>(member_name.member()));
      access.set_value_category(ValueCategory::Let);
      return Success();
    }
    case ExpressionKind::IdentifierExpression: {
      auto& ident = cast<IdentifierExpression>(*e);
      if (ident.value_node().base().kind() ==
          AstNodeKind::FunctionDeclaration) {
        const auto& function =
            cast<FunctionDeclaration>(ident.value_node().base());
        if (!function.has_static_type()) {
          CARBON_CHECK(function.return_term().is_auto());
          return ProgramError(ident.source_loc())
                 << "Function calls itself, but has a deduced return type";
        }
      }
      ident.set_static_type(&ident.value_node().static_type());
      ident.set_value_category(ident.value_node().value_category());
      return Success();
    }
    case ExpressionKind::DotSelfExpression: {
      auto& dot_self = cast<DotSelfExpression>(*e);
      if (dot_self.self_binding().is_type_checked()) {
        dot_self.set_static_type(&dot_self.self_binding().static_type());
      } else {
        dot_self.set_static_type(arena_->New<TypeType>());
        dot_self.self_binding().set_named_as_type_via_dot_self();
      }
      dot_self.set_value_category(ValueCategory::Let);
      return Success();
    }
    case ExpressionKind::IntLiteral:
      e->set_value_category(ValueCategory::Let);
      e->set_static_type(arena_->New<IntType>());
      return Success();
    case ExpressionKind::BoolLiteral:
      e->set_value_category(ValueCategory::Let);
      e->set_static_type(arena_->New<BoolType>());
      return Success();
    case ExpressionKind::OperatorExpression: {
      auto& op = cast<OperatorExpression>(*e);
      std::vector<Nonnull<const Value*>> ts;
      for (Nonnull<Expression*> argument : op.arguments()) {
        CARBON_RETURN_IF_ERROR(TypeCheckExp(argument, impl_scope));
        ts.push_back(&argument->static_type());
      }

      auto handle_unary_operator =
          [&](Builtins::Builtin builtin) -> ErrorOr<Success> {
        ErrorOr<Nonnull<Expression*>> result = BuildBuiltinMethodCall(
            impl_scope, op.arguments()[0], BuiltinInterfaceName{builtin},
            BuiltinMethodCall{"Op"});
        if (!result.ok()) {
          // We couldn't find a matching `impl`.
          return ProgramError(e->source_loc())
                 << "type error in `" << ToString(op.op()) << "`:\n"
                 << result.error().message();
        }
        op.set_rewritten_form(*result);
        return Success();
      };

      auto handle_binary_operator =
          [&](Builtins::Builtin builtin) -> ErrorOr<Success> {
        ErrorOr<Nonnull<Expression*>> result = BuildBuiltinMethodCall(
            impl_scope, op.arguments()[0], BuiltinInterfaceName{builtin, ts[1]},
            BuiltinMethodCall{"Op", {op.arguments()[1]}});
        if (!result.ok()) {
          // We couldn't find a matching `impl`.
          return ProgramError(e->source_loc())
                 << "type error in `" << ToString(op.op()) << "`:\n"
                 << result.error().message();
        }
        op.set_rewritten_form(*result);
        return Success();
      };

      auto handle_binary_arithmetic =
          [&](Builtins::Builtin builtin) -> ErrorOr<Success> {
        // Handle a built-in operator first.
        // TODO: Replace this with an intrinsic.
        if (isa<IntType>(ts[0]) && isa<IntType>(ts[1]) &&
            IsSameType(ts[0], ts[1], impl_scope)) {
          op.set_static_type(ts[0]);
          op.set_value_category(ValueCategory::Let);
          return Success();
        }

        // Now try an overloaded operator.
        return handle_binary_operator(builtin);
      };

      auto handle_compare =
          [&](Builtins::Builtin builtin, const std::string& method_name,
              const std::string_view& operator_desc) -> ErrorOr<Success> {
        ErrorOr<Nonnull<Expression*>> converted = BuildBuiltinMethodCall(
            impl_scope, op.arguments()[0], BuiltinInterfaceName{builtin, ts[1]},
            BuiltinMethodCall{method_name, op.arguments()[1]});
        if (!converted.ok()) {
          // We couldn't find a matching `impl`.
          return ProgramError(e->source_loc())
                 << *ts[0] << " is not " << operator_desc << " comparable with "
                 << *ts[1] << " (" << converted.error().message() << ")";
        }
        op.set_rewritten_form(*converted);
        return Success();
      };

      switch (op.op()) {
        case Operator::Neg: {
          // Handle a built-in negation first.
          // TODO: Replace this with an intrinsic.
          if (isa<IntType>(ts[0])) {
            op.set_static_type(arena_->New<IntType>());
            op.set_value_category(ValueCategory::Let);
            return Success();
          }
          // Now try an overloaded negation.
          return handle_unary_operator(Builtins::Negate);
        }
        case Operator::Add:
          return handle_binary_arithmetic(Builtins::AddWith);
        case Operator::Sub:
          return handle_binary_arithmetic(Builtins::SubWith);
        case Operator::Mul:
          return handle_binary_arithmetic(Builtins::MulWith);
        case Operator::Div:
          return handle_binary_arithmetic(Builtins::DivWith);
        case Operator::Mod:
          return handle_binary_arithmetic(Builtins::ModWith);
        case Operator::BitwiseAnd:
          // `&` between type-of-types performs constraint combination.
          // TODO: Should this be done via an intrinsic?
          if (IsTypeOfType(ts[0]) && IsTypeOfType(ts[1])) {
            std::optional<Nonnull<const ConstraintType*>> constraints[2];
            for (int i : {0, 1}) {
              if (auto* iface_type_type =
                      dyn_cast<TypeOfInterfaceType>(ts[i])) {
                constraints[i] = MakeConstraintForInterface(
                    e->source_loc(), &iface_type_type->interface_type());
              } else if (auto* constraint_type_type =
                             dyn_cast<TypeOfConstraintType>(ts[i])) {
                constraints[i] = &constraint_type_type->constraint_type();
              } else {
                return ProgramError(op.arguments()[i]->source_loc())
                       << "argument to " << ToString(op.op())
                       << " should be a constraint, found `" << *ts[i] << "`";
              }
            }
            op.set_static_type(
                arena_->New<TypeOfConstraintType>(CombineConstraints(
                    e->source_loc(), {*constraints[0], *constraints[1]})));
            op.set_value_category(ValueCategory::Let);
            return Success();
          }
          return handle_binary_operator(Builtins::BitAndWith);
        case Operator::BitwiseOr:
          return handle_binary_operator(Builtins::BitOrWith);
        case Operator::BitwiseXor:
          return handle_binary_operator(Builtins::BitXorWith);
        case Operator::BitShiftLeft:
          return handle_binary_operator(Builtins::LeftShiftWith);
        case Operator::BitShiftRight:
          return handle_binary_operator(Builtins::RightShiftWith);
        case Operator::Complement:
          return handle_unary_operator(Builtins::BitComplement);
        case Operator::And:
          CARBON_RETURN_IF_ERROR(ExpectExactType(e->source_loc(), "&&(1)",
                                                 arena_->New<BoolType>(), ts[0],
                                                 impl_scope));
          CARBON_RETURN_IF_ERROR(ExpectExactType(e->source_loc(), "&&(2)",
                                                 arena_->New<BoolType>(), ts[1],
                                                 impl_scope));
          op.set_static_type(arena_->New<BoolType>());
          op.set_value_category(ValueCategory::Let);
          return Success();
        case Operator::Or:
          CARBON_RETURN_IF_ERROR(ExpectExactType(e->source_loc(), "||(1)",
                                                 arena_->New<BoolType>(), ts[0],
                                                 impl_scope));
          CARBON_RETURN_IF_ERROR(ExpectExactType(e->source_loc(), "||(2)",
                                                 arena_->New<BoolType>(), ts[1],
                                                 impl_scope));
          op.set_static_type(arena_->New<BoolType>());
          op.set_value_category(ValueCategory::Let);
          return Success();
        case Operator::Not:
          CARBON_RETURN_IF_ERROR(ExpectExactType(e->source_loc(), "!",
                                                 arena_->New<BoolType>(), ts[0],
                                                 impl_scope));
          op.set_static_type(arena_->New<BoolType>());
          op.set_value_category(ValueCategory::Let);
          return Success();
        case Operator::Eq:
          return handle_compare(Builtins::EqWith, "Equal", "equality");
        case Operator::NotEq:
          return handle_compare(Builtins::EqWith, "NotEqual", "equality");
        case Operator::Less:
          return handle_compare(Builtins::LessWith, "Less", "less");
        case Operator::LessEq:
          return handle_compare(Builtins::LessEqWith, "LessEq", "less equal");
        case Operator::GreaterEq:
          return handle_compare(Builtins::GreaterEqWith, "GreaterEq",
                                "greater equal");
        case Operator::Greater:
          return handle_compare(Builtins::GreaterWith, "Greater", "greater");
        case Operator::Deref:
          CARBON_RETURN_IF_ERROR(
              ExpectPointerType(e->source_loc(), "*", ts[0]));
          op.set_static_type(&cast<PointerType>(*ts[0]).type());
          op.set_value_category(ValueCategory::Var);
          return Success();
        case Operator::Ptr:
          CARBON_RETURN_IF_ERROR(ExpectType(e->source_loc(), "*",
                                            arena_->New<TypeType>(), ts[0],
                                            impl_scope));
          op.set_static_type(arena_->New<TypeType>());
          op.set_value_category(ValueCategory::Let);
          return Success();
        case Operator::AddressOf:
          if (op.arguments()[0]->value_category() != ValueCategory::Var) {
            return ProgramError(op.arguments()[0]->source_loc())
                   << "Argument to " << ToString(op.op())
                   << " should be an lvalue.";
          }
          op.set_static_type(arena_->New<PointerType>(ts[0]));
          op.set_value_category(ValueCategory::Let);
          return Success();
        case Operator::As: {
          CARBON_ASSIGN_OR_RETURN(
              Nonnull<const Value*> type,
              InterpExp(op.arguments()[1], arena_, trace_stream_));
          CARBON_RETURN_IF_ERROR(
              ExpectIsConcreteType(op.arguments()[1]->source_loc(), type));
          ErrorOr<Nonnull<Expression*>> converted =
              BuildBuiltinMethodCall(impl_scope, op.arguments()[0],
                                     BuiltinInterfaceName{Builtins::As, type},
                                     BuiltinMethodCall{"Convert"});
          if (!converted.ok()) {
            // We couldn't find a matching `impl`.
            return ProgramError(e->source_loc())
                   << "type error in `as`: `" << *ts[0]
                   << "` is not explicitly convertible to `" << *type << "`:\n"
                   << converted.error().message();
          }
          op.set_rewritten_form(*converted);
          return Success();
        }
      }
      break;
    }
    case ExpressionKind::CallExpression: {
      auto& call = cast<CallExpression>(*e);
      CARBON_RETURN_IF_ERROR(TypeCheckExp(&call.function(), impl_scope));
      CARBON_RETURN_IF_ERROR(TypeCheckExp(&call.argument(), impl_scope));
      switch (call.function().static_type().kind()) {
        case Value::Kind::FunctionType: {
          const auto& fun_t = cast<FunctionType>(call.function().static_type());
          if (trace_stream_) {
            **trace_stream_
                << "checking call to function of type " << fun_t
                << "\nwith arguments of type: " << call.argument().static_type()
                << "\n";
          }
          CARBON_RETURN_IF_ERROR(DeduceCallBindings(
              call, &fun_t.parameters(), fun_t.generic_parameters(),
              fun_t.deduced_bindings(), fun_t.impl_bindings(), impl_scope));

          // Substitute into the return type to determine the type of the call
          // expression.
          Nonnull<const Value*> return_type =
              Substitute(call.bindings(), &fun_t.return_type());
          call.set_static_type(return_type);
          call.set_value_category(ValueCategory::Let);
          return Success();
        }
        case Value::Kind::TypeOfParameterizedEntityName: {
          // This case handles the application of a parameterized class or
          // interface to a set of arguments, such as Point(i32) or
          // AddWith(i32).
          const ParameterizedEntityName& param_name =
              cast<TypeOfParameterizedEntityName>(call.function().static_type())
                  .name();

          // Collect the top-level generic parameters and their constraints.
          std::vector<FunctionType::GenericParameter> generic_parameters;
          std::vector<Nonnull<const ImplBinding*>> impl_bindings;
          llvm::ArrayRef<Nonnull<const Pattern*>> params =
              param_name.params().fields();
          for (size_t i = 0; i != params.size(); ++i) {
            // TODO: Should we disallow all other kinds of top-level params?
            if (auto* binding = dyn_cast<GenericBinding>(params[i])) {
              generic_parameters.push_back({i, binding});
              if (binding->impl_binding().has_value()) {
                impl_bindings.push_back(*binding->impl_binding());
              }
            }
          }

          CARBON_RETURN_IF_ERROR(DeduceCallBindings(
              call, &param_name.params().static_type(), generic_parameters,
              /*deduced_bindings=*/llvm::None, impl_bindings, impl_scope));
          Nonnull<const Bindings*> bindings = &call.bindings();

          const Declaration& decl = param_name.declaration();
          switch (decl.kind()) {
            case DeclarationKind::ClassDeclaration: {
              Nonnull<NominalClassType*> inst_class_type =
                  arena_->New<NominalClassType>(&cast<ClassDeclaration>(decl),
                                                bindings);
              call.set_static_type(
                  arena_->New<TypeOfClassType>(inst_class_type));
              call.set_value_category(ValueCategory::Let);
              break;
            }
            case DeclarationKind::InterfaceDeclaration: {
              Nonnull<InterfaceType*> inst_iface_type =
                  arena_->New<InterfaceType>(&cast<InterfaceDeclaration>(decl),
                                             bindings);
              call.set_static_type(
                  arena_->New<TypeOfInterfaceType>(inst_iface_type));
              call.set_value_category(ValueCategory::Let);
              break;
            }
            case DeclarationKind::ChoiceDeclaration: {
              Nonnull<ChoiceType*> ct = arena_->New<ChoiceType>(
                  cast<ChoiceDeclaration>(&decl), bindings);
              Nonnull<TypeOfChoiceType*> inst_choice_type =
                  arena_->New<TypeOfChoiceType>(ct);
              call.set_static_type(inst_choice_type);
              call.set_value_category(ValueCategory::Let);
              break;
            }
            default:
              CARBON_FATAL()
                  << "unknown type of ParameterizedEntityName for " << decl;
          }
          return Success();
        }
        case Value::Kind::TypeOfChoiceType:
        default: {
          return ProgramError(e->source_loc())
                 << "in call `" << *e
                 << "`, expected callee to be a function, found `"
                 << call.function().static_type() << "`";
        }
      }
      break;
    }
    case ExpressionKind::FunctionTypeLiteral: {
      auto& fn = cast<FunctionTypeLiteral>(*e);
      CARBON_RETURN_IF_ERROR(TypeCheckTypeExp(&fn.parameter(), impl_scope));
      CARBON_RETURN_IF_ERROR(TypeCheckTypeExp(&fn.return_type(), impl_scope));
      fn.set_static_type(arena_->New<TypeType>());
      fn.set_value_category(ValueCategory::Let);
      return Success();
    }
    case ExpressionKind::StringLiteral:
      e->set_static_type(arena_->New<StringType>());
      e->set_value_category(ValueCategory::Let);
      return Success();
    case ExpressionKind::IntrinsicExpression: {
      auto& intrinsic_exp = cast<IntrinsicExpression>(*e);
      CARBON_RETURN_IF_ERROR(TypeCheckExp(&intrinsic_exp.args(), impl_scope));
      const auto& args = intrinsic_exp.args().fields();
      switch (cast<IntrinsicExpression>(*e).intrinsic()) {
        case IntrinsicExpression::Intrinsic::Print:
          // TODO: Remove Print special casing once we have variadics or
          // overloads. Here, that's the name Print instead of __intrinsic_print
          // in errors.
          if (args.size() < 1 || args.size() > 2) {
            return ProgramError(e->source_loc())
                   << "Print takes 1 or 2 arguments, received " << args.size();
          }
          CARBON_RETURN_IF_ERROR(ExpectExactType(
              e->source_loc(), "Print argument 0", arena_->New<StringType>(),
              &args[0]->static_type(), impl_scope));
          if (args.size() >= 2) {
            CARBON_RETURN_IF_ERROR(ExpectExactType(
                e->source_loc(), "Print argument 1", arena_->New<IntType>(),
                &args[1]->static_type(), impl_scope));
          }
          e->set_static_type(TupleValue::Empty());
          e->set_value_category(ValueCategory::Let);
          return Success();
        case IntrinsicExpression::Intrinsic::Assert: {
          if (args.size() != 2) {
            return ProgramError(e->source_loc())
                   << "__intrinsic_assert takes 2 arguments";
          }
          CARBON_RETURN_IF_ERROR(ExpectType(
              e->source_loc(), "__intrinsic_assert argument 0",
              arena_->New<BoolType>(), &args[0]->static_type(), impl_scope));
          CARBON_RETURN_IF_ERROR(ExpectType(
              e->source_loc(), "__intrinsic_assert argument 1",
              arena_->New<StringType>(), &args[1]->static_type(), impl_scope));
          e->set_static_type(TupleValue::Empty());
          e->set_value_category(ValueCategory::Let);
          return Success();
        }
        case IntrinsicExpression::Intrinsic::Alloc: {
          if (args.size() != 1) {
            return ProgramError(e->source_loc())
                   << "__intrinsic_new takes 1 argument";
          }
          auto arg_type = &args[0]->static_type();
          e->set_static_type(arena_->New<PointerType>(arg_type));
          e->set_value_category(ValueCategory::Let);
          return Success();
        }
        case IntrinsicExpression::Intrinsic::Dealloc: {
          if (args.size() != 1) {
            return ProgramError(e->source_loc())
                   << "__intrinsic_new takes 1 argument";
          }
          auto arg_type = &args[0]->static_type();
          CARBON_RETURN_IF_ERROR(
              ExpectPointerType(e->source_loc(), "*", arg_type));
          e->set_static_type(TupleValue::Empty());
          e->set_value_category(ValueCategory::Let);
          return Success();
        }
        case IntrinsicExpression::Intrinsic::Rand: {
          if (args.size() != 2) {
            return ProgramError(e->source_loc())
                   << "Rand takes 2 arguments, received " << args.size();
          }
          CARBON_RETURN_IF_ERROR(ExpectExactType(
              e->source_loc(), "Rand argument 0", arena_->New<IntType>(),
              &args[0]->static_type(), impl_scope));

          CARBON_RETURN_IF_ERROR(ExpectExactType(
              e->source_loc(), "Rand argument 1", arena_->New<IntType>(),
              &args[1]->static_type(), impl_scope));

          e->set_static_type(arena_->New<IntType>());

          return Success();
        }
        case IntrinsicExpression::Intrinsic::IntEq: {
          if (args.size() != 2) {
            return ProgramError(e->source_loc())
                   << "__intrinsic_int_eq takes 2 arguments";
          }
          CARBON_RETURN_IF_ERROR(ExpectExactType(
              e->source_loc(), "__intrinsic_int_eq argument 1",
              arena_->New<IntType>(), &args[0]->static_type(), impl_scope));
          CARBON_RETURN_IF_ERROR(ExpectExactType(
              e->source_loc(), "__intrinsic_int_eq argument 2",
              arena_->New<IntType>(), &args[1]->static_type(), impl_scope));
          e->set_static_type(arena_->New<BoolType>());
          e->set_value_category(ValueCategory::Let);
          return Success();
        }
        case IntrinsicExpression::Intrinsic::IntCompare: {
          if (args.size() != 2) {
            return ProgramError(e->source_loc())
                   << "__intrinsic_int_compare takes 2 arguments";
          }
          CARBON_RETURN_IF_ERROR(ExpectExactType(
              e->source_loc(), "__intrinsic_int_compare argument 1",
              arena_->New<IntType>(), &args[0]->static_type(), impl_scope));
          CARBON_RETURN_IF_ERROR(ExpectExactType(
              e->source_loc(), "__intrinsic_int_compare argument 2",
              arena_->New<IntType>(), &args[1]->static_type(), impl_scope));
          e->set_static_type(arena_->New<IntType>());
          e->set_value_category(ValueCategory::Let);
          return Success();
        }
        case IntrinsicExpression::Intrinsic::StrEq: {
          if (args.size() != 2) {
            return ProgramError(e->source_loc())
                   << "__intrinsic_str_eq takes 2 arguments";
          }
          CARBON_RETURN_IF_ERROR(ExpectExactType(
              e->source_loc(), "__intrinsic_str_eq argument 1",
              arena_->New<StringType>(), &args[0]->static_type(), impl_scope));
          CARBON_RETURN_IF_ERROR(ExpectExactType(
              e->source_loc(), "__intrinsic_str_eq argument 2",
              arena_->New<StringType>(), &args[1]->static_type(), impl_scope));
          e->set_static_type(arena_->New<BoolType>());
          e->set_value_category(ValueCategory::Let);
          return Success();
        }
        case IntrinsicExpression::Intrinsic::StrCompare: {
          if (args.size() != 2) {
            return ProgramError(e->source_loc())
                   << "__intrinsic_str_compare takes 2 arguments";
          }
          CARBON_RETURN_IF_ERROR(ExpectExactType(
              e->source_loc(), "__intrinsic_str_compare argument 1",
              arena_->New<StringType>(), &args[0]->static_type(), impl_scope));
          CARBON_RETURN_IF_ERROR(ExpectExactType(
              e->source_loc(), "__intrinsic_str_compare argument 2",
              arena_->New<StringType>(), &args[1]->static_type(), impl_scope));
          e->set_static_type(arena_->New<IntType>());
          e->set_value_category(ValueCategory::Let);
          return Success();
        }
        case IntrinsicExpression::Intrinsic::IntBitComplement:
          if (args.size() != 1) {
            return ProgramError(e->source_loc())
                   << intrinsic_exp.name() << " takes 1 argument";
          }
          CARBON_RETURN_IF_ERROR(ExpectExactType(
              e->source_loc(), "complement argument", arena_->New<IntType>(),
              &args[0]->static_type(), impl_scope));
          e->set_static_type(arena_->New<IntType>());
          e->set_value_category(ValueCategory::Let);
          return Success();
        case IntrinsicExpression::Intrinsic::IntBitAnd:
        case IntrinsicExpression::Intrinsic::IntBitOr:
        case IntrinsicExpression::Intrinsic::IntBitXor:
        case IntrinsicExpression::Intrinsic::IntLeftShift:
        case IntrinsicExpression::Intrinsic::IntRightShift:
          if (args.size() != 2) {
            return ProgramError(e->source_loc())
                   << intrinsic_exp.name() << " takes 2 arguments";
          }
          CARBON_RETURN_IF_ERROR(ExpectExactType(
              e->source_loc(), "argument 1", arena_->New<IntType>(),
              &args[0]->static_type(), impl_scope));
          CARBON_RETURN_IF_ERROR(ExpectExactType(
              e->source_loc(), "argument 2", arena_->New<IntType>(),
              &args[1]->static_type(), impl_scope));
          e->set_static_type(arena_->New<IntType>());
          e->set_value_category(ValueCategory::Let);
          return Success();
      }
    }
    case ExpressionKind::IntTypeLiteral:
    case ExpressionKind::BoolTypeLiteral:
    case ExpressionKind::StringTypeLiteral:
    case ExpressionKind::TypeTypeLiteral:
    case ExpressionKind::ContinuationTypeLiteral:
      e->set_value_category(ValueCategory::Let);
      e->set_static_type(arena_->New<TypeType>());
      return Success();
    case ExpressionKind::IfExpression: {
      auto& if_expr = cast<IfExpression>(*e);
      CARBON_RETURN_IF_ERROR(TypeCheckExp(&if_expr.condition(), impl_scope));
      CARBON_ASSIGN_OR_RETURN(
          Nonnull<Expression*> converted_condition,
          ImplicitlyConvert("condition of `if`", impl_scope,
                            &if_expr.condition(), arena_->New<BoolType>()));
      if_expr.set_condition(converted_condition);

      // TODO: Compute the common type and convert both operands to it.
      CARBON_RETURN_IF_ERROR(
          TypeCheckExp(&if_expr.then_expression(), impl_scope));
      CARBON_RETURN_IF_ERROR(
          TypeCheckExp(&if_expr.else_expression(), impl_scope));
      CARBON_RETURN_IF_ERROR(ExpectExactType(
          e->source_loc(), "expression of `if` expression",
          &if_expr.then_expression().static_type(),
          &if_expr.else_expression().static_type(), impl_scope));
      e->set_static_type(&if_expr.then_expression().static_type());
      e->set_value_category(ValueCategory::Let);
      return Success();
    }
    case ExpressionKind::WhereExpression: {
      auto& where = cast<WhereExpression>(*e);
      ImplScope inner_impl_scope;
      inner_impl_scope.AddParent(&impl_scope);

      // Note, we don't want to call `TypeCheckPattern` here. Most of the setup
      // for the self binding is instead done by the `ConstraintTypeBuilder`.
      auto& self = where.self_binding();
      CARBON_ASSIGN_OR_RETURN(Nonnull<const Value*> base_type,
                              TypeCheckTypeExp(&self.type(), impl_scope));
      self.set_static_type(base_type);

      std::optional<Nonnull<const ConstraintType*>> base;
      if (auto* constraint_type = dyn_cast<ConstraintType>(base_type)) {
        base = constraint_type;
      } else if (auto* interface_type = dyn_cast<InterfaceType>(base_type)) {
        base = MakeConstraintForInterface(e->source_loc(), interface_type);
      } else if (isa<TypeType>(base_type)) {
        // Start with an unconstrained type.
      } else {
        return ProgramError(e->source_loc())
               << "expected constraint as first operand of `where` expression, "
               << "found " << *base_type;
      }

      // Start with the given constraint, if any.
      ConstraintTypeBuilder builder(arena_, &self);
      if (base) {
        builder.AddAndSubstitute(*this, *base, builder.GetSelfType(),
                                 builder.GetSelfWitness(), Bindings(),
                                 /*add_lookup_contexts=*/true);
        // Constraints from the LHS of `where` are in scope in the RHS. But
        // constraints from earlier `where` clauses are not in scope in later
        // clauses.
        builder.BringImplsIntoScope(*this, &inner_impl_scope);
      }

      // Type-check and apply the `where` clauses.
      for (Nonnull<WhereClause*> clause : where.clauses()) {
        CARBON_RETURN_IF_ERROR(TypeCheckWhereClause(clause, inner_impl_scope));

        switch (clause->kind()) {
          case WhereClauseKind::IsWhereClause: {
            const auto& is_clause = cast<IsWhereClause>(*clause);
            CARBON_ASSIGN_OR_RETURN(
                Nonnull<const Value*> type,
                InterpExp(&is_clause.type(), arena_, trace_stream_));
            CARBON_ASSIGN_OR_RETURN(
                Nonnull<const Value*> constraint,
                InterpExp(&is_clause.constraint(), arena_, trace_stream_));
            if (auto* interface = dyn_cast<InterfaceType>(constraint)) {
              // `where X is Y` produces an `impl` constraint.
              builder.AddImplConstraint({.type = type, .interface = interface});
            } else if (auto* constraint_type =
                           dyn_cast<ConstraintType>(constraint)) {
              // Transform `where .B is (C where .D is E)` into
              // `where .B is C and .B.D is E` then add all the resulting
              // constraints.
              builder.AddAndSubstitute(*this, constraint_type, type,
                                       builder.GetSelfWitness(), Bindings(),
                                       /*add_lookup_contexts=*/false);
            } else {
              return ProgramError(is_clause.constraint().source_loc())
                     << "expression after `is` does not resolve to a "
                        "constraint, found value "
                     << *constraint << " of type "
                     << is_clause.constraint().static_type();
            }
            break;
          }
          case WhereClauseKind::EqualsWhereClause: {
            const auto& equals_clause = cast<EqualsWhereClause>(*clause);
            CARBON_ASSIGN_OR_RETURN(
                Nonnull<const Value*> lhs,
                InterpExp(&equals_clause.lhs(), arena_, trace_stream_));
            CARBON_ASSIGN_OR_RETURN(
                Nonnull<const Value*> rhs,
                InterpExp(&equals_clause.rhs(), arena_, trace_stream_));
            if (!ValueEqual(lhs, rhs, std::nullopt)) {
              builder.AddEqualityConstraint({.values = {lhs, rhs}});
            }
            break;
          }
        }
      }

      where.set_static_type(
          arena_->New<TypeOfConstraintType>(std::move(builder).Build(arena_)));
      where.set_value_category(ValueCategory::Let);
      return Success();
    }
    case ExpressionKind::UnimplementedExpression:
      CARBON_FATAL() << "Unimplemented: " << *e;
    case ExpressionKind::ArrayTypeLiteral: {
      auto& array_literal = cast<ArrayTypeLiteral>(*e);
      CARBON_RETURN_IF_ERROR(TypeCheckTypeExp(
          &array_literal.element_type_expression(), impl_scope));

      CARBON_RETURN_IF_ERROR(
          TypeCheckExp(&array_literal.size_expression(), impl_scope));
      CARBON_RETURN_IF_ERROR(ExpectExactType(
          array_literal.size_expression().source_loc(), "array size",
          arena_->New<IntType>(),
          &array_literal.size_expression().static_type(), impl_scope));
      CARBON_ASSIGN_OR_RETURN(
          Nonnull<const Value*> size_value,
          InterpExp(&array_literal.size_expression(), arena_, trace_stream_));
      if (cast<IntValue>(size_value)->value() < 0) {
        return ProgramError(array_literal.size_expression().source_loc())
               << "Array size cannot be negative";
      }
      array_literal.set_static_type(arena_->New<TypeType>());
      array_literal.set_value_category(ValueCategory::Let);
      return Success();
    }
  }
}

void TypeChecker::CollectGenericBindingsInPattern(
    Nonnull<const Pattern*> p,
    std::vector<Nonnull<const GenericBinding*>>& generic_bindings) {
  VisitNestedPatterns(*p, [&](const Pattern& pattern) {
    if (auto* binding = dyn_cast<GenericBinding>(&pattern)) {
      generic_bindings.push_back(binding);
    }
    return true;
  });
}

void TypeChecker::CollectImplBindingsInPattern(
    Nonnull<const Pattern*> p,
    std::vector<Nonnull<const ImplBinding*>>& impl_bindings) {
  VisitNestedPatterns(*p, [&](const Pattern& pattern) {
    if (auto* binding = dyn_cast<GenericBinding>(&pattern)) {
      if (binding->impl_binding().has_value()) {
        impl_bindings.push_back(binding->impl_binding().value());
      }
    }
    return true;
  });
}

void TypeChecker::BringPatternImplsIntoScope(Nonnull<const Pattern*> p,
                                             ImplScope& impl_scope) {
  std::vector<Nonnull<const ImplBinding*>> impl_bindings;
  CollectImplBindingsInPattern(p, impl_bindings);
  BringImplsIntoScope(impl_bindings, impl_scope);
}

void TypeChecker::BringImplsIntoScope(
    llvm::ArrayRef<Nonnull<const ImplBinding*>> impl_bindings,
    ImplScope& impl_scope) {
  for (Nonnull<const ImplBinding*> impl_binding : impl_bindings) {
    BringImplIntoScope(impl_binding, impl_scope);
  }
}

void TypeChecker::BringImplIntoScope(Nonnull<const ImplBinding*> impl_binding,
                                     ImplScope& impl_scope) {
  CARBON_CHECK(impl_binding->type_var()->symbolic_identity().has_value() &&
               impl_binding->symbolic_identity().has_value());
  impl_scope.Add(impl_binding->interface(),
                 *impl_binding->type_var()->symbolic_identity(),
                 cast<Witness>(*impl_binding->symbolic_identity()), *this);
}

auto TypeChecker::TypeCheckTypeExp(Nonnull<Expression*> type_expression,
                                   const ImplScope& impl_scope, bool concrete)
    -> ErrorOr<Nonnull<const Value*>> {
  CARBON_RETURN_IF_ERROR(TypeCheckExp(type_expression, impl_scope));
  CARBON_ASSIGN_OR_RETURN(Nonnull<const Value*> type,
                          InterpExp(type_expression, arena_, trace_stream_));
  CARBON_RETURN_IF_ERROR(
      concrete ? ExpectIsConcreteType(type_expression->source_loc(), type)
               : ExpectIsType(type_expression->source_loc(), type));
  return type;
}

auto TypeChecker::TypeCheckWhereClause(Nonnull<WhereClause*> clause,
                                       const ImplScope& impl_scope)
    -> ErrorOr<Success> {
  switch (clause->kind()) {
    case WhereClauseKind::IsWhereClause: {
      auto& is_clause = cast<IsWhereClause>(*clause);
      CARBON_RETURN_IF_ERROR(TypeCheckTypeExp(&is_clause.type(), impl_scope));
      CARBON_RETURN_IF_ERROR(TypeCheckExp(&is_clause.constraint(), impl_scope));
      if (!isa<TypeOfInterfaceType, TypeOfConstraintType, TypeType>(
              is_clause.constraint().static_type())) {
        return ProgramError(is_clause.constraint().source_loc())
               << "expression after `is` does not resolve to a constraint, "
               << "found " << is_clause.constraint().static_type();
      }
      return Success();
    }
    case WhereClauseKind::EqualsWhereClause: {
      auto& equals_clause = cast<EqualsWhereClause>(*clause);
      CARBON_RETURN_IF_ERROR(TypeCheckExp(&equals_clause.lhs(), impl_scope));
      CARBON_RETURN_IF_ERROR(TypeCheckExp(&equals_clause.rhs(), impl_scope));

      // TODO: It's not clear what level of type compatibility is required
      // between the operands. For now we require a builtin no-op implicit
      // conversion.
      Nonnull<const Value*> lhs_type = &equals_clause.lhs().static_type();
      Nonnull<const Value*> rhs_type = &equals_clause.rhs().static_type();
      if (!IsImplicitlyConvertible(lhs_type, rhs_type, impl_scope,
                                   /*allow_user_defined_conversions=*/false) &&
          !IsImplicitlyConvertible(rhs_type, lhs_type, impl_scope,
                                   /*allow_user_defined_conversions=*/false)) {
        return ProgramError(clause->source_loc())
               << "type mismatch between values in `where LHS == RHS`\n"
               << "  LHS type: " << *lhs_type << "\n"
               << "  RHS type: " << *rhs_type;
      }
      return Success();
    }
  }
}

auto TypeChecker::TypeCheckPattern(
    Nonnull<Pattern*> p, std::optional<Nonnull<const Value*>> expected,
    ImplScope& impl_scope, ValueCategory enclosing_value_category)
    -> ErrorOr<Success> {
  if (trace_stream_) {
    **trace_stream_ << "checking " << PatternKindName(p->kind()) << " " << *p;
    if (expected) {
      **trace_stream_ << ", expecting " << **expected;
    }
    **trace_stream_ << "\nconstants: ";
    PrintConstants(**trace_stream_);
    **trace_stream_ << "\n";
  }
  switch (p->kind()) {
    case PatternKind::AutoPattern: {
      p->set_static_type(arena_->New<TypeType>());
      return Success();
    }
    case PatternKind::BindingPattern: {
      auto& binding = cast<BindingPattern>(*p);
      if (!VisitNestedPatterns(binding.type(), [](const Pattern& pattern) {
            return !isa<BindingPattern>(pattern);
          })) {
        return ProgramError(binding.type().source_loc())
               << "The type of a binding pattern cannot contain bindings.";
      }
      CARBON_RETURN_IF_ERROR(TypeCheckPattern(
          &binding.type(), std::nullopt, impl_scope, enclosing_value_category));
      CARBON_ASSIGN_OR_RETURN(
          Nonnull<const Value*> type,
          InterpPattern(&binding.type(), arena_, trace_stream_));
      CARBON_RETURN_IF_ERROR(ExpectIsType(binding.source_loc(), type));
      if (expected) {
        if (IsConcreteType(type)) {
          CARBON_RETURN_IF_ERROR(ExpectType(p->source_loc(), "name binding",
                                            type, *expected, impl_scope));
        } else {
          BindingMap generic_args;
          if (!PatternMatch(type, *expected, binding.type().source_loc(),
                            std::nullopt, generic_args, trace_stream_,
                            this->arena_)) {
            return ProgramError(binding.type().source_loc())
                   << "Type pattern '" << *type
                   << "' does not match actual type '" << **expected << "'";
          }
          type = *expected;
        }
      }
      CARBON_RETURN_IF_ERROR(ExpectIsConcreteType(binding.source_loc(), type));
      binding.set_static_type(type);
      CARBON_ASSIGN_OR_RETURN(Nonnull<const Value*> binding_value,
                              InterpPattern(&binding, arena_, trace_stream_));
      SetValue(&binding, binding_value);

      if (!binding.has_value_category()) {
        binding.set_value_category(enclosing_value_category);
      }
      return Success();
    }
    case PatternKind::GenericBinding: {
      auto& binding = cast<GenericBinding>(*p);
      CARBON_ASSIGN_OR_RETURN(Nonnull<const Value*> type,
                              TypeCheckTypeExp(&binding.type(), impl_scope));
      if (expected) {
        return ProgramError(binding.type().source_loc())
               << "Generic binding may not occur in pattern with expected "
                  "type: "
               << binding;
      }
      if (binding.named_as_type_via_dot_self() && !IsTypeOfType(type)) {
        return ProgramError(binding.type().source_loc())
               << "`.Self` used in type of non-type binding `" << binding.name()
               << "`";
      }
      CARBON_ASSIGN_OR_RETURN(Nonnull<const Value*> val,
                              InterpPattern(&binding, arena_, trace_stream_));
      binding.set_symbolic_identity(val);
      SetValue(&binding, val);

      // Create an impl binding if we have a constraint.
      if (isa<InterfaceType, ConstraintType>(type)) {
        Nonnull<ImplBinding*> impl_binding = arena_->New<ImplBinding>(
            binding.source_loc(), &binding, std::nullopt);
        auto* witness = arena_->New<BindingWitness>(impl_binding);
        impl_binding->set_symbolic_identity(witness);
        binding.set_impl_binding(impl_binding);

        // Substitute the VariableType as `.Self` of the constraint to form the
        // resolved type of the binding. Eg, `T:! X where .Self is Y` resolves
        // to `T:! <constraint T is X and T is Y>`.
        if (auto* constraint = dyn_cast<ConstraintType>(type)) {
          ConstraintTypeBuilder builder(arena_, binding.source_loc());
          builder.AddAndSubstitute(*this, constraint, val, witness, Bindings(),
                                   /*add_lookup_contexts=*/true);
          type = std::move(builder).Build(arena_);
        }
        impl_binding->set_interface(type);

        BringImplIntoScope(impl_binding, impl_scope);
      }

      binding.set_static_type(type);
      return Success();
    }
    case PatternKind::TuplePattern: {
      auto& tuple = cast<TuplePattern>(*p);
      std::vector<Nonnull<const Value*>> field_types;
      if (expected && (*expected)->kind() != Value::Kind::TupleValue) {
        return ProgramError(p->source_loc()) << "didn't expect a tuple";
      }
      if (expected && tuple.fields().size() !=
                          cast<TupleValue>(**expected).elements().size()) {
        return ProgramError(tuple.source_loc()) << "tuples of different length";
      }
      for (size_t i = 0; i < tuple.fields().size(); ++i) {
        Nonnull<Pattern*> field = tuple.fields()[i];
        std::optional<Nonnull<const Value*>> expected_field_type;
        if (expected) {
          expected_field_type = cast<TupleValue>(**expected).elements()[i];
        }
        CARBON_RETURN_IF_ERROR(TypeCheckPattern(
            field, expected_field_type, impl_scope, enclosing_value_category));
        if (trace_stream_)
          **trace_stream_ << "finished checking tuple pattern field " << *field
                          << "\n";
        field_types.push_back(&field->static_type());
      }
      tuple.set_static_type(arena_->New<TupleValue>(std::move(field_types)));
      CARBON_ASSIGN_OR_RETURN(Nonnull<const Value*> tuple_value,
                              InterpPattern(&tuple, arena_, trace_stream_));
      SetValue(&tuple, tuple_value);
      return Success();
    }
    case PatternKind::AlternativePattern: {
      auto& alternative = cast<AlternativePattern>(*p);
      CARBON_RETURN_IF_ERROR(
          TypeCheckExp(&alternative.choice_type(), impl_scope));
      CARBON_ASSIGN_OR_RETURN(
          Nonnull<const Value*> type,
          InterpExp(&alternative.choice_type(), arena_, trace_stream_));
      if (!isa<ChoiceType>(type)) {
        return ProgramError(alternative.source_loc())
               << "alternative pattern does not name a choice type.";
      }
      const ChoiceType& choice_type = cast<ChoiceType>(*type);
      if (expected) {
        CARBON_RETURN_IF_ERROR(ExpectType(alternative.source_loc(),
                                          "alternative pattern", &choice_type,
                                          *expected, impl_scope));
      }
      std::optional<Nonnull<const Value*>> parameter_types =
          choice_type.FindAlternative(alternative.alternative_name());
      if (parameter_types == std::nullopt) {
        return ProgramError(alternative.source_loc())
               << "'" << alternative.alternative_name()
               << "' is not an alternative of " << choice_type;
      }

      Nonnull<const Value*> substituted_parameter_type = *parameter_types;
      if (choice_type.IsParameterized()) {
        substituted_parameter_type =
            Substitute(choice_type.bindings(), *parameter_types);
      }
      CARBON_RETURN_IF_ERROR(
          TypeCheckPattern(&alternative.arguments(), substituted_parameter_type,
                           impl_scope, enclosing_value_category));
      alternative.set_static_type(&choice_type);
      CARBON_ASSIGN_OR_RETURN(
          Nonnull<const Value*> alternative_value,
          InterpPattern(&alternative, arena_, trace_stream_));
      SetValue(&alternative, alternative_value);
      return Success();
    }
    case PatternKind::ExpressionPattern: {
      auto& expression = cast<ExpressionPattern>(*p).expression();
      CARBON_RETURN_IF_ERROR(TypeCheckExp(&expression, impl_scope));
      p->set_static_type(&expression.static_type());
      CARBON_ASSIGN_OR_RETURN(Nonnull<const Value*> expr_value,
                              InterpPattern(p, arena_, trace_stream_));
      SetValue(p, expr_value);
      return Success();
    }
    case PatternKind::VarPattern: {
      auto& var_pattern = cast<VarPattern>(*p);

      CARBON_RETURN_IF_ERROR(TypeCheckPattern(&var_pattern.pattern(), expected,
                                              impl_scope,
                                              var_pattern.value_category()));
      var_pattern.set_static_type(&var_pattern.pattern().static_type());
      CARBON_ASSIGN_OR_RETURN(
          Nonnull<const Value*> pattern_value,
          InterpPattern(&var_pattern, arena_, trace_stream_));
      SetValue(&var_pattern, pattern_value);
      return Success();
    }
    case PatternKind::AddrPattern:
      std::optional<Nonnull<const Value*>> expected_ptr;
      auto& addr_pattern = cast<AddrPattern>(*p);
      if (expected) {
        expected_ptr = arena_->New<PointerType>(expected.value());
      }
      CARBON_RETURN_IF_ERROR(TypeCheckPattern(&addr_pattern.binding(),
                                              expected_ptr, impl_scope,
                                              enclosing_value_category));

      if (auto* inner_binding_type =
              dyn_cast<PointerType>(&addr_pattern.binding().static_type())) {
        addr_pattern.set_static_type(&inner_binding_type->type());
      } else {
        return ProgramError(addr_pattern.source_loc())
               << "Type associated with addr must be a pointer type.";
      }
      CARBON_ASSIGN_OR_RETURN(
          Nonnull<const Value*> pattern_value,
          InterpPattern(&addr_pattern, arena_, trace_stream_));
      SetValue(&addr_pattern, pattern_value);
      return Success();
  }
}

auto TypeChecker::TypeCheckStmt(Nonnull<Statement*> s,
                                const ImplScope& impl_scope)
    -> ErrorOr<Success> {
  if (trace_stream_) {
    **trace_stream_ << "checking " << StatementKindName(s->kind()) << " " << *s
                    << "\n";
  }
  switch (s->kind()) {
    case StatementKind::Match: {
      auto& match = cast<Match>(*s);
      CARBON_RETURN_IF_ERROR(TypeCheckExp(&match.expression(), impl_scope));
      std::vector<Match::Clause> new_clauses;
      std::optional<Nonnull<const Value*>> expected_type;
      PatternMatrix patterns;
      for (auto& clause : match.clauses()) {
        ImplScope clause_scope;
        clause_scope.AddParent(&impl_scope);
        // TODO: Should user-defined conversions be permitted in `match`
        // statements? When would we run them? See #1283.
        CARBON_RETURN_IF_ERROR(TypeCheckPattern(
            &clause.pattern(), &match.expression().static_type(), clause_scope,
            ValueCategory::Let));
        if (expected_type.has_value()) {
          // TODO: For now, we require all patterns to have the same type. If
          // that's not the same type as the scrutinee, we will convert the
          // scrutinee. We might want to instead allow a different conversion
          // to be performed for each pattern.
          CARBON_RETURN_IF_ERROR(
              ExpectExactType(clause.pattern().source_loc(),
                              "`match` pattern type", expected_type.value(),
                              &clause.pattern().static_type(), impl_scope));
        } else {
          expected_type = &clause.pattern().static_type();
        }
        if (patterns.IsRedundant({&clause.pattern()})) {
          return ProgramError(clause.pattern().source_loc())
                 << "unreachable case: all values matched by this case "
                 << "are matched by earlier cases";
        }
        patterns.Add({&clause.pattern()});
        CARBON_RETURN_IF_ERROR(
            TypeCheckStmt(&clause.statement(), clause_scope));
      }
      if (expected_type.has_value()) {
        CARBON_ASSIGN_OR_RETURN(
            Nonnull<Expression*> converted_expression,
            ImplicitlyConvert("`match` expression", impl_scope,
                              &match.expression(), expected_type.value()));
        match.set_expression(converted_expression);
      }
      return Success();
    }
    case StatementKind::While: {
      auto& while_stmt = cast<While>(*s);
      CARBON_RETURN_IF_ERROR(TypeCheckExp(&while_stmt.condition(), impl_scope));
      CARBON_ASSIGN_OR_RETURN(
          Nonnull<Expression*> converted_condition,
          ImplicitlyConvert("condition of `while`", impl_scope,
                            &while_stmt.condition(), arena_->New<BoolType>()));
      while_stmt.set_condition(converted_condition);
      CARBON_RETURN_IF_ERROR(TypeCheckStmt(&while_stmt.body(), impl_scope));
      return Success();
    }
    case StatementKind::For: {
      auto& for_stmt = cast<For>(*s);
      ImplScope inner_impl_scope;
      inner_impl_scope.AddParent(&impl_scope);

      CARBON_RETURN_IF_ERROR(
          TypeCheckExp(&for_stmt.loop_target(), inner_impl_scope));

      const Value& rhs = for_stmt.loop_target().static_type();
      if (rhs.kind() == Value::Kind::StaticArrayType) {
        CARBON_RETURN_IF_ERROR(
            TypeCheckPattern(&for_stmt.variable_declaration(),
                             &cast<StaticArrayType>(rhs).element_type(),
                             inner_impl_scope, ValueCategory::Var));

      } else {
        return ProgramError(for_stmt.source_loc())
               << "expected array type after in, found value of type " << rhs;
      }

      CARBON_RETURN_IF_ERROR(TypeCheckStmt(&for_stmt.body(), inner_impl_scope));
      return Success();
    }
    case StatementKind::Break:
    case StatementKind::Continue:
      return Success();
    case StatementKind::Block: {
      auto& block = cast<Block>(*s);
      for (auto* block_statement : block.statements()) {
        CARBON_RETURN_IF_ERROR(TypeCheckStmt(block_statement, impl_scope));
      }
      return Success();
    }
    case StatementKind::VariableDefinition: {
      auto& var = cast<VariableDefinition>(*s);
      ImplScope var_scope;
      var_scope.AddParent(&impl_scope);
      if (var.has_init()) {
        CARBON_RETURN_IF_ERROR(TypeCheckExp(&var.init(), impl_scope));
        const Value& rhs_ty = var.init().static_type();
        // TODO: If the pattern contains a binding that implies a new impl is
        // available, should that remain in scope for as long as its binding?
        // ```
        // var a: (T:! Widget) = ...;
        // // Is the `impl T as Widget` in scope here?
        // a.(Widget.F)();
        // ```
        CARBON_RETURN_IF_ERROR(TypeCheckPattern(
            &var.pattern(), &rhs_ty, var_scope, var.value_category()));
        CARBON_ASSIGN_OR_RETURN(
            Nonnull<Expression*> converted_init,
            ImplicitlyConvert("initializer of variable", impl_scope,
                              &var.init(), &var.pattern().static_type()));
        var.set_init(converted_init);
      } else {
        CARBON_RETURN_IF_ERROR(TypeCheckPattern(
            &var.pattern(), std::nullopt, var_scope, var.value_category()));
      }
      return Success();
    }
    case StatementKind::Assign: {
      auto& assign = cast<Assign>(*s);
      CARBON_RETURN_IF_ERROR(TypeCheckExp(&assign.rhs(), impl_scope));
      CARBON_RETURN_IF_ERROR(TypeCheckExp(&assign.lhs(), impl_scope));
      if (assign.lhs().value_category() != ValueCategory::Var) {
        return ProgramError(assign.source_loc())
               << "Cannot assign to rvalue '" << assign.lhs() << "'";
      }
      CARBON_ASSIGN_OR_RETURN(
          Nonnull<Expression*> converted_rhs,
          ImplicitlyConvert("assignment", impl_scope, &assign.rhs(),
                            &assign.lhs().static_type()));
      assign.set_rhs(converted_rhs);
      return Success();
    }
    case StatementKind::ExpressionStatement: {
      CARBON_RETURN_IF_ERROR(TypeCheckExp(
          &cast<ExpressionStatement>(*s).expression(), impl_scope));
      return Success();
    }
    case StatementKind::If: {
      auto& if_stmt = cast<If>(*s);
      CARBON_RETURN_IF_ERROR(TypeCheckExp(&if_stmt.condition(), impl_scope));
      CARBON_ASSIGN_OR_RETURN(
          Nonnull<Expression*> converted_condition,
          ImplicitlyConvert("condition of `if`", impl_scope,
                            &if_stmt.condition(), arena_->New<BoolType>()));
      if_stmt.set_condition(converted_condition);
      CARBON_RETURN_IF_ERROR(TypeCheckStmt(&if_stmt.then_block(), impl_scope));
      if (if_stmt.else_block()) {
        CARBON_RETURN_IF_ERROR(
            TypeCheckStmt(*if_stmt.else_block(), impl_scope));
      }
      return Success();
    }
    case StatementKind::ReturnVar: {
      auto& ret = cast<ReturnVar>(*s);
      ReturnTerm& return_term = ret.function().return_term();
      if (return_term.is_auto()) {
        return_term.set_static_type(&ret.value_node().static_type());
      } else {
        // TODO: Consider using `ExpectExactType` here.
        CARBON_CHECK(IsConcreteType(&return_term.static_type()));
        CARBON_CHECK(IsConcreteType(&ret.value_node().static_type()));
        if (!IsSameType(&return_term.static_type(),
                        &ret.value_node().static_type(), impl_scope)) {
          return ProgramError(ret.value_node().base().source_loc())
                 << "type of returned var `" << ret.value_node().static_type()
                 << "` does not match return type `"
                 << return_term.static_type() << "`";
        }
      }
      return Success();
    }
    case StatementKind::ReturnExpression: {
      auto& ret = cast<ReturnExpression>(*s);
      CARBON_RETURN_IF_ERROR(TypeCheckExp(&ret.expression(), impl_scope));
      ReturnTerm& return_term = ret.function().return_term();
      if (return_term.is_auto()) {
        return_term.set_static_type(&ret.expression().static_type());
      } else {
        CARBON_ASSIGN_OR_RETURN(
            Nonnull<Expression*> converted_ret_val,
            ImplicitlyConvert("return value", impl_scope, &ret.expression(),
                              &return_term.static_type()));
        ret.set_expression(converted_ret_val);
      }
      return Success();
    }
    case StatementKind::Continuation: {
      auto& cont = cast<Continuation>(*s);
      CARBON_RETURN_IF_ERROR(TypeCheckStmt(&cont.body(), impl_scope));
      cont.set_static_type(arena_->New<ContinuationType>());
      return Success();
    }
    case StatementKind::Run: {
      auto& run = cast<Run>(*s);
      CARBON_RETURN_IF_ERROR(TypeCheckExp(&run.argument(), impl_scope));
      CARBON_ASSIGN_OR_RETURN(
          Nonnull<Expression*> converted_argument,
          ImplicitlyConvert("argument of `run`", impl_scope, &run.argument(),
                            arena_->New<ContinuationType>()));
      run.set_argument(converted_argument);
      return Success();
    }
    case StatementKind::Await: {
      // Nothing to do here.
      return Success();
    }
  }
}

// Returns true if we can statically verify that `match` is exhaustive, meaning
// that one of its clauses will be executed for any possible operand value.
static auto IsExhaustive(const Match& match) -> bool {
  PatternMatrix matrix;
  for (const Match::Clause& clause : match.clauses()) {
    matrix.Add({&clause.pattern()});
  }
  return matrix.IsRedundant({AbstractPattern::MakeWildcard()});
}

auto TypeChecker::ExpectReturnOnAllPaths(
    std::optional<Nonnull<Statement*>> opt_stmt, SourceLocation source_loc)
    -> ErrorOr<Success> {
  if (!opt_stmt) {
    return ProgramError(source_loc)
           << "control-flow reaches end of function that provides a `->` "
              "return type without reaching a return statement";
  }
  Nonnull<Statement*> stmt = *opt_stmt;
  switch (stmt->kind()) {
    case StatementKind::Match: {
      auto& match = cast<Match>(*stmt);
      if (!IsExhaustive(match)) {
        return ProgramError(source_loc)
               << "non-exhaustive match may allow control-flow to reach the "
                  "end "
                  "of a function that provides a `->` return type";
      }
      std::vector<Match::Clause> new_clauses;
      for (auto& clause : match.clauses()) {
        CARBON_RETURN_IF_ERROR(
            ExpectReturnOnAllPaths(&clause.statement(), stmt->source_loc()));
      }
      return Success();
    }
    case StatementKind::Block: {
      auto& block = cast<Block>(*stmt);
      if (block.statements().empty()) {
        return ProgramError(stmt->source_loc())
               << "control-flow reaches end of function that provides a `->` "
                  "return type without reaching a return statement";
      }
      CARBON_RETURN_IF_ERROR(ExpectReturnOnAllPaths(
          block.statements()[block.statements().size() - 1],
          block.source_loc()));
      return Success();
    }
    case StatementKind::If: {
      auto& if_stmt = cast<If>(*stmt);
      CARBON_RETURN_IF_ERROR(
          ExpectReturnOnAllPaths(&if_stmt.then_block(), stmt->source_loc()));
      CARBON_RETURN_IF_ERROR(
          ExpectReturnOnAllPaths(if_stmt.else_block(), stmt->source_loc()));
      return Success();
    }
    case StatementKind::ReturnVar:
    case StatementKind::ReturnExpression:
      return Success();
    case StatementKind::Continuation:
    case StatementKind::Run:
    case StatementKind::Await:
    case StatementKind::Assign:
    case StatementKind::ExpressionStatement:
    case StatementKind::While:
    case StatementKind::For:
    case StatementKind::Break:
    case StatementKind::Continue:
    case StatementKind::VariableDefinition:
      return ProgramError(stmt->source_loc())
             << "control-flow reaches end of function that provides a `->` "
                "return type without reaching a return statement";
  }
}

// TODO: Add checking to function definitions to ensure that
//   all deduced type parameters will be deduced.
auto TypeChecker::DeclareCallableDeclaration(Nonnull<CallableDeclaration*> f,
                                             const ScopeInfo& scope_info)
    -> ErrorOr<Success> {
  if (trace_stream_) {
    **trace_stream_ << "** declaring function " << f->name() << "\n";
  }
  ImplScope function_scope;
  function_scope.AddParent(scope_info.innermost_scope);
  std::vector<Nonnull<const GenericBinding*>> deduced_bindings;
  std::vector<Nonnull<const ImplBinding*>> impl_bindings;
  // Bring the deduced parameters into scope.
  for (Nonnull<GenericBinding*> deduced : f->deduced_parameters()) {
    CARBON_RETURN_IF_ERROR(TypeCheckPattern(
        deduced, std::nullopt, function_scope, ValueCategory::Let));
    CollectGenericBindingsInPattern(deduced, deduced_bindings);
    CollectImplBindingsInPattern(deduced, impl_bindings);
  }
  // Type check the receiver pattern.
  if (f->is_method()) {
    CARBON_RETURN_IF_ERROR(TypeCheckPattern(
        &f->me_pattern(), std::nullopt, function_scope, ValueCategory::Let));
    CollectGenericBindingsInPattern(&f->me_pattern(), deduced_bindings);
    CollectImplBindingsInPattern(&f->me_pattern(), impl_bindings);
  }
  // Type check the parameter pattern.
  CARBON_RETURN_IF_ERROR(TypeCheckPattern(&f->param_pattern(), std::nullopt,
                                          function_scope, ValueCategory::Let));
  CollectImplBindingsInPattern(&f->param_pattern(), impl_bindings);

  // Keep track of any generic parameters and nested generic bindings in the
  // parameter pattern.
  std::vector<FunctionType::GenericParameter> generic_parameters;
  for (size_t i = 0; i != f->param_pattern().fields().size(); ++i) {
    const Pattern* param_pattern = f->param_pattern().fields()[i];
    if (auto* binding = dyn_cast<GenericBinding>(param_pattern)) {
      generic_parameters.push_back({i, binding});
    } else {
      CollectGenericBindingsInPattern(param_pattern, deduced_bindings);
    }
  }

  // Evaluate the return type, if we can do so without examining the body.
  if (std::optional<Nonnull<Expression*>> return_expression =
          f->return_term().type_expression();
      return_expression.has_value()) {
    // We ignore the return value because return type expressions can't bring
    // new types into scope.
    // Should we be doing SetConstantValue instead? -Jeremy
    // And shouldn't the type of this be Type?
    CARBON_ASSIGN_OR_RETURN(Nonnull<const Value*> ret_type,
                            TypeCheckTypeExp(*return_expression, function_scope,
                                             /*concrete=*/false));
    f->return_term().set_static_type(ret_type);
  } else if (f->return_term().is_omitted()) {
    f->return_term().set_static_type(TupleValue::Empty());
  } else {
    // We have to type-check the body in order to determine the return type.
    if (!f->body().has_value()) {
      return ProgramError(f->return_term().source_loc())
             << "Function declaration has deduced return type but no body";
    }
    CARBON_RETURN_IF_ERROR(TypeCheckStmt(*f->body(), function_scope));
    if (!f->return_term().is_omitted()) {
      CARBON_RETURN_IF_ERROR(
          ExpectReturnOnAllPaths(f->body(), f->source_loc()));
    }
  }

  CARBON_RETURN_IF_ERROR(
      ExpectIsConcreteType(f->source_loc(), &f->return_term().static_type()));
  f->set_static_type(arena_->New<FunctionType>(
      &f->param_pattern().static_type(), std::move(generic_parameters),
      &f->return_term().static_type(), std::move(deduced_bindings),
      std::move(impl_bindings)));
  switch (f->kind()) {
    case DeclarationKind::FunctionDeclaration:
      SetConstantValue(
          cast<FunctionDeclaration>(f),
          arena_->New<FunctionValue>(cast<FunctionDeclaration>(f)));
      break;
    case DeclarationKind::DestructorDeclaration:
      SetConstantValue(
          cast<DestructorDeclaration>(f),
          arena_->New<DestructorValue>(cast<DestructorDeclaration>(f)));
      break;
    default:
      CARBON_FATAL() << "f is not a callable declaration";
  }

  if (f->name() == "Main") {
    if (!f->return_term().type_expression().has_value()) {
      return ProgramError(f->return_term().source_loc())
             << "`Main` must have an explicit return type";
    }
    CARBON_RETURN_IF_ERROR(
        ExpectExactType(f->return_term().source_loc(), "return type of `Main`",
                        arena_->New<IntType>(), &f->return_term().static_type(),
                        function_scope));
    // TODO: Check that main doesn't have any parameters.
  }

  if (trace_stream_) {
    **trace_stream_ << "** finished declaring function " << f->name()
                    << " of type " << f->static_type() << "\n";
  }
  return Success();
}

auto TypeChecker::TypeCheckCallableDeclaration(Nonnull<CallableDeclaration*> f,
                                               const ImplScope& impl_scope)
    -> ErrorOr<Success> {
  if (trace_stream_) {
    **trace_stream_ << "** checking function " << f->name() << "\n";
  }
  // if f->return_term().is_auto(), the function body was already
  // type checked in DeclareFunctionDeclaration.
  if (f->body().has_value() && !f->return_term().is_auto()) {
    // Bring the impls into scope.
    ImplScope function_scope;
    function_scope.AddParent(&impl_scope);
    BringImplsIntoScope(cast<FunctionType>(f->static_type()).impl_bindings(),
                        function_scope);
    if (trace_stream_)
      **trace_stream_ << function_scope;
    CARBON_RETURN_IF_ERROR(TypeCheckStmt(*f->body(), function_scope));
    if (!f->return_term().is_omitted()) {
      CARBON_RETURN_IF_ERROR(
          ExpectReturnOnAllPaths(f->body(), f->source_loc()));
    }
  }
  if (trace_stream_) {
    **trace_stream_ << "** finished checking function " << f->name() << "\n";
  }
  return Success();
}

auto TypeChecker::DeclareClassDeclaration(Nonnull<ClassDeclaration*> class_decl,
                                          const ScopeInfo& scope_info)
    -> ErrorOr<Success> {
  if (trace_stream_) {
    **trace_stream_ << "** declaring class " << class_decl->name() << "\n";
  }
  Nonnull<SelfDeclaration*> self = class_decl->self();

  ImplScope class_scope;
  class_scope.AddParent(scope_info.innermost_scope);

  if (class_decl->extensibility() != ClassExtensibility::None) {
    return ProgramError(class_decl->source_loc())
           << "Class prefixes `base` and `abstract` are not supported yet";
  }
  if (class_decl->extends()) {
    return ProgramError(class_decl->source_loc())
           << "Class extension with `extends` is not supported yet";
  }

  std::vector<Nonnull<const GenericBinding*>> bindings = scope_info.bindings;
  if (class_decl->type_params().has_value()) {
    Nonnull<TuplePattern*> type_params = *class_decl->type_params();
    CARBON_RETURN_IF_ERROR(TypeCheckPattern(type_params, std::nullopt,
                                            class_scope, ValueCategory::Let));
    CollectGenericBindingsInPattern(type_params, bindings);
    if (trace_stream_) {
      **trace_stream_ << class_scope;
    }
  }

  // For class declaration `class MyType(T:! Type, U:! AnInterface)`, `Self`
  // should have the value `MyType(T, U)`.
  Nonnull<NominalClassType*> self_type = arena_->New<NominalClassType>(
      class_decl, Bindings::SymbolicIdentity(arena_, bindings));
  SetConstantValue(self, self_type);
  self->set_static_type(arena_->New<TypeOfClassType>(self_type));

  // The declarations of the members may refer to the class, so we must set the
  // constant value of the class and its static type before we start processing
  // the members.
  if (class_decl->type_params().has_value()) {
    // TODO: The `enclosing_bindings` should be tracked in the parameterized
    // entity name so that they can be included in the eventual type.
    Nonnull<ParameterizedEntityName*> param_name =
        arena_->New<ParameterizedEntityName>(class_decl,
                                             *class_decl->type_params());
    SetConstantValue(class_decl, param_name);
    class_decl->set_static_type(
        arena_->New<TypeOfParameterizedEntityName>(param_name));
  } else {
    SetConstantValue(class_decl, self_type);
    class_decl->set_static_type(&self->static_type());
  }

  ScopeInfo class_scope_info =
      ScopeInfo::ForClassScope(scope_info, &class_scope, std::move(bindings));
  for (Nonnull<Declaration*> m : class_decl->members()) {
    CARBON_RETURN_IF_ERROR(DeclareDeclaration(m, class_scope_info));
  }

  if (trace_stream_) {
    **trace_stream_ << "** finished declaring class " << class_decl->name()
                    << "\n";
  }
  return Success();
}

auto TypeChecker::TypeCheckClassDeclaration(
    Nonnull<ClassDeclaration*> class_decl, const ImplScope& impl_scope)
    -> ErrorOr<Success> {
  if (trace_stream_) {
    **trace_stream_ << "** checking class " << class_decl->name() << "\n";
  }
  ImplScope class_scope;
  class_scope.AddParent(&impl_scope);
  if (class_decl->type_params().has_value()) {
    BringPatternImplsIntoScope(*class_decl->type_params(), class_scope);
  }
  if (trace_stream_) {
    **trace_stream_ << class_scope;
  }
  auto [it, inserted] =
      collected_members_.insert({class_decl, CollectedMembersMap()});
  CARBON_CHECK(inserted) << "Adding class " << class_decl->name()
                         << " to collected_members_ must not fail";
  for (Nonnull<Declaration*> m : class_decl->members()) {
    CARBON_RETURN_IF_ERROR(TypeCheckDeclaration(m, class_scope, class_decl));
    CARBON_RETURN_IF_ERROR(CollectMember(class_decl, m));
  }
  if (trace_stream_) {
    **trace_stream_ << "** finished checking class " << class_decl->name()
                    << "\n";
  }
  return Success();
}

// EXPERIMENTAL MIXIN FEATURE
auto TypeChecker::DeclareMixinDeclaration(Nonnull<MixinDeclaration*> mixin_decl,
                                          const ScopeInfo& scope_info)
    -> ErrorOr<Success> {
  if (trace_stream_) {
    **trace_stream_ << "** declaring mixin " << mixin_decl->name() << "\n";
  }
  ImplScope mixin_scope;
  mixin_scope.AddParent(scope_info.innermost_scope);

  if (mixin_decl->params().has_value()) {
    CARBON_RETURN_IF_ERROR(TypeCheckPattern(*mixin_decl->params(), std::nullopt,
                                            mixin_scope, ValueCategory::Let));
    if (trace_stream_) {
      **trace_stream_ << mixin_scope;
    }

    Nonnull<ParameterizedEntityName*> param_name =
        arena_->New<ParameterizedEntityName>(mixin_decl, *mixin_decl->params());
    SetConstantValue(mixin_decl, param_name);
    mixin_decl->set_static_type(
        arena_->New<TypeOfParameterizedEntityName>(param_name));
  } else {
    Nonnull<MixinPseudoType*> mixin_type =
        arena_->New<MixinPseudoType>(mixin_decl);
    SetConstantValue(mixin_decl, mixin_type);
    mixin_decl->set_static_type(arena_->New<TypeOfMixinPseudoType>(mixin_type));
  }

  // Process the Self parameter.
  CARBON_RETURN_IF_ERROR(TypeCheckPattern(mixin_decl->self(), std::nullopt,
                                          mixin_scope, ValueCategory::Let));

  ScopeInfo mixin_scope_info = ScopeInfo::ForNonClassScope(&mixin_scope);
  for (Nonnull<Declaration*> m : mixin_decl->members()) {
    CARBON_RETURN_IF_ERROR(DeclareDeclaration(m, mixin_scope_info));
  }

  if (trace_stream_) {
    **trace_stream_ << "** finished declaring mixin " << mixin_decl->name()
                    << "\n";
  }
  return Success();
}

// EXPERIMENTAL MIXIN FEATURE
/*
** Checks to see if mixin_decl is already within collected_members_. If it is,
** then the mixin has already been type checked before either while type
** checking a previous mix declaration or while type checking the original mixin
** declaration. If not, then every member declaration is type checked and then
** added to collected_members_ under the mixin_decl key.
*/
auto TypeChecker::TypeCheckMixinDeclaration(
    Nonnull<const MixinDeclaration*> mixin_decl, const ImplScope& impl_scope)
    -> ErrorOr<Success> {
  auto [it, inserted] =
      collected_members_.insert({mixin_decl, CollectedMembersMap()});
  if (!inserted) {
    // This declaration has already been type checked before
    if (trace_stream_) {
      **trace_stream_ << "** skipped checking mixin " << mixin_decl->name()
                      << "\n";
    }
    return Success();
  }
  if (trace_stream_) {
    **trace_stream_ << "** checking mixin " << mixin_decl->name() << "\n";
  }
  ImplScope mixin_scope;
  mixin_scope.AddParent(&impl_scope);
  if (mixin_decl->params().has_value()) {
    BringPatternImplsIntoScope(*mixin_decl->params(), mixin_scope);
  }
  if (trace_stream_) {
    **trace_stream_ << mixin_scope;
  }
  for (Nonnull<Declaration*> m : mixin_decl->members()) {
    CARBON_RETURN_IF_ERROR(TypeCheckDeclaration(m, mixin_scope, mixin_decl));
    CARBON_RETURN_IF_ERROR(CollectMember(mixin_decl, m));
  }
  if (trace_stream_) {
    **trace_stream_ << "** finished checking mixin " << mixin_decl->name()
                    << "\n";
  }
  return Success();
}

// EXPERIMENTAL MIXIN FEATURE
/*
** Type checks the mixin mentioned in the mix declaration.
** TypeCheckMixinDeclaration ensures that the members of that mixin are
** available in collected_members_. The mixin members are then collected as
** members of the enclosing class or mixin declaration.
*/
auto TypeChecker::TypeCheckMixDeclaration(
    Nonnull<MixDeclaration*> mix_decl, const ImplScope& impl_scope,
    std::optional<Nonnull<const Declaration*>> enclosing_decl)
    -> ErrorOr<Success> {
  if (trace_stream_) {
    **trace_stream_ << "** checking " << *mix_decl << "\n";
  }
  // TODO(darshal): Check if the imports (interface mentioned in the 'for'
  // clause) of the mixin being mixed are being impl'd in the enclosed
  // class/mixin declaration This raises the question of how to handle impl
  // declarations in mixin declarations

  CARBON_CHECK(enclosing_decl.has_value());
  Nonnull<const Declaration*> encl_decl = enclosing_decl.value();
  auto& mixin_decl = mix_decl->mixin_value().declaration();
  CARBON_RETURN_IF_ERROR(TypeCheckMixinDeclaration(&mixin_decl, impl_scope));
  CollectedMembersMap& mix_members = FindCollectedMembers(&mixin_decl);

  // Merge members collected in the enclosing declaration with the members
  // collected for the mixin declaration associated with the mix declaration
  for (auto [mix_member_name, mix_member] : mix_members) {
    CARBON_RETURN_IF_ERROR(CollectMember(encl_decl, mix_member));
  }

  if (trace_stream_) {
    **trace_stream_ << "** finished checking " << *mix_decl << "\n";
  }

  return Success();
}

auto TypeChecker::DeclareInterfaceDeclaration(
    Nonnull<InterfaceDeclaration*> iface_decl, const ScopeInfo& scope_info)
    -> ErrorOr<Success> {
  if (trace_stream_) {
    **trace_stream_ << "** declaring interface " << iface_decl->name() << "\n";
  }
  ImplScope iface_scope;
  iface_scope.AddParent(scope_info.innermost_scope);

  Nonnull<InterfaceType*> iface_type;
  if (iface_decl->params().has_value()) {
    CARBON_RETURN_IF_ERROR(TypeCheckPattern(*iface_decl->params(), std::nullopt,
                                            iface_scope, ValueCategory::Let));
    if (trace_stream_) {
      **trace_stream_ << iface_scope;
    }

    Nonnull<ParameterizedEntityName*> param_name =
        arena_->New<ParameterizedEntityName>(iface_decl, *iface_decl->params());
    SetConstantValue(iface_decl, param_name);
    iface_decl->set_static_type(
        arena_->New<TypeOfParameterizedEntityName>(param_name));

    // Form the full symbolic type of the interface. This is used as part of
    // the value of associated constants, if they're referenced within the
    // interface itself.
    std::vector<Nonnull<const GenericBinding*>> bindings = scope_info.bindings;
    CollectGenericBindingsInPattern(*iface_decl->params(), bindings);
    iface_type = arena_->New<InterfaceType>(
        iface_decl, Bindings::SymbolicIdentity(arena_, bindings));
  } else {
    iface_type = arena_->New<InterfaceType>(iface_decl);
    SetConstantValue(iface_decl, iface_type);
    iface_decl->set_static_type(arena_->New<TypeOfInterfaceType>(iface_type));
  }

  // Set the type of Self to be the instantiated interface.
  Nonnull<SelfDeclaration*> self_type = iface_decl->self_type();
  self_type->set_static_type(arena_->New<TypeType>());
  SetConstantValue(self_type, iface_type);

  // Process the Self parameter.
  CARBON_RETURN_IF_ERROR(TypeCheckPattern(iface_decl->self(), std::nullopt,
                                          iface_scope, ValueCategory::Let));
  auto* self_witness = cast<Witness>(
      iface_decl->self()->impl_binding().value()->symbolic_identity().value());

  ScopeInfo iface_scope_info = ScopeInfo::ForNonClassScope(&iface_scope);
  for (Nonnull<Declaration*> m : iface_decl->members()) {
    CARBON_RETURN_IF_ERROR(DeclareDeclaration(m, iface_scope_info));

    if (auto* assoc = dyn_cast<AssociatedConstantDeclaration>(m)) {
      assoc->binding().set_symbolic_identity(arena_->New<AssociatedConstant>(
          &iface_decl->self()->value(), iface_type, assoc, self_witness));
    }
  }
  if (trace_stream_) {
    **trace_stream_ << "** finished declaring interface " << iface_decl->name()
                    << "\n";
  }
  return Success();
}

auto TypeChecker::TypeCheckInterfaceDeclaration(
    Nonnull<InterfaceDeclaration*> iface_decl, const ImplScope& impl_scope)
    -> ErrorOr<Success> {
  if (trace_stream_) {
    **trace_stream_ << "** checking interface " << iface_decl->name() << "\n";
  }
  ImplScope iface_scope;
  iface_scope.AddParent(&impl_scope);
  if (iface_decl->params().has_value()) {
    BringPatternImplsIntoScope(*iface_decl->params(), iface_scope);
  }
  if (trace_stream_) {
    **trace_stream_ << iface_scope;
  }
  for (Nonnull<Declaration*> m : iface_decl->members()) {
    CARBON_RETURN_IF_ERROR(TypeCheckDeclaration(m, iface_scope, iface_decl));
  }
  if (trace_stream_) {
    **trace_stream_ << "** finished checking interface " << iface_decl->name()
                    << "\n";
  }
  return Success();
}

auto TypeChecker::CheckImplIsDeducible(
    SourceLocation source_loc, Nonnull<const Value*> impl_type,
    Nonnull<const InterfaceType*> impl_iface,
    llvm::ArrayRef<Nonnull<const GenericBinding*>> deduced_bindings,
    const ImplScope& impl_scope) -> ErrorOr<Success> {
  BindingMap deduced_args;
  CARBON_RETURN_IF_ERROR(ArgumentDeduction(
      source_loc, "impl", deduced_bindings, deduced_args, impl_type, impl_type,
      /*allow_implicit_conversion=*/false, impl_scope));
  CARBON_RETURN_IF_ERROR(ArgumentDeduction(source_loc, "impl", deduced_bindings,
                                           deduced_args, impl_iface, impl_iface,
                                           /*allow_implicit_conversion=*/false,
                                           impl_scope));
  for (auto* expected_deduced : deduced_bindings) {
    if (!deduced_args.count(expected_deduced)) {
      return ProgramError(source_loc)
             << "parameter `" << *expected_deduced
             << "` is not deducible from `impl " << *impl_type << " as "
             << *impl_iface << "`";
    }
  }
  return Success();
}

auto TypeChecker::CheckImplIsComplete(Nonnull<const InterfaceType*> iface_type,
                                      Nonnull<const ImplDeclaration*> impl_decl,
                                      Nonnull<const Value*> self_type,
                                      Nonnull<const Witness*> self_witness,
                                      const ImplScope& impl_scope)
    -> ErrorOr<Success> {
  const auto& iface_decl = iface_type->declaration();
  for (Nonnull<Declaration*> m : iface_decl.members()) {
    if (auto* assoc = dyn_cast<AssociatedConstantDeclaration>(m)) {
      // An associated constant must be given exactly one value.
      Nonnull<const Value*> expected = arena_->New<AssociatedConstant>(
          self_type, iface_type, assoc, self_witness);

      bool found_any = false;
      std::optional<Nonnull<const Value*>> found_value;
      std::optional<Nonnull<const Value*>> second_value;
      auto visitor = [&](Nonnull<const Value*> equal_value) {
        found_any = true;
        if (!isa<AssociatedConstant>(equal_value)) {
          if (!found_value ||
              ValueEqual(equal_value, *found_value, std::nullopt)) {
            found_value = equal_value;
          } else {
            second_value = equal_value;
            return false;
          }
        }
        return true;
      };
      impl_decl->constraint_type()->VisitEqualValues(expected, visitor);
      if (!found_any) {
<<<<<<< HEAD
        return CompilationError(impl_decl->source_loc())
               << "implementation missing " << *expected << "; have "
               << *impl_decl->constraint_type();
=======
        return ProgramError(impl_decl->source_loc())
               << "implementation missing " << *expected;
>>>>>>> be961dca
      } else if (!found_value) {
        // TODO: It's not clear what the right rule is here. Clearly
        //   impl T as HasX & HasY where .X == .Y {}
        // ... is insufficient to establish a value for either X or Y.
        // But perhaps we can allow
        //   impl forall [T:! HasX] T as HasY where .Y == .X {}
        return ProgramError(impl_decl->source_loc())
               << "implementation doesn't provide a concrete value for "
               << *expected;
      } else if (second_value) {
        return ProgramError(impl_decl->source_loc())
               << "implementation provides multiple values for " << *expected
               << ": " << **found_value << " and " << **second_value;
      }
    } else {
      // Every member function must be declared.
      std::optional<std::string_view> mem_name = GetName(*m);
      CARBON_CHECK(mem_name.has_value()) << "unnamed interface member " << *m;

      std::optional<Nonnull<const Declaration*>> mem =
          FindMember(*mem_name, impl_decl->members());
      if (!mem.has_value()) {
        return ProgramError(impl_decl->source_loc())
               << "implementation missing " << *mem_name;
      }

      Bindings bindings = iface_type->bindings();
      bindings.Add(iface_decl.self(), self_type, self_witness);
      Nonnull<const Value*> iface_mem_type =
          Substitute(bindings, &m->static_type());
      // TODO: How should the signature in the implementation be permitted
      // to differ from the signature in the interface?
      CARBON_RETURN_IF_ERROR(
          ExpectExactType((*mem)->source_loc(), "member of implementation",
                          iface_mem_type, &(*mem)->static_type(), impl_scope));
    }
  }
  return Success();
}

auto TypeChecker::CheckAndAddImplBindings(
    Nonnull<const ImplDeclaration*> impl_decl, Nonnull<const Value*> impl_type,
    Nonnull<const Witness*> self_witness, const ScopeInfo& scope_info)
    -> ErrorOr<Success> {
  // The deduced bindings are the parameters for all enclosing classes followed
  // by any deduced parameters written on the `impl` declaration itself.
  std::vector<Nonnull<const GenericBinding*>> deduced_bindings =
      scope_info.bindings;
  deduced_bindings.insert(deduced_bindings.end(),
                          impl_decl->deduced_parameters().begin(),
                          impl_decl->deduced_parameters().end());

  // Each interface that is a lookup context is required to be implemented by
  // the impl members. Other constraints are required to be satisfied by
  // either those impls or impls available elsewhere.
  Nonnull<const ConstraintType*> constraint = impl_decl->constraint_type();
  for (auto lookup : constraint->lookup_contexts()) {
    if (auto* iface_type = dyn_cast<InterfaceType>(lookup.context)) {
      CARBON_RETURN_IF_ERROR(
          CheckImplIsDeducible(impl_decl->source_loc(), impl_type, iface_type,
                               deduced_bindings, *scope_info.innermost_scope));

      // Bring the associated constant values for this interface into scope. We
      // know that if the methods of this interface are used, they will use
      // these values.
      ImplScope iface_scope;
      iface_scope.AddParent(scope_info.innermost_scope);
      BringAssociatedConstantsIntoScope(constraint, impl_type, iface_type,
                                        iface_scope);

      CARBON_RETURN_IF_ERROR(CheckImplIsComplete(
          iface_type, impl_decl, impl_type, self_witness, iface_scope));

      // TODO: We should do this either before checking any interface or after
      // checking all of them, so that the order of lookup contexts doesn't
      // matter.
      scope_info.innermost_non_class_scope->Add(
          iface_type, deduced_bindings, impl_type, impl_decl->impl_bindings(),
          self_witness, *this);
    } else {
      // TODO: Add support for implementing `adapter`s.
      return ProgramError(impl_decl->source_loc())
             << "cannot implement a constraint whose lookup context includes "
             << *lookup.context;
    }
  }
  return Success();
}

auto TypeChecker::DeclareImplDeclaration(Nonnull<ImplDeclaration*> impl_decl,
                                         const ScopeInfo& scope_info)
    -> ErrorOr<Success> {
  if (trace_stream_) {
    **trace_stream_ << "declaring " << *impl_decl << "\n";
  }
  ImplScope impl_scope;
  impl_scope.AddParent(scope_info.innermost_scope);
  std::vector<Nonnull<const ImplBinding*>> impl_bindings;

  // Bring the deduced parameters into scope.
  for (Nonnull<GenericBinding*> deduced : impl_decl->deduced_parameters()) {
    CARBON_RETURN_IF_ERROR(TypeCheckPattern(deduced, std::nullopt, impl_scope,
                                            ValueCategory::Let));
    CollectImplBindingsInPattern(deduced, impl_bindings);
  }
  impl_decl->set_impl_bindings(impl_bindings);

  // Check and interpret the impl_type
  CARBON_ASSIGN_OR_RETURN(Nonnull<const Value*> impl_type_value,
                          TypeCheckTypeExp(impl_decl->impl_type(), impl_scope));

  // Set `Self` to `impl_type`. We do this whether `Self` resolves to it or to
  // the `Self` from an enclosing scope. This needs to be done before
  // processing the interface, in case the interface expression uses `Self`.
  Nonnull<SelfDeclaration*> self = impl_decl->self();
  self->set_constant_value(impl_type_value);
  // Static type set in call to `TypeCheckExp(...)` above.
  self->set_static_type(&impl_decl->impl_type()->static_type());

  // Check and interpret the interface.
  CARBON_ASSIGN_OR_RETURN(
      Nonnull<const Value*> constraint_type,
      TypeCheckTypeExp(&impl_decl->interface(), impl_scope));
  if (auto* iface_type = dyn_cast<InterfaceType>(constraint_type)) {
    constraint_type = MakeConstraintForInterface(
        impl_decl->interface().source_loc(), iface_type);
  }
  if (!isa<ConstraintType>(constraint_type)) {
    return ProgramError(impl_decl->interface().source_loc())
           << "expected constraint after `as`, found value of type "
           << *constraint_type;
  }

  // Build the self-witness. This is the witness used to demonstrate that this
  // impl implements its constraint.
  auto* self_witness = arena_->New<ImplWitness>(
      impl_decl,
      Bindings::SymbolicIdentity(arena_, impl_decl->deduced_parameters()));

  // Substitute the given type for `.Self` to form the resolved constraint that
  // this `impl` implements.
  {
    ConstraintTypeBuilder builder(arena_, impl_decl->source_loc());
    builder.AddAndSubstitute(*this, cast<ConstraintType>(constraint_type),
                             impl_type_value, self_witness, Bindings(),
                             /*add_lookup_contexts=*/true);
    auto* resolved = std::move(builder).Build(arena_);
    impl_decl->set_constraint_type(cast<ConstraintType>(resolved));
    constraint_type = resolved;
  }

  // Declare the impl members.
  ScopeInfo impl_scope_info = ScopeInfo::ForNonClassScope(&impl_scope);
  for (Nonnull<Declaration*> m : impl_decl->members()) {
    CARBON_RETURN_IF_ERROR(DeclareDeclaration(m, impl_scope_info));
  }

  // Create the implied impl bindings.
  CARBON_RETURN_IF_ERROR(CheckAndAddImplBindings(impl_decl, impl_type_value,
                                                 self_witness, scope_info));

  // Check the constraint is satisfied by the `impl`s we just created. This
  // serves a couple of purposes:
  //  - It ensures that any constraints in a `ConstraintType` are met.
  //  - It rejects `impl`s that immediately introduce ambiguity.
  CARBON_RETURN_IF_ERROR(impl_scope.Resolve(constraint_type, impl_type_value,
                                            impl_decl->source_loc(), *this));

  if (trace_stream_) {
    **trace_stream_ << "** finished declaring impl " << *impl_decl->impl_type()
                    << " as " << impl_decl->interface() << "\n";
  }
  return Success();
}

void TypeChecker::BringAssociatedConstantsIntoScope(
    Nonnull<const ConstraintType*> constraint, Nonnull<const Value*> self,
    Nonnull<const InterfaceType*> interface, ImplScope& scope) {
  std::set<Nonnull<const AssociatedConstantDeclaration*>> assocs_in_interface;
  for (Nonnull<Declaration*> m : interface->declaration().members()) {
    if (auto* assoc = dyn_cast<AssociatedConstantDeclaration>(m)) {
      assocs_in_interface.insert(assoc);
    }
  }

  for (const auto& eq : constraint->equality_constraints()) {
    for (Nonnull<const Value*> value : eq.values) {
      if (auto* assoc = dyn_cast<AssociatedConstant>(value)) {
        if (assocs_in_interface.count(&assoc->constant()) &&
            ValueEqual(&assoc->base(), self, std::nullopt) &&
            ValueEqual(&assoc->interface(), interface, std::nullopt)) {
          // This equality constraint mentions an associated constant that is
          // part of interface. Bring it into scope.
          scope.AddEqualityConstraint(&eq);
          break;
        }
      }
    }
  }
}

auto TypeChecker::TypeCheckImplDeclaration(Nonnull<ImplDeclaration*> impl_decl,
                                           const ImplScope& enclosing_scope)
    -> ErrorOr<Success> {
  if (trace_stream_) {
    **trace_stream_ << "checking " << *impl_decl << "\n";
  }

  Nonnull<const Value*> self = *impl_decl->self()->constant_value();
  Nonnull<const ConstraintType*> constraint = impl_decl->constraint_type();

  // Bring the impls from the parameters into scope.
  ImplScope impl_scope;
  impl_scope.AddParent(&enclosing_scope);
  BringImplsIntoScope(impl_decl->impl_bindings(), impl_scope);
  for (Nonnull<Declaration*> m : impl_decl->members()) {
    CARBON_ASSIGN_OR_RETURN(
        ConstraintLookupResult result,
        LookupInConstraint(m->source_loc(), "member impl declaration",
                           constraint, GetName(*m).value()));

    // Bring the associated constant values for the interface that this method
    // implements part of into scope.
    ImplScope member_scope;
    member_scope.AddParent(&impl_scope);
    BringAssociatedConstantsIntoScope(constraint, self, result.interface,
                                      member_scope);

    CARBON_RETURN_IF_ERROR(TypeCheckDeclaration(m, member_scope, impl_decl));
  }
  if (trace_stream_) {
    **trace_stream_ << "finished checking impl\n";
  }
  return Success();
}

auto TypeChecker::DeclareChoiceDeclaration(Nonnull<ChoiceDeclaration*> choice,
                                           const ScopeInfo& scope_info)
    -> ErrorOr<Success> {
  ImplScope choice_scope;
  choice_scope.AddParent(scope_info.innermost_scope);
  std::vector<Nonnull<const GenericBinding*>> bindings = scope_info.bindings;
  if (choice->type_params().has_value()) {
    Nonnull<TuplePattern*> type_params = *choice->type_params();
    CARBON_RETURN_IF_ERROR(TypeCheckPattern(type_params, std::nullopt,
                                            choice_scope, ValueCategory::Let));
    CollectGenericBindingsInPattern(type_params, bindings);
    if (trace_stream_) {
      **trace_stream_ << choice_scope;
    }
  }

  std::vector<NamedValue> alternatives;
  for (Nonnull<AlternativeSignature*> alternative : choice->alternatives()) {
    CARBON_ASSIGN_OR_RETURN(auto signature,
                            TypeCheckTypeExp(&alternative->signature(),
                                             *scope_info.innermost_scope));
    alternatives.push_back({.name = alternative->name(), .value = signature});
  }
  choice->set_members(alternatives);
  if (choice->type_params().has_value()) {
    Nonnull<ParameterizedEntityName*> param_name =
        arena_->New<ParameterizedEntityName>(choice, *choice->type_params());
    SetConstantValue(choice, param_name);
    choice->set_static_type(
        arena_->New<TypeOfParameterizedEntityName>(param_name));
    return Success();
  }

  auto ct = arena_->New<ChoiceType>(
      choice, Bindings::SymbolicIdentity(arena_, bindings));

  SetConstantValue(choice, ct);
  choice->set_static_type(arena_->New<TypeOfChoiceType>(ct));
  return Success();
}

auto TypeChecker::TypeCheckChoiceDeclaration(
    Nonnull<ChoiceDeclaration*> /*choice*/, const ImplScope& /*impl_scope*/)
    -> ErrorOr<Success> {
  // Nothing to do here, but perhaps that will change in the future?
  return Success();
}

static bool IsValidTypeForAliasTarget(Nonnull<const Value*> type) {
  switch (type->kind()) {
    case Value::Kind::IntValue:
    case Value::Kind::FunctionValue:
    case Value::Kind::DestructorValue:
    case Value::Kind::BoundMethodValue:
    case Value::Kind::PointerValue:
    case Value::Kind::LValue:
    case Value::Kind::BoolValue:
    case Value::Kind::StructValue:
    case Value::Kind::NominalClassValue:
    case Value::Kind::MixinPseudoType:
    case Value::Kind::TypeOfMixinPseudoType:
    case Value::Kind::AlternativeValue:
    case Value::Kind::TupleValue:
    case Value::Kind::ImplWitness:
    case Value::Kind::BindingWitness:
    case Value::Kind::ConstraintWitness:
    case Value::Kind::ConstraintImplWitness:
    case Value::Kind::ParameterizedEntityName:
    case Value::Kind::MemberName:
    case Value::Kind::BindingPlaceholderValue:
    case Value::Kind::AddrValue:
    case Value::Kind::AlternativeConstructorValue:
    case Value::Kind::ContinuationValue:
    case Value::Kind::StringValue:
    case Value::Kind::UninitializedValue:
      CARBON_FATAL() << "type of alias target is not a type";

    case Value::Kind::AutoType:
    case Value::Kind::VariableType:
      CARBON_FATAL() << "pattern type in alias target";

    case Value::Kind::IntType:
    case Value::Kind::BoolType:
    case Value::Kind::PointerType:
    case Value::Kind::StaticArrayType:
    case Value::Kind::StructType:
    case Value::Kind::NominalClassType:
    case Value::Kind::ChoiceType:
    case Value::Kind::ContinuationType:
    case Value::Kind::StringType:
    case Value::Kind::AssociatedConstant:
      return false;

    case Value::Kind::FunctionType:
    case Value::Kind::InterfaceType:
    case Value::Kind::ConstraintType:
    case Value::Kind::TypeType:
    case Value::Kind::TypeOfClassType:
    case Value::Kind::TypeOfInterfaceType:
    case Value::Kind::TypeOfConstraintType:
    case Value::Kind::TypeOfChoiceType:
    case Value::Kind::TypeOfParameterizedEntityName:
    case Value::Kind::TypeOfMemberName:
      return true;
  }
}

auto TypeChecker::DeclareAliasDeclaration(Nonnull<AliasDeclaration*> alias,
                                          const ScopeInfo& scope_info)
    -> ErrorOr<Success> {
  CARBON_RETURN_IF_ERROR(
      TypeCheckExp(&alias->target(), *scope_info.innermost_scope));

  if (!IsValidTypeForAliasTarget(&alias->target().static_type())) {
    return ProgramError(alias->source_loc())
           << "invalid target for alias declaration";
  }

  CARBON_ASSIGN_OR_RETURN(Nonnull<const Value*> target,
                          InterpExp(&alias->target(), arena_, trace_stream_));

  SetConstantValue(alias, target);
  alias->set_static_type(&alias->target().static_type());
  return Success();
}

auto TypeChecker::TypeCheck(AST& ast) -> ErrorOr<Success> {
  ImplScope impl_scope;
  ScopeInfo top_level_scope_info = ScopeInfo::ForNonClassScope(&impl_scope);
  for (Nonnull<Declaration*> declaration : ast.declarations) {
    CARBON_RETURN_IF_ERROR(
        DeclareDeclaration(declaration, top_level_scope_info));
  }
  for (Nonnull<Declaration*> decl : ast.declarations) {
    CARBON_RETURN_IF_ERROR(
        TypeCheckDeclaration(decl, impl_scope, std::nullopt));
    // Check to see if this declaration is a builtin.
    // TODO: Only do this when type-checking the prelude.
    builtins_.Register(decl);
  }
  CARBON_RETURN_IF_ERROR(TypeCheckExp(*ast.main_call, impl_scope));
  return Success();
}

auto TypeChecker::TypeCheckDeclaration(
    Nonnull<Declaration*> d, const ImplScope& impl_scope,
    std::optional<Nonnull<const Declaration*>> enclosing_decl)
    -> ErrorOr<Success> {
  if (trace_stream_) {
    **trace_stream_ << "checking " << DeclarationKindName(d->kind()) << "\n";
  }
  switch (d->kind()) {
    case DeclarationKind::InterfaceDeclaration: {
      CARBON_RETURN_IF_ERROR(TypeCheckInterfaceDeclaration(
          &cast<InterfaceDeclaration>(*d), impl_scope));
      break;
    }
    case DeclarationKind::ImplDeclaration: {
      CARBON_RETURN_IF_ERROR(
          TypeCheckImplDeclaration(&cast<ImplDeclaration>(*d), impl_scope));
      break;
    }
    case DeclarationKind::DestructorDeclaration:
    case DeclarationKind::FunctionDeclaration:
      CARBON_RETURN_IF_ERROR(TypeCheckCallableDeclaration(
          &cast<CallableDeclaration>(*d), impl_scope));
      return Success();
    case DeclarationKind::ClassDeclaration:
      CARBON_RETURN_IF_ERROR(
          TypeCheckClassDeclaration(&cast<ClassDeclaration>(*d), impl_scope));
      return Success();
    case DeclarationKind::MixinDeclaration: {
      CARBON_RETURN_IF_ERROR(
          TypeCheckMixinDeclaration(&cast<MixinDeclaration>(*d), impl_scope));
      return Success();
    }
    case DeclarationKind::MixDeclaration: {
      CARBON_RETURN_IF_ERROR(TypeCheckMixDeclaration(
          &cast<MixDeclaration>(*d), impl_scope, enclosing_decl));
      return Success();
    }
    case DeclarationKind::ChoiceDeclaration:
      CARBON_RETURN_IF_ERROR(
          TypeCheckChoiceDeclaration(&cast<ChoiceDeclaration>(*d), impl_scope));
      return Success();
    case DeclarationKind::VariableDeclaration: {
      auto& var = cast<VariableDeclaration>(*d);
      if (var.has_initializer()) {
        CARBON_RETURN_IF_ERROR(TypeCheckExp(&var.initializer(), impl_scope));
      }
      const auto* binding_type =
          dyn_cast<ExpressionPattern>(&var.binding().type());
      if (binding_type == nullptr) {
        // TODO: consider adding support for `auto`
        return ProgramError(var.source_loc())
               << "Type of a top-level variable must be an expression.";
      }
      if (var.has_initializer()) {
        CARBON_ASSIGN_OR_RETURN(
            Nonnull<Expression*> converted_initializer,
            ImplicitlyConvert("initializer of variable", impl_scope,
                              &var.initializer(), &var.static_type()));
        var.set_initializer(converted_initializer);
      }
      return Success();
    }
    case DeclarationKind::AssociatedConstantDeclaration:
      return Success();
    case DeclarationKind::SelfDeclaration: {
      CARBON_FATAL() << "Unreachable TypeChecker `Self` declaration";
    }
    case DeclarationKind::AliasDeclaration: {
      return Success();
    }
  }
  return Success();
}

auto TypeChecker::DeclareDeclaration(Nonnull<Declaration*> d,
                                     const ScopeInfo& scope_info)
    -> ErrorOr<Success> {
  switch (d->kind()) {
    case DeclarationKind::InterfaceDeclaration: {
      auto& iface_decl = cast<InterfaceDeclaration>(*d);
      CARBON_RETURN_IF_ERROR(
          DeclareInterfaceDeclaration(&iface_decl, scope_info));
      break;
    }
    case DeclarationKind::ImplDeclaration: {
      auto& impl_decl = cast<ImplDeclaration>(*d);
      CARBON_RETURN_IF_ERROR(DeclareImplDeclaration(&impl_decl, scope_info));
      break;
    }
    case DeclarationKind::FunctionDeclaration: {
      auto& func_def = cast<CallableDeclaration>(*d);
      CARBON_RETURN_IF_ERROR(DeclareCallableDeclaration(&func_def, scope_info));
      break;
    }
    case DeclarationKind::DestructorDeclaration: {
      auto& destructor_def = cast<CallableDeclaration>(*d);
      CARBON_RETURN_IF_ERROR(
          DeclareCallableDeclaration(&destructor_def, scope_info));
      break;
    }
    case DeclarationKind::ClassDeclaration: {
      auto& class_decl = cast<ClassDeclaration>(*d);
      CARBON_RETURN_IF_ERROR(DeclareClassDeclaration(&class_decl, scope_info));
      break;
    }
    case DeclarationKind::MixinDeclaration: {
      auto& mixin_decl = cast<MixinDeclaration>(*d);
      CARBON_RETURN_IF_ERROR(DeclareMixinDeclaration(&mixin_decl, scope_info));
      break;
    }
    case DeclarationKind::MixDeclaration: {
      auto& mix_decl = cast<MixDeclaration>(*d);
      CARBON_ASSIGN_OR_RETURN(
          Nonnull<const Value*> mixin,
          InterpExp(&mix_decl.mixin(), arena_, trace_stream_));
      mix_decl.set_mixin_value(cast<MixinPseudoType>(mixin));
      break;
    }
    case DeclarationKind::ChoiceDeclaration: {
      auto& choice = cast<ChoiceDeclaration>(*d);
      CARBON_RETURN_IF_ERROR(DeclareChoiceDeclaration(&choice, scope_info));
      break;
    }

    case DeclarationKind::VariableDeclaration: {
      auto& var = cast<VariableDeclaration>(*d);
      // Associate the variable name with it's declared type in the
      // compile-time symbol table.
      if (!llvm::isa<ExpressionPattern>(var.binding().type())) {
        return ProgramError(var.binding().type().source_loc())
               << "Expected expression for variable type";
      }
      Expression& type =
          cast<ExpressionPattern>(var.binding().type()).expression();
      CARBON_RETURN_IF_ERROR(TypeCheckPattern(&var.binding(), std::nullopt,
                                              *scope_info.innermost_scope,
                                              var.value_category()));
      CARBON_ASSIGN_OR_RETURN(Nonnull<const Value*> declared_type,
                              InterpExp(&type, arena_, trace_stream_));
      var.set_static_type(declared_type);
      break;
    }

    case DeclarationKind::AssociatedConstantDeclaration: {
      auto& let = cast<AssociatedConstantDeclaration>(*d);
      CARBON_ASSIGN_OR_RETURN(
          Nonnull<const Value*> type,
          TypeCheckTypeExp(&let.binding().type(), *scope_info.innermost_scope));
      let.binding().set_static_type(type);
      let.set_static_type(type);
      // The symbolic identity is set by DeclareInterfaceDeclaration.
      break;
    }

    case DeclarationKind::SelfDeclaration: {
      CARBON_FATAL() << "Unreachable TypeChecker declare `Self` declaration";
    }

    case DeclarationKind::AliasDeclaration: {
      auto& alias = cast<AliasDeclaration>(*d);
      CARBON_RETURN_IF_ERROR(DeclareAliasDeclaration(&alias, scope_info));
      break;
    }
  }
  return Success();
}

template <typename T>
void TypeChecker::SetConstantValue(Nonnull<T*> value_node,
                                   Nonnull<const Value*> value) {
  std::optional<Nonnull<const Value*>> old_value = value_node->constant_value();
  CARBON_CHECK(!old_value.has_value());
  value_node->set_constant_value(value);
  CARBON_CHECK(constants_.insert(value_node).second);
}

void TypeChecker::PrintConstants(llvm::raw_ostream& out) {
  llvm::ListSeparator sep;
  for (const auto& value_node : constants_) {
    out << sep << value_node;
  }
}

auto TypeChecker::FindMixedMemberAndType(
    const std::string_view& name, llvm::ArrayRef<Nonnull<Declaration*>> members,
    const Nonnull<const Value*> enclosing_type)
    -> std::optional<
        std::pair<Nonnull<const Value*>, Nonnull<const Declaration*>>> {
  for (Nonnull<const Declaration*> member : members) {
    if (llvm::isa<MixDeclaration>(member)) {
      const auto& mix_decl = cast<MixDeclaration>(*member);
      Nonnull<const MixinPseudoType*> mixin = &mix_decl.mixin_value();
      const auto res =
          FindMixedMemberAndType(name, mixin->declaration().members(), mixin);
      if (res.has_value()) {
        if (isa<NominalClassType>(enclosing_type)) {
          Bindings temp_map;
          // TODO: What is the type of Self? Do we ever need a witness?
          temp_map.Add(mixin->declaration().self(), enclosing_type,
                       std::nullopt);
          const auto mix_member_type = Substitute(temp_map, res.value().first);
          return std::make_pair(mix_member_type, res.value().second);
        } else {
          return res;
        }
      }

    } else if (std::optional<std::string_view> mem_name = GetName(*member);
               mem_name.has_value()) {
      if (*mem_name == name) {
        return std::make_pair(&member->static_type(), member);
      }
    }
  }

  return std::nullopt;
}

auto TypeChecker::CollectMember(Nonnull<const Declaration*> enclosing_decl,
                                Nonnull<const Declaration*> member_decl)
    -> ErrorOr<Success> {
  CARBON_CHECK(isa<MixinDeclaration>(enclosing_decl) ||
               isa<ClassDeclaration>(enclosing_decl))
      << "Can't collect members for " << *enclosing_decl;
  auto member_name = GetName(*member_decl);
  if (!member_name.has_value()) {
    // No need to collect members without a name
    return Success();
  }
  auto encl_decl_name = GetName(*enclosing_decl);
  CARBON_CHECK(encl_decl_name.has_value());
  auto enclosing_decl_name = encl_decl_name.value();
  auto enclosing_decl_loc = enclosing_decl->source_loc();
  CollectedMembersMap& encl_members = FindCollectedMembers(enclosing_decl);
  auto [it, inserted] = encl_members.insert({member_name.value(), member_decl});
  if (!inserted) {
    if (member_decl == it->second) {
      return ProgramError(enclosing_decl_loc)
             << "Member named " << member_name.value() << " (declared at "
             << member_decl->source_loc() << ")"
             << " is being mixed multiple times into " << enclosing_decl_name;
    } else {
      return ProgramError(enclosing_decl_loc)
             << "Member named " << member_name.value() << " (declared at "
             << member_decl->source_loc() << ") cannot be mixed into "
             << enclosing_decl_name
             << " because it clashes with an existing member"
             << " with the same name (declared at " << it->second->source_loc()
             << ") ";
    }
  }
  return Success();
}

auto TypeChecker::FindCollectedMembers(Nonnull<const Declaration*> decl)
    -> CollectedMembersMap& {
  switch (decl->kind()) {
    case DeclarationKind::MixinDeclaration:
    case DeclarationKind::ClassDeclaration: {
      auto it = collected_members_.find(decl);
      CARBON_CHECK(it != collected_members_.end());
      return it->second;
    }
    default:
      CARBON_FATAL() << "Can't collect members for " << *decl;
  }
}

}  // namespace Carbon<|MERGE_RESOLUTION|>--- conflicted
+++ resolved
@@ -3873,14 +3873,9 @@
       };
       impl_decl->constraint_type()->VisitEqualValues(expected, visitor);
       if (!found_any) {
-<<<<<<< HEAD
-        return CompilationError(impl_decl->source_loc())
+        return ProgramError(impl_decl->source_loc())
                << "implementation missing " << *expected << "; have "
                << *impl_decl->constraint_type();
-=======
-        return ProgramError(impl_decl->source_loc())
-               << "implementation missing " << *expected;
->>>>>>> be961dca
       } else if (!found_value) {
         // TODO: It's not clear what the right rule is here. Clearly
         //   impl T as HasX & HasY where .X == .Y {}
