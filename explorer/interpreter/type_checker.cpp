// Part of the Carbon Language project, under the Apache License v2.0 with LLVM
// Exceptions. See /LICENSE for license information.
// SPDX-License-Identifier: Apache-2.0 WITH LLVM-exception

#include "explorer/interpreter/type_checker.h"

#include <algorithm>
#include <iterator>
#include <map>
#include <set>
#include <vector>

#include "common/ostream.h"
#include "explorer/ast/declaration.h"
#include "explorer/common/arena.h"
#include "explorer/common/error_builders.h"
#include "explorer/interpreter/impl_scope.h"
#include "explorer/interpreter/interpreter.h"
#include "explorer/interpreter/value.h"
#include "llvm/ADT/StringExtras.h"
#include "llvm/Support/Casting.h"
#include "llvm/Support/Error.h"

using llvm::cast;
using llvm::dyn_cast;
using llvm::isa;

namespace Carbon {

static void SetValue(Nonnull<Pattern*> pattern, Nonnull<const Value*> value) {
  // TODO: find some way to CHECK that `value` is identical to pattern->value(),
  // if it's already set. Unclear if `ValueEqual` is suitable, because it
  // currently focuses more on "real" values, and disallows the pseudo-values
  // like `BindingPlaceholderValue` that we get in pattern evaluation.
  if (!pattern->has_value()) {
    pattern->set_value(value);
  }
}

static auto ExpectExactType(SourceLocation source_loc,
                            const std::string& context,
                            Nonnull<const Value*> expected,
                            Nonnull<const Value*> actual) -> ErrorOr<Success> {
  if (!TypeEqual(expected, actual)) {
    return CompilationError(source_loc) << "type error in " << context << "\n"
                                        << "expected: " << *expected << "\n"
                                        << "actual: " << *actual;
  }
  return Success();
}

static auto ExpectPointerType(SourceLocation source_loc,
                              const std::string& context,
                              Nonnull<const Value*> actual)
    -> ErrorOr<Success> {
  if (actual->kind() != Value::Kind::PointerType) {
    return CompilationError(source_loc) << "type error in " << context << "\n"
                                        << "expected a pointer type\n"
                                        << "actual: " << *actual;
  }
  return Success();
}

// Returns whether the value is a type whose values are themselves known to be
// types.
static auto IsTypeOfType(Nonnull<const Value*> value) -> bool {
  switch (value->kind()) {
    case Value::Kind::IntValue:
    case Value::Kind::FunctionValue:
    case Value::Kind::BoundMethodValue:
    case Value::Kind::PointerValue:
    case Value::Kind::LValue:
    case Value::Kind::BoolValue:
    case Value::Kind::StructValue:
    case Value::Kind::NominalClassValue:
    case Value::Kind::AlternativeValue:
    case Value::Kind::BindingPlaceholderValue:
    case Value::Kind::AlternativeConstructorValue:
    case Value::Kind::ContinuationValue:
    case Value::Kind::StringValue:
    case Value::Kind::Witness:
    case Value::Kind::ParameterizedEntityName:
    case Value::Kind::MemberName:
    case Value::Kind::TypeOfParameterizedEntityName:
    case Value::Kind::TypeOfMemberName:
      // These are values, not types.
      return false;
    case Value::Kind::IntType:
    case Value::Kind::BoolType:
    case Value::Kind::FunctionType:
    case Value::Kind::PointerType:
    case Value::Kind::StructType:
    case Value::Kind::NominalClassType:
    case Value::Kind::ChoiceType:
    case Value::Kind::ContinuationType:
    case Value::Kind::StringType:
    case Value::Kind::StaticArrayType:
    case Value::Kind::TupleValue:
      // These are types whose values are not types.
      return false;
    case Value::Kind::AutoType:
    case Value::Kind::VariableType:
      // A value of one of these types could be a type, but isn't known to be.
      return false;
    case Value::Kind::TypeType:
    case Value::Kind::InterfaceType:
    case Value::Kind::TypeOfClassType:
    case Value::Kind::TypeOfInterfaceType:
    case Value::Kind::TypeOfChoiceType:
      // A value of one of these types is itself always a type.
      return true;
  }
}

// Returns whether the value is a valid result from a type expression,
// as opposed to a non-type value.
static auto IsType(Nonnull<const Value*> value) -> bool {
  switch (value->kind()) {
    case Value::Kind::IntValue:
    case Value::Kind::FunctionValue:
    case Value::Kind::BoundMethodValue:
    case Value::Kind::PointerValue:
    case Value::Kind::LValue:
    case Value::Kind::BoolValue:
    case Value::Kind::StructValue:
    case Value::Kind::NominalClassValue:
    case Value::Kind::AlternativeValue:
    case Value::Kind::BindingPlaceholderValue:
    case Value::Kind::AlternativeConstructorValue:
    case Value::Kind::ContinuationValue:
    case Value::Kind::StringValue:
    case Value::Kind::Witness:
    case Value::Kind::ParameterizedEntityName:
    case Value::Kind::MemberName:
      return false;
    case Value::Kind::TypeOfParameterizedEntityName:
    case Value::Kind::TypeOfMemberName:
      // Names aren't first-class values, and their types aren't first-class
      // types.
      return false;
    case Value::Kind::IntType:
    case Value::Kind::BoolType:
    case Value::Kind::TypeType:
    case Value::Kind::FunctionType:
    case Value::Kind::PointerType:
    case Value::Kind::StructType:
    case Value::Kind::NominalClassType:
    case Value::Kind::InterfaceType:
    case Value::Kind::ChoiceType:
    case Value::Kind::ContinuationType:
    case Value::Kind::VariableType:
    case Value::Kind::StringType:
    case Value::Kind::TypeOfClassType:
    case Value::Kind::TypeOfInterfaceType:
    case Value::Kind::TypeOfChoiceType:
    case Value::Kind::StaticArrayType:
    case Value::Kind::AutoType:
      return true;
    case Value::Kind::TupleValue: {
      for (Nonnull<const Value*> field : cast<TupleValue>(*value).elements()) {
        if (!IsType(field)) {
          return false;
        }
      }
      return true;
    }
  }
}

auto TypeChecker::ExpectIsType(SourceLocation source_loc,
                               Nonnull<const Value*> value)
    -> ErrorOr<Success> {
  if (!IsType(value)) {
    return CompilationError(source_loc)
           << "Expected a type, but got " << *value;
  } else {
    return Success();
  }
}

// Returns whether *value represents the type of a Carbon value, as
// opposed to a type pattern or a non-type value.
static auto IsConcreteType(Nonnull<const Value*> value) -> bool {
  switch (value->kind()) {
    case Value::Kind::IntValue:
    case Value::Kind::FunctionValue:
    case Value::Kind::BoundMethodValue:
    case Value::Kind::PointerValue:
    case Value::Kind::LValue:
    case Value::Kind::BoolValue:
    case Value::Kind::StructValue:
    case Value::Kind::NominalClassValue:
    case Value::Kind::AlternativeValue:
    case Value::Kind::BindingPlaceholderValue:
    case Value::Kind::AlternativeConstructorValue:
    case Value::Kind::ContinuationValue:
    case Value::Kind::StringValue:
    case Value::Kind::Witness:
    case Value::Kind::ParameterizedEntityName:
    case Value::Kind::MemberName:
    case Value::Kind::TypeOfParameterizedEntityName:
    case Value::Kind::TypeOfMemberName:
      return false;
    case Value::Kind::IntType:
    case Value::Kind::BoolType:
    case Value::Kind::TypeType:
    case Value::Kind::FunctionType:
    case Value::Kind::PointerType:
    case Value::Kind::StructType:
    case Value::Kind::NominalClassType:
    case Value::Kind::InterfaceType:
    case Value::Kind::ChoiceType:
    case Value::Kind::ContinuationType:
    case Value::Kind::VariableType:
    case Value::Kind::StringType:
    case Value::Kind::TypeOfClassType:
    case Value::Kind::TypeOfInterfaceType:
    case Value::Kind::TypeOfChoiceType:
    case Value::Kind::StaticArrayType:
      return true;
    case Value::Kind::AutoType:
      // `auto` isn't a concrete type, it's a pattern that matches types.
      return false;
    case Value::Kind::TupleValue: {
      for (Nonnull<const Value*> field : cast<TupleValue>(*value).elements()) {
        if (!IsConcreteType(field)) {
          return false;
        }
      }
      return true;
    }
  }
}

auto TypeChecker::ExpectIsConcreteType(SourceLocation source_loc,
                                       Nonnull<const Value*> value)
    -> ErrorOr<Success> {
  if (!IsConcreteType(value)) {
    return CompilationError(source_loc)
           << "Expected a type, but got " << *value;
  } else {
    return Success();
  }
}

// Returns the named field, or None if not found.
static auto FindField(llvm::ArrayRef<NamedValue> fields,
                      const std::string& field_name)
    -> std::optional<NamedValue> {
  auto it = std::find_if(
      fields.begin(), fields.end(),
      [&](const NamedValue& field) { return field.name == field_name; });
  if (it == fields.end()) {
    return std::nullopt;
  }
  return *it;
}

auto TypeChecker::FieldTypesImplicitlyConvertible(
    llvm::ArrayRef<NamedValue> source_fields,
    llvm::ArrayRef<NamedValue> destination_fields) const -> bool {
  if (source_fields.size() != destination_fields.size()) {
    return false;
  }
  for (const auto& source_field : source_fields) {
    std::optional<NamedValue> destination_field =
        FindField(destination_fields, source_field.name);
    if (!destination_field.has_value() ||
        !IsImplicitlyConvertible(source_field.value,
                                 destination_field.value().value)) {
      return false;
    }
  }
  return true;
}

auto TypeChecker::FieldTypes(const NominalClassType& class_type) const
    -> std::vector<NamedValue> {
  std::vector<NamedValue> field_types;
  for (Nonnull<Declaration*> m : class_type.declaration().members()) {
    switch (m->kind()) {
      case DeclarationKind::VariableDeclaration: {
        const auto& var = cast<VariableDeclaration>(*m);
        Nonnull<const Value*> field_type =
            Substitute(class_type.type_args(), &var.binding().static_type());
        field_types.push_back(
            {.name = var.binding().name(), .value = field_type});
        break;
      }
      default:
        break;
    }
  }
  return field_types;
}

auto TypeChecker::IsImplicitlyConvertible(
    Nonnull<const Value*> source, Nonnull<const Value*> destination) const
    -> bool {
  CARBON_CHECK(IsConcreteType(source));
  CARBON_CHECK(IsConcreteType(destination));
  if (TypeEqual(source, destination)) {
    return true;
  }
  switch (source->kind()) {
    case Value::Kind::StructType:
      switch (destination->kind()) {
        case Value::Kind::StructType:
          return FieldTypesImplicitlyConvertible(
              cast<StructType>(*source).fields(),
              cast<StructType>(*destination).fields());
        case Value::Kind::NominalClassType:
          return FieldTypesImplicitlyConvertible(
              cast<StructType>(*source).fields(),
              FieldTypes(cast<NominalClassType>(*destination)));
        default:
          return false;
      }
    case Value::Kind::TupleValue: {
      const auto& source_tuple = cast<TupleValue>(*source);
      switch (destination->kind()) {
        case Value::Kind::TupleValue: {
          const auto& destination_tuple = cast<TupleValue>(*destination);
          if (source_tuple.elements().size() !=
              destination_tuple.elements().size()) {
            return false;
          }
          for (size_t i = 0; i < source_tuple.elements().size(); ++i) {
            if (!IsImplicitlyConvertible(source_tuple.elements()[i],
                                         destination_tuple.elements()[i])) {
              return false;
            }
          }
          return true;
        }
        case Value::Kind::StaticArrayType: {
          const auto& destination_array = cast<StaticArrayType>(*destination);
          if (destination_array.size() != source_tuple.elements().size()) {
            return false;
          }
          for (Nonnull<const Value*> source_element : source_tuple.elements()) {
            if (!IsImplicitlyConvertible(source_element,
                                         &destination_array.element_type())) {
              return false;
            }
          }
          return true;
        }
        case Value::Kind::TypeType: {
          for (Nonnull<const Value*> source_element : source_tuple.elements()) {
            if (!IsImplicitlyConvertible(source_element, destination)) {
              return false;
            }
          }
          return true;
        }
        default:
          return false;
      }
    }
    case Value::Kind::TypeType:
      return destination->kind() == Value::Kind::InterfaceType;
    case Value::Kind::InterfaceType:
      return destination->kind() == Value::Kind::TypeType;
    case Value::Kind::TypeOfClassType:
      return destination->kind() == Value::Kind::TypeType;
    default:
      return false;
  }
}

auto TypeChecker::ExpectType(SourceLocation source_loc,
                             const std::string& context,
                             Nonnull<const Value*> expected,
                             Nonnull<const Value*> actual) const
    -> ErrorOr<Success> {
  if (!IsImplicitlyConvertible(actual, expected)) {
    return CompilationError(source_loc)
           << "type error in " << context << ": "
           << "'" << *actual << "' is not implicitly convertible to '"
           << *expected << "'";
  } else {
    return Success();
  }
}

auto TypeChecker::ArgumentDeduction(
    SourceLocation source_loc, const std::string& context,
    llvm::ArrayRef<Nonnull<const GenericBinding*>> type_params,
    BindingMap& deduced, Nonnull<const Value*> param_type,
    Nonnull<const Value*> arg_type, bool allow_implicit_conversion) const
    -> ErrorOr<Success> {
  if (trace_stream_) {
    **trace_stream_ << "deducing " << *param_type << " from " << *arg_type
                    << "\n";
  }
  // Handle the case where we can't perform deduction, either because the
  // parameter is a primitive type or because the parameter and argument have
  // different forms. In this case, we require an implicit conversion to exist,
  // or for an exact type match if implicit conversions are not permitted.
  auto handle_non_deduced_type = [&]() -> ErrorOr<Success> {
    if (!IsConcreteType(param_type)) {
      // Parameter type contains a nested `auto` and argument type isn't the
      // same kind of type.
      // FIXME: This seems like something we should be able to accept.
      return CompilationError(source_loc) << "type error in " << context << "\n"
                                          << "expected: " << *param_type << "\n"
                                          << "actual: " << *arg_type;
    }
    const Value* subst_param_type = Substitute(deduced, param_type);
    return allow_implicit_conversion
               ? ExpectType(source_loc, context, subst_param_type, arg_type)
               : ExpectExactType(source_loc, context, subst_param_type,
                                 arg_type);
  };

  switch (param_type->kind()) {
    case Value::Kind::VariableType: {
      const auto& var_type = cast<VariableType>(*param_type);
      if (std::find(type_params.begin(), type_params.end(),
                    &var_type.binding()) != type_params.end()) {
        auto [it, success] = deduced.insert({&var_type.binding(), arg_type});
        if (!success) {
          // All deductions are required to produce the same value.
          CARBON_RETURN_IF_ERROR(ExpectExactType(
              source_loc, "repeated argument deduction", it->second, arg_type));
        }
      } else {
        return handle_non_deduced_type();
      }
      return Success();
    }
    case Value::Kind::TupleValue: {
      if (arg_type->kind() != Value::Kind::TupleValue) {
        return handle_non_deduced_type();
      }
      const auto& param_tup = cast<TupleValue>(*param_type);
      const auto& arg_tup = cast<TupleValue>(*arg_type);
      if (param_tup.elements().size() != arg_tup.elements().size()) {
        return CompilationError(source_loc)
               << "mismatch in tuple sizes, expected "
               << param_tup.elements().size() << " but got "
               << arg_tup.elements().size();
      }
      for (size_t i = 0; i < param_tup.elements().size(); ++i) {
        CARBON_RETURN_IF_ERROR(ArgumentDeduction(
            source_loc, context, type_params, deduced, param_tup.elements()[i],
            arg_tup.elements()[i], allow_implicit_conversion));
      }
      return Success();
    }
    case Value::Kind::StructType: {
      if (arg_type->kind() != Value::Kind::StructType) {
        return handle_non_deduced_type();
      }
      const auto& param_struct = cast<StructType>(*param_type);
      const auto& arg_struct = cast<StructType>(*arg_type);
      auto diagnose_missing_field = [&](const StructType& struct_type,
                                        const NamedValue& field,
                                        bool missing_from_source) -> Error {
        static constexpr const char* SourceOrDestination[2] = {"source",
                                                               "destination"};
        return CompilationError(source_loc)
               << "mismatch in field names, "
               << SourceOrDestination[missing_from_source ? 1 : 0] << " field `"
               << field.name << "` not in "
               << SourceOrDestination[missing_from_source ? 0 : 1] << " type `"
               << struct_type << "`";
      };
      for (size_t i = 0; i < param_struct.fields().size(); ++i) {
        NamedValue param_field = param_struct.fields()[i];
        NamedValue arg_field;
        if (allow_implicit_conversion) {
          if (std::optional<NamedValue> maybe_arg_field =
                  FindField(arg_struct.fields(), param_field.name)) {
            arg_field = *maybe_arg_field;
          } else {
            return diagnose_missing_field(arg_struct, param_field, true);
          }
        } else {
          if (i >= arg_struct.fields().size()) {
            return diagnose_missing_field(arg_struct, param_field, true);
          }
          arg_field = arg_struct.fields()[i];
          if (param_field.name != arg_field.name) {
            return CompilationError(source_loc)
                   << "mismatch in field names, `" << param_field.name
                   << "` != `" << arg_field.name << "`";
          }
        }
        CARBON_RETURN_IF_ERROR(ArgumentDeduction(
            source_loc, context, type_params, deduced, param_field.value,
            arg_field.value, allow_implicit_conversion));
      }
      if (param_struct.fields().size() != arg_struct.fields().size()) {
        CARBON_CHECK(allow_implicit_conversion)
            << "should have caught this earlier";
        for (const NamedValue& arg_field : arg_struct.fields()) {
          if (!FindField(param_struct.fields(), arg_field.name).has_value()) {
            return diagnose_missing_field(param_struct, arg_field, false);
          }
        }
        CARBON_FATAL() << "field count mismatch but no missing field; "
                       << "duplicate field name?";
      }
      return Success();
    }
    case Value::Kind::FunctionType: {
      if (arg_type->kind() != Value::Kind::FunctionType) {
        return handle_non_deduced_type();
      }
      const auto& param_fn = cast<FunctionType>(*param_type);
      const auto& arg_fn = cast<FunctionType>(*arg_type);
      // TODO: handle situation when arg has deduced parameters.
      CARBON_RETURN_IF_ERROR(ArgumentDeduction(
          source_loc, context, type_params, deduced, &param_fn.parameters(),
          &arg_fn.parameters(), /*allow_implicit_conversion=*/false));
      CARBON_RETURN_IF_ERROR(ArgumentDeduction(
          source_loc, context, type_params, deduced, &param_fn.return_type(),
          &arg_fn.return_type(), /*allow_implicit_conversion=*/false));
      return Success();
    }
    case Value::Kind::PointerType: {
      if (arg_type->kind() != Value::Kind::PointerType) {
        return handle_non_deduced_type();
      }
      return ArgumentDeduction(source_loc, context, type_params, deduced,
                               &cast<PointerType>(*param_type).type(),
                               &cast<PointerType>(*arg_type).type(),
                               /*allow_implicit_conversion=*/false);
    }
    // Nothing to do in the case for `auto`.
    case Value::Kind::AutoType: {
      return Success();
    }
    case Value::Kind::NominalClassType: {
      const auto& param_class_type = cast<NominalClassType>(*param_type);
      if (arg_type->kind() != Value::Kind::NominalClassType) {
        // FIXME: We could determine the parameters of the class from field
        // types in a struct argument.
        return handle_non_deduced_type();
      }
      const auto& arg_class_type = cast<NominalClassType>(*arg_type);
      if (param_class_type.declaration().name() !=
          arg_class_type.declaration().name()) {
        return handle_non_deduced_type();
      }
      for (const auto& [ty, param_ty] : param_class_type.type_args()) {
        CARBON_RETURN_IF_ERROR(
            ArgumentDeduction(source_loc, context, type_params, deduced,
                              param_ty, arg_class_type.type_args().at(ty),
                              /*allow_implicit_conversion=*/false));
      }
      return Success();
    }
    // For the following cases, we check the type matches.
    case Value::Kind::StaticArrayType:
      // FIXME: We could deduce the array type from an array or tuple argument.
    case Value::Kind::ContinuationType:
    case Value::Kind::InterfaceType:
    case Value::Kind::ChoiceType:
    case Value::Kind::IntType:
    case Value::Kind::BoolType:
    case Value::Kind::TypeType:
    case Value::Kind::StringType:
    case Value::Kind::TypeOfClassType:
    case Value::Kind::TypeOfInterfaceType:
    case Value::Kind::TypeOfChoiceType:
    case Value::Kind::TypeOfParameterizedEntityName:
<<<<<<< HEAD
    case Value::Kind::TypeOfMemberName:
      return ExpectType(source_loc, "argument deduction", param_type, arg_type);
=======
      return handle_non_deduced_type();
>>>>>>> fe191eac
    // The rest of these cases should never happen.
    case Value::Kind::Witness:
    case Value::Kind::ParameterizedEntityName:
    case Value::Kind::MemberName:
    case Value::Kind::IntValue:
    case Value::Kind::BoolValue:
    case Value::Kind::FunctionValue:
    case Value::Kind::BoundMethodValue:
    case Value::Kind::PointerValue:
    case Value::Kind::LValue:
    case Value::Kind::StructValue:
    case Value::Kind::NominalClassValue:
    case Value::Kind::AlternativeValue:
    case Value::Kind::BindingPlaceholderValue:
    case Value::Kind::AlternativeConstructorValue:
    case Value::Kind::ContinuationValue:
    case Value::Kind::StringValue:
      CARBON_FATAL() << "In ArgumentDeduction: expected type, not value "
                     << *param_type;
  }
}

auto TypeChecker::Substitute(
    const std::map<Nonnull<const GenericBinding*>, Nonnull<const Value*>>& dict,
    Nonnull<const Value*> type) const -> Nonnull<const Value*> {
  switch (type->kind()) {
    case Value::Kind::VariableType: {
      auto it = dict.find(&cast<VariableType>(*type).binding());
      if (it == dict.end()) {
        return type;
      } else {
        return it->second;
      }
    }
    case Value::Kind::TupleValue: {
      std::vector<Nonnull<const Value*>> elts;
      for (const auto& elt : cast<TupleValue>(*type).elements()) {
        elts.push_back(Substitute(dict, elt));
      }
      return arena_->New<TupleValue>(elts);
    }
    case Value::Kind::StructType: {
      std::vector<NamedValue> fields;
      for (const auto& [name, value] : cast<StructType>(*type).fields()) {
        auto new_type = Substitute(dict, value);
        fields.push_back({name, new_type});
      }
      return arena_->New<StructType>(std::move(fields));
    }
    case Value::Kind::FunctionType: {
      const auto& fn_type = cast<FunctionType>(*type);
      auto param = Substitute(dict, &fn_type.parameters());
      auto ret = Substitute(dict, &fn_type.return_type());
<<<<<<< HEAD
      // FIXME: Only remove the bindings that are in `dict`; we may still need
      // to do deduction.
      return arena_->New<FunctionType>(
          std::vector<Nonnull<const GenericBinding*>>(), param, ret,
          std::vector<Nonnull<const ImplBinding*>>());
=======
      return arena_->New<FunctionType>(param, llvm::None, ret, llvm::None,
                                       llvm::None);
>>>>>>> fe191eac
    }
    case Value::Kind::PointerType: {
      return arena_->New<PointerType>(
          Substitute(dict, &cast<PointerType>(*type).type()));
    }
    case Value::Kind::NominalClassType: {
      const auto& class_type = cast<NominalClassType>(*type);
      BindingMap type_args;
      for (const auto& [name, value] : class_type.type_args()) {
        type_args[name] = Substitute(dict, value);
      }
      Nonnull<const NominalClassType*> new_class_type =
          arena_->New<NominalClassType>(&class_type.declaration(), type_args);
      if (trace_stream_) {
        **trace_stream_ << "substitution: " << class_type << " => "
                        << *new_class_type << "\n";
      }
      return new_class_type;
    }
    case Value::Kind::InterfaceType: {
      const auto& iface_type = cast<InterfaceType>(*type);
      BindingMap args;
      for (const auto& [name, value] : iface_type.args()) {
        args[name] = Substitute(dict, value);
      }
      Nonnull<const InterfaceType*> new_iface_type =
          arena_->New<InterfaceType>(&iface_type.declaration(), args);
      if (trace_stream_) {
        **trace_stream_ << "substitution: " << iface_type << " => "
                        << *new_iface_type << "\n";
      }
      return new_iface_type;
    }
    case Value::Kind::StaticArrayType:
    case Value::Kind::AutoType:
    case Value::Kind::IntType:
    case Value::Kind::BoolType:
    case Value::Kind::TypeType:
    case Value::Kind::ChoiceType:
    case Value::Kind::ContinuationType:
    case Value::Kind::StringType:
    case Value::Kind::TypeOfClassType:
    case Value::Kind::TypeOfInterfaceType:
    case Value::Kind::TypeOfChoiceType:
    case Value::Kind::TypeOfParameterizedEntityName:
    case Value::Kind::TypeOfMemberName:
      return type;
    // The rest of these cases should never happen.
    case Value::Kind::Witness:
    case Value::Kind::ParameterizedEntityName:
    case Value::Kind::MemberName:
    case Value::Kind::IntValue:
    case Value::Kind::BoolValue:
    case Value::Kind::FunctionValue:
    case Value::Kind::BoundMethodValue:
    case Value::Kind::PointerValue:
    case Value::Kind::LValue:
    case Value::Kind::StructValue:
    case Value::Kind::NominalClassValue:
    case Value::Kind::AlternativeValue:
    case Value::Kind::BindingPlaceholderValue:
    case Value::Kind::AlternativeConstructorValue:
    case Value::Kind::ContinuationValue:
    case Value::Kind::StringValue:
      CARBON_FATAL() << "In Substitute: expected type, not value " << *type;
  }
}

auto TypeChecker::MatchImpl(const InterfaceType& iface,
                            Nonnull<const Value*> impl_type,
                            const ImplScope::Impl& impl,
                            const ImplScope& impl_scope,
                            SourceLocation source_loc) const
    -> std::optional<Nonnull<Expression*>> {
  if (trace_stream_) {
    **trace_stream_ << "MatchImpl: looking for " << *impl_type << " as "
                    << iface << "\n";
    **trace_stream_ << "checking [";
    llvm::ListSeparator sep;
    for (Nonnull<const GenericBinding*> deduced_param : impl.deduced) {
      **trace_stream_ << sep << *deduced_param;
    }
    **trace_stream_ << "] " << *impl.type << " as " << *impl.interface << "\n";
  }
  if (!TypeEqual(&iface, impl.interface)) {
    return std::nullopt;
  }
  if (impl.deduced.empty() && impl.impl_bindings.empty()) {
    // case: impl is a non-generic impl.
    if (!TypeEqual(impl_type, impl.type)) {
      return std::nullopt;
    }
    return impl.impl;
  } else {
    // case: impl is a generic impl.
    BindingMap deduced_type_args;
    ErrorOr<Success> e = ArgumentDeduction(
        source_loc, "match", impl.deduced, deduced_type_args, impl.type,
        impl_type, /*allow_implicit_conversion=*/true);
    if (trace_stream_) {
      **trace_stream_ << "match results: {";
      llvm::ListSeparator sep;
      for (const auto& [binding, val] : deduced_type_args) {
        **trace_stream_ << sep << *binding << " = " << *val;
      }
      **trace_stream_ << "}\n";
    }
    if (!e.ok()) {
      return std::nullopt;
    }
    // Check that all the type parameters were deduced.
    // Find impls for all the impls bindings.
    ImplExpMap impls;
    ErrorOr<Success> m = SatisfyImpls(impl.impl_bindings, impl_scope,
                                      source_loc, deduced_type_args, impls);
    if (!m.ok()) {
      return std::nullopt;
    }
    if (trace_stream_) {
      **trace_stream_ << "matched with " << *impl.type << " as "
                      << *impl.interface << "\n\n";
    }
    return arena_->New<InstantiateImpl>(source_loc, impl.impl,
                                        deduced_type_args, impls);
  }
}

auto TypeChecker::SatisfyImpls(
    llvm::ArrayRef<Nonnull<const ImplBinding*>> impl_bindings,
    const ImplScope& impl_scope, SourceLocation source_loc,
    BindingMap& deduced_type_args, ImplExpMap& impls) const
    -> ErrorOr<Success> {
  for (Nonnull<const ImplBinding*> impl_binding : impl_bindings) {
    Nonnull<const Value*> interface =
        Substitute(deduced_type_args, impl_binding->interface());
    CARBON_ASSIGN_OR_RETURN(
        Nonnull<Expression*> impl,
        impl_scope.Resolve(interface,
                           deduced_type_args[impl_binding->type_var()],
                           source_loc, *this));
    impls.emplace(impl_binding, impl);
  }
  return Success();
}

auto TypeChecker::TypeCheckExp(Nonnull<Expression*> e,
                               const ImplScope& impl_scope)
    -> ErrorOr<Success> {
  if (trace_stream_) {
    **trace_stream_ << "checking expression " << *e;
    **trace_stream_ << "\nconstants: ";
    PrintConstants(**trace_stream_);
    **trace_stream_ << "\n";
  }
  switch (e->kind()) {
    case ExpressionKind::InstantiateImpl: {
      CARBON_FATAL()
          << "instantiate impl nodes are generated during type checking";
    }
    case ExpressionKind::IndexExpression: {
      auto& index = cast<IndexExpression>(*e);
      CARBON_RETURN_IF_ERROR(TypeCheckExp(&index.aggregate(), impl_scope));
      CARBON_RETURN_IF_ERROR(TypeCheckExp(&index.offset(), impl_scope));
      const Value& aggregate_type = index.aggregate().static_type();
      switch (aggregate_type.kind()) {
        case Value::Kind::TupleValue: {
          const auto& tuple_type = cast<TupleValue>(aggregate_type);
          CARBON_RETURN_IF_ERROR(ExpectExactType(
              index.offset().source_loc(), "tuple index",
              arena_->New<IntType>(), &index.offset().static_type()));
          CARBON_ASSIGN_OR_RETURN(
              auto offset_value,
              InterpExp(&index.offset(), arena_, trace_stream_));
          int i = cast<IntValue>(*offset_value).value();
          if (i < 0 || i >= static_cast<int>(tuple_type.elements().size())) {
            return CompilationError(e->source_loc())
                   << "index " << i << " is out of range for type "
                   << tuple_type;
          }
          index.set_static_type(tuple_type.elements()[i]);
          index.set_value_category(index.aggregate().value_category());
          return Success();
        }
        case Value::Kind::StaticArrayType: {
          CARBON_RETURN_IF_ERROR(ExpectExactType(
              index.offset().source_loc(), "array index",
              arena_->New<IntType>(), &index.offset().static_type()));
          index.set_static_type(
              &cast<StaticArrayType>(aggregate_type).element_type());
          index.set_value_category(index.aggregate().value_category());
          return Success();
        }
        default:
          return CompilationError(e->source_loc()) << "expected a tuple";
      }
    }
    case ExpressionKind::TupleLiteral: {
      std::vector<Nonnull<const Value*>> arg_types;
      for (auto* arg : cast<TupleLiteral>(*e).fields()) {
        CARBON_RETURN_IF_ERROR(TypeCheckExp(arg, impl_scope));
        CARBON_RETURN_IF_ERROR(
            ExpectIsConcreteType(arg->source_loc(), &arg->static_type()));
        arg_types.push_back(&arg->static_type());
      }
      e->set_static_type(arena_->New<TupleValue>(std::move(arg_types)));
      e->set_value_category(ValueCategory::Let);
      return Success();
    }
    case ExpressionKind::StructLiteral: {
      std::vector<NamedValue> arg_types;
      for (auto& arg : cast<StructLiteral>(*e).fields()) {
        CARBON_RETURN_IF_ERROR(TypeCheckExp(&arg.expression(), impl_scope));
        CARBON_RETURN_IF_ERROR(ExpectIsConcreteType(
            arg.expression().source_loc(), &arg.expression().static_type()));
        arg_types.push_back({arg.name(), &arg.expression().static_type()});
      }
      e->set_static_type(arena_->New<StructType>(std::move(arg_types)));
      e->set_value_category(ValueCategory::Let);
      return Success();
    }
    case ExpressionKind::StructTypeLiteral: {
      auto& struct_type = cast<StructTypeLiteral>(*e);
      for (auto& arg : struct_type.fields()) {
        CARBON_RETURN_IF_ERROR(TypeCheckExp(&arg.expression(), impl_scope));
        CARBON_ASSIGN_OR_RETURN(
            auto value, InterpExp(&arg.expression(), arena_, trace_stream_));
        CARBON_RETURN_IF_ERROR(
            ExpectIsConcreteType(arg.expression().source_loc(), value));
      }
      if (struct_type.fields().empty()) {
        // `{}` is the type of `{}`, just as `()` is the type of `()`.
        // This applies only if there are no fields, because (unlike with
        // tuples) non-empty struct types are syntactically disjoint
        // from non-empty struct values.
        struct_type.set_static_type(arena_->New<StructType>());
      } else {
        struct_type.set_static_type(arena_->New<TypeType>());
      }
      e->set_value_category(ValueCategory::Let);
      return Success();
    }
    case ExpressionKind::FieldAccessExpression: {
      auto& access = cast<FieldAccessExpression>(*e);
      CARBON_RETURN_IF_ERROR(TypeCheckExp(&access.aggregate(), impl_scope));
      const Value& aggregate_type = access.aggregate().static_type();
      switch (aggregate_type.kind()) {
        case Value::Kind::StructType: {
          const auto& struct_type = cast<StructType>(aggregate_type);
          for (const auto& [field_name, field_type] : struct_type.fields()) {
            if (access.field() == field_name) {
              access.set_static_type(field_type);
              access.set_value_category(access.aggregate().value_category());
              return Success();
            }
          }
          return CompilationError(access.source_loc())
                 << "struct " << struct_type << " does not have a field named "
                 << access.field();
        }
        case Value::Kind::TypeType: {
          CARBON_ASSIGN_OR_RETURN(
              Nonnull<const Value*> type,
              InterpExp(&access.aggregate(), arena_, trace_stream_));
          if (const auto* struct_type = dyn_cast<StructType>(type)) {
            for (const auto& field : struct_type->fields()) {
              if (access.field() == field.name) {
                access.set_static_type(
                    arena_->New<TypeOfMemberName>(Member(&field)));
                access.set_value_category(ValueCategory::Let);
                return Success();
              }
            }
            return CompilationError(access.source_loc())
                   << "struct " << *struct_type
                   << " does not have a field named " << access.field();
          }
          // FIXME: We should handle all types here, not only structs. For
          // example:
          //   fn Main() -> i32 {
          //     class Class { var n: i32; };
          //     let T:! Type = Class;
          //     let x: T = {.n = 0};
          //     return x.(T.n);
          //   }
          // is valid, and the type of `T` here is `Type`, not `typeof(Class)`.
          return CompilationError(access.source_loc())
                 << "unsupported member access into type " << *type;
        }
        case Value::Kind::NominalClassType: {
          const auto& t_class = cast<NominalClassType>(aggregate_type);
          if (std::optional<Nonnull<const Declaration*>> member =
                  FindMember(access.field(), t_class.declaration().members());
              member.has_value()) {
            Nonnull<const Value*> field_type =
                Substitute(t_class.type_args(), &(*member)->static_type());
            access.set_static_type(field_type);
            switch ((*member)->kind()) {
              case DeclarationKind::VariableDeclaration:
                access.set_value_category(access.aggregate().value_category());
                break;
              case DeclarationKind::FunctionDeclaration:
                access.set_value_category(ValueCategory::Let);
                break;
              default:
                CARBON_FATAL() << "member " << access.field()
                               << " is not a field or method";
                break;
            }
            return Success();
          } else {
            return CompilationError(e->source_loc())
                   << "class " << t_class.declaration().name()
                   << " does not have a field named " << access.field();
          }
        }
        case Value::Kind::TypeOfChoiceType: {
          const ChoiceType& choice =
              cast<TypeOfChoiceType>(aggregate_type).choice_type();
          std::optional<Nonnull<const Value*>> parameter_types =
              choice.FindAlternative(access.field());
          if (!parameter_types.has_value()) {
            return CompilationError(e->source_loc())
                   << "choice " << choice.name()
                   << " does not have a field named " << access.field();
          }
          access.set_static_type(arena_->New<FunctionType>(
              *parameter_types, llvm::None, &aggregate_type, llvm::None,
              llvm::None));
          access.set_value_category(ValueCategory::Let);
          return Success();
        }
        case Value::Kind::TypeOfClassType: {
          const NominalClassType& class_type =
              cast<TypeOfClassType>(aggregate_type).class_type();
          if (std::optional<Nonnull<const Declaration*>> member = FindMember(
                  access.field(), class_type.declaration().members());
              member.has_value()) {
            switch ((*member)->kind()) {
              case DeclarationKind::FunctionDeclaration: {
                const auto& func = cast<FunctionDeclaration>(*member);
                if (func->is_method()) {
                  break;
                }
                Nonnull<const Value*> field_type = Substitute(
                    class_type.type_args(), &(*member)->static_type());
                access.set_static_type(field_type);
                access.set_value_category(ValueCategory::Let);
                return Success();
              }
              default:
                break;
            }
            access.set_static_type(
                arena_->New<TypeOfMemberName>(Member(*member)));
            access.set_value_category(ValueCategory::Let);
            return Success();
          } else {
            return CompilationError(access.source_loc())
                   << class_type << " does not have a member named "
                   << access.field();
          }
        }
        case Value::Kind::TypeOfInterfaceType: {
          const InterfaceType& iface_type =
              cast<TypeOfInterfaceType>(aggregate_type).interface_type();
          if (std::optional<Nonnull<const Declaration*>> member = FindMember(
                  access.field(), iface_type.declaration().members());
              member.has_value()) {
            access.set_static_type(
                arena_->New<TypeOfMemberName>(Member(*member)));
            access.set_value_category(ValueCategory::Let);
            return Success();
          } else {
            return CompilationError(access.source_loc())
                   << iface_type << " does not have a member named "
                   << access.field();
          }
        }
        case Value::Kind::VariableType: {
          // This case handles access to a method on a receiver whose type
          // is a type variable. For example, `x.foo` where the type of
          // `x` is `T` and `foo` and `T` implements an interface that
          // includes `foo`.
          const VariableType& var_type = cast<VariableType>(aggregate_type);
          const Value& typeof_var = var_type.binding().static_type();
          switch (typeof_var.kind()) {
            case Value::Kind::InterfaceType: {
              const auto& iface_type = cast<InterfaceType>(typeof_var);
              const InterfaceDeclaration& iface_decl = iface_type.declaration();
              if (std::optional<Nonnull<const Declaration*>> member =
                      FindMember(access.field(), iface_decl.members());
                  member.has_value()) {
                const Value& member_type = (*member)->static_type();
                BindingMap binding_map = iface_type.args();
                binding_map[iface_decl.self()] = &var_type;
                Nonnull<const Value*> inst_member_type =
                    Substitute(binding_map, &member_type);
                access.set_static_type(inst_member_type);
                CARBON_CHECK(var_type.binding().impl_binding().has_value());
                access.set_impl(*var_type.binding().impl_binding());
                return Success();
              } else {
                return CompilationError(e->source_loc())
                       << "field access, " << access.field() << " not in "
                       << iface_decl.name();
              }
              break;
            }
            default:
              return CompilationError(e->source_loc())
                     << "field access, unexpected " << aggregate_type
                     << " of non-interface type " << typeof_var << " in " << *e;
          }
          break;
        }
        case Value::Kind::InterfaceType: {
          // This case handles access to a class function from a type variable.
          // If `T` is a type variable and `foo` is a class function in an
          // interface implemented by `T`, then `T.foo` accesses the `foo` class
          // function of `T`.
          CARBON_ASSIGN_OR_RETURN(
              Nonnull<const Value*> var_addr,
              InterpExp(&access.aggregate(), arena_, trace_stream_));
          const VariableType& var_type = cast<VariableType>(*var_addr);
          const InterfaceType& iface_type = cast<InterfaceType>(aggregate_type);
          const InterfaceDeclaration& iface_decl = iface_type.declaration();
          if (std::optional<Nonnull<const Declaration*>> member =
                  FindMember(access.field(), iface_decl.members());
              member.has_value()) {
            CARBON_CHECK(var_type.binding().impl_binding().has_value());
            access.set_impl(*var_type.binding().impl_binding());

            switch ((*member)->kind()) {
              case DeclarationKind::FunctionDeclaration: {
                const auto& func = cast<FunctionDeclaration>(*member);
                if (func->is_method()) {
                  break;
                }
                const Value& member_type = (*member)->static_type();
                BindingMap binding_map = iface_type.args();
                binding_map[iface_decl.self()] = &var_type;
                Nonnull<const Value*> inst_member_type =
                    Substitute(binding_map, &member_type);
                access.set_static_type(inst_member_type);
                return Success();
              }
              default:
                break;
            }
            // FIXME: Consider setting the static type of all interface member
            // declarations and instance member declarations to be member name
            // types, rather than special-casing member accesses that name
            // them.
            access.set_static_type(
                arena_->New<TypeOfMemberName>(Member(*member)));
            access.set_value_category(ValueCategory::Let);
            return Success();
          } else {
            return CompilationError(e->source_loc())
                   << "field access, " << access.field() << " not in "
                   << iface_decl.name();
          }
          break;
        }
        default:
          return CompilationError(e->source_loc())
                 << "field access, unexpected " << aggregate_type << " in "
                 << *e;
      }
    }
    case ExpressionKind::CompoundFieldAccessExpression: {
      auto& access = cast<CompoundFieldAccessExpression>(*e);
      CARBON_RETURN_IF_ERROR(TypeCheckExp(&access.object(), impl_scope));
      CARBON_RETURN_IF_ERROR(TypeCheckExp(&access.path(), impl_scope));
      if (!isa<TypeOfMemberName>(access.path().static_type())) {
        return CompilationError(e->source_loc())
               << "expected name of instance member or interface member in "
                  "compound member access, found "
               << access.path().static_type();
      }

      // Evaluate the member name expression to determine which member we're
      // accessing.
      CARBON_ASSIGN_OR_RETURN(Nonnull<const Value*> member_name_value,
                              InterpExp(&access.path(), arena_, trace_stream_));
      const auto& member_name = cast<MemberName>(*member_name_value);
      access.set_member(&member_name);

      bool has_instance = true;
      std::optional<Nonnull<const Value*>> base_type = member_name.base_type();
      if (!base_type.has_value()) {
        if (IsTypeOfType(&access.object().static_type())) {
          // This is `Type.(member_name)`, where `member_name` doesn't specify
          // a type. This access doesn't perform instance binding.
          CARBON_ASSIGN_OR_RETURN(
              base_type, InterpExp(&access.object(), arena_, trace_stream_));
          has_instance = false;
        } else {
          // This is `value.(member_name)`, where `member_name` doesn't specify
          // a type. The member will be found in the type of `value`, or in a
          // corresponding `impl` if `member_name` is an interface member.
          base_type = &access.object().static_type();
        }
      } else {
        // This is `value.(member_name)`, where `member_name` specifies a type.
        // `value` is implicitly converted to that type.
        CARBON_RETURN_IF_ERROR(ExpectType(e->source_loc(),
                                          "compound member access", *base_type,
                                          &access.object().static_type()));
      }

      // Perform impl selection if necessary.
      if (std::optional<Nonnull<const Value*>> iface =
              member_name.interface()) {
        CARBON_ASSIGN_OR_RETURN(
            Nonnull<Expression*> impl,
            impl_scope.Resolve(*iface, *base_type, e->source_loc(), *this));
        access.set_impl(impl);
      }

      auto SubstituteIntoMemberType = [&]() {
        Nonnull<const Value*> member_type = &member_name.member().type();
        if (member_name.interface()) {
          Nonnull<const InterfaceType*> iface_type = *member_name.interface();
          BindingMap binding_map = iface_type->args();
          binding_map[iface_type->declaration().self()] = *base_type;
          return Substitute(binding_map, member_type);
        }
        if (auto* class_type = dyn_cast<NominalClassType>(base_type.value())) {
          return Substitute(class_type->type_args(), member_type);
        }
        return member_type;
      };

      switch (std::optional<Nonnull<const Declaration*>> decl =
                  member_name.member().declaration();
              decl ? decl.value()->kind()
                   : DeclarationKind::VariableDeclaration) {
        case DeclarationKind::VariableDeclaration:
          if (has_instance) {
            access.set_static_type(SubstituteIntoMemberType());
            access.set_value_category(access.object().value_category());
            return Success();
          }
          break;
        case DeclarationKind::FunctionDeclaration: {
          bool is_method = cast<FunctionDeclaration>(*decl.value()).is_method();
          if (has_instance || !is_method) {
            // This should not be possible: the name of a static member
            // function should have function type not member name type.
            CARBON_CHECK(!has_instance || is_method ||
                         !member_name.base_type().has_value())
                << "vacuous compound member access";
            access.set_static_type(SubstituteIntoMemberType());
            access.set_value_category(ValueCategory::Let);
            return Success();
          }
          break;
        }
        default:
          CARBON_FATAL() << "member " << member_name
                         << " is not a field or method";
          break;
      }

      access.set_static_type(
          arena_->New<TypeOfMemberName>(member_name.member()));
      access.set_value_category(ValueCategory::Let);
      return Success();
    }
    case ExpressionKind::IdentifierExpression: {
      auto& ident = cast<IdentifierExpression>(*e);
      if (ident.value_node().base().kind() ==
          AstNodeKind::FunctionDeclaration) {
        const auto& function =
            cast<FunctionDeclaration>(ident.value_node().base());
        if (!function.has_static_type()) {
          CARBON_CHECK(function.return_term().is_auto());
          return CompilationError(ident.source_loc())
                 << "Function calls itself, but has a deduced return type";
        }
      }
      ident.set_static_type(&ident.value_node().static_type());
      ident.set_value_category(ident.value_node().value_category());
      return Success();
    }
    case ExpressionKind::IntLiteral:
      e->set_value_category(ValueCategory::Let);
      e->set_static_type(arena_->New<IntType>());
      return Success();
    case ExpressionKind::BoolLiteral:
      e->set_value_category(ValueCategory::Let);
      e->set_static_type(arena_->New<BoolType>());
      return Success();
    case ExpressionKind::PrimitiveOperatorExpression: {
      auto& op = cast<PrimitiveOperatorExpression>(*e);
      std::vector<Nonnull<const Value*>> ts;
      for (Nonnull<Expression*> argument : op.arguments()) {
        CARBON_RETURN_IF_ERROR(TypeCheckExp(argument, impl_scope));
        ts.push_back(&argument->static_type());
      }
      switch (op.op()) {
        case Operator::Neg:
          CARBON_RETURN_IF_ERROR(ExpectExactType(
              e->source_loc(), "negation", arena_->New<IntType>(), ts[0]));
          op.set_static_type(arena_->New<IntType>());
          op.set_value_category(ValueCategory::Let);
          return Success();
        case Operator::Add:
          CARBON_RETURN_IF_ERROR(ExpectExactType(
              e->source_loc(), "addition(1)", arena_->New<IntType>(), ts[0]));
          CARBON_RETURN_IF_ERROR(ExpectExactType(
              e->source_loc(), "addition(2)", arena_->New<IntType>(), ts[1]));
          op.set_static_type(arena_->New<IntType>());
          op.set_value_category(ValueCategory::Let);
          return Success();
        case Operator::Sub:
          CARBON_RETURN_IF_ERROR(
              ExpectExactType(e->source_loc(), "subtraction(1)",
                              arena_->New<IntType>(), ts[0]));
          CARBON_RETURN_IF_ERROR(
              ExpectExactType(e->source_loc(), "subtraction(2)",
                              arena_->New<IntType>(), ts[1]));
          op.set_static_type(arena_->New<IntType>());
          op.set_value_category(ValueCategory::Let);
          return Success();
        case Operator::Mul:
          CARBON_RETURN_IF_ERROR(
              ExpectExactType(e->source_loc(), "multiplication(1)",
                              arena_->New<IntType>(), ts[0]));
          CARBON_RETURN_IF_ERROR(
              ExpectExactType(e->source_loc(), "multiplication(2)",
                              arena_->New<IntType>(), ts[1]));
          op.set_static_type(arena_->New<IntType>());
          op.set_value_category(ValueCategory::Let);
          return Success();
        case Operator::And:
          CARBON_RETURN_IF_ERROR(ExpectExactType(
              e->source_loc(), "&&(1)", arena_->New<BoolType>(), ts[0]));
          CARBON_RETURN_IF_ERROR(ExpectExactType(
              e->source_loc(), "&&(2)", arena_->New<BoolType>(), ts[1]));
          op.set_static_type(arena_->New<BoolType>());
          op.set_value_category(ValueCategory::Let);
          return Success();
        case Operator::Or:
          CARBON_RETURN_IF_ERROR(ExpectExactType(
              e->source_loc(), "||(1)", arena_->New<BoolType>(), ts[0]));
          CARBON_RETURN_IF_ERROR(ExpectExactType(
              e->source_loc(), "||(2)", arena_->New<BoolType>(), ts[1]));
          op.set_static_type(arena_->New<BoolType>());
          op.set_value_category(ValueCategory::Let);
          return Success();
        case Operator::Not:
          CARBON_RETURN_IF_ERROR(ExpectExactType(
              e->source_loc(), "!", arena_->New<BoolType>(), ts[0]));
          op.set_static_type(arena_->New<BoolType>());
          op.set_value_category(ValueCategory::Let);
          return Success();
        case Operator::Eq:
          CARBON_RETURN_IF_ERROR(
              ExpectExactType(e->source_loc(), "==", ts[0], ts[1]));
          op.set_static_type(arena_->New<BoolType>());
          op.set_value_category(ValueCategory::Let);
          return Success();
        case Operator::Deref:
          CARBON_RETURN_IF_ERROR(
              ExpectPointerType(e->source_loc(), "*", ts[0]));
          op.set_static_type(&cast<PointerType>(*ts[0]).type());
          op.set_value_category(ValueCategory::Var);
          return Success();
        case Operator::Ptr:
          CARBON_RETURN_IF_ERROR(ExpectExactType(
              e->source_loc(), "*", arena_->New<TypeType>(), ts[0]));
          op.set_static_type(arena_->New<TypeType>());
          op.set_value_category(ValueCategory::Let);
          return Success();
        case Operator::AddressOf:
          if (op.arguments()[0]->value_category() != ValueCategory::Var) {
            return CompilationError(op.arguments()[0]->source_loc())
                   << "Argument to " << ToString(op.op())
                   << " should be an lvalue.";
          }
          op.set_static_type(arena_->New<PointerType>(ts[0]));
          op.set_value_category(ValueCategory::Let);
          return Success();
      }
      break;
    }
    case ExpressionKind::CallExpression: {
      auto& call = cast<CallExpression>(*e);
      CARBON_RETURN_IF_ERROR(TypeCheckExp(&call.function(), impl_scope));
      CARBON_RETURN_IF_ERROR(TypeCheckExp(&call.argument(), impl_scope));
      switch (call.function().static_type().kind()) {
        case Value::Kind::FunctionType: {
          const auto& fun_t = cast<FunctionType>(call.function().static_type());

          const auto& param_tuple = cast<TupleValue>(fun_t.parameters());
          const auto& arg_tuple = cast<TupleLiteral>(call.argument());
          llvm::ArrayRef<FunctionType::GenericParameter> generic_params =
              fun_t.generic_parameters();
          if (param_tuple.elements().size() != arg_tuple.fields().size()) {
            return CompilationError(call.source_loc())
                   << "wrong number of arguments in function call, expected "
                   << param_tuple.elements().size() << " but got "
                   << arg_tuple.fields().size();
          }

          // Bindings for deduced parameters and generic parameters.
          BindingMap generic_bindings;

          // Deduce and/or convert each argument to the corresponding
          // parameter.
          for (size_t i = 0; i < param_tuple.elements().size(); ++i) {
            const Value* param = param_tuple.elements()[i];
            const Expression* arg = arg_tuple.fields()[i];
            CARBON_RETURN_IF_ERROR(ArgumentDeduction(
                arg->source_loc(), "call", fun_t.deduced_bindings(),
                generic_bindings, param, &arg->static_type(),
                /*allow_implicit_conversion=*/true));
            // If the parameter is a `:!` binding, evaluate and collect its
            // value for use in later parameters and in the function body.
            if (!generic_params.empty() && generic_params.front().index == i) {
              CARBON_ASSIGN_OR_RETURN(Nonnull<const Value*> arg_value,
                                      InterpExp(arg, arena_, trace_stream_));
              if (trace_stream_) {
                **trace_stream_ << "evaluated generic parameter "
                                << *generic_params.front().binding << " as "
                                << *arg_value << "\n";
              }
              bool newly_added =
                  generic_bindings
                      .insert({generic_params.front().binding, arg_value})
                      .second;
              CARBON_CHECK(newly_added)
                  << "generic parameter should not be deduced";
              generic_params = generic_params.drop_front();
            }
          }
          CARBON_CHECK(generic_params.empty())
              << "did not find all generic parameters in parameter list";
          call.set_deduced_args(generic_bindings);
          for (Nonnull<const GenericBinding*> deduced_param :
               fun_t.deduced_bindings()) {
            // TODO: change the following to a CHECK once the real checking
            // has been added to the type checking of function signatures.
            if (auto it = generic_bindings.find(deduced_param);
                it == generic_bindings.end()) {
              return CompilationError(e->source_loc())
                     << "could not deduce type argument for type parameter "
                     << deduced_param->name() << "\n"
                     << "in " << call;
            }
          }

          Nonnull<const Value*> return_type =
              Substitute(generic_bindings, &fun_t.return_type());

          // Find impls for all the impl bindings of the function.
          ImplExpMap impls;
          CARBON_RETURN_IF_ERROR(SatisfyImpls(fun_t.impl_bindings(), impl_scope,
                                              e->source_loc(), generic_bindings,
                                              impls));
          call.set_impls(impls);
          call.set_static_type(return_type);
          call.set_value_category(ValueCategory::Let);
          return Success();
        }
        case Value::Kind::TypeOfParameterizedEntityName: {
          // This case handles the application of a parameterized class or
          // interface to a set of arguments, such as Point(i32) or
          // AddWith(i32).
          const ParameterizedEntityName& param_name =
              cast<TypeOfParameterizedEntityName>(call.function().static_type())
                  .name();
          BindingMap generic_args;
          if (trace_stream_) {
            **trace_stream_ << "pattern matching type params and args\n";
          }
          CARBON_RETURN_IF_ERROR(ExpectType(call.source_loc(), "call",
                                            &param_name.params().static_type(),
                                            &call.argument().static_type()));
          CARBON_ASSIGN_OR_RETURN(
              Nonnull<const Value*> arg,
              InterpExp(&call.argument(), arena_, trace_stream_));
          CARBON_CHECK(PatternMatch(&param_name.params().value(), arg,
                                    call.source_loc(), std::nullopt,
                                    generic_args, trace_stream_));
          // Find impls for all the impl bindings.
          ImplExpMap impls;
          for (const auto& [binding, val] : generic_args) {
            if (binding->impl_binding().has_value()) {
              Nonnull<const ImplBinding*> impl_binding =
                  *binding->impl_binding();
              CARBON_ASSIGN_OR_RETURN(
                  Nonnull<Expression*> impl,
                  impl_scope.Resolve(impl_binding->interface(),
                                     generic_args[binding], call.source_loc(),
                                     *this));
              impls.emplace(impl_binding, impl);
            }
          }
          call.set_impls(impls);
          call.set_value_category(ValueCategory::Let);

          const Declaration& decl = param_name.declaration();
          switch (decl.kind()) {
            case DeclarationKind::ClassDeclaration: {
              Nonnull<NominalClassType*> inst_class_type =
                  arena_->New<NominalClassType>(&cast<ClassDeclaration>(decl),
                                                generic_args, impls);
              call.set_static_type(
                  arena_->New<TypeOfClassType>(inst_class_type));
              break;
            }
            case DeclarationKind::InterfaceDeclaration: {
              Nonnull<InterfaceType*> inst_iface_type =
                  arena_->New<InterfaceType>(&cast<InterfaceDeclaration>(decl),
                                             generic_args, impls);
              call.set_static_type(
                  arena_->New<TypeOfInterfaceType>(inst_iface_type));
              break;
            }
            default:
              CARBON_FATAL()
                  << "unknown type of ParameterizedEntityName for " << decl;
          }
          return Success();
        }
        default: {
          return CompilationError(e->source_loc())
                 << "in call `" << *e
                 << "`, expected callee to be a function, found `"
                 << call.function().static_type() << "`";
        }
      }
      break;
    }
    case ExpressionKind::FunctionTypeLiteral: {
      auto& fn = cast<FunctionTypeLiteral>(*e);
      CARBON_ASSIGN_OR_RETURN(
          Nonnull<const Value*> param_type,
          InterpExp(&fn.parameter(), arena_, trace_stream_));
      CARBON_RETURN_IF_ERROR(
          ExpectIsConcreteType(fn.parameter().source_loc(), param_type));
      CARBON_ASSIGN_OR_RETURN(
          Nonnull<const Value*> ret_type,
          InterpExp(&fn.return_type(), arena_, trace_stream_));
      CARBON_RETURN_IF_ERROR(
          ExpectIsConcreteType(fn.return_type().source_loc(), ret_type));
      fn.set_static_type(arena_->New<TypeType>());
      fn.set_value_category(ValueCategory::Let);
      return Success();
    }
    case ExpressionKind::StringLiteral:
      e->set_static_type(arena_->New<StringType>());
      e->set_value_category(ValueCategory::Let);
      return Success();
    case ExpressionKind::IntrinsicExpression: {
      auto& intrinsic_exp = cast<IntrinsicExpression>(*e);
      CARBON_RETURN_IF_ERROR(TypeCheckExp(&intrinsic_exp.args(), impl_scope));
      switch (cast<IntrinsicExpression>(*e).intrinsic()) {
        case IntrinsicExpression::Intrinsic::Print:
          if (intrinsic_exp.args().fields().size() != 1) {
            return CompilationError(e->source_loc())
                   << "__intrinsic_print takes 1 argument";
          }
          CARBON_RETURN_IF_ERROR(
              ExpectType(e->source_loc(), "__intrinsic_print argument",
                         arena_->New<StringType>(),
                         &intrinsic_exp.args().fields()[0]->static_type()));
          e->set_static_type(TupleValue::Empty());
          e->set_value_category(ValueCategory::Let);
          return Success();
      }
    }
    case ExpressionKind::IntTypeLiteral:
    case ExpressionKind::BoolTypeLiteral:
    case ExpressionKind::StringTypeLiteral:
    case ExpressionKind::TypeTypeLiteral:
    case ExpressionKind::ContinuationTypeLiteral:
      e->set_value_category(ValueCategory::Let);
      e->set_static_type(arena_->New<TypeType>());
      return Success();
    case ExpressionKind::IfExpression: {
      auto& if_expr = cast<IfExpression>(*e);
      CARBON_RETURN_IF_ERROR(TypeCheckExp(&if_expr.condition(), impl_scope));
      CARBON_RETURN_IF_ERROR(ExpectType(
          if_expr.source_loc(), "condition of `if`", arena_->New<BoolType>(),
          &if_expr.condition().static_type()));

      // TODO: Compute the common type and convert both operands to it.
      CARBON_RETURN_IF_ERROR(
          TypeCheckExp(&if_expr.then_expression(), impl_scope));
      CARBON_RETURN_IF_ERROR(
          TypeCheckExp(&if_expr.else_expression(), impl_scope));
      CARBON_RETURN_IF_ERROR(
          ExpectExactType(e->source_loc(), "expression of `if` expression",
                          &if_expr.then_expression().static_type(),
                          &if_expr.else_expression().static_type()));
      e->set_static_type(&if_expr.then_expression().static_type());
      e->set_value_category(ValueCategory::Let);
      return Success();
    }
    case ExpressionKind::UnimplementedExpression:
      CARBON_FATAL() << "Unimplemented: " << *e;
    case ExpressionKind::ArrayTypeLiteral: {
      auto& array_literal = cast<ArrayTypeLiteral>(*e);
      CARBON_RETURN_IF_ERROR(
          TypeCheckExp(&array_literal.element_type_expression(), impl_scope));
      CARBON_ASSIGN_OR_RETURN(
          Nonnull<const Value*> element_type,
          InterpExp(&array_literal.element_type_expression(), arena_,
                    trace_stream_));
      CARBON_RETURN_IF_ERROR(ExpectIsConcreteType(
          array_literal.element_type_expression().source_loc(), element_type));

      CARBON_RETURN_IF_ERROR(
          TypeCheckExp(&array_literal.size_expression(), impl_scope));
      CARBON_RETURN_IF_ERROR(
          ExpectExactType(array_literal.size_expression().source_loc(),
                          "array size", arena_->New<IntType>(),
                          &array_literal.size_expression().static_type()));
      CARBON_ASSIGN_OR_RETURN(
          Nonnull<const Value*> size_value,
          InterpExp(&array_literal.size_expression(), arena_, trace_stream_));
      if (cast<IntValue>(size_value)->value() < 0) {
        return CompilationError(array_literal.size_expression().source_loc())
               << "Array size cannot be negative";
      }
      array_literal.set_static_type(arena_->New<TypeType>());
      array_literal.set_value_category(ValueCategory::Let);
      return Success();
    }
  }
}

void TypeChecker::CollectGenericBindingsInPattern(
    Nonnull<const Pattern*> p,
    std::vector<Nonnull<const GenericBinding*>>& generic_bindings) {
  VisitNestedPatterns(*p, [&](const Pattern& pattern) {
    if (auto* binding = dyn_cast<GenericBinding>(&pattern)) {
      generic_bindings.push_back(binding);
    }
    return true;
  });
}

void TypeChecker::CollectImplBindingsInPattern(
    Nonnull<const Pattern*> p,
    std::vector<Nonnull<const ImplBinding*>>& impl_bindings) {
  VisitNestedPatterns(*p, [&](const Pattern& pattern) {
    if (auto* binding = dyn_cast<GenericBinding>(&pattern)) {
      if (binding->impl_binding().has_value()) {
        impl_bindings.push_back(binding->impl_binding().value());
      }
    }
    return true;
  });
}

void TypeChecker::BringPatternImplsIntoScope(Nonnull<const Pattern*> p,
                                             ImplScope& impl_scope) {
  std::vector<Nonnull<const ImplBinding*>> impl_bindings;
  CollectImplBindingsInPattern(p, impl_bindings);
  BringImplsIntoScope(impl_bindings, impl_scope);
}

void TypeChecker::BringImplsIntoScope(
    llvm::ArrayRef<Nonnull<const ImplBinding*>> impl_bindings,
    ImplScope& impl_scope) {
  for (Nonnull<const ImplBinding*> impl_binding : impl_bindings) {
    BringImplIntoScope(impl_binding, impl_scope);
  }
}

auto TypeChecker::CreateImplReference(Nonnull<const ImplBinding*> impl_binding)
    -> Nonnull<Expression*> {
  auto impl_id =
      arena_->New<IdentifierExpression>(impl_binding->source_loc(), "impl");
  impl_id->set_value_node(impl_binding);
  return impl_id;
}

void TypeChecker::BringImplIntoScope(Nonnull<const ImplBinding*> impl_binding,
                                     ImplScope& impl_scope) {
  CARBON_CHECK(impl_binding->type_var()->symbolic_identity().has_value());
  impl_scope.Add(impl_binding->interface(),
                 *impl_binding->type_var()->symbolic_identity(),
                 CreateImplReference(impl_binding));
}

auto TypeChecker::TypeCheckPattern(
    Nonnull<Pattern*> p, std::optional<Nonnull<const Value*>> expected,
    ImplScope& impl_scope, ValueCategory enclosing_value_category)
    -> ErrorOr<Success> {
  if (trace_stream_) {
    **trace_stream_ << "checking pattern " << *p;
    if (expected) {
      **trace_stream_ << ", expecting " << **expected;
    }
    **trace_stream_ << "\nconstants: ";
    PrintConstants(**trace_stream_);
    **trace_stream_ << "\n";
  }
  switch (p->kind()) {
    case PatternKind::AutoPattern: {
      p->set_static_type(arena_->New<TypeType>());
      return Success();
    }
    case PatternKind::BindingPattern: {
      auto& binding = cast<BindingPattern>(*p);
      if (!VisitNestedPatterns(binding.type(), [](const Pattern& pattern) {
            return !isa<BindingPattern>(pattern);
          })) {
        return CompilationError(binding.type().source_loc())
               << "The type of a binding pattern cannot contain bindings.";
      }
      CARBON_RETURN_IF_ERROR(TypeCheckPattern(
          &binding.type(), std::nullopt, impl_scope, enclosing_value_category));
      CARBON_ASSIGN_OR_RETURN(
          Nonnull<const Value*> type,
          InterpPattern(&binding.type(), arena_, trace_stream_));
      CARBON_RETURN_IF_ERROR(ExpectIsType(binding.source_loc(), type));
      if (expected) {
        if (IsConcreteType(type)) {
          CARBON_RETURN_IF_ERROR(
              ExpectType(p->source_loc(), "name binding", type, *expected));
        } else {
          BindingMap generic_args;
          if (!PatternMatch(type, *expected, binding.type().source_loc(),
                            std::nullopt, generic_args, trace_stream_)) {
            return CompilationError(binding.type().source_loc())
                   << "Type pattern '" << *type
                   << "' does not match actual type '" << **expected << "'";
          }
          type = *expected;
        }
      }
      CARBON_RETURN_IF_ERROR(ExpectIsConcreteType(binding.source_loc(), type));
      binding.set_static_type(type);
      CARBON_ASSIGN_OR_RETURN(Nonnull<const Value*> binding_value,
                              InterpPattern(&binding, arena_, trace_stream_));
      SetValue(&binding, binding_value);

      if (!binding.has_value_category()) {
        binding.set_value_category(enclosing_value_category);
      }
      return Success();
    }
    case PatternKind::GenericBinding: {
      auto& binding = cast<GenericBinding>(*p);
      CARBON_RETURN_IF_ERROR(TypeCheckExp(&binding.type(), impl_scope));
      CARBON_ASSIGN_OR_RETURN(
          Nonnull<const Value*> type,
          InterpExp(&binding.type(), arena_, trace_stream_));
      if (expected) {
        return CompilationError(binding.type().source_loc())
               << "Generic binding may not occur in pattern with expected "
                  "type: "
               << binding;
      }
      binding.set_static_type(type);
      CARBON_ASSIGN_OR_RETURN(Nonnull<const Value*> val,
                              InterpPattern(&binding, arena_, trace_stream_));
      binding.set_symbolic_identity(val);
      SetValue(&binding, val);

      if (isa<InterfaceType>(type)) {
        Nonnull<ImplBinding*> impl_binding =
            arena_->New<ImplBinding>(binding.source_loc(), &binding, type);
        binding.set_impl_binding(impl_binding);
        BringImplIntoScope(impl_binding, impl_scope);
      }
      return Success();
    }
    case PatternKind::TuplePattern: {
      auto& tuple = cast<TuplePattern>(*p);
      std::vector<Nonnull<const Value*>> field_types;
      if (expected && (*expected)->kind() != Value::Kind::TupleValue) {
        return CompilationError(p->source_loc()) << "didn't expect a tuple";
      }
      if (expected && tuple.fields().size() !=
                          cast<TupleValue>(**expected).elements().size()) {
        return CompilationError(tuple.source_loc())
               << "tuples of different length";
      }
      for (size_t i = 0; i < tuple.fields().size(); ++i) {
        Nonnull<Pattern*> field = tuple.fields()[i];
        std::optional<Nonnull<const Value*>> expected_field_type;
        if (expected) {
          expected_field_type = cast<TupleValue>(**expected).elements()[i];
        }
        CARBON_RETURN_IF_ERROR(TypeCheckPattern(
            field, expected_field_type, impl_scope, enclosing_value_category));
        if (trace_stream_)
          **trace_stream_ << "finished checking tuple pattern field " << *field
                          << "\n";
        field_types.push_back(&field->static_type());
      }
      tuple.set_static_type(arena_->New<TupleValue>(std::move(field_types)));
      CARBON_ASSIGN_OR_RETURN(Nonnull<const Value*> tuple_value,
                              InterpPattern(&tuple, arena_, trace_stream_));
      SetValue(&tuple, tuple_value);
      return Success();
    }
    case PatternKind::AlternativePattern: {
      auto& alternative = cast<AlternativePattern>(*p);
      CARBON_RETURN_IF_ERROR(
          TypeCheckExp(&alternative.choice_type(), impl_scope));
      if (alternative.choice_type().static_type().kind() !=
          Value::Kind::TypeOfChoiceType) {
        return CompilationError(alternative.source_loc())
               << "alternative pattern does not name a choice type.";
      }
      if (expected) {
        CARBON_RETURN_IF_ERROR(ExpectExactType(
            alternative.source_loc(), "alternative pattern", *expected,
            &alternative.choice_type().static_type()));
      }
      const ChoiceType& choice_type =
          cast<TypeOfChoiceType>(alternative.choice_type().static_type())
              .choice_type();
      std::optional<Nonnull<const Value*>> parameter_types =
          cast<ChoiceType>(choice_type)
              .FindAlternative(alternative.alternative_name());
      if (parameter_types == std::nullopt) {
        return CompilationError(alternative.source_loc())
               << "'" << alternative.alternative_name()
               << "' is not an alternative of " << choice_type;
      }
      CARBON_RETURN_IF_ERROR(TypeCheckPattern(&alternative.arguments(),
                                              *parameter_types, impl_scope,
                                              enclosing_value_category));
      alternative.set_static_type(&choice_type);
      CARBON_ASSIGN_OR_RETURN(
          Nonnull<const Value*> alternative_value,
          InterpPattern(&alternative, arena_, trace_stream_));
      SetValue(&alternative, alternative_value);
      return Success();
    }
    case PatternKind::ExpressionPattern: {
      auto& expression = cast<ExpressionPattern>(*p).expression();
      CARBON_RETURN_IF_ERROR(TypeCheckExp(&expression, impl_scope));
      p->set_static_type(&expression.static_type());
      CARBON_ASSIGN_OR_RETURN(Nonnull<const Value*> expr_value,
                              InterpPattern(p, arena_, trace_stream_));
      SetValue(p, expr_value);
      return Success();
    }
    case PatternKind::VarPattern:
      auto& let_var_pattern = cast<VarPattern>(*p);

      CARBON_RETURN_IF_ERROR(
          TypeCheckPattern(&let_var_pattern.pattern(), expected, impl_scope,
                           let_var_pattern.value_category()));
      let_var_pattern.set_static_type(&let_var_pattern.pattern().static_type());
      CARBON_ASSIGN_OR_RETURN(
          Nonnull<const Value*> pattern_value,
          InterpPattern(&let_var_pattern, arena_, trace_stream_));
      SetValue(&let_var_pattern, pattern_value);
      return Success();
  }
}

auto TypeChecker::TypeCheckStmt(Nonnull<Statement*> s,
                                const ImplScope& impl_scope)
    -> ErrorOr<Success> {
  if (trace_stream_) {
    **trace_stream_ << "checking statement " << *s << "\n";
  }
  switch (s->kind()) {
    case StatementKind::Match: {
      auto& match = cast<Match>(*s);
      CARBON_RETURN_IF_ERROR(TypeCheckExp(&match.expression(), impl_scope));
      std::vector<Match::Clause> new_clauses;
      for (auto& clause : match.clauses()) {
        ImplScope clause_scope;
        clause_scope.AddParent(&impl_scope);
        CARBON_RETURN_IF_ERROR(TypeCheckPattern(
            &clause.pattern(), &match.expression().static_type(), clause_scope,
            ValueCategory::Let));
        CARBON_RETURN_IF_ERROR(
            TypeCheckStmt(&clause.statement(), clause_scope));
      }
      return Success();
    }
    case StatementKind::While: {
      auto& while_stmt = cast<While>(*s);
      CARBON_RETURN_IF_ERROR(TypeCheckExp(&while_stmt.condition(), impl_scope));
      CARBON_RETURN_IF_ERROR(ExpectType(s->source_loc(), "condition of `while`",
                                        arena_->New<BoolType>(),
                                        &while_stmt.condition().static_type()));
      CARBON_RETURN_IF_ERROR(TypeCheckStmt(&while_stmt.body(), impl_scope));
      return Success();
    }
    case StatementKind::Break:
    case StatementKind::Continue:
      return Success();
    case StatementKind::Block: {
      auto& block = cast<Block>(*s);
      for (auto* block_statement : block.statements()) {
        CARBON_RETURN_IF_ERROR(TypeCheckStmt(block_statement, impl_scope));
      }
      return Success();
    }
    case StatementKind::VariableDefinition: {
      auto& var = cast<VariableDefinition>(*s);
      CARBON_RETURN_IF_ERROR(TypeCheckExp(&var.init(), impl_scope));
      const Value& rhs_ty = var.init().static_type();
      // FIXME: If the pattern contains a binding that implies a new impl is
      // available, should that remain in scope for as long as its binding?
      // ```
      // var a: (T:! Widget) = ...;
      // // Is the `impl T as Widget` in scope here?
      // a.(Widget.F)();
      // ```
      ImplScope var_scope;
      var_scope.AddParent(&impl_scope);
      CARBON_RETURN_IF_ERROR(TypeCheckPattern(&var.pattern(), &rhs_ty,
                                              var_scope, var.value_category()));
      return Success();
    }
    case StatementKind::Assign: {
      auto& assign = cast<Assign>(*s);
      CARBON_RETURN_IF_ERROR(TypeCheckExp(&assign.rhs(), impl_scope));
      CARBON_RETURN_IF_ERROR(TypeCheckExp(&assign.lhs(), impl_scope));
      CARBON_RETURN_IF_ERROR(ExpectType(s->source_loc(), "assign",
                                        &assign.lhs().static_type(),
                                        &assign.rhs().static_type()));
      if (assign.lhs().value_category() != ValueCategory::Var) {
        return CompilationError(assign.source_loc())
               << "Cannot assign to rvalue '" << assign.lhs() << "'";
      }
      return Success();
    }
    case StatementKind::ExpressionStatement: {
      CARBON_RETURN_IF_ERROR(TypeCheckExp(
          &cast<ExpressionStatement>(*s).expression(), impl_scope));
      return Success();
    }
    case StatementKind::If: {
      auto& if_stmt = cast<If>(*s);
      CARBON_RETURN_IF_ERROR(TypeCheckExp(&if_stmt.condition(), impl_scope));
      CARBON_RETURN_IF_ERROR(ExpectType(s->source_loc(), "condition of `if`",
                                        arena_->New<BoolType>(),
                                        &if_stmt.condition().static_type()));
      CARBON_RETURN_IF_ERROR(TypeCheckStmt(&if_stmt.then_block(), impl_scope));
      if (if_stmt.else_block()) {
        CARBON_RETURN_IF_ERROR(
            TypeCheckStmt(*if_stmt.else_block(), impl_scope));
      }
      return Success();
    }
    case StatementKind::Return: {
      auto& ret = cast<Return>(*s);
      CARBON_RETURN_IF_ERROR(TypeCheckExp(&ret.expression(), impl_scope));
      ReturnTerm& return_term = ret.function().return_term();
      if (return_term.is_auto()) {
        return_term.set_static_type(&ret.expression().static_type());
      } else {
        CARBON_RETURN_IF_ERROR(ExpectType(s->source_loc(), "return",
                                          &return_term.static_type(),
                                          &ret.expression().static_type()));
      }
      return Success();
    }
    case StatementKind::Continuation: {
      auto& cont = cast<Continuation>(*s);
      CARBON_RETURN_IF_ERROR(TypeCheckStmt(&cont.body(), impl_scope));
      cont.set_static_type(arena_->New<ContinuationType>());
      return Success();
    }
    case StatementKind::Run: {
      auto& run = cast<Run>(*s);
      CARBON_RETURN_IF_ERROR(TypeCheckExp(&run.argument(), impl_scope));
      CARBON_RETURN_IF_ERROR(ExpectType(s->source_loc(), "argument of `run`",
                                        arena_->New<ContinuationType>(),
                                        &run.argument().static_type()));
      return Success();
    }
    case StatementKind::Await: {
      // Nothing to do here.
      return Success();
    }
  }
}

// Returns true if we can statically verify that `match` is exhaustive, meaning
// that one of its clauses will be executed for any possible operand value.
//
// TODO: the current rule is an extremely simplistic placeholder, with
// many false negatives.
static auto IsExhaustive(const Match& match) -> bool {
  for (const Match::Clause& clause : match.clauses()) {
    // A pattern consisting of a single variable binding is guaranteed to match.
    if (clause.pattern().kind() == PatternKind::BindingPattern) {
      return true;
    }
  }
  return false;
}

auto TypeChecker::ExpectReturnOnAllPaths(
    std::optional<Nonnull<Statement*>> opt_stmt, SourceLocation source_loc)
    -> ErrorOr<Success> {
  if (!opt_stmt) {
    return CompilationError(source_loc)
           << "control-flow reaches end of function that provides a `->` "
              "return type without reaching a return statement";
  }
  Nonnull<Statement*> stmt = *opt_stmt;
  switch (stmt->kind()) {
    case StatementKind::Match: {
      auto& match = cast<Match>(*stmt);
      if (!IsExhaustive(match)) {
        return CompilationError(source_loc)
               << "non-exhaustive match may allow control-flow to reach the "
                  "end "
                  "of a function that provides a `->` return type";
      }
      std::vector<Match::Clause> new_clauses;
      for (auto& clause : match.clauses()) {
        CARBON_RETURN_IF_ERROR(
            ExpectReturnOnAllPaths(&clause.statement(), stmt->source_loc()));
      }
      return Success();
    }
    case StatementKind::Block: {
      auto& block = cast<Block>(*stmt);
      if (block.statements().empty()) {
        return CompilationError(stmt->source_loc())
               << "control-flow reaches end of function that provides a `->` "
                  "return type without reaching a return statement";
      }
      CARBON_RETURN_IF_ERROR(ExpectReturnOnAllPaths(
          block.statements()[block.statements().size() - 1],
          block.source_loc()));
      return Success();
    }
    case StatementKind::If: {
      auto& if_stmt = cast<If>(*stmt);
      CARBON_RETURN_IF_ERROR(
          ExpectReturnOnAllPaths(&if_stmt.then_block(), stmt->source_loc()));
      CARBON_RETURN_IF_ERROR(
          ExpectReturnOnAllPaths(if_stmt.else_block(), stmt->source_loc()));
      return Success();
    }
    case StatementKind::Return:
      return Success();
    case StatementKind::Continuation:
    case StatementKind::Run:
    case StatementKind::Await:
      return Success();
    case StatementKind::Assign:
    case StatementKind::ExpressionStatement:
    case StatementKind::While:
    case StatementKind::Break:
    case StatementKind::Continue:
    case StatementKind::VariableDefinition:
      return CompilationError(stmt->source_loc())
             << "control-flow reaches end of function that provides a `->` "
                "return type without reaching a return statement";
  }
}

// TODO: Add checking to function definitions to ensure that
//   all deduced type parameters will be deduced.
auto TypeChecker::DeclareFunctionDeclaration(Nonnull<FunctionDeclaration*> f,
                                             const ImplScope& enclosing_scope)
    -> ErrorOr<Success> {
  if (trace_stream_) {
    **trace_stream_ << "** declaring function " << f->name() << "\n";
  }
  ImplScope function_scope;
  function_scope.AddParent(&enclosing_scope);
  std::vector<Nonnull<const GenericBinding*>> deduced_bindings;
  std::vector<Nonnull<const ImplBinding*>> impl_bindings;
  // Bring the deduced parameters into scope.
  for (Nonnull<GenericBinding*> deduced : f->deduced_parameters()) {
    CARBON_RETURN_IF_ERROR(TypeCheckPattern(
        deduced, std::nullopt, function_scope, ValueCategory::Let));
    CollectGenericBindingsInPattern(deduced, deduced_bindings);
    CollectImplBindingsInPattern(deduced, impl_bindings);
  }
  // Type check the receiver pattern.
  if (f->is_method()) {
    CARBON_RETURN_IF_ERROR(TypeCheckPattern(
        &f->me_pattern(), std::nullopt, function_scope, ValueCategory::Let));
    CollectGenericBindingsInPattern(&f->me_pattern(), deduced_bindings);
    CollectImplBindingsInPattern(&f->me_pattern(), impl_bindings);
  }
  // Type check the parameter pattern.
  CARBON_RETURN_IF_ERROR(TypeCheckPattern(&f->param_pattern(), std::nullopt,
                                          function_scope, ValueCategory::Let));
  CollectImplBindingsInPattern(&f->param_pattern(), impl_bindings);

  // Keep track of any generic parameters and nested generic bindings in the
  // parameter pattern.
  std::vector<FunctionType::GenericParameter> generic_parameters;
  for (size_t i = 0; i != f->param_pattern().fields().size(); ++i) {
    const Pattern* param_pattern = f->param_pattern().fields()[i];
    if (auto* binding = dyn_cast<GenericBinding>(param_pattern)) {
      generic_parameters.push_back({i, binding});
    } else {
      CollectGenericBindingsInPattern(param_pattern, deduced_bindings);
    }
  }

  // Evaluate the return type, if we can do so without examining the body.
  if (std::optional<Nonnull<Expression*>> return_expression =
          f->return_term().type_expression();
      return_expression.has_value()) {
    // We ignore the return value because return type expressions can't bring
    // new types into scope.
    CARBON_RETURN_IF_ERROR(TypeCheckExp(*return_expression, function_scope));
    // Should we be doing SetConstantValue instead? -Jeremy
    // And shouldn't the type of this be Type?
    CARBON_ASSIGN_OR_RETURN(
        Nonnull<const Value*> ret_type,
        InterpExp(*return_expression, arena_, trace_stream_));
    CARBON_RETURN_IF_ERROR(ExpectIsType(f->source_loc(), ret_type));
    f->return_term().set_static_type(ret_type);
  } else if (f->return_term().is_omitted()) {
    f->return_term().set_static_type(TupleValue::Empty());
  } else {
    // We have to type-check the body in order to determine the return type.
    if (!f->body().has_value()) {
      return CompilationError(f->return_term().source_loc())
             << "Function declaration has deduced return type but no body";
    }
    CARBON_RETURN_IF_ERROR(TypeCheckStmt(*f->body(), function_scope));
    if (!f->return_term().is_omitted()) {
      CARBON_RETURN_IF_ERROR(
          ExpectReturnOnAllPaths(f->body(), f->source_loc()));
    }
  }

  CARBON_RETURN_IF_ERROR(
      ExpectIsConcreteType(f->source_loc(), &f->return_term().static_type()));
  f->set_static_type(arena_->New<FunctionType>(
      &f->param_pattern().static_type(), generic_parameters,
      &f->return_term().static_type(), deduced_bindings, impl_bindings));
  SetConstantValue(f, arena_->New<FunctionValue>(f));

  if (f->name() == "Main") {
    if (!f->return_term().type_expression().has_value()) {
      return CompilationError(f->return_term().source_loc())
             << "`Main` must have an explicit return type";
    }
    CARBON_RETURN_IF_ERROR(ExpectExactType(
        f->return_term().source_loc(), "return type of `Main`",
        arena_->New<IntType>(), &f->return_term().static_type()));
    // TODO: Check that main doesn't have any parameters.
  }

  if (trace_stream_) {
    **trace_stream_ << "** finished declaring function " << f->name()
                    << " of type " << f->static_type() << "\n";
  }
  return Success();
}

auto TypeChecker::TypeCheckFunctionDeclaration(Nonnull<FunctionDeclaration*> f,
                                               const ImplScope& impl_scope)
    -> ErrorOr<Success> {
  if (trace_stream_) {
    **trace_stream_ << "** checking function " << f->name() << "\n";
  }
  // if f->return_term().is_auto(), the function body was already
  // type checked in DeclareFunctionDeclaration.
  if (f->body().has_value() && !f->return_term().is_auto()) {
    // Bring the impls into scope.
    ImplScope function_scope;
    function_scope.AddParent(&impl_scope);
    BringImplsIntoScope(cast<FunctionType>(f->static_type()).impl_bindings(),
                        function_scope);
    if (trace_stream_)
      **trace_stream_ << function_scope;
    CARBON_RETURN_IF_ERROR(TypeCheckStmt(*f->body(), function_scope));
    if (!f->return_term().is_omitted()) {
      CARBON_RETURN_IF_ERROR(
          ExpectReturnOnAllPaths(f->body(), f->source_loc()));
    }
  }
  if (trace_stream_) {
    **trace_stream_ << "** finished checking function " << f->name() << "\n";
  }
  return Success();
}

auto TypeChecker::DeclareClassDeclaration(Nonnull<ClassDeclaration*> class_decl,
                                          ImplScope& enclosing_scope)
    -> ErrorOr<Success> {
  if (trace_stream_) {
    **trace_stream_ << "** declaring class " << class_decl->name() << "\n";
  }
  Nonnull<SelfDeclaration*> self = class_decl->self();
  if (class_decl->type_params().has_value()) {
    Nonnull<TuplePattern*> type_params = *class_decl->type_params();
    ImplScope class_scope;
    class_scope.AddParent(&enclosing_scope);
    CARBON_RETURN_IF_ERROR(TypeCheckPattern(type_params, std::nullopt,
                                            class_scope, ValueCategory::Let));
    if (trace_stream_) {
      **trace_stream_ << class_scope;
    }

    Nonnull<ParameterizedEntityName*> param_name =
        arena_->New<ParameterizedEntityName>(class_decl,
                                             *class_decl->type_params());
    SetConstantValue(class_decl, param_name);
    class_decl->set_static_type(
        arena_->New<TypeOfParameterizedEntityName>(param_name));

    // For class declaration `class MyType(T:! Type, U:! AnInterface)`, `Self`
    // should have the value `MyType(T, U)`.
    BindingMap generic_args;
    for (Nonnull<Pattern*> field : type_params->fields()) {
      // TODO(#1229): Nothing is currently enforcing that the deduced parameter
      // list only contains generic bindings. We need to decide if Carbon should
      // allow expressions like:
      //     class B((T:! Type, U:! Type), V:! Type) {}
      CARBON_CHECK(field->kind() == PatternKind::GenericBinding);
      auto& binding = cast<GenericBinding>(*field);
      // binding.symbolic_identity() set by call to `TypeCheckPattern(...)`
      // above.
      generic_args[&binding] = *binding.symbolic_identity();
    }
    // `self_type` is like `class_type` but with the type parameters bound to
    // their symbolic identity.
    Nonnull<NominalClassType*> self_type =
        arena_->New<NominalClassType>(class_decl, generic_args);
    SetConstantValue(self, self_type);
    self->set_static_type(arena_->New<TypeOfClassType>(self_type));

    for (Nonnull<Declaration*> m : class_decl->members()) {
      CARBON_RETURN_IF_ERROR(DeclareDeclaration(m, class_scope));
    }
  } else {
    // The declarations of the members may refer to the class, so we
    // must set the constant value of the class and its static type
    // before we start processing the members.
    Nonnull<NominalClassType*> class_type =
        arena_->New<NominalClassType>(class_decl);
    Nonnull<TypeOfClassType*> static_type =
        arena_->New<TypeOfClassType>(class_type);
    SetConstantValue(class_decl, class_type);
    class_decl->set_static_type(static_type);
    // For the class declaration `class MyType`, `Self` should have the same
    // value as `MyType`.
    SetConstantValue(self, class_type);
    self->set_static_type(static_type);

    for (Nonnull<Declaration*> m : class_decl->members()) {
      CARBON_RETURN_IF_ERROR(DeclareDeclaration(m, enclosing_scope));
    }
  }
  if (trace_stream_) {
    **trace_stream_ << "** finished declaring class " << class_decl->name()
                    << "\n";
  }
  return Success();
}

auto TypeChecker::TypeCheckClassDeclaration(
    Nonnull<ClassDeclaration*> class_decl, const ImplScope& impl_scope)
    -> ErrorOr<Success> {
  if (trace_stream_) {
    **trace_stream_ << "** checking class " << class_decl->name() << "\n";
  }
  ImplScope class_scope;
  class_scope.AddParent(&impl_scope);
  if (class_decl->type_params().has_value()) {
    BringPatternImplsIntoScope(*class_decl->type_params(), class_scope);
  }
  if (trace_stream_) {
    **trace_stream_ << class_scope;
  }
  for (Nonnull<Declaration*> m : class_decl->members()) {
    CARBON_RETURN_IF_ERROR(TypeCheckDeclaration(m, class_scope));
  }
  if (trace_stream_) {
    **trace_stream_ << "** finished checking class " << class_decl->name()
                    << "\n";
  }
  return Success();
}

auto TypeChecker::DeclareInterfaceDeclaration(
    Nonnull<InterfaceDeclaration*> iface_decl, ImplScope& enclosing_scope)
    -> ErrorOr<Success> {
  if (trace_stream_) {
    **trace_stream_ << "** declaring interface " << iface_decl->name() << "\n";
  }
  ImplScope iface_scope;
  iface_scope.AddParent(&enclosing_scope);

  if (iface_decl->params().has_value()) {
    CARBON_RETURN_IF_ERROR(TypeCheckPattern(*iface_decl->params(), std::nullopt,
                                            iface_scope, ValueCategory::Let));
    if (trace_stream_) {
      **trace_stream_ << iface_scope;
    }

    Nonnull<ParameterizedEntityName*> param_name =
        arena_->New<ParameterizedEntityName>(iface_decl, *iface_decl->params());
    SetConstantValue(iface_decl, param_name);
    iface_decl->set_static_type(
        arena_->New<TypeOfParameterizedEntityName>(param_name));
  } else {
    Nonnull<InterfaceType*> iface_type = arena_->New<InterfaceType>(iface_decl);
    SetConstantValue(iface_decl, iface_type);
    iface_decl->set_static_type(arena_->New<TypeOfInterfaceType>(iface_type));
  }

  // Process the Self parameter.
  CARBON_RETURN_IF_ERROR(TypeCheckPattern(iface_decl->self(), std::nullopt,
                                          iface_scope, ValueCategory::Let));
  for (Nonnull<Declaration*> m : iface_decl->members()) {
    CARBON_RETURN_IF_ERROR(DeclareDeclaration(m, iface_scope));
  }
  if (trace_stream_) {
    **trace_stream_ << "** finished declaring interface " << iface_decl->name()
                    << "\n";
  }
  return Success();
}

auto TypeChecker::TypeCheckInterfaceDeclaration(
    Nonnull<InterfaceDeclaration*> iface_decl, const ImplScope& impl_scope)
    -> ErrorOr<Success> {
  if (trace_stream_) {
    **trace_stream_ << "** checking interface " << iface_decl->name() << "\n";
  }
  ImplScope iface_scope;
  iface_scope.AddParent(&impl_scope);
  if (iface_decl->params().has_value()) {
    BringPatternImplsIntoScope(*iface_decl->params(), iface_scope);
  }
  if (trace_stream_) {
    **trace_stream_ << iface_scope;
  }
  for (Nonnull<Declaration*> m : iface_decl->members()) {
    CARBON_RETURN_IF_ERROR(TypeCheckDeclaration(m, iface_scope));
  }
  if (trace_stream_) {
    **trace_stream_ << "** finished checking interface " << iface_decl->name()
                    << "\n";
  }
  return Success();
}

auto TypeChecker::DeclareImplDeclaration(Nonnull<ImplDeclaration*> impl_decl,
                                         ImplScope& enclosing_scope)
    -> ErrorOr<Success> {
  if (trace_stream_) {
    **trace_stream_ << "declaring " << *impl_decl << "\n";
  }
  ImplScope impl_scope;
  impl_scope.AddParent(&enclosing_scope);
  std::vector<Nonnull<const ImplBinding*>> impl_bindings;

  // Bring the deduced parameters into scope.
  for (Nonnull<GenericBinding*> deduced : impl_decl->deduced_parameters()) {
    CARBON_RETURN_IF_ERROR(TypeCheckPattern(deduced, std::nullopt, impl_scope,
                                            ValueCategory::Let));
    CollectImplBindingsInPattern(deduced, impl_bindings);
  }
  impl_decl->set_impl_bindings(impl_bindings);

  // Check and interpret the impl_type
  CARBON_RETURN_IF_ERROR(TypeCheckExp(impl_decl->impl_type(), impl_scope));
  CARBON_ASSIGN_OR_RETURN(
      Nonnull<const Value*> impl_type_value,
      InterpExp(impl_decl->impl_type(), arena_, trace_stream_));

  // Set `Self` to `impl_type`. We do this whether or not it `Self` resolves to
  // it or the `Self` from an enclosing scope. This needs to be done before
  // processing the interface, in case the interface expression uses `Self`.
  Nonnull<SelfDeclaration*> self = impl_decl->self();
  self->set_constant_value(impl_type_value);
  // Static type set in call to `TypeCheckExp(...)` above.
  self->set_static_type(&impl_decl->impl_type()->static_type());

  // Check and interpret the interface.
  CARBON_RETURN_IF_ERROR(
      TypeCheckExp(&impl_decl->interface(), enclosing_scope));
  CARBON_ASSIGN_OR_RETURN(
      Nonnull<const Value*> written_iface_type,
      InterpExp(&impl_decl->interface(), arena_, trace_stream_));

  const auto* iface_type = dyn_cast<InterfaceType>(written_iface_type);
  if (!iface_type) {
    return CompilationError(impl_decl->interface().source_loc())
           << "expected constraint after `as`, found value of type "
           << *written_iface_type;
  }

  const auto& iface_decl = iface_type->declaration();
  impl_decl->set_interface_type(iface_type);

  // Bring this impl into the enclosing scope.
  auto impl_id =
      arena_->New<IdentifierExpression>(impl_decl->source_loc(), "impl");
  impl_id->set_value_node(impl_decl);
  enclosing_scope.Add(iface_type, impl_decl->deduced_parameters(),
                      impl_type_value, impl_bindings, impl_id);

  // Declare the impl members.
  for (Nonnull<Declaration*> m : impl_decl->members()) {
    CARBON_RETURN_IF_ERROR(DeclareDeclaration(m, impl_scope));
  }
  // Check that the interface is satisfied by the impl members.
  for (Nonnull<Declaration*> m : iface_decl.members()) {
    if (std::optional<std::string> mem_name = GetName(*m);
        mem_name.has_value()) {
      if (std::optional<Nonnull<const Declaration*>> mem =
              FindMember(*mem_name, impl_decl->members());
          mem.has_value()) {
        BindingMap binding_map = iface_type->args();
        binding_map[iface_decl.self()] = impl_type_value;
        Nonnull<const Value*> iface_mem_type =
            Substitute(binding_map, &m->static_type());
        CARBON_RETURN_IF_ERROR(
            ExpectType((*mem)->source_loc(), "member of implementation",
                       iface_mem_type, &(*mem)->static_type()));
      } else {
        return CompilationError(impl_decl->source_loc())
               << "implementation missing " << *mem_name;
      }
    }
  }
  impl_decl->set_constant_value(arena_->New<Witness>(impl_decl));
  if (trace_stream_) {
    **trace_stream_ << "** finished declaring impl " << *impl_decl->impl_type()
                    << " as " << impl_decl->interface() << "\n";
  }
  return Success();
}

auto TypeChecker::TypeCheckImplDeclaration(Nonnull<ImplDeclaration*> impl_decl,
                                           const ImplScope& enclosing_scope)
    -> ErrorOr<Success> {
  if (trace_stream_) {
    **trace_stream_ << "checking " << *impl_decl << "\n";
  }
  // Bring the impls from the parameters into scope.
  ImplScope impl_scope;
  impl_scope.AddParent(&enclosing_scope);
  BringImplsIntoScope(impl_decl->impl_bindings(), impl_scope);
  for (Nonnull<Declaration*> m : impl_decl->members()) {
    CARBON_RETURN_IF_ERROR(TypeCheckDeclaration(m, impl_scope));
  }
  if (trace_stream_) {
    **trace_stream_ << "finished checking impl\n";
  }
  return Success();
}

auto TypeChecker::DeclareChoiceDeclaration(Nonnull<ChoiceDeclaration*> choice,
                                           const ImplScope& enclosing_scope)
    -> ErrorOr<Success> {
  std::vector<NamedValue> alternatives;
  for (Nonnull<AlternativeSignature*> alternative : choice->alternatives()) {
    CARBON_RETURN_IF_ERROR(
        TypeCheckExp(&alternative->signature(), enclosing_scope));
    CARBON_ASSIGN_OR_RETURN(auto signature, InterpExp(&alternative->signature(),
                                                      arena_, trace_stream_));
    alternatives.push_back({.name = alternative->name(), .value = signature});
  }
  auto ct = arena_->New<ChoiceType>(choice->name(), std::move(alternatives));
  SetConstantValue(choice, ct);
  choice->set_static_type(arena_->New<TypeOfChoiceType>(ct));
  return Success();
}

auto TypeChecker::TypeCheckChoiceDeclaration(
    Nonnull<ChoiceDeclaration*> /*choice*/, const ImplScope& /*impl_scope*/)
    -> ErrorOr<Success> {
  // Nothing to do here, but perhaps that will change in the future?
  return Success();
}

auto TypeChecker::TypeCheck(AST& ast) -> ErrorOr<Success> {
  ImplScope impl_scope;
  for (Nonnull<Declaration*> declaration : ast.declarations) {
    CARBON_RETURN_IF_ERROR(DeclareDeclaration(declaration, impl_scope));
  }
  for (Nonnull<Declaration*> decl : ast.declarations) {
    CARBON_RETURN_IF_ERROR(TypeCheckDeclaration(decl, impl_scope));
  }
  CARBON_RETURN_IF_ERROR(TypeCheckExp(*ast.main_call, impl_scope));
  return Success();
}

auto TypeChecker::TypeCheckDeclaration(Nonnull<Declaration*> d,
                                       const ImplScope& impl_scope)
    -> ErrorOr<Success> {
  switch (d->kind()) {
    case DeclarationKind::InterfaceDeclaration: {
      CARBON_RETURN_IF_ERROR(TypeCheckInterfaceDeclaration(
          &cast<InterfaceDeclaration>(*d), impl_scope));
      break;
    }
    case DeclarationKind::ImplDeclaration: {
      CARBON_RETURN_IF_ERROR(
          TypeCheckImplDeclaration(&cast<ImplDeclaration>(*d), impl_scope));
      break;
    }
    case DeclarationKind::FunctionDeclaration:
      CARBON_RETURN_IF_ERROR(TypeCheckFunctionDeclaration(
          &cast<FunctionDeclaration>(*d), impl_scope));
      return Success();
    case DeclarationKind::ClassDeclaration:
      CARBON_RETURN_IF_ERROR(
          TypeCheckClassDeclaration(&cast<ClassDeclaration>(*d), impl_scope));
      return Success();
    case DeclarationKind::ChoiceDeclaration:
      CARBON_RETURN_IF_ERROR(
          TypeCheckChoiceDeclaration(&cast<ChoiceDeclaration>(*d), impl_scope));
      return Success();
    case DeclarationKind::VariableDeclaration: {
      auto& var = cast<VariableDeclaration>(*d);
      // Signals a type error if the initializing expression does not have
      // the declared type of the variable, otherwise returns this
      // declaration with annotated types.
      if (var.has_initializer()) {
        CARBON_RETURN_IF_ERROR(TypeCheckExp(&var.initializer(), impl_scope));
      }
      const auto* binding_type =
          dyn_cast<ExpressionPattern>(&var.binding().type());
      if (binding_type == nullptr) {
        // TODO: consider adding support for `auto`
        return CompilationError(var.source_loc())
               << "Type of a top-level variable must be an expression.";
      }
      if (var.has_initializer()) {
        CARBON_RETURN_IF_ERROR(
            ExpectType(var.source_loc(), "initializer of variable",
                       &var.static_type(), &var.initializer().static_type()));
      }
      return Success();
    }
    case DeclarationKind::SelfDeclaration: {
      CARBON_FATAL() << "Unreachable TypeChecker `Self` declaration";
    }
  }
  return Success();
}

auto TypeChecker::DeclareDeclaration(Nonnull<Declaration*> d,
                                     ImplScope& enclosing_scope)
    -> ErrorOr<Success> {
  switch (d->kind()) {
    case DeclarationKind::InterfaceDeclaration: {
      auto& iface_decl = cast<InterfaceDeclaration>(*d);
      CARBON_RETURN_IF_ERROR(
          DeclareInterfaceDeclaration(&iface_decl, enclosing_scope));
      break;
    }
    case DeclarationKind::ImplDeclaration: {
      auto& impl_decl = cast<ImplDeclaration>(*d);
      CARBON_RETURN_IF_ERROR(
          DeclareImplDeclaration(&impl_decl, enclosing_scope));
      break;
    }
    case DeclarationKind::FunctionDeclaration: {
      auto& func_def = cast<FunctionDeclaration>(*d);
      CARBON_RETURN_IF_ERROR(
          DeclareFunctionDeclaration(&func_def, enclosing_scope));
      break;
    }

    case DeclarationKind::ClassDeclaration: {
      auto& class_decl = cast<ClassDeclaration>(*d);
      CARBON_RETURN_IF_ERROR(
          DeclareClassDeclaration(&class_decl, enclosing_scope));
      break;
    }

    case DeclarationKind::ChoiceDeclaration: {
      auto& choice = cast<ChoiceDeclaration>(*d);
      CARBON_RETURN_IF_ERROR(
          DeclareChoiceDeclaration(&choice, enclosing_scope));
      break;
    }

    case DeclarationKind::VariableDeclaration: {
      auto& var = cast<VariableDeclaration>(*d);
      // Associate the variable name with it's declared type in the
      // compile-time symbol table.
      if (!llvm::isa<ExpressionPattern>(var.binding().type())) {
        return CompilationError(var.binding().type().source_loc())
               << "Expected expression for variable type";
      }
      Expression& type =
          cast<ExpressionPattern>(var.binding().type()).expression();
      CARBON_RETURN_IF_ERROR(TypeCheckPattern(
          &var.binding(), std::nullopt, enclosing_scope, var.value_category()));
      CARBON_ASSIGN_OR_RETURN(Nonnull<const Value*> declared_type,
                              InterpExp(&type, arena_, trace_stream_));
      var.set_static_type(declared_type);
      break;
    }

    case DeclarationKind::SelfDeclaration: {
      CARBON_FATAL() << "Unreachable TypeChecker declare `Self` declaration";
    }
  }
  return Success();
}

template <typename T>
void TypeChecker::SetConstantValue(Nonnull<T*> value_node,
                                   Nonnull<const Value*> value) {
  std::optional<Nonnull<const Value*>> old_value = value_node->constant_value();
  CARBON_CHECK(!old_value.has_value());
  value_node->set_constant_value(value);
  CARBON_CHECK(constants_.insert(value_node).second);
}

void TypeChecker::PrintConstants(llvm::raw_ostream& out) {
  llvm::ListSeparator sep;
  for (const auto& value_node : constants_) {
    out << sep << value_node;
  }
}

}  // namespace Carbon<|MERGE_RESOLUTION|>--- conflicted
+++ resolved
@@ -567,12 +567,8 @@
     case Value::Kind::TypeOfInterfaceType:
     case Value::Kind::TypeOfChoiceType:
     case Value::Kind::TypeOfParameterizedEntityName:
-<<<<<<< HEAD
     case Value::Kind::TypeOfMemberName:
-      return ExpectType(source_loc, "argument deduction", param_type, arg_type);
-=======
       return handle_non_deduced_type();
->>>>>>> fe191eac
     // The rest of these cases should never happen.
     case Value::Kind::Witness:
     case Value::Kind::ParameterizedEntityName:
@@ -626,16 +622,10 @@
       const auto& fn_type = cast<FunctionType>(*type);
       auto param = Substitute(dict, &fn_type.parameters());
       auto ret = Substitute(dict, &fn_type.return_type());
-<<<<<<< HEAD
       // FIXME: Only remove the bindings that are in `dict`; we may still need
       // to do deduction.
-      return arena_->New<FunctionType>(
-          std::vector<Nonnull<const GenericBinding*>>(), param, ret,
-          std::vector<Nonnull<const ImplBinding*>>());
-=======
       return arena_->New<FunctionType>(param, llvm::None, ret, llvm::None,
                                        llvm::None);
->>>>>>> fe191eac
     }
     case Value::Kind::PointerType: {
       return arena_->New<PointerType>(
