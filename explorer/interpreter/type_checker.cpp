--- conflicted
+++ resolved
@@ -657,13 +657,8 @@
       }
     }
   }
-  Expression* flattened_exp = nullptr;
-  if (flattened_content.empty()) {
-    flattened_exp = arena_->New<StructTypeLiteral>(source->source_loc());
-  } else {
-    flattened_exp =
-        arena_->New<StructLiteral>(source->source_loc(), flattened_content);
-  }
+  Nonnull<Expression*> flattened_exp =
+      arena_->New<StructLiteral>(source->source_loc(), flattened_content);
   CARBON_RETURN_IF_ERROR(TypeCheckExp(flattened_exp, impl_scope));
   return flattened_exp;
 }
@@ -687,17 +682,6 @@
   // conversion, such as converting a struct element via an `ImplicitAs` impl.
   if (IsImplicitlyConvertible(source_type, destination, impl_scope,
                               /*allow_user_defined_conversions=*/false)) {
-<<<<<<< HEAD
-    if (source->kind() == ExpressionKind::StructLiteral &&
-        destination->kind() == Value::Kind::NominalClassType) {
-      CARBON_ASSIGN_OR_RETURN(
-          Nonnull<Expression*> converted,
-          FlattenClassInitStruct(source->source_loc(), impl_scope,
-                                 cast<StructLiteral>(source)));
-      return converted;
-    }
-    return source;
-=======
     // A type only implicitly converts to a constraint if there is an impl of
     // that constraint for that type in scope.
     if (isa<InterfaceType, ConstraintType>(destination)) {
@@ -735,9 +719,17 @@
       return source;
     }
 
+    if (source->kind() == ExpressionKind::StructLiteral &&
+        destination->kind() == Value::Kind::NominalClassType) {
+      CARBON_ASSIGN_OR_RETURN(
+          Nonnull<Expression*> converted,
+          FlattenClassInitStruct(source->source_loc(), impl_scope,
+                                 cast<StructLiteral>(source)));
+      return converted;
+    }
+
     // Perform the builtin conversion.
     return arena_->New<BuiltinConvertExpression>(source, destination);
->>>>>>> 57090142
   }
 
   ErrorOr<Nonnull<Expression*>> converted = BuildBuiltinMethodCall(
