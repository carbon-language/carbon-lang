--- conflicted
+++ resolved
@@ -2008,17 +2008,7 @@
         case Operator::Mul:
           return handle_binary_arithmetic(Builtins::MulWith);
         case Operator::Mod:
-<<<<<<< HEAD
-          CARBON_RETURN_IF_ERROR(ExpectExactType(e->source_loc(), "modulo(1)",
-                                                 arena_->New<IntType>(), ts[0],
-                                                 impl_scope));
-          CARBON_RETURN_IF_ERROR(ExpectExactType(e->source_loc(), "modulo(2)",
-                                                 arena_->New<IntType>(), ts[1],
-                                                 impl_scope));
-          op.set_static_type(arena_->New<IntType>());
-          op.set_value_category(ValueCategory::Let);
-
-          return Success();
+          return handle_binary_arithmetic(Builtins::ModWith);
         case Operator::BitwiseAnd:
           // `&` between type-of-types performs constraint combination.
           // TODO: Should this be done via an intrinsic?
@@ -2055,9 +2045,6 @@
           return handle_binary_operator(Builtins::RightShiftWith);
         case Operator::Complement:
           return handle_unary_operator(Builtins::BitComplement);
-=======
-          return handle_binary_arithmetic(Builtins::ModWith);
->>>>>>> cbd4b8d8
         case Operator::And:
           CARBON_RETURN_IF_ERROR(ExpectExactType(e->source_loc(), "&&(1)",
                                                  arena_->New<BoolType>(), ts[0],
