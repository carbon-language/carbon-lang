// Part of the Carbon Language project, under the Apache License v2.0 with LLVM
// Exceptions. See /LICENSE for license information.
// SPDX-License-Identifier: Apache-2.0 WITH LLVM-exception

#include "explorer/interpreter/type_checker.h"

#include <algorithm>
#include <iterator>
#include <map>
#include <set>
#include <vector>

#include "common/error.h"
#include "common/ostream.h"
#include "explorer/ast/declaration.h"
#include "explorer/common/arena.h"
#include "explorer/common/error_builders.h"
#include "explorer/interpreter/impl_scope.h"
#include "explorer/interpreter/interpreter.h"
#include "explorer/interpreter/value.h"
#include "llvm/ADT/DenseSet.h"
#include "llvm/ADT/StringExtras.h"
#include "llvm/Support/Casting.h"
#include "llvm/Support/Error.h"

using llvm::cast;
using llvm::dyn_cast;
using llvm::dyn_cast_or_null;
using llvm::isa;

namespace Carbon {

struct TypeChecker::SingleStepEqualityContext : public EqualityContext {
 public:
  SingleStepEqualityContext(Nonnull<const TypeChecker*> type_checker,
                            Nonnull<const ImplScope*> impl_scope)
      : type_checker_(type_checker), impl_scope_(impl_scope) {}

  // Attempt to resolve the witness for the given associated constant in the
  // in-scope `impl`s.
  auto TryResolveWitness(Nonnull<const AssociatedConstant*> assoc,
                         SourceLocation source_loc) const
      -> ErrorOr<Nonnull<const ImplWitness*>> {
    auto* impl_witness = dyn_cast<ImplWitness>(&assoc->witness());
    if (impl_witness) {
      return impl_witness;
    }

    CARBON_ASSIGN_OR_RETURN(
        Nonnull<const Expression*> witness_expr,
        impl_scope_->Resolve(&assoc->interface(), &assoc->base(), source_loc,
                             *type_checker_));
    CARBON_ASSIGN_OR_RETURN(Nonnull<const Value*> witness_value,
                            InterpExp(witness_expr, type_checker_->arena_,
                                      type_checker_->trace_stream_));
    impl_witness = dyn_cast<ImplWitness>(witness_value);
    if (impl_witness) {
      return impl_witness;
    }
    return CompilationError(source_loc)
           << "value of associated constant " << *assoc
           << " depends on a generic parameter";
  }

  // Visits the values that are equal to the given value and a single step away
  // according to an equality constraint that is either scope or within a final
  // impl corresponding to an associated constant. Stops and returns `false` if
  // the visitor returns `false`, otherwise returns `true`.
  auto VisitEqualValues(Nonnull<const Value*> value,
                        llvm::function_ref<bool(Nonnull<const Value*>)> visitor)
      const -> bool override {
    if (type_checker_->trace_stream_) {
      **type_checker_->trace_stream_ << "looking for values equal to " << *value
                                     << " in\n"
                                     << *impl_scope_;
    }

    if (!impl_scope_->VisitEqualValues(value, visitor)) {
      return false;
    }

    // Also look up and visit the corresponding impl if this is an associated
    // constant.
    if (auto* assoc = dyn_cast<AssociatedConstant>(value)) {
      // Perform an impl lookup to see if we can resolve this constant.
      // The source location doesn't matter, we're discarding the diagnostics.
      SourceLocation source_loc("", 0);
      ErrorOr<Nonnull<const ImplWitness*>> impl_witness =
          TryResolveWitness(assoc, source_loc);
      if (impl_witness.ok()) {
        // Instantiate the impl to find the concrete constraint it implements.
        Nonnull<const ConstraintType*> constraint =
            (*impl_witness)->declaration().constraint_type();
        BindingMap bindings = (*impl_witness)->type_args();
        bindings[constraint->self_binding()] = &assoc->base();
        constraint = cast<ConstraintType>(
            type_checker_->Substitute(bindings, constraint));

        // Look for the value of this constant within that constraint.
        if (!constraint->VisitEqualValues(value, visitor)) {
          return false;
        }
      } else {
        if (type_checker_->trace_stream_) {
          **type_checker_->trace_stream_
              << "Could not resolve associated constant " << *assoc << ": "
              << impl_witness.error() << "\n";
        }
      }
    }

    return true;
  }

 private:
  Nonnull<const TypeChecker*> type_checker_;
  Nonnull<const ImplScope*> impl_scope_;
};

static void SetValue(Nonnull<Pattern*> pattern, Nonnull<const Value*> value) {
  // TODO: find some way to CHECK that `value` is identical to pattern->value(),
  // if it's already set. Unclear if `ValueEqual` is suitable, because it
  // currently focuses more on "real" values, and disallows the pseudo-values
  // like `BindingPlaceholderValue` that we get in pattern evaluation.
  if (!pattern->has_value()) {
    pattern->set_value(value);
  }
}

auto TypeChecker::IsSameType(Nonnull<const Value*> type1,
                             Nonnull<const Value*> type2,
                             const ImplScope& impl_scope) const -> bool {
  SingleStepEqualityContext equality_ctx(this, &impl_scope);
  return TypeEqual(type1, type2, &equality_ctx);
}

auto TypeChecker::ExpectExactType(SourceLocation source_loc,
                                  const std::string& context,
                                  Nonnull<const Value*> expected,
                                  Nonnull<const Value*> actual,
                                  const ImplScope& impl_scope) const
    -> ErrorOr<Success> {
  if (!IsSameType(expected, actual, impl_scope)) {
    return CompilationError(source_loc) << "type error in " << context << "\n"
                                        << "expected: " << *expected << "\n"
                                        << "actual: " << *actual;
  }
  return Success();
}

static auto ExpectPointerType(SourceLocation source_loc,
                              const std::string& context,
                              Nonnull<const Value*> actual)
    -> ErrorOr<Success> {
  // TODO: Try to resolve in equality context.
  if (actual->kind() != Value::Kind::PointerType) {
    return CompilationError(source_loc) << "type error in " << context << "\n"
                                        << "expected a pointer type\n"
                                        << "actual: " << *actual;
  }
  return Success();
}

// Returns whether the value is a type whose values are themselves known to be
// types.
static auto IsTypeOfType(Nonnull<const Value*> value) -> bool {
  switch (value->kind()) {
    case Value::Kind::IntValue:
    case Value::Kind::FunctionValue:
    case Value::Kind::BoundMethodValue:
    case Value::Kind::PointerValue:
    case Value::Kind::LValue:
    case Value::Kind::BoolValue:
    case Value::Kind::StructValue:
    case Value::Kind::NominalClassValue:
    case Value::Kind::AlternativeValue:
    case Value::Kind::BindingPlaceholderValue:
    case Value::Kind::AddrValue:
    case Value::Kind::AlternativeConstructorValue:
    case Value::Kind::ContinuationValue:
    case Value::Kind::StringValue:
    case Value::Kind::UninitializedValue:
    case Value::Kind::ImplWitness:
    case Value::Kind::SymbolicWitness:
    case Value::Kind::ParameterizedEntityName:
    case Value::Kind::MemberName:
    case Value::Kind::TypeOfParameterizedEntityName:
    case Value::Kind::TypeOfMemberName:
      // These are values, not types.
      return false;
    case Value::Kind::IntType:
    case Value::Kind::BoolType:
    case Value::Kind::FunctionType:
    case Value::Kind::PointerType:
    case Value::Kind::StructType:
    case Value::Kind::NominalClassType:
    case Value::Kind::ChoiceType:
    case Value::Kind::ContinuationType:
    case Value::Kind::StringType:
    case Value::Kind::StaticArrayType:
    case Value::Kind::TupleValue:
      // These are types whose values are not types.
      return false;
    case Value::Kind::AutoType:
    case Value::Kind::VariableType:
    case Value::Kind::AssociatedConstant:
      // A value of one of these types could be a type, but isn't known to be.
      return false;
    case Value::Kind::TypeType:
    case Value::Kind::InterfaceType:
    case Value::Kind::ConstraintType:
    case Value::Kind::TypeOfClassType:
    case Value::Kind::TypeOfInterfaceType:
    case Value::Kind::TypeOfConstraintType:
    case Value::Kind::TypeOfChoiceType:
      // A value of one of these types is itself always a type.
      return true;
  }
}

// Returns whether the value is a valid result from a type expression,
// as opposed to a non-type value.
// `auto` is not considered a type by the function if `concrete` is false.
static auto IsType(Nonnull<const Value*> value, bool concrete = false) -> bool {
  switch (value->kind()) {
    case Value::Kind::IntValue:
    case Value::Kind::FunctionValue:
    case Value::Kind::BoundMethodValue:
    case Value::Kind::PointerValue:
    case Value::Kind::LValue:
    case Value::Kind::BoolValue:
    case Value::Kind::StructValue:
    case Value::Kind::NominalClassValue:
    case Value::Kind::AlternativeValue:
    case Value::Kind::BindingPlaceholderValue:
    case Value::Kind::AddrValue:
    case Value::Kind::AlternativeConstructorValue:
    case Value::Kind::ContinuationValue:
    case Value::Kind::StringValue:
    case Value::Kind::UninitializedValue:
    case Value::Kind::ImplWitness:
    case Value::Kind::SymbolicWitness:
    case Value::Kind::ParameterizedEntityName:
    case Value::Kind::MemberName:
      return false;
    case Value::Kind::TypeOfParameterizedEntityName:
    case Value::Kind::TypeOfMemberName:
      // Names aren't first-class values, and their types aren't first-class
      // types.
      return false;
    case Value::Kind::IntType:
    case Value::Kind::BoolType:
    case Value::Kind::TypeType:
    case Value::Kind::FunctionType:
    case Value::Kind::StructType:
    case Value::Kind::NominalClassType:
    case Value::Kind::InterfaceType:
    case Value::Kind::ConstraintType:
    case Value::Kind::ChoiceType:
    case Value::Kind::ContinuationType:
    case Value::Kind::VariableType:
    case Value::Kind::StringType:
    case Value::Kind::TypeOfClassType:
    case Value::Kind::TypeOfInterfaceType:
    case Value::Kind::TypeOfConstraintType:
    case Value::Kind::TypeOfChoiceType:
    case Value::Kind::StaticArrayType:
      return true;
    case Value::Kind::AutoType:
      // `auto` isn't a concrete type, it's a pattern that matches types.
      return !concrete;
    case Value::Kind::TupleValue: {
      for (Nonnull<const Value*> field : cast<TupleValue>(*value).elements()) {
        if (!IsType(field, concrete)) {
          return false;
        }
      }
      return true;
    }
    case Value::Kind::PointerType: {
      return IsType(&cast<PointerType>(*value).type(), concrete);
    }
    case Value::Kind::AssociatedConstant: {
      // An associated type is an associated constant whose type is a
      // type-of-type.
      const auto& assoc = cast<AssociatedConstant>(*value);
      // TODO: Should we substitute in the arguments? Given
      //   interface I(T:! Type) { let V:! T; }
      // ... is T.(I(Type).V) considered to be a type?
      return IsTypeOfType(&assoc.constant().static_type());
    }
  }
}

auto TypeChecker::ExpectIsType(SourceLocation source_loc,
                               Nonnull<const Value*> value)
    -> ErrorOr<Success> {
  if (!IsType(value)) {
    return CompilationError(source_loc)
           << "Expected a type, but got " << *value;
  } else {
    return Success();
  }
}

// Returns whether *value represents the type of a Carbon value, as
// opposed to a type pattern or a non-type value.
static auto IsConcreteType(Nonnull<const Value*> value) -> bool {
  return IsType(value, /*concrete=*/true);
}

auto TypeChecker::ExpectIsConcreteType(SourceLocation source_loc,
                                       Nonnull<const Value*> value)
    -> ErrorOr<Success> {
  if (!IsConcreteType(value)) {
    return CompilationError(source_loc)
           << "Expected a type, but got " << *value;
  } else {
    return Success();
  }
}

// Returns the named field, or None if not found.
static auto FindField(llvm::ArrayRef<NamedValue> fields,
                      const std::string& field_name)
    -> std::optional<NamedValue> {
  auto it = std::find_if(
      fields.begin(), fields.end(),
      [&](const NamedValue& field) { return field.name == field_name; });
  if (it == fields.end()) {
    return std::nullopt;
  }
  return *it;
}

auto TypeChecker::FieldTypesImplicitlyConvertible(
    llvm::ArrayRef<NamedValue> source_fields,
    llvm::ArrayRef<NamedValue> destination_fields,
    const ImplScope& impl_scope) const -> bool {
  if (source_fields.size() != destination_fields.size()) {
    return false;
  }
  for (const auto& source_field : source_fields) {
    std::optional<NamedValue> destination_field =
        FindField(destination_fields, source_field.name);
    if (!destination_field.has_value() ||
        !IsImplicitlyConvertible(source_field.value,
                                 destination_field.value().value, impl_scope,
                                 // TODO: We don't have a way to perform
                                 // user-defined conversions of a struct field
                                 // yet, because we can't write a suitable impl
                                 // for ImplicitAs.
                                 /*allow_user_defined_conversions=*/false)) {
      return false;
    }
  }
  return true;
}

auto TypeChecker::FieldTypes(const NominalClassType& class_type) const
    -> std::vector<NamedValue> {
  std::vector<NamedValue> field_types;
  for (Nonnull<Declaration*> m : class_type.declaration().members()) {
    switch (m->kind()) {
      case DeclarationKind::VariableDeclaration: {
        const auto& var = cast<VariableDeclaration>(*m);
        Nonnull<const Value*> field_type =
            Substitute(class_type.type_args(), &var.binding().static_type());
        field_types.push_back(
            {.name = var.binding().name(), .value = field_type});
        break;
      }
      default:
        break;
    }
  }
  return field_types;
}

auto TypeChecker::IsImplicitlyConvertible(
    Nonnull<const Value*> source, Nonnull<const Value*> destination,
    const ImplScope& impl_scope, bool allow_user_defined_conversions) const
    -> bool {
  // Check for an exact match or for an implicit conversion.
  // TODO: `impl`s of `ImplicitAs` should be provided to cover these
  // conversions.
  CARBON_CHECK(IsConcreteType(source));
  CARBON_CHECK(IsConcreteType(destination));
  if (IsSameType(source, destination, impl_scope)) {
    return true;
  }

  switch (source->kind()) {
    case Value::Kind::StructType:
      switch (destination->kind()) {
        case Value::Kind::StructType:
          if (FieldTypesImplicitlyConvertible(
                  cast<StructType>(*source).fields(),
                  cast<StructType>(*destination).fields(), impl_scope)) {
            return true;
          }
          break;
        case Value::Kind::NominalClassType:
          if (FieldTypesImplicitlyConvertible(
                  cast<StructType>(*source).fields(),
                  FieldTypes(cast<NominalClassType>(*destination)),
                  impl_scope)) {
            return true;
          }
          break;
        default:
          break;
      }
      break;
    case Value::Kind::TupleValue: {
      const auto& source_tuple = cast<TupleValue>(*source);
      switch (destination->kind()) {
        case Value::Kind::TupleValue: {
          const auto& destination_tuple = cast<TupleValue>(*destination);
          if (source_tuple.elements().size() !=
              destination_tuple.elements().size()) {
            break;
          }
          bool all_ok = true;
          for (size_t i = 0; i < source_tuple.elements().size(); ++i) {
            if (!IsImplicitlyConvertible(
                    source_tuple.elements()[i], destination_tuple.elements()[i],
                    impl_scope, /*allow_user_defined_conversions=*/false)) {
              all_ok = false;
              break;
            }
          }
          if (all_ok) {
            return true;
          }
          break;
        }
        case Value::Kind::StaticArrayType: {
          const auto& destination_array = cast<StaticArrayType>(*destination);
          if (destination_array.size() != source_tuple.elements().size()) {
            break;
          }
          bool all_ok = true;
          for (Nonnull<const Value*> source_element : source_tuple.elements()) {
            if (!IsImplicitlyConvertible(
                    source_element, &destination_array.element_type(),
                    impl_scope, /*allow_user_defined_conversions=*/false)) {
              all_ok = false;
              break;
            }
          }
          if (all_ok) {
            return true;
          }
          break;
        }
        case Value::Kind::TypeType: {
          bool all_types = true;
          for (Nonnull<const Value*> source_element : source_tuple.elements()) {
            if (!IsImplicitlyConvertible(
                    source_element, destination, impl_scope,
                    /*allow_user_defined_conversions=*/false)) {
              all_types = false;
              break;
            }
          }
          if (all_types) {
            return true;
          }
          break;
        }
        default:
          break;
      }
      break;
    }
    case Value::Kind::TypeType:
      // TODO: This seems suspicious. Shouldn't this require that the type
      // implements the interface?
      if (isa<InterfaceType, ConstraintType>(destination)) {
        return true;
      }
      break;
    case Value::Kind::InterfaceType:
    case Value::Kind::ConstraintType:
    case Value::Kind::TypeOfClassType:
    case Value::Kind::TypeOfChoiceType:
    case Value::Kind::TypeOfInterfaceType:
    case Value::Kind::TypeOfConstraintType:
      // TODO: These types should presumably also convert to constraint types.
      if (isa<TypeType>(destination)) {
        return true;
      }
      break;
    default:
      break;
  }

  // If we're not supposed to look for a user-defined conversion, we're done.
  if (!allow_user_defined_conversions) {
    return false;
  }

  // We didn't find a builtin implicit conversion. Try a user-defined one.
  // The source location doesn't matter, we're discarding the diagnostics.
  SourceLocation source_loc("", 0);
  ErrorOr<Nonnull<const InterfaceType*>> iface_type = GetBuiltinInterfaceType(
      source_loc, BuiltinInterfaceName{Builtins::ImplicitAs, destination});
  return iface_type.ok() &&
         impl_scope.Resolve(*iface_type, source, source_loc, *this).ok();
}

auto TypeChecker::ImplicitlyConvert(const std::string& context,
                                    const ImplScope& impl_scope,
                                    Nonnull<Expression*> source,
                                    Nonnull<const Value*> destination)
    -> ErrorOr<Nonnull<Expression*>> {
  Nonnull<const Value*> source_type = &source->static_type();
  // TODO: If a builtin conversion works, for now we don't create any
  // expression to do the conversion and rely on the interpreter to know how to
  // do it.
  // TODO: This doesn't work for cases of combined built-in and user-defined
  // conversion, such as converting a struct element via an `ImplicitAs` impl.
  if (IsImplicitlyConvertible(source_type, destination, impl_scope,
                              /*allow_user_defined_conversions=*/false)) {
    return source;
  }
  ErrorOr<Nonnull<Expression*>> converted = BuildBuiltinMethodCall(
      impl_scope, source,
      BuiltinInterfaceName{Builtins::ImplicitAs, destination},
      BuiltinMethodCall{"Convert"});
  if (!converted.ok()) {
    // We couldn't find a matching `impl`.
    return CompilationError(source->source_loc())
           << "type error in " << context << ": "
           << "'" << *source_type << "' is not implicitly convertible to '"
           << *destination << "'";
  }
  return *converted;
}

auto TypeChecker::GetBuiltinInterfaceType(SourceLocation source_loc,
                                          BuiltinInterfaceName interface) const
    -> ErrorOr<Nonnull<const InterfaceType*>> {
  auto bad_builtin = [&]() -> Error {
    return CompilationError(source_loc)
           << "unsupported declaration for builtin `"
           << Builtins::GetName(interface.builtin) << "`";
  };

  // Find the builtin interface declaration.
  CARBON_ASSIGN_OR_RETURN(Nonnull<const Declaration*> builtin_decl,
                          builtins_.Get(source_loc, interface.builtin));
  auto* iface_decl = dyn_cast<InterfaceDeclaration>(builtin_decl);
  if (!iface_decl || !iface_decl->constant_value()) {
    return bad_builtin();
  }

  // Match the interface arguments up with the parameters and build the
  // interface type.
  bool has_parameters = iface_decl->params().has_value();
  bool has_arguments = !interface.arguments.empty();
  if (has_parameters != has_arguments) {
    return bad_builtin();
  }
  BindingMap binding_args;
  if (has_arguments) {
    TupleValue args(interface.arguments);
    if (!PatternMatch(&iface_decl->params().value()->value(), &args, source_loc,
                      std::nullopt, binding_args, trace_stream_,
                      this->arena_)) {
      return bad_builtin();
    }
  }
  Nonnull<const Bindings*> bindings =
      arena_->New<Bindings>(std::move(binding_args), Bindings::NoWitnesses);
  return arena_->New<InterfaceType>(iface_decl, bindings);
}

auto TypeChecker::BuildBuiltinMethodCall(const ImplScope& impl_scope,
                                         Nonnull<Expression*> source,
                                         BuiltinInterfaceName interface,
                                         BuiltinMethodCall method)
    -> ErrorOr<Nonnull<Expression*>> {
  const SourceLocation source_loc = source->source_loc();
  CARBON_ASSIGN_OR_RETURN(Nonnull<const InterfaceType*> iface_type,
                          GetBuiltinInterfaceType(source_loc, interface));

  // Build an expression to perform the call `source.(interface.method)(args)`.
  Nonnull<Expression*> iface_expr = arena_->New<ValueLiteral>(
      source_loc, iface_type, arena_->New<TypeOfInterfaceType>(iface_type),
      ValueCategory::Let);
  Nonnull<Expression*> iface_member = arena_->New<SimpleMemberAccessExpression>(
      source_loc, iface_expr, method.name);
  Nonnull<Expression*> method_access =
      arena_->New<CompoundMemberAccessExpression>(source_loc, source,
                                                  iface_member);
  Nonnull<Expression*> call_args =
      arena_->New<TupleLiteral>(source_loc, method.arguments);
  Nonnull<Expression*> call =
      arena_->New<CallExpression>(source_loc, method_access, call_args);
  CARBON_RETURN_IF_ERROR(TypeCheckExp(call, impl_scope));
  return {call};
}

auto TypeChecker::ExpectType(SourceLocation source_loc,
                             const std::string& context,
                             Nonnull<const Value*> expected,
                             Nonnull<const Value*> actual,
                             const ImplScope& impl_scope) const
    -> ErrorOr<Success> {
  if (!IsImplicitlyConvertible(actual, expected, impl_scope,
                               /*allow_user_defined_conversions=*/true)) {
    return CompilationError(source_loc)
           << "type error in " << context << ": "
           << "'" << *actual << "' is not implicitly convertible to '"
           << *expected << "'";
  } else {
    return Success();
  }
}

auto TypeChecker::ArgumentDeduction(
    SourceLocation source_loc, const std::string& context,
    llvm::ArrayRef<Nonnull<const GenericBinding*>> bindings_to_deduce,
    BindingMap& deduced, Nonnull<const Value*> param, Nonnull<const Value*> arg,
    bool allow_implicit_conversion, const ImplScope& impl_scope) const
    -> ErrorOr<Success> {
  if (trace_stream_) {
    **trace_stream_ << "deducing " << *param << " from " << *arg << "\n";
    **trace_stream_ << "bindings: ";
    llvm::ListSeparator sep;
    for (auto binding : bindings_to_deduce) {
      **trace_stream_ << sep << *binding;
    }
    **trace_stream_ << "\n";
  }
  // Handle the case where we can't perform deduction, either because the
  // parameter is a primitive type or because the parameter and argument have
  // different forms. In this case, we require an implicit conversion to exist,
  // or for an exact type match if implicit conversions are not permitted.
  auto handle_non_deduced_type = [&]() -> ErrorOr<Success> {
    if (!IsConcreteType(param)) {
      // Parameter type contains a nested `auto` and argument type isn't the
      // same kind of type.
      // TODO: This seems like something we should be able to accept.
      return CompilationError(source_loc) << "type error in " << context << "\n"
                                          << "expected: " << *param << "\n"
                                          << "actual: " << *arg;
    }
    const Value* subst_param_type = Substitute(deduced, param);
    return allow_implicit_conversion
               ? ExpectType(source_loc, context, subst_param_type, arg,
                            impl_scope)
               : ExpectExactType(source_loc, context, subst_param_type, arg,
                                 impl_scope);
  };

  switch (param->kind()) {
    case Value::Kind::VariableType: {
      const auto& var_type = cast<VariableType>(*param);
      if (std::find(bindings_to_deduce.begin(), bindings_to_deduce.end(),
                    &var_type.binding()) != bindings_to_deduce.end()) {
        auto [it, success] = deduced.insert({&var_type.binding(), arg});
        if (!success) {
          // All deductions are required to produce the same value. Note that
          // we intentionally don't consider type equality here; we need the
          // same symbolic type, otherwise it would be ambiguous which spelling
          // should be used, and we'd need to check all pairs of types for
          // equality because our notion of equality is non-transitive.
          if (!TypeEqual(it->second, arg, std::nullopt)) {
            return CompilationError(source_loc)
                   << "deduced multiple different values for "
                   << var_type.binding() << ":\n  " << *it->second << "\n  "
                   << *arg;
          }
        }
      } else {
        return handle_non_deduced_type();
      }
      return Success();
    }
    case Value::Kind::TupleValue: {
      if (arg->kind() != Value::Kind::TupleValue) {
        return handle_non_deduced_type();
      }
      const auto& param_tup = cast<TupleValue>(*param);
      const auto& arg_tup = cast<TupleValue>(*arg);
      if (param_tup.elements().size() != arg_tup.elements().size()) {
        return CompilationError(source_loc)
               << "mismatch in tuple sizes, expected "
               << param_tup.elements().size() << " but got "
               << arg_tup.elements().size();
      }
      for (size_t i = 0; i < param_tup.elements().size(); ++i) {
        CARBON_RETURN_IF_ERROR(
            ArgumentDeduction(source_loc, context, bindings_to_deduce, deduced,
                              param_tup.elements()[i], arg_tup.elements()[i],
                              allow_implicit_conversion, impl_scope));
      }
      return Success();
    }
    case Value::Kind::StructType: {
      if (arg->kind() != Value::Kind::StructType) {
        return handle_non_deduced_type();
      }
      const auto& param_struct = cast<StructType>(*param);
      const auto& arg_struct = cast<StructType>(*arg);
      auto diagnose_missing_field = [&](const StructType& struct_type,
                                        const NamedValue& field,
                                        bool missing_from_source) -> Error {
        static constexpr const char* SourceOrDestination[2] = {"source",
                                                               "destination"};
        return CompilationError(source_loc)
               << "mismatch in field names, "
               << SourceOrDestination[missing_from_source ? 1 : 0] << " field `"
               << field.name << "` not in "
               << SourceOrDestination[missing_from_source ? 0 : 1] << " type `"
               << struct_type << "`";
      };
      for (size_t i = 0; i < param_struct.fields().size(); ++i) {
        NamedValue param_field = param_struct.fields()[i];
        NamedValue arg_field;
        if (allow_implicit_conversion) {
          if (std::optional<NamedValue> maybe_arg_field =
                  FindField(arg_struct.fields(), param_field.name)) {
            arg_field = *maybe_arg_field;
          } else {
            return diagnose_missing_field(arg_struct, param_field, true);
          }
        } else {
          if (i >= arg_struct.fields().size()) {
            return diagnose_missing_field(arg_struct, param_field, true);
          }
          arg_field = arg_struct.fields()[i];
          if (param_field.name != arg_field.name) {
            return CompilationError(source_loc)
                   << "mismatch in field names, `" << param_field.name
                   << "` != `" << arg_field.name << "`";
          }
        }
        CARBON_RETURN_IF_ERROR(ArgumentDeduction(
            source_loc, context, bindings_to_deduce, deduced, param_field.value,
            arg_field.value, allow_implicit_conversion, impl_scope));
      }
      if (param_struct.fields().size() != arg_struct.fields().size()) {
        CARBON_CHECK(allow_implicit_conversion)
            << "should have caught this earlier";
        for (const NamedValue& arg_field : arg_struct.fields()) {
          if (!FindField(param_struct.fields(), arg_field.name).has_value()) {
            return diagnose_missing_field(param_struct, arg_field, false);
          }
        }
        CARBON_FATAL() << "field count mismatch but no missing field; "
                       << "duplicate field name?";
      }
      return Success();
    }
    case Value::Kind::FunctionType: {
      if (arg->kind() != Value::Kind::FunctionType) {
        return handle_non_deduced_type();
      }
      const auto& param_fn = cast<FunctionType>(*param);
      const auto& arg_fn = cast<FunctionType>(*arg);
      // TODO: handle situation when arg has deduced parameters.
      CARBON_RETURN_IF_ERROR(
          ArgumentDeduction(source_loc, context, bindings_to_deduce, deduced,
                            &param_fn.parameters(), &arg_fn.parameters(),
                            /*allow_implicit_conversion=*/false, impl_scope));
      CARBON_RETURN_IF_ERROR(
          ArgumentDeduction(source_loc, context, bindings_to_deduce, deduced,
                            &param_fn.return_type(), &arg_fn.return_type(),
                            /*allow_implicit_conversion=*/false, impl_scope));
      return Success();
    }
    case Value::Kind::PointerType: {
      if (arg->kind() != Value::Kind::PointerType) {
        return handle_non_deduced_type();
      }
      return ArgumentDeduction(source_loc, context, bindings_to_deduce, deduced,
                               &cast<PointerType>(*param).type(),
                               &cast<PointerType>(*arg).type(),
                               /*allow_implicit_conversion=*/false, impl_scope);
    }
    // Nothing to do in the case for `auto`.
    case Value::Kind::AutoType: {
      return Success();
    }
    case Value::Kind::NominalClassType: {
      const auto& param_class_type = cast<NominalClassType>(*param);
      if (arg->kind() != Value::Kind::NominalClassType) {
        // TODO: We could determine the parameters of the class from field
        // types in a struct argument.
        return handle_non_deduced_type();
      }
      const auto& arg_class_type = cast<NominalClassType>(*arg);
      if (param_class_type.declaration().name() !=
          arg_class_type.declaration().name()) {
        return handle_non_deduced_type();
      }
      for (const auto& [ty, param_ty] : param_class_type.type_args()) {
        CARBON_RETURN_IF_ERROR(
            ArgumentDeduction(source_loc, context, bindings_to_deduce, deduced,
                              param_ty, arg_class_type.type_args().at(ty),
                              /*allow_implicit_conversion=*/false, impl_scope));
      }
      return Success();
    }
    case Value::Kind::InterfaceType: {
      const auto& param_iface_type = cast<InterfaceType>(*param);
      if (arg->kind() != Value::Kind::InterfaceType) {
        return handle_non_deduced_type();
      }
      const auto& arg_iface_type = cast<InterfaceType>(*arg);
      if (param_iface_type.declaration().name() !=
          arg_iface_type.declaration().name()) {
        return handle_non_deduced_type();
      }
      for (const auto& [ty, param_ty] : param_iface_type.args()) {
        CARBON_RETURN_IF_ERROR(
            ArgumentDeduction(source_loc, context, bindings_to_deduce, deduced,
                              param_ty, arg_iface_type.args().at(ty),
                              /*allow_implicit_conversion=*/false, impl_scope));
      }
      return Success();
    }
    // For the following cases, we check the type matches.
    case Value::Kind::StaticArrayType:
      // TODO: We could deduce the array type from an array or tuple argument.
    case Value::Kind::ContinuationType:
    case Value::Kind::ChoiceType:
    case Value::Kind::ConstraintType:
    case Value::Kind::AssociatedConstant:
    case Value::Kind::IntType:
    case Value::Kind::BoolType:
    case Value::Kind::TypeType:
    case Value::Kind::StringType:
    case Value::Kind::TypeOfClassType:
    case Value::Kind::TypeOfInterfaceType:
    case Value::Kind::TypeOfConstraintType:
    case Value::Kind::TypeOfChoiceType:
    case Value::Kind::TypeOfParameterizedEntityName:
    case Value::Kind::TypeOfMemberName:
      return handle_non_deduced_type();
    case Value::Kind::ImplWitness:
    case Value::Kind::SymbolicWitness:
    case Value::Kind::ParameterizedEntityName:
    case Value::Kind::MemberName:
    case Value::Kind::IntValue:
    case Value::Kind::BoolValue:
    case Value::Kind::FunctionValue:
    case Value::Kind::BoundMethodValue:
    case Value::Kind::PointerValue:
    case Value::Kind::LValue:
    case Value::Kind::StructValue:
    case Value::Kind::NominalClassValue:
    case Value::Kind::AlternativeValue:
    case Value::Kind::BindingPlaceholderValue:
    case Value::Kind::AddrValue:
    case Value::Kind::AlternativeConstructorValue:
    case Value::Kind::ContinuationValue:
    case Value::Kind::StringValue:
    case Value::Kind::UninitializedValue: {
      // Argument deduction within the parameters of a parameterized class type
      // or interface type can compare values, rather than types.
      // TODO: Deduce within the values where possible.
      // TODO: Consider in-scope value equalities here.
      if (!ValueEqual(param, arg, std::nullopt)) {
        return CompilationError(source_loc)
               << "mismatch in non-type values, `" << *arg << "` != `" << *param
               << "`";
      }
      return Success();
    }
  }
}

// Builder for constraint types.
//
// This type supports incrementally building a constraint type by adding
// constraints one at a time, and will deduplicate the constraints as it goes.
//
// TODO: The deduplication here is very inefficient. We should use value
// canonicalization or hashing or similar to speed this up.
class ConstraintTypeBuilder {
 public:
  ConstraintTypeBuilder(Nonnull<Arena*> arena, SourceLocation source_loc)
      : self_binding_(MakeSelfBinding(arena, source_loc)) {}
  ConstraintTypeBuilder(Nonnull<const GenericBinding*> self_binding)
      : self_binding_(self_binding) {}

  // Produce a type that refers to the `.Self` type of the constraint.
  auto GetSelfType(Nonnull<Arena*> arena) const -> Nonnull<const Value*> {
    return &self_binding_->value();
  }

  // Add an `impl` constraint -- `T is C` if not already present.
  void AddImplConstraint(ConstraintType::ImplConstraint impl) {
    for (ConstraintType::ImplConstraint existing : impl_constraints_) {
      if (TypeEqual(existing.type, impl.type, std::nullopt) &&
          TypeEqual(existing.interface, impl.interface, std::nullopt)) {
        return;
      }
    }
    impl_constraints_.push_back(std::move(impl));
  }

  // Add an equality constraint -- `A == B`.
  void AddEqualityConstraint(ConstraintType::EqualityConstraint equal) {
    CARBON_CHECK(equal.values.size() >= 2) << "degenerate equality constraint";

    // TODO: Check to see if this constraint is already present and deduplicate
    // if so. We could also look for a superset / subset and keep the larger
    // one. We could in theory detect `A == B and B == C and C == A` and merge
    // into a single `A == B == C` constraint, but that's more work than it's
    // worth doing here.
    equality_constraints_.push_back(std::move(equal));
  }

  // Add a context for qualified name lookup, if not already present.
  void AddLookupContext(ConstraintType::LookupContext context) {
    for (ConstraintType::LookupContext existing : lookup_contexts_) {
      if (ValueEqual(existing.context, context.context, std::nullopt)) {
        return;
      }
    }
    lookup_contexts_.push_back(std::move(context));
  }

  // Add all the constraints from another constraint type. The constraints must
  // not refer to that other constraint type's self binding, because it will no
  // longer be in scope.
  void Add(Nonnull<const ConstraintType*> constraint) {
    for (const auto& impl_constraint : constraint->impl_constraints()) {
      AddImplConstraint(impl_constraint);
    }

    for (const auto& equality_constraint : constraint->equality_constraints()) {
      AddEqualityConstraint(equality_constraint);
    }

    for (const auto& lookup_context : constraint->lookup_contexts()) {
      AddLookupContext(lookup_context);
    }
  }

  // Convert the builder into a ConstraintType. Note that this consumes the
  // builder.
  auto Build(Nonnull<Arena*> arena_) && -> Nonnull<const ConstraintType*> {
    return arena_->New<ConstraintType>(
        self_binding_, std::move(impl_constraints_),
        std::move(equality_constraints_), std::move(lookup_contexts_));
  }

 private:
  // Make a generic binding to serve as the `.Self` of this constraint type.
  static auto MakeSelfBinding(Nonnull<Arena*> arena, SourceLocation source_loc)
      -> Nonnull<const GenericBinding*> {
    Nonnull<GenericBinding*> self_binding = arena->New<GenericBinding>(
        source_loc, ".Self", arena->New<TypeTypeLiteral>(source_loc));
    Nonnull<const Value*> self = arena->New<VariableType>(self_binding);
    // TODO: Do we really need both of these?
    self_binding->set_symbolic_identity(self);
    self_binding->set_value(self);
    return self_binding;
  }

 private:
  Nonnull<const GenericBinding*> self_binding_;
  std::vector<ConstraintType::ImplConstraint> impl_constraints_;
  std::vector<ConstraintType::EqualityConstraint> equality_constraints_;
  std::vector<ConstraintType::LookupContext> lookup_contexts_;
};

auto TypeChecker::Substitute(
    const std::map<Nonnull<const GenericBinding*>, Nonnull<const Value*>>& dict,
    Nonnull<const Value*> type) const -> Nonnull<const Value*> {
  auto SubstituteIntoBindings =
      [&](const Bindings& bindings) -> Nonnull<const Bindings*> {
    BindingMap result;
    for (const auto& [name, value] : bindings.args()) {
      result[name] = Substitute(dict, value);
    }
    return arena_->New<Bindings>(std::move(result), Bindings::NoWitnesses);
  };

  switch (type->kind()) {
    case Value::Kind::VariableType: {
      auto it = dict.find(&cast<VariableType>(*type).binding());
      if (it == dict.end()) {
        return type;
      } else {
        return it->second;
      }
    }
    case Value::Kind::AssociatedConstant: {
      const auto& assoc = cast<AssociatedConstant>(*type);
      Nonnull<const Value*> base = Substitute(dict, &assoc.base());
      Nonnull<const Value*> interface = Substitute(dict, &assoc.interface());
      Nonnull<const Value*> witness = Substitute(dict, &assoc.witness());
      return arena_->New<AssociatedConstant>(
          base, cast<InterfaceType>(interface), &assoc.constant(),
          cast<Witness>(witness));
    }
    case Value::Kind::TupleValue: {
      std::vector<Nonnull<const Value*>> elts;
      for (const auto& elt : cast<TupleValue>(*type).elements()) {
        elts.push_back(Substitute(dict, elt));
      }
      return arena_->New<TupleValue>(elts);
    }
    case Value::Kind::StructType: {
      std::vector<NamedValue> fields;
      for (const auto& [name, value] : cast<StructType>(*type).fields()) {
        auto new_type = Substitute(dict, value);
        fields.push_back({name, new_type});
      }
      return arena_->New<StructType>(std::move(fields));
    }
    case Value::Kind::FunctionType: {
      const auto& fn_type = cast<FunctionType>(*type);
      std::map<Nonnull<const GenericBinding*>, Nonnull<const Value*>> new_dict(
          dict);
      // Create new generic parameters and generic bindings
      // and add them to new_dict.
      std::vector<FunctionType::GenericParameter> generic_parameters;
      std::vector<Nonnull<const GenericBinding*>> deduced_bindings;
      std::map<Nonnull<const GenericBinding*>, Nonnull<const GenericBinding*>>
          bind_map;  // Map old generic bindings to new ones.
      for (const FunctionType::GenericParameter& gp :
           fn_type.generic_parameters()) {
        Nonnull<const Value*> new_type =
            Substitute(dict, &gp.binding->static_type());
        Nonnull<GenericBinding*> new_gb = arena_->New<GenericBinding>(
            gp.binding->source_loc(), gp.binding->name(),
            (Expression*)&gp.binding->type());  // How to avoid the cast? -jsiek
        new_gb->set_original(gp.binding->original());
        new_gb->set_static_type(new_type);
        FunctionType::GenericParameter new_gp = {.index = gp.index,
                                                 .binding = new_gb};
        generic_parameters.push_back(new_gp);
        new_dict[gp.binding] = arena_->New<VariableType>(new_gp.binding);
        bind_map[gp.binding] = new_gb;
      }
      for (Nonnull<const GenericBinding*> gb : fn_type.deduced_bindings()) {
        Nonnull<const Value*> new_type = Substitute(dict, &gb->static_type());
        Nonnull<GenericBinding*> new_gb = arena_->New<GenericBinding>(
            gb->source_loc(), gb->name(),
            (Expression*)&gb->type());  // How to avoid the cast? -jsiek
        new_gb->set_original(gb->original());
        new_gb->set_static_type(new_type);
        deduced_bindings.push_back(new_gb);
        new_dict[gb] = arena_->New<VariableType>(new_gb);
        bind_map[gb] = new_gb;
      }
      // Apply substitution to impl bindings and update their
      // `type_var` pointers to the new generic bindings.
      std::vector<Nonnull<const ImplBinding*>> impl_bindings;
      for (auto ib : fn_type.impl_bindings()) {
        Nonnull<ImplBinding*> new_ib =
            arena_->New<ImplBinding>(ib->source_loc(), bind_map[ib->type_var()],
                                     Substitute(new_dict, ib->interface()));
        new_ib->set_original(ib->original());
        impl_bindings.push_back(new_ib);
      }
      // Apply substitution to parameter types
      auto param = Substitute(new_dict, &fn_type.parameters());
      // Apply substitution to return type
      auto ret = Substitute(new_dict, &fn_type.return_type());
      // Create the new FunctionType
      Nonnull<const Value*> new_fn_type = arena_->New<FunctionType>(
          param, generic_parameters, ret, deduced_bindings, impl_bindings);
      return new_fn_type;
    }
    case Value::Kind::PointerType: {
      return arena_->New<PointerType>(
          Substitute(dict, &cast<PointerType>(*type).type()));
    }
    case Value::Kind::NominalClassType: {
      const auto& class_type = cast<NominalClassType>(*type);
      Nonnull<const NominalClassType*> new_class_type =
          arena_->New<NominalClassType>(
              &class_type.declaration(),
              SubstituteIntoBindings(class_type.bindings()));
      return new_class_type;
    }
    case Value::Kind::InterfaceType: {
      const auto& iface_type = cast<InterfaceType>(*type);
      Nonnull<const InterfaceType*> new_iface_type = arena_->New<InterfaceType>(
          &iface_type.declaration(),
          SubstituteIntoBindings(iface_type.bindings()));
      return new_iface_type;
    }
    case Value::Kind::ConstraintType: {
      const auto& constraint = cast<ConstraintType>(*type);
      ConstraintTypeBuilder builder(constraint.self_binding());
      for (const auto& impl_constraint : constraint.impl_constraints()) {
        builder.AddImplConstraint(
            {.type = Substitute(dict, impl_constraint.type),
             .interface = cast<InterfaceType>(
                 Substitute(dict, impl_constraint.interface))});
      }

      for (const auto& equality_constraint :
           constraint.equality_constraints()) {
        std::vector<Nonnull<const Value*>> values;
        for (const Value* value : equality_constraint.values) {
          // Ensure we don't create any duplicates through substitution.
          if (std::find_if(values.begin(), values.end(), [&](const Value* v) {
                return ValueEqual(v, value, std::nullopt);
              }) == values.end()) {
            values.push_back(Substitute(dict, value));
          }
        }
        builder.AddEqualityConstraint({.values = std::move(values)});
      }

      for (const auto& lookup_context : constraint.lookup_contexts()) {
        builder.AddLookupContext(
            {.context = Substitute(dict, lookup_context.context)});
      }
      Nonnull<const ConstraintType*> new_constraint =
          std::move(builder).Build(arena_);
      if (trace_stream_) {
        **trace_stream_ << "substitution: " << constraint << " => "
                        << *new_constraint << "\n";
      }
      return new_constraint;
    }
    case Value::Kind::StaticArrayType:
    case Value::Kind::AutoType:
    case Value::Kind::IntType:
    case Value::Kind::BoolType:
    case Value::Kind::TypeType:
    case Value::Kind::ChoiceType:
    case Value::Kind::ContinuationType:
    case Value::Kind::StringType:
      return type;
    case Value::Kind::TypeOfClassType:
    case Value::Kind::TypeOfInterfaceType:
    case Value::Kind::TypeOfConstraintType:
    case Value::Kind::TypeOfChoiceType:
    case Value::Kind::TypeOfParameterizedEntityName:
    case Value::Kind::TypeOfMemberName:
      // TODO: We should substitute into the value and produce a new type of
      // type for it.
      return type;
    case Value::Kind::ImplWitness:
    case Value::Kind::SymbolicWitness:
    case Value::Kind::ParameterizedEntityName:
    case Value::Kind::MemberName:
    case Value::Kind::IntValue:
    case Value::Kind::BoolValue:
    case Value::Kind::FunctionValue:
    case Value::Kind::BoundMethodValue:
    case Value::Kind::PointerValue:
    case Value::Kind::LValue:
    case Value::Kind::StructValue:
    case Value::Kind::NominalClassValue:
    case Value::Kind::AlternativeValue:
    case Value::Kind::BindingPlaceholderValue:
    case Value::Kind::AddrValue:
    case Value::Kind::AlternativeConstructorValue:
    case Value::Kind::ContinuationValue:
    case Value::Kind::StringValue:
    case Value::Kind::UninitializedValue:
      // This can happen when substituting into the arguments of a class or
      // interface.
      // TODO: Implement substitution for these cases.
      return type;
  }
}

auto TypeChecker::MatchImpl(const InterfaceType& iface,
                            Nonnull<const Value*> impl_type,
                            const ImplScope::Impl& impl,
                            const ImplScope& impl_scope,
                            SourceLocation source_loc) const
    -> std::optional<Nonnull<Expression*>> {
  if (trace_stream_) {
    **trace_stream_ << "MatchImpl: looking for " << *impl_type << " as "
                    << iface << "\n";
    **trace_stream_ << "checking " << *impl.type << " as "
                    << *impl.interface << "\n";
  }

  BindingMap deduced_args;

  if (ErrorOr<Success> e = ArgumentDeduction(
          source_loc, "match", impl.deduced, deduced_args, impl.type, impl_type,
          /*allow_implicit_conversion=*/false, impl_scope);
      !e.ok()) {
    if (trace_stream_) {
      **trace_stream_ << "type does not match: " << e.error() << "\n";
    }
    return std::nullopt;
  }

  if (ErrorOr<Success> e = ArgumentDeduction(
          source_loc, "match", impl.deduced, deduced_args, impl.interface,
          &iface, /*allow_implicit_conversion=*/false, impl_scope);
      !e.ok()) {
    if (trace_stream_) {
      **trace_stream_ << "interface does not match: " << e.error() << "\n";
    }
    return std::nullopt;
  }

  if (trace_stream_) {
    **trace_stream_ << "match results: {";
    llvm::ListSeparator sep;
    for (const auto& [binding, val] : deduced_args) {
      **trace_stream_ << sep << *binding << " = " << *val;
    }
    **trace_stream_ << "}\n";
  }

  CARBON_CHECK(impl.deduced.size() == deduced_args.size())
      << "failed to deduce all expected deduced arguments";

  // Ensure the constraints on the `impl` are satisfied by the deduced
  // arguments.
  ImplExpMap impls;
  if (ErrorOr<Success> e = SatisfyImpls(impl.impl_bindings, impl_scope,
                                        source_loc, deduced_args, impls);
      !e.ok()) {
    if (trace_stream_) {
      **trace_stream_ << "missing required impl: " << e.error() << "\n";
    }
    return std::nullopt;
  }

  if (trace_stream_) {
    **trace_stream_ << "matched with " << *impl.type << " as "
                    << *impl.interface << "\n\n";
  }
  return deduced_args.empty() ? impl.impl
                              : arena_->New<InstantiateImpl>(
                                    source_loc, impl.impl, deduced_args, impls);
}

auto TypeChecker::MakeConstraintWitness(
    const ConstraintType& constraint,
    std::vector<Nonnull<Expression*>> impl_constraint_witnesses,
    SourceLocation source_loc) const -> Nonnull<Expression*> {
  return arena_->New<TupleLiteral>(source_loc,
                                   std::move(impl_constraint_witnesses));
}

auto TypeChecker::MakeConstraintWitnessAccess(Nonnull<Expression*> witness,
                                              size_t impl_offset) const
    -> Nonnull<Expression*> {
  return arena_->New<IndexExpression>(
      witness->source_loc(), witness,
      arena_->New<IntLiteral>(witness->source_loc(), impl_offset));
}

auto TypeChecker::SatisfyImpls(
    llvm::ArrayRef<Nonnull<const ImplBinding*>> impl_bindings,
    const ImplScope& impl_scope, SourceLocation source_loc,
    const BindingMap& deduced_type_args, ImplExpMap& impls) const
    -> ErrorOr<Success> {
  for (Nonnull<const ImplBinding*> impl_binding : impl_bindings) {
    Nonnull<const Value*> interface =
        Substitute(deduced_type_args, impl_binding->interface());
    CARBON_CHECK(deduced_type_args.find(impl_binding->type_var()) !=
                 deduced_type_args.end());
    CARBON_ASSIGN_OR_RETURN(
        Nonnull<Expression*> impl,
        impl_scope.Resolve(interface,
                           deduced_type_args.at(impl_binding->type_var()),
                           source_loc, *this));
    impls.emplace(impl_binding, impl);
  }
  return Success();
}

auto TypeChecker::MakeConstraintForInterface(
    SourceLocation source_loc, Nonnull<const InterfaceType*> iface_type)
    -> Nonnull<const ConstraintType*> {
  ConstraintTypeBuilder builder(arena_, source_loc);
  builder.AddImplConstraint(
      {.type = builder.GetSelfType(arena_), .interface = iface_type});
  builder.AddLookupContext({.context = iface_type});
  return std::move(builder).Build(arena_);
}

auto TypeChecker::CombineConstraints(
    SourceLocation source_loc,
    llvm::ArrayRef<Nonnull<const ConstraintType*>> constraints)
    -> Nonnull<const ConstraintType*> {
  ConstraintTypeBuilder builder(arena_, source_loc);
  auto* self = builder.GetSelfType(arena_);
  for (Nonnull<const ConstraintType*> constraint : constraints) {
    BindingMap map;
    map[constraint->self_binding()] = self;
    builder.Add(cast<ConstraintType>(Substitute(map, constraint)));
  }
  return std::move(builder).Build(arena_);
}

auto TypeChecker::DeduceCallBindings(
    CallExpression& call, Nonnull<const Value*> params_type,
    llvm::ArrayRef<FunctionType::GenericParameter> generic_params,
    llvm::ArrayRef<Nonnull<const GenericBinding*>> deduced_bindings,
    llvm::ArrayRef<Nonnull<const ImplBinding*>> impl_bindings,
    const ImplScope& impl_scope) -> ErrorOr<Success> {
  llvm::ArrayRef<Nonnull<const Value*>> params =
      cast<TupleValue>(*params_type).elements();
  llvm::ArrayRef<Nonnull<const Expression*>> args =
      cast<TupleLiteral>(call.argument()).fields();
  if (params.size() != args.size()) {
    return CompilationError(call.source_loc())
           << "wrong number of arguments in function call, expected "
           << params.size() << " but got " << args.size();
  }

  // Bindings for deduced parameters and generic parameters.
  BindingMap generic_bindings;

  // Deduce and/or convert each argument to the corresponding
  // parameter.
  for (size_t i = 0; i < params.size(); ++i) {
    const Value* param = params[i];
    const Expression* arg = args[i];
    CARBON_RETURN_IF_ERROR(
        ArgumentDeduction(arg->source_loc(), "call", deduced_bindings,
                          generic_bindings, param, &arg->static_type(),
                          /*allow_implicit_conversion=*/true, impl_scope));
    // If the parameter is a `:!` binding, evaluate and collect its
    // value for use in later parameters and in the function body.
    if (!generic_params.empty() && generic_params.front().index == i) {
      CARBON_ASSIGN_OR_RETURN(Nonnull<const Value*> arg_value,
                              InterpExp(arg, arena_, trace_stream_));
      if (trace_stream_) {
        **trace_stream_ << "evaluated generic parameter "
                        << *generic_params.front().binding << " as "
                        << *arg_value << "\n";
      }
      bool newly_added =
          generic_bindings.insert({generic_params.front().binding, arg_value})
              .second;
      CARBON_CHECK(newly_added) << "generic parameter should not be deduced";
      generic_params = generic_params.drop_front();
    }
  }
  CARBON_CHECK(generic_params.empty())
      << "did not find all generic parameters in parameter list";

  call.set_deduced_args(generic_bindings);
  for (Nonnull<const GenericBinding*> deduced_param : deduced_bindings) {
    // TODO: change the following to a CHECK once the real checking
    // has been added to the type checking of function signatures.
    if (auto it = generic_bindings.find(deduced_param);
        it == generic_bindings.end()) {
      return CompilationError(call.source_loc())
             << "could not deduce type argument for type parameter "
             << deduced_param->name() << "\n"
             << "in " << call;
    }
  }

  // Find impls for all the required impl bindings.
  ImplExpMap impls;
  CARBON_RETURN_IF_ERROR(SatisfyImpls(
      impl_bindings, impl_scope, call.source_loc(), generic_bindings, impls));
  call.set_impls(impls);

  // TODO: Ensure any equality constraints are satisfied.

  // Convert the arguments to the parameter type.
  Nonnull<const Value*> param_type = Substitute(generic_bindings, params_type);
  CARBON_ASSIGN_OR_RETURN(
      Nonnull<Expression*> converted_argument,
      ImplicitlyConvert("call", impl_scope, &call.argument(), param_type));
  call.set_argument(converted_argument);

  return Success();
}

struct ConstraintLookupResult {
  Nonnull<const InterfaceType*> interface;
  Nonnull<const Declaration*> member;
};

/// Look up a member name in a constraint, which might be a single interface or
/// a compound constraint.
static auto LookupInConstraint(SourceLocation source_loc,
                               std::string_view lookup_kind,
                               Nonnull<const Value*> type,
                               std::string_view member_name)
    -> ErrorOr<ConstraintLookupResult> {
  // Find the set of lookup contexts.
  llvm::ArrayRef<ConstraintType::LookupContext> lookup_contexts;
  ConstraintType::LookupContext interface_context[1];
  if (const auto* iface_type = dyn_cast<InterfaceType>(type)) {
    // For an interface, look into that interface alone.
    // TODO: Also look into any interfaces extended by it.
    interface_context[0].context = iface_type;
    lookup_contexts = interface_context;
  } else if (const auto* constraint_type = dyn_cast<ConstraintType>(type)) {
    // For a constraint, look in all of its lookup contexts.
    lookup_contexts = constraint_type->lookup_contexts();
  } else {
    // Other kinds of constraint, such as TypeType, have no lookup contexts.
  }

  std::optional<ConstraintLookupResult> found;
  for (ConstraintType::LookupContext lookup : lookup_contexts) {
    if (!isa<InterfaceType>(lookup.context)) {
      // TODO: Support other kinds of lookup context, notably named
      // constraints.
      continue;
    }
    const InterfaceType& iface_type = cast<InterfaceType>(*lookup.context);
    if (std::optional<Nonnull<const Declaration*>> member =
            FindMember(member_name, iface_type.declaration().members());
        member.has_value()) {
      if (found.has_value()) {
        if (ValueEqual(found->interface, &iface_type, std::nullopt)) {
          continue;
        }
        // TODO: If we resolve to the same member either way, this
        // is not ambiguous.
        return CompilationError(source_loc)
               << "ambiguous " << lookup_kind << ", " << member_name
               << " found in " << *found->interface << " and " << iface_type;
      }
      found = {.interface = &iface_type, .member = member.value()};
    }
  }

  if (!found) {
    if (isa<TypeType>(type)) {
      return CompilationError(source_loc)
             << lookup_kind << " in unconstrained type";
    }
    return CompilationError(source_loc)
           << lookup_kind << ", " << member_name << " not in " << *type;
  }
  return found.value();
}

auto TypeChecker::TypeCheckExp(Nonnull<Expression*> e,
                               const ImplScope& impl_scope)
    -> ErrorOr<Success> {
  if (trace_stream_) {
    **trace_stream_ << "checking " << ExpressionKindName(e->kind()) << " "
                    << *e;
    **trace_stream_ << "\n";
  }
  if (e->is_type_checked()) {
    if (trace_stream_) {
      **trace_stream_ << "expression has already been type-checked\n";
    }
    return Success();
  }
  switch (e->kind()) {
    case ExpressionKind::InstantiateImpl:
    case ExpressionKind::ValueLiteral:
      CARBON_FATAL() << "attempting to type check node " << *e
                     << " generated during type checking";
    case ExpressionKind::IndexExpression: {
      auto& index = cast<IndexExpression>(*e);
      CARBON_RETURN_IF_ERROR(TypeCheckExp(&index.object(), impl_scope));
      CARBON_RETURN_IF_ERROR(TypeCheckExp(&index.offset(), impl_scope));
      const Value& object_type = index.object().static_type();
      switch (object_type.kind()) {
        case Value::Kind::TupleValue: {
          const auto& tuple_type = cast<TupleValue>(object_type);
          CARBON_RETURN_IF_ERROR(
              ExpectExactType(index.offset().source_loc(), "tuple index",
                              arena_->New<IntType>(),
                              &index.offset().static_type(), impl_scope));
          CARBON_ASSIGN_OR_RETURN(
              auto offset_value,
              InterpExp(&index.offset(), arena_, trace_stream_));
          int i = cast<IntValue>(*offset_value).value();
          if (i < 0 || i >= static_cast<int>(tuple_type.elements().size())) {
            return CompilationError(e->source_loc())
                   << "index " << i << " is out of range for type "
                   << tuple_type;
          }
          index.set_static_type(tuple_type.elements()[i]);
          index.set_value_category(index.object().value_category());
          return Success();
        }
        case Value::Kind::StaticArrayType: {
          CARBON_RETURN_IF_ERROR(
              ExpectExactType(index.offset().source_loc(), "array index",
                              arena_->New<IntType>(),
                              &index.offset().static_type(), impl_scope));
          index.set_static_type(
              &cast<StaticArrayType>(object_type).element_type());
          index.set_value_category(index.object().value_category());
          return Success();
        }
        default:
          return CompilationError(e->source_loc()) << "expected a tuple";
      }
    }
    case ExpressionKind::TupleLiteral: {
      std::vector<Nonnull<const Value*>> arg_types;
      for (auto* arg : cast<TupleLiteral>(*e).fields()) {
        CARBON_RETURN_IF_ERROR(TypeCheckExp(arg, impl_scope));
        CARBON_RETURN_IF_ERROR(
            ExpectIsConcreteType(arg->source_loc(), &arg->static_type()));
        arg_types.push_back(&arg->static_type());
      }
      e->set_static_type(arena_->New<TupleValue>(std::move(arg_types)));
      e->set_value_category(ValueCategory::Let);
      return Success();
    }
    case ExpressionKind::StructLiteral: {
      std::vector<NamedValue> arg_types;
      for (auto& arg : cast<StructLiteral>(*e).fields()) {
        CARBON_RETURN_IF_ERROR(TypeCheckExp(&arg.expression(), impl_scope));
        CARBON_RETURN_IF_ERROR(ExpectIsConcreteType(
            arg.expression().source_loc(), &arg.expression().static_type()));
        arg_types.push_back({arg.name(), &arg.expression().static_type()});
      }
      e->set_static_type(arena_->New<StructType>(std::move(arg_types)));
      e->set_value_category(ValueCategory::Let);
      return Success();
    }
    case ExpressionKind::StructTypeLiteral: {
      auto& struct_type = cast<StructTypeLiteral>(*e);
      for (auto& arg : struct_type.fields()) {
        CARBON_RETURN_IF_ERROR(TypeCheckTypeExp(&arg.expression(), impl_scope));
      }
      if (struct_type.fields().empty()) {
        // `{}` is the type of `{}`, just as `()` is the type of `()`.
        // This applies only if there are no fields, because (unlike with
        // tuples) non-empty struct types are syntactically disjoint
        // from non-empty struct values.
        struct_type.set_static_type(arena_->New<StructType>());
      } else {
        struct_type.set_static_type(arena_->New<TypeType>());
      }
      e->set_value_category(ValueCategory::Let);
      return Success();
    }
    case ExpressionKind::SimpleMemberAccessExpression: {
      auto& access = cast<SimpleMemberAccessExpression>(*e);
      CARBON_RETURN_IF_ERROR(TypeCheckExp(&access.object(), impl_scope));
      const Value& object_type = access.object().static_type();
      switch (object_type.kind()) {
        case Value::Kind::StructType: {
          const auto& struct_type = cast<StructType>(object_type);
          for (const auto& field : struct_type.fields()) {
            if (access.member_name() == field.name) {
              access.set_member(Member(&field));
              access.set_static_type(field.value);
              access.set_value_category(access.object().value_category());
              return Success();
            }
          }
          return CompilationError(access.source_loc())
                 << "struct " << struct_type << " does not have a field named "
                 << access.member_name();
        }
        case Value::Kind::NominalClassType: {
          const auto& t_class = cast<NominalClassType>(object_type);
          if (std::optional<Nonnull<const Declaration*>> member = FindMember(
                  access.member_name(), t_class.declaration().members());
              member.has_value()) {
            Nonnull<const Value*> field_type =
                Substitute(t_class.type_args(), &(*member)->static_type());
            access.set_member(Member(member.value()));
            access.set_static_type(field_type);
            switch ((*member)->kind()) {
              case DeclarationKind::VariableDeclaration:
                access.set_value_category(access.object().value_category());
                break;
              case DeclarationKind::FunctionDeclaration: {
                auto func_decl = cast<FunctionDeclaration>(*member);
                if (func_decl->is_method() && func_decl->me_pattern().kind() ==
                                                  PatternKind::AddrPattern) {
                  access.set_is_field_addr_me_method();
                  Nonnull<const Value*> me_type =
                      Substitute(t_class.type_args(),
                                 &func_decl->me_pattern().static_type());
                  CARBON_RETURN_IF_ERROR(ExpectType(
                      e->source_loc(), "method access, receiver type", me_type,
                      &access.object().static_type(), impl_scope));
                  if (access.object().value_category() != ValueCategory::Var) {
                    return CompilationError(e->source_loc())
                           << "method " << access.member_name()
                           << " requires its receiver to be an lvalue";
                  }
                }
                access.set_value_category(ValueCategory::Let);
                break;
              }
              default:
                CARBON_FATAL() << "member " << access.member_name()
                               << " is not a field or method";
                break;
            }
            return Success();
          } else {
            return CompilationError(e->source_loc())
                   << "class " << t_class.declaration().name()
                   << " does not have a field named " << access.member_name();
          }
        }
        case Value::Kind::VariableType: {
          // This case handles access to a method on a receiver whose type
          // is a type variable. For example, `x.foo` where the type of
          // `x` is `T` and `foo` and `T` implements an interface that
          // includes `foo`.
          const Value& typeof_var =
              cast<VariableType>(object_type).binding().static_type();
          CARBON_ASSIGN_OR_RETURN(
              ConstraintLookupResult result,
              LookupInConstraint(e->source_loc(), "member access", &typeof_var,
                                 access.member_name()));

          const Value& member_type = result.member->static_type();
          BindingMap binding_map = result.interface->args();
          binding_map[result.interface->declaration().self()] = &object_type;
          Nonnull<const Value*> inst_member_type =
              Substitute(binding_map, &member_type);
          access.set_member(Member(result.member));
          access.set_found_in_interface(result.interface);
          access.set_static_type(inst_member_type);

          CARBON_ASSIGN_OR_RETURN(
              Nonnull<Expression*> impl,
              impl_scope.Resolve(result.interface, &object_type,
                                 e->source_loc(), *this));
          access.set_impl(impl);
          return Success();
        }
        case Value::Kind::InterfaceType:
        case Value::Kind::ConstraintType: {
          // This case handles access to a class function from a constrained
          // type variable. If `T` is a type variable and `foo` is a class
          // function in an interface implemented by `T`, then `T.foo` accesses
          // the `foo` class function of `T`.
          //
          // TODO: Per the language rules, we are supposed to also perform
          // lookup into `type` and report an ambiguity if the name is found in
          // both places.
          CARBON_ASSIGN_OR_RETURN(
              Nonnull<const Value*> type,
              InterpExp(&access.object(), arena_, trace_stream_));
          CARBON_ASSIGN_OR_RETURN(
              ConstraintLookupResult result,
              LookupInConstraint(e->source_loc(), "member access", &object_type,
                                 access.member_name()));
          CARBON_ASSIGN_OR_RETURN(Nonnull<Expression*> impl,
                                  impl_scope.Resolve(result.interface, type,
                                                     e->source_loc(), *this));
          access.set_member(Member(result.member));
          access.set_impl(impl);
          access.set_found_in_interface(result.interface);

          bool is_instance_member;
          switch (result.member->kind()) {
            case DeclarationKind::FunctionDeclaration:
              is_instance_member =
                  cast<FunctionDeclaration>(*result.member).is_method();
              break;
            case DeclarationKind::AssociatedConstantDeclaration:
              is_instance_member = false;
              break;
            default:
              CARBON_FATAL()
                  << "unexpected kind for interface member " << *result.member;
              break;
          }

          if (is_instance_member) {
            // This is a member name denoting an instance member.
            // TODO: Consider setting the static type of all instance member
            // declarations to be member name types, rather than special-casing
            // member accesses that name them.
            access.set_static_type(
                arena_->New<TypeOfMemberName>(Member(result.member)));
            access.set_value_category(ValueCategory::Let);
          } else {
            // This is a non-instance member whose value is found directly via
            // the witness table, such as a non-method function or an
            // associated constant.
            const Value& member_type = result.member->static_type();
            BindingMap binding_map = result.interface->args();
            binding_map[result.interface->declaration().self()] = type;
            Nonnull<const Value*> inst_member_type =
                Substitute(binding_map, &member_type);
            access.set_static_type(inst_member_type);
            access.set_value_category(ValueCategory::Let);
          }
          return Success();
        }
        case Value::Kind::TypeType:
        case Value::Kind::TypeOfChoiceType:
        case Value::Kind::TypeOfClassType:
        case Value::Kind::TypeOfConstraintType:
        case Value::Kind::TypeOfInterfaceType: {
          // This is member access into an unconstrained type. Evaluate it and
          // perform lookup in the result.
          CARBON_ASSIGN_OR_RETURN(
              Nonnull<const Value*> type,
              InterpExp(&access.object(), arena_, trace_stream_));
          switch (type->kind()) {
            case Value::Kind::StructType: {
              for (const auto& field : cast<StructType>(type)->fields()) {
                if (access.member_name() == field.name) {
                  access.set_member(Member(&field));
                  access.set_static_type(
                      arena_->New<TypeOfMemberName>(Member(&field)));
                  access.set_value_category(ValueCategory::Let);
                  return Success();
                }
              }
              return CompilationError(access.source_loc())
                     << "struct " << *type << " does not have a field named "
                     << " does not have a field named " << access.member_name();
            }
            case Value::Kind::ChoiceType: {
              const ChoiceType& choice = cast<ChoiceType>(*type);
              std::optional<Nonnull<const Value*>> parameter_types =
                  choice.FindAlternative(access.member_name());
              if (!parameter_types.has_value()) {
                return CompilationError(e->source_loc())
                       << "choice " << choice.name()
                       << " does not have an alternative named "
                       << access.member_name();
              }
              Nonnull<const Value*> type =
                  arena_->New<FunctionType>(*parameter_types, llvm::None,
                                            &choice, llvm::None, llvm::None);
              // TODO: Should there be a Declaration corresponding to each
              // choice type alternative?
              access.set_member(Member(arena_->New<NamedValue>(
                  NamedValue{access.member_name(), type})));
              access.set_static_type(type);
              access.set_value_category(ValueCategory::Let);
              return Success();
            }
            case Value::Kind::NominalClassType: {
              const NominalClassType& class_type =
                  cast<NominalClassType>(*type);
              if (std::optional<Nonnull<const Declaration*>> member =
                      FindMember(access.member_name(),
                                 class_type.declaration().members());
                  member.has_value()) {
                access.set_member(Member(member.value()));
                switch ((*member)->kind()) {
                  case DeclarationKind::FunctionDeclaration: {
                    const auto& func = cast<FunctionDeclaration>(*member);
                    if (func->is_method()) {
                      break;
                    }
                    Nonnull<const Value*> field_type = Substitute(
                        class_type.type_args(), &(*member)->static_type());
                    access.set_static_type(field_type);
                    access.set_value_category(ValueCategory::Let);
                    return Success();
                  }
                  default:
                    break;
                }
                access.set_static_type(
                    arena_->New<TypeOfMemberName>(Member(*member)));
                access.set_value_category(ValueCategory::Let);
                return Success();
              } else {
                return CompilationError(access.source_loc())
                       << class_type << " does not have a member named "
                       << access.member_name();
              }
            }
            case Value::Kind::InterfaceType:
            case Value::Kind::ConstraintType: {
              CARBON_ASSIGN_OR_RETURN(
                  ConstraintLookupResult result,
                  LookupInConstraint(e->source_loc(), "member access", type,
                                     access.member_name()));
              access.set_member(Member(result.member));
              access.set_found_in_interface(result.interface);
              access.set_static_type(
                  arena_->New<TypeOfMemberName>(Member(result.member)));
              access.set_value_category(ValueCategory::Let);
              return Success();
            }
            default:
              return CompilationError(access.source_loc())
                     << "unsupported member access into type " << *type;
          }
        }
        default:
          return CompilationError(e->source_loc())
                 << "member access, unexpected " << object_type << " in " << *e;
      }
    }
    case ExpressionKind::CompoundMemberAccessExpression: {
      auto& access = cast<CompoundMemberAccessExpression>(*e);
      CARBON_RETURN_IF_ERROR(TypeCheckExp(&access.object(), impl_scope));
      CARBON_RETURN_IF_ERROR(TypeCheckExp(&access.path(), impl_scope));
      if (!isa<TypeOfMemberName>(access.path().static_type())) {
        return CompilationError(e->source_loc())
               << "expected name of instance member or interface member in "
                  "compound member access, found "
               << access.path().static_type();
      }

      // Evaluate the member name expression to determine which member we're
      // accessing.
      CARBON_ASSIGN_OR_RETURN(Nonnull<const Value*> member_name_value,
                              InterpExp(&access.path(), arena_, trace_stream_));
      const auto& member_name = cast<MemberName>(*member_name_value);
      access.set_member(&member_name);

      bool has_instance = true;
      std::optional<Nonnull<const Value*>> base_type = member_name.base_type();
      if (!base_type.has_value()) {
        if (IsTypeOfType(&access.object().static_type())) {
          // This is `Type.(member_name)`, where `member_name` doesn't specify
          // a type. This access doesn't perform instance binding.
          CARBON_ASSIGN_OR_RETURN(
              base_type, InterpExp(&access.object(), arena_, trace_stream_));
          has_instance = false;
        } else {
          // This is `value.(member_name)`, where `member_name` doesn't specify
          // a type. The member will be found in the type of `value`, or in a
          // corresponding `impl` if `member_name` is an interface member.
          base_type = &access.object().static_type();
        }
      } else {
        // This is `value.(member_name)`, where `member_name` specifies a type.
        // `value` is implicitly converted to that type.
        CARBON_ASSIGN_OR_RETURN(
            Nonnull<Expression*> converted_object,
            ImplicitlyConvert("compound member access", impl_scope,
                              &access.object(), *base_type));
        access.set_object(converted_object);
      }

      // Perform impl selection if necessary.
      if (std::optional<Nonnull<const Value*>> iface =
              member_name.interface()) {
        CARBON_ASSIGN_OR_RETURN(
            Nonnull<Expression*> impl,
            impl_scope.Resolve(*iface, *base_type, e->source_loc(), *this));
        access.set_impl(impl);
      }

      auto SubstituteIntoMemberType = [&]() {
        Nonnull<const Value*> member_type = &member_name.member().type();
        if (member_name.interface()) {
          Nonnull<const InterfaceType*> iface_type = *member_name.interface();
          BindingMap binding_map = iface_type->args();
          binding_map[iface_type->declaration().self()] = *base_type;
          return Substitute(binding_map, member_type);
        }
        if (auto* class_type = dyn_cast<NominalClassType>(base_type.value())) {
          return Substitute(class_type->type_args(), member_type);
        }
        return member_type;
      };

      switch (std::optional<Nonnull<const Declaration*>> decl =
                  member_name.member().declaration();
              decl ? decl.value()->kind()
                   : DeclarationKind::VariableDeclaration) {
        case DeclarationKind::VariableDeclaration:
          if (has_instance) {
            access.set_static_type(SubstituteIntoMemberType());
            access.set_value_category(access.object().value_category());
            return Success();
          }
          break;
        case DeclarationKind::FunctionDeclaration: {
          bool is_method = cast<FunctionDeclaration>(*decl.value()).is_method();
          if (has_instance || !is_method) {
            // This should not be possible: the name of a static member
            // function should have function type not member name type.
            CARBON_CHECK(!has_instance || is_method ||
                         !member_name.base_type().has_value())
                << "vacuous compound member access";
            access.set_static_type(SubstituteIntoMemberType());
            access.set_value_category(ValueCategory::Let);
            return Success();
          }
          break;
        }
        case DeclarationKind::AssociatedConstantDeclaration:
          access.set_static_type(SubstituteIntoMemberType());
          access.set_value_category(access.object().value_category());
          return Success();
        default:
          CARBON_FATAL() << "member " << member_name
                         << " is not a field or method";
          break;
      }

      access.set_static_type(
          arena_->New<TypeOfMemberName>(member_name.member()));
      access.set_value_category(ValueCategory::Let);
      return Success();
    }
    case ExpressionKind::IdentifierExpression: {
      auto& ident = cast<IdentifierExpression>(*e);
      if (ident.value_node().base().kind() ==
          AstNodeKind::FunctionDeclaration) {
        const auto& function =
            cast<FunctionDeclaration>(ident.value_node().base());
        if (!function.has_static_type()) {
          CARBON_CHECK(function.return_term().is_auto());
          return CompilationError(ident.source_loc())
                 << "Function calls itself, but has a deduced return type";
        }
      }
      ident.set_static_type(&ident.value_node().static_type());
      ident.set_value_category(ident.value_node().value_category());
      return Success();
    }
    case ExpressionKind::DotSelfExpression: {
      auto& dot_self = cast<DotSelfExpression>(*e);
      if (dot_self.self_binding().is_type_checked()) {
        dot_self.set_static_type(&dot_self.self_binding().static_type());
      } else {
        dot_self.set_static_type(arena_->New<TypeType>());
        dot_self.self_binding().set_named_as_type_via_dot_self();
      }
      dot_self.set_value_category(ValueCategory::Let);
      return Success();
    }
    case ExpressionKind::IntLiteral:
      e->set_value_category(ValueCategory::Let);
      e->set_static_type(arena_->New<IntType>());
      return Success();
    case ExpressionKind::BoolLiteral:
      e->set_value_category(ValueCategory::Let);
      e->set_static_type(arena_->New<BoolType>());
      return Success();
    case ExpressionKind::OperatorExpression: {
      auto& op = cast<OperatorExpression>(*e);
      std::vector<Nonnull<const Value*>> ts;
      for (Nonnull<Expression*> argument : op.arguments()) {
        CARBON_RETURN_IF_ERROR(TypeCheckExp(argument, impl_scope));
        ts.push_back(&argument->static_type());
      }

      auto handle_unary_operator =
          [&](Builtins::Builtin builtin) -> ErrorOr<Success> {
        ErrorOr<Nonnull<Expression*>> result = BuildBuiltinMethodCall(
            impl_scope, op.arguments()[0], BuiltinInterfaceName{builtin},
            BuiltinMethodCall{"Op"});
        if (!result.ok()) {
          // We couldn't find a matching `impl`.
          return CompilationError(e->source_loc())
                 << "type error in `" << ToString(op.op()) << "`:\n"
                 << result.error().message();
        }
        op.set_rewritten_form(*result);
        return Success();
      };

      auto handle_binary_operator =
          [&](Builtins::Builtin builtin) -> ErrorOr<Success> {
        ErrorOr<Nonnull<Expression*>> result = BuildBuiltinMethodCall(
            impl_scope, op.arguments()[0], BuiltinInterfaceName{builtin, ts[1]},
            BuiltinMethodCall{"Op", {op.arguments()[1]}});
        if (!result.ok()) {
          // We couldn't find a matching `impl`.
          return CompilationError(e->source_loc())
                 << "type error in `" << ToString(op.op()) << "`:\n"
                 << result.error().message();
        }
        op.set_rewritten_form(*result);
        return Success();
      };

      auto handle_binary_arithmetic =
          [&](Builtins::Builtin builtin) -> ErrorOr<Success> {
        // Handle a built-in operator first.
        // TODO: Replace this with an intrinsic.
        if (isa<IntType>(ts[0]) && isa<IntType>(ts[1]) &&
            IsSameType(ts[0], ts[1], impl_scope)) {
          op.set_static_type(ts[0]);
          op.set_value_category(ValueCategory::Let);
          return Success();
        }

        // Now try an overloaded operator.
        return handle_binary_operator(builtin);
      };

      switch (op.op()) {
        case Operator::Neg: {
          // Handle a built-in negation first.
          // TODO: Replace this with an intrinsic.
          if (isa<IntType>(ts[0])) {
            op.set_static_type(arena_->New<IntType>());
            op.set_value_category(ValueCategory::Let);
            return Success();
          }
          // Now try an overloaded negation.
          return handle_unary_operator(Builtins::Negate);
        }
        case Operator::Add:
          return handle_binary_arithmetic(Builtins::AddWith);
        case Operator::Sub:
          return handle_binary_arithmetic(Builtins::SubWith);
        case Operator::Mul:
          return handle_binary_arithmetic(Builtins::MulWith);
        case Operator::Mod:
          return handle_binary_arithmetic(Builtins::ModWith);
        case Operator::BitwiseAnd:
          // `&` between type-of-types performs constraint combination.
          // TODO: Should this be done via an intrinsic?
          if (IsTypeOfType(ts[0]) && IsTypeOfType(ts[1])) {
            std::optional<Nonnull<const ConstraintType*>> constraints[2];
            for (int i : {0, 1}) {
              if (auto* iface_type_type =
                      dyn_cast<TypeOfInterfaceType>(ts[i])) {
                constraints[i] = MakeConstraintForInterface(
                    e->source_loc(), &iface_type_type->interface_type());
              } else if (auto* constraint_type_type =
                             dyn_cast<TypeOfConstraintType>(ts[i])) {
                constraints[i] = &constraint_type_type->constraint_type();
              } else {
                return CompilationError(op.arguments()[i]->source_loc())
                       << "argument to " << ToString(op.op())
                       << " should be a constraint, found `" << *ts[i] << "`";
              }
            }
            op.set_static_type(
                arena_->New<TypeOfConstraintType>(CombineConstraints(
                    e->source_loc(), {*constraints[0], *constraints[1]})));
            op.set_value_category(ValueCategory::Let);
            return Success();
          }
          return handle_binary_operator(Builtins::BitAndWith);
        case Operator::BitwiseOr:
          return handle_binary_operator(Builtins::BitOrWith);
        case Operator::BitwiseXor:
          return handle_binary_operator(Builtins::BitXorWith);
        case Operator::BitShiftLeft:
          return handle_binary_operator(Builtins::LeftShiftWith);
        case Operator::BitShiftRight:
          return handle_binary_operator(Builtins::RightShiftWith);
        case Operator::Complement:
          return handle_unary_operator(Builtins::BitComplement);
        case Operator::And:
          CARBON_RETURN_IF_ERROR(ExpectExactType(e->source_loc(), "&&(1)",
                                                 arena_->New<BoolType>(), ts[0],
                                                 impl_scope));
          CARBON_RETURN_IF_ERROR(ExpectExactType(e->source_loc(), "&&(2)",
                                                 arena_->New<BoolType>(), ts[1],
                                                 impl_scope));
          op.set_static_type(arena_->New<BoolType>());
          op.set_value_category(ValueCategory::Let);
          return Success();
        case Operator::Or:
          CARBON_RETURN_IF_ERROR(ExpectExactType(e->source_loc(), "||(1)",
                                                 arena_->New<BoolType>(), ts[0],
                                                 impl_scope));
          CARBON_RETURN_IF_ERROR(ExpectExactType(e->source_loc(), "||(2)",
                                                 arena_->New<BoolType>(), ts[1],
                                                 impl_scope));
          op.set_static_type(arena_->New<BoolType>());
          op.set_value_category(ValueCategory::Let);
          return Success();
        case Operator::Not:
          CARBON_RETURN_IF_ERROR(ExpectExactType(e->source_loc(), "!",
                                                 arena_->New<BoolType>(), ts[0],
                                                 impl_scope));
          op.set_static_type(arena_->New<BoolType>());
          op.set_value_category(ValueCategory::Let);
          return Success();
        case Operator::Eq: {
          ErrorOr<Nonnull<Expression*>> converted = BuildBuiltinMethodCall(
              impl_scope, op.arguments()[0],
              BuiltinInterfaceName{Builtins::EqWith, ts[1]},
              BuiltinMethodCall{"Equal", op.arguments()[1]});
          if (!converted.ok()) {
            // We couldn't find a matching `impl`.
            return CompilationError(e->source_loc())
                   << *ts[0] << " is not equality comparable with " << *ts[1]
                   << " (" << converted.error().message() << ")";
          }
          op.set_rewritten_form(*converted);
          return Success();
        }
        case Operator::Deref:
          CARBON_RETURN_IF_ERROR(
              ExpectPointerType(e->source_loc(), "*", ts[0]));
          op.set_static_type(&cast<PointerType>(*ts[0]).type());
          op.set_value_category(ValueCategory::Var);
          return Success();
        case Operator::Ptr:
          CARBON_RETURN_IF_ERROR(ExpectType(e->source_loc(), "*",
                                            arena_->New<TypeType>(), ts[0],
                                            impl_scope));
          op.set_static_type(arena_->New<TypeType>());
          op.set_value_category(ValueCategory::Let);
          return Success();
        case Operator::AddressOf:
          if (op.arguments()[0]->value_category() != ValueCategory::Var) {
            return CompilationError(op.arguments()[0]->source_loc())
                   << "Argument to " << ToString(op.op())
                   << " should be an lvalue.";
          }
          op.set_static_type(arena_->New<PointerType>(ts[0]));
          op.set_value_category(ValueCategory::Let);
          return Success();
        case Operator::As: {
          CARBON_ASSIGN_OR_RETURN(
              Nonnull<const Value*> type,
              InterpExp(op.arguments()[1], arena_, trace_stream_));
          CARBON_RETURN_IF_ERROR(
              ExpectIsConcreteType(op.arguments()[1]->source_loc(), type));
          ErrorOr<Nonnull<Expression*>> converted =
              BuildBuiltinMethodCall(impl_scope, op.arguments()[0],
                                     BuiltinInterfaceName{Builtins::As, type},
                                     BuiltinMethodCall{"Convert"});
          if (!converted.ok()) {
            // We couldn't find a matching `impl`.
            return CompilationError(e->source_loc())
                   << "type error in `as`: `" << *ts[0]
                   << "` is not explicitly convertible to `" << *type << "`:\n"
                   << converted.error().message();
          }
          op.set_rewritten_form(*converted);
          return Success();
        }
      }
      break;
    }
    case ExpressionKind::CallExpression: {
      auto& call = cast<CallExpression>(*e);
      CARBON_RETURN_IF_ERROR(TypeCheckExp(&call.function(), impl_scope));
      CARBON_RETURN_IF_ERROR(TypeCheckExp(&call.argument(), impl_scope));
      switch (call.function().static_type().kind()) {
        case Value::Kind::FunctionType: {
          const auto& fun_t = cast<FunctionType>(call.function().static_type());
          if (trace_stream_) {
            **trace_stream_
                << "checking call to function of type " << fun_t
                << "\nwith arguments of type: " << call.argument().static_type()
                << "\n";
          }
          CARBON_RETURN_IF_ERROR(DeduceCallBindings(
              call, &fun_t.parameters(), fun_t.generic_parameters(),
              fun_t.deduced_bindings(), fun_t.impl_bindings(), impl_scope));
          const BindingMap& generic_bindings = call.deduced_args();

          // Substitute into the return type to determine the type of the call
          // expression.
          Nonnull<const Value*> return_type =
              Substitute(generic_bindings, &fun_t.return_type());
          call.set_static_type(return_type);
          call.set_value_category(ValueCategory::Let);
          return Success();
        }
        case Value::Kind::TypeOfParameterizedEntityName: {
          // This case handles the application of a parameterized class or
          // interface to a set of arguments, such as Point(i32) or
          // AddWith(i32).
          const ParameterizedEntityName& param_name =
              cast<TypeOfParameterizedEntityName>(call.function().static_type())
                  .name();

          // Collect the top-level generic parameters and their constraints.
          std::vector<FunctionType::GenericParameter> generic_parameters;
          std::vector<Nonnull<const ImplBinding*>> impl_bindings;
          llvm::ArrayRef<Nonnull<const Pattern*>> params =
              param_name.params().fields();
          for (size_t i = 0; i != params.size(); ++i) {
            // TODO: Should we disallow all other kinds of top-level params?
            if (auto* binding = dyn_cast<GenericBinding>(params[i])) {
              generic_parameters.push_back({i, binding});
              if (binding->impl_binding().has_value()) {
                impl_bindings.push_back(*binding->impl_binding());
              }
            }
          }

          CARBON_RETURN_IF_ERROR(DeduceCallBindings(
              call, &param_name.params().static_type(), generic_parameters,
              /*deduced_bindings=*/llvm::None, impl_bindings, impl_scope));
          Nonnull<const Bindings*> bindings =
              arena_->New<Bindings>(call.deduced_args(), Bindings::NoWitnesses);

          const Declaration& decl = param_name.declaration();
          switch (decl.kind()) {
            case DeclarationKind::ClassDeclaration: {
              Nonnull<NominalClassType*> inst_class_type =
                  arena_->New<NominalClassType>(&cast<ClassDeclaration>(decl),
                                                bindings);
              call.set_static_type(
                  arena_->New<TypeOfClassType>(inst_class_type));
              call.set_value_category(ValueCategory::Let);
              break;
            }
            case DeclarationKind::InterfaceDeclaration: {
              Nonnull<InterfaceType*> inst_iface_type =
                  arena_->New<InterfaceType>(&cast<InterfaceDeclaration>(decl),
                                             bindings);
              call.set_static_type(
                  arena_->New<TypeOfInterfaceType>(inst_iface_type));
              call.set_value_category(ValueCategory::Let);
              break;
            }
            default:
              CARBON_FATAL()
                  << "unknown type of ParameterizedEntityName for " << decl;
          }
          return Success();
        }
        default: {
          return CompilationError(e->source_loc())
                 << "in call `" << *e
                 << "`, expected callee to be a function, found `"
                 << call.function().static_type() << "`";
        }
      }
      break;
    }
    case ExpressionKind::FunctionTypeLiteral: {
      auto& fn = cast<FunctionTypeLiteral>(*e);
      CARBON_RETURN_IF_ERROR(TypeCheckTypeExp(&fn.parameter(), impl_scope));
      CARBON_RETURN_IF_ERROR(TypeCheckTypeExp(&fn.return_type(), impl_scope));
      fn.set_static_type(arena_->New<TypeType>());
      fn.set_value_category(ValueCategory::Let);
      return Success();
    }
    case ExpressionKind::StringLiteral:
      e->set_static_type(arena_->New<StringType>());
      e->set_value_category(ValueCategory::Let);
      return Success();
    case ExpressionKind::IntrinsicExpression: {
      auto& intrinsic_exp = cast<IntrinsicExpression>(*e);
      CARBON_RETURN_IF_ERROR(TypeCheckExp(&intrinsic_exp.args(), impl_scope));
      const auto& args = intrinsic_exp.args().fields();
      switch (cast<IntrinsicExpression>(*e).intrinsic()) {
        case IntrinsicExpression::Intrinsic::Rand: {
          if (args.size() != 2) {
            return CompilationError(e->source_loc())
                   << "Rand takes 2 arguments, received " << args.size();
          }
          CARBON_RETURN_IF_ERROR(ExpectExactType(
              e->source_loc(), "Rand argument 0", arena_->New<IntType>(),
              &args[0]->static_type(), impl_scope));

          CARBON_RETURN_IF_ERROR(ExpectExactType(
              e->source_loc(), "Rand argument 1", arena_->New<IntType>(),
              &args[1]->static_type(), impl_scope));

          e->set_static_type(arena_->New<IntType>());

          return Success();
        }
        case IntrinsicExpression::Intrinsic::Print:
          // TODO: Remove Print special casing once we have variadics or
          // overloads. Here, that's the name Print instead of __intrinsic_print
          // in errors.
          if (args.size() < 1 || args.size() > 2) {
            return CompilationError(e->source_loc())
                   << "Print takes 1 or 2 arguments, received " << args.size();
          }
          CARBON_RETURN_IF_ERROR(ExpectExactType(
              e->source_loc(), "Print argument 0", arena_->New<StringType>(),
              &args[0]->static_type(), impl_scope));
          if (args.size() >= 2) {
            CARBON_RETURN_IF_ERROR(ExpectExactType(
                e->source_loc(), "Print argument 1", arena_->New<IntType>(),
                &args[1]->static_type(), impl_scope));
          }
          e->set_static_type(TupleValue::Empty());
          e->set_value_category(ValueCategory::Let);
          return Success();
        case IntrinsicExpression::Intrinsic::Alloc: {
          if (args.size() != 1) {
            return CompilationError(e->source_loc())
                   << "__intrinsic_new takes 1 argument";
          }
          auto arg_type = &args[0]->static_type();
          e->set_static_type(arena_->New<PointerType>(arg_type));
          e->set_value_category(ValueCategory::Let);
          return Success();
        }
        case IntrinsicExpression::Intrinsic::Dealloc: {
          if (args.size() != 1) {
            return CompilationError(e->source_loc())
                   << "__intrinsic_new takes 1 argument";
          }
          auto arg_type = &args[0]->static_type();
          CARBON_RETURN_IF_ERROR(
              ExpectPointerType(e->source_loc(), "*", arg_type));
          e->set_static_type(TupleValue::Empty());
          e->set_value_category(ValueCategory::Let);
          return Success();
        }
<<<<<<< HEAD
        case IntrinsicExpression::Intrinsic::IntBitComplement:
          if (args.size() != 1) {
            return CompilationError(e->source_loc())
                   << intrinsic_exp.name() << " takes 1 argument";
          }
          CARBON_RETURN_IF_ERROR(ExpectExactType(
              e->source_loc(), "complement argument", arena_->New<IntType>(),
              &args[0]->static_type(), impl_scope));
          e->set_static_type(arena_->New<IntType>());
          e->set_value_category(ValueCategory::Let);
          return Success();
        case IntrinsicExpression::Intrinsic::IntBitAnd:
        case IntrinsicExpression::Intrinsic::IntBitOr:
        case IntrinsicExpression::Intrinsic::IntBitXor:
        case IntrinsicExpression::Intrinsic::IntLeftShift:
        case IntrinsicExpression::Intrinsic::IntRightShift:
          if (args.size() != 2) {
            return CompilationError(e->source_loc())
                   << intrinsic_exp.name() << " takes 2 arguments";
          }
          CARBON_RETURN_IF_ERROR(ExpectExactType(
              e->source_loc(), "argument 1", arena_->New<IntType>(),
              &args[0]->static_type(), impl_scope));
          CARBON_RETURN_IF_ERROR(ExpectExactType(
              e->source_loc(), "argument 2", arena_->New<IntType>(),
              &args[1]->static_type(), impl_scope));
          e->set_static_type(arena_->New<IntType>());
          e->set_value_category(ValueCategory::Let);
          return Success();
=======
        case IntrinsicExpression::Intrinsic::IntEq: {
          if (args.size() != 2) {
            return CompilationError(e->source_loc())
                   << "__intrinsic_int_eq takes 2 arguments";
          }
          CARBON_RETURN_IF_ERROR(ExpectExactType(
              e->source_loc(), "__intrinsic_int_eq argument 1",
              arena_->New<IntType>(), &args[0]->static_type(), impl_scope));
          CARBON_RETURN_IF_ERROR(ExpectExactType(
              e->source_loc(), "__intrinsic_int_eq argument 2",
              arena_->New<IntType>(), &args[1]->static_type(), impl_scope));
          e->set_static_type(arena_->New<BoolType>());
          e->set_value_category(ValueCategory::Let);
          return Success();
        }
        case IntrinsicExpression::Intrinsic::StrEq: {
          if (args.size() != 2) {
            return CompilationError(e->source_loc())
                   << "__intrinsic_str_eq takes 2 arguments";
          }
          CARBON_RETURN_IF_ERROR(ExpectExactType(
              e->source_loc(), "__intrinsic_str_eq argument 1",
              arena_->New<StringType>(), &args[0]->static_type(), impl_scope));
          CARBON_RETURN_IF_ERROR(ExpectExactType(
              e->source_loc(), "__intrinsic_str_eq argument 2",
              arena_->New<StringType>(), &args[1]->static_type(), impl_scope));
          e->set_static_type(arena_->New<BoolType>());
          e->set_value_category(ValueCategory::Let);
          return Success();
        }
>>>>>>> 52f80c25
      }
    }
    case ExpressionKind::IntTypeLiteral:
    case ExpressionKind::BoolTypeLiteral:
    case ExpressionKind::StringTypeLiteral:
    case ExpressionKind::TypeTypeLiteral:
    case ExpressionKind::ContinuationTypeLiteral:
      e->set_value_category(ValueCategory::Let);
      e->set_static_type(arena_->New<TypeType>());
      return Success();
    case ExpressionKind::IfExpression: {
      auto& if_expr = cast<IfExpression>(*e);
      CARBON_RETURN_IF_ERROR(TypeCheckExp(&if_expr.condition(), impl_scope));
      CARBON_ASSIGN_OR_RETURN(
          Nonnull<Expression*> converted_condition,
          ImplicitlyConvert("condition of `if`", impl_scope,
                            &if_expr.condition(), arena_->New<BoolType>()));
      if_expr.set_condition(converted_condition);

      // TODO: Compute the common type and convert both operands to it.
      CARBON_RETURN_IF_ERROR(
          TypeCheckExp(&if_expr.then_expression(), impl_scope));
      CARBON_RETURN_IF_ERROR(
          TypeCheckExp(&if_expr.else_expression(), impl_scope));
      CARBON_RETURN_IF_ERROR(ExpectExactType(
          e->source_loc(), "expression of `if` expression",
          &if_expr.then_expression().static_type(),
          &if_expr.else_expression().static_type(), impl_scope));
      e->set_static_type(&if_expr.then_expression().static_type());
      e->set_value_category(ValueCategory::Let);
      return Success();
    }
    case ExpressionKind::WhereExpression: {
      auto& where = cast<WhereExpression>(*e);
      ImplScope inner_impl_scope;
      inner_impl_scope.AddParent(&impl_scope);
      CARBON_RETURN_IF_ERROR(TypeCheckPattern(&where.self_binding(),
                                              std::nullopt, inner_impl_scope,
                                              ValueCategory::Let));
      for (Nonnull<WhereClause*> clause : where.clauses()) {
        CARBON_RETURN_IF_ERROR(TypeCheckWhereClause(clause, inner_impl_scope));
      }

      std::optional<Nonnull<const ConstraintType*>> base;
      const Value& base_type = where.self_binding().static_type();
      if (auto* constraint_type = dyn_cast<ConstraintType>(&base_type)) {
        base = constraint_type;
      } else if (auto* interface_type = dyn_cast<InterfaceType>(&base_type)) {
        base = MakeConstraintForInterface(e->source_loc(), interface_type);
      } else if (isa<TypeType>(base_type)) {
        // Start with an unconstrained type.
      } else {
        return CompilationError(e->source_loc())
               << "expected constraint as first operand of `where` expression, "
               << "found " << base_type;
      }

      // Start with the given constraint, if any.
      ConstraintTypeBuilder builder(&where.self_binding());
      if (base) {
        BindingMap map;
        map[(*base)->self_binding()] = builder.GetSelfType(arena_);
        builder.Add(cast<ConstraintType>(Substitute(map, *base)));
      }

      // Apply the `where` clauses.
      for (Nonnull<const WhereClause*> clause : where.clauses()) {
        switch (clause->kind()) {
          case WhereClauseKind::IsWhereClause: {
            const auto& is_clause = cast<IsWhereClause>(*clause);
            CARBON_ASSIGN_OR_RETURN(
                Nonnull<const Value*> type,
                InterpExp(&is_clause.type(), arena_, trace_stream_));
            CARBON_ASSIGN_OR_RETURN(
                Nonnull<const Value*> constraint,
                InterpExp(&is_clause.constraint(), arena_, trace_stream_));
            if (auto* interface = dyn_cast<InterfaceType>(constraint)) {
              // `where X is Y` produces an `impl` constraint.
              builder.AddImplConstraint({.type = type, .interface = interface});
            } else if (auto* constraint_type =
                           dyn_cast<ConstraintType>(constraint)) {
              // Transform `where .B is (C where .D is E)` into
              // `where .B is C and .B.D is E` then add all the resulting
              // constraints.
              BindingMap map;
              map[constraint_type->self_binding()] = type;
              builder.Add(cast<ConstraintType>(Substitute(map, constraint)));
            } else {
              return CompilationError(is_clause.constraint().source_loc())
                     << "expression after `is` does not resolve to a "
                        "constraint, found value "
                     << *constraint << " of type "
                     << is_clause.constraint().static_type();
            }
            break;
          }
          case WhereClauseKind::EqualsWhereClause: {
            const auto& equals_clause = cast<EqualsWhereClause>(*clause);
            CARBON_ASSIGN_OR_RETURN(
                Nonnull<const Value*> lhs,
                InterpExp(&equals_clause.lhs(), arena_, trace_stream_));
            CARBON_ASSIGN_OR_RETURN(
                Nonnull<const Value*> rhs,
                InterpExp(&equals_clause.rhs(), arena_, trace_stream_));
            if (!ValueEqual(lhs, rhs, std::nullopt)) {
              builder.AddEqualityConstraint({.values = {lhs, rhs}});
            }
            break;
          }
        }
      }

      where.set_static_type(
          arena_->New<TypeOfConstraintType>(std::move(builder).Build(arena_)));
      where.set_value_category(ValueCategory::Let);
      return Success();
    }
    case ExpressionKind::UnimplementedExpression:
      CARBON_FATAL() << "Unimplemented: " << *e;
    case ExpressionKind::ArrayTypeLiteral: {
      auto& array_literal = cast<ArrayTypeLiteral>(*e);
      CARBON_RETURN_IF_ERROR(TypeCheckTypeExp(
          &array_literal.element_type_expression(), impl_scope));

      CARBON_RETURN_IF_ERROR(
          TypeCheckExp(&array_literal.size_expression(), impl_scope));
      CARBON_RETURN_IF_ERROR(ExpectExactType(
          array_literal.size_expression().source_loc(), "array size",
          arena_->New<IntType>(),
          &array_literal.size_expression().static_type(), impl_scope));
      CARBON_ASSIGN_OR_RETURN(
          Nonnull<const Value*> size_value,
          InterpExp(&array_literal.size_expression(), arena_, trace_stream_));
      if (cast<IntValue>(size_value)->value() < 0) {
        return CompilationError(array_literal.size_expression().source_loc())
               << "Array size cannot be negative";
      }
      array_literal.set_static_type(arena_->New<TypeType>());
      array_literal.set_value_category(ValueCategory::Let);
      return Success();
    }
  }
}

void TypeChecker::CollectGenericBindingsInPattern(
    Nonnull<const Pattern*> p,
    std::vector<Nonnull<const GenericBinding*>>& generic_bindings) {
  VisitNestedPatterns(*p, [&](const Pattern& pattern) {
    if (auto* binding = dyn_cast<GenericBinding>(&pattern)) {
      generic_bindings.push_back(binding);
    }
    return true;
  });
}

void TypeChecker::CollectImplBindingsInPattern(
    Nonnull<const Pattern*> p,
    std::vector<Nonnull<const ImplBinding*>>& impl_bindings) {
  VisitNestedPatterns(*p, [&](const Pattern& pattern) {
    if (auto* binding = dyn_cast<GenericBinding>(&pattern)) {
      if (binding->impl_binding().has_value()) {
        impl_bindings.push_back(binding->impl_binding().value());
      }
    }
    return true;
  });
}

void TypeChecker::BringPatternImplsIntoScope(Nonnull<const Pattern*> p,
                                             ImplScope& impl_scope) {
  std::vector<Nonnull<const ImplBinding*>> impl_bindings;
  CollectImplBindingsInPattern(p, impl_bindings);
  BringImplsIntoScope(impl_bindings, impl_scope);
}

void TypeChecker::BringImplsIntoScope(
    llvm::ArrayRef<Nonnull<const ImplBinding*>> impl_bindings,
    ImplScope& impl_scope) {
  for (Nonnull<const ImplBinding*> impl_binding : impl_bindings) {
    BringImplIntoScope(impl_binding, impl_scope);
  }
}

auto TypeChecker::CreateImplReference(Nonnull<const ImplBinding*> impl_binding)
    -> Nonnull<Expression*> {
  auto impl_id =
      arena_->New<IdentifierExpression>(impl_binding->source_loc(), "impl");
  impl_id->set_value_node(impl_binding);
  return impl_id;
}

void TypeChecker::BringImplIntoScope(Nonnull<const ImplBinding*> impl_binding,
                                     ImplScope& impl_scope) {
  CARBON_CHECK(impl_binding->type_var()->symbolic_identity().has_value());
  impl_scope.Add(impl_binding->interface(),
                 *impl_binding->type_var()->symbolic_identity(),
                 CreateImplReference(impl_binding), *this);
}

auto TypeChecker::TypeCheckTypeExp(Nonnull<Expression*> type_expression,
                                   const ImplScope& impl_scope, bool concrete)
    -> ErrorOr<Nonnull<const Value*>> {
  CARBON_RETURN_IF_ERROR(TypeCheckExp(type_expression, impl_scope));
  CARBON_ASSIGN_OR_RETURN(Nonnull<const Value*> type,
                          InterpExp(type_expression, arena_, trace_stream_));
  CARBON_RETURN_IF_ERROR(
      concrete ? ExpectIsConcreteType(type_expression->source_loc(), type)
               : ExpectIsType(type_expression->source_loc(), type));
  return type;
}

auto TypeChecker::TypeCheckWhereClause(Nonnull<WhereClause*> clause,
                                       const ImplScope& impl_scope)
    -> ErrorOr<Success> {
  switch (clause->kind()) {
    case WhereClauseKind::IsWhereClause: {
      auto& is_clause = cast<IsWhereClause>(*clause);
      CARBON_RETURN_IF_ERROR(TypeCheckTypeExp(&is_clause.type(), impl_scope));
      CARBON_RETURN_IF_ERROR(TypeCheckExp(&is_clause.constraint(), impl_scope));
      if (!isa<TypeOfInterfaceType, TypeOfConstraintType, TypeType>(
              is_clause.constraint().static_type())) {
        return CompilationError(is_clause.constraint().source_loc())
               << "expression after `is` does not resolve to a constraint, "
               << "found " << is_clause.constraint().static_type();
      }
      return Success();
    }
    case WhereClauseKind::EqualsWhereClause: {
      auto& equals_clause = cast<EqualsWhereClause>(*clause);
      CARBON_RETURN_IF_ERROR(TypeCheckExp(&equals_clause.lhs(), impl_scope));
      CARBON_RETURN_IF_ERROR(TypeCheckExp(&equals_clause.rhs(), impl_scope));

      // TODO: It's not clear what level of type compatibility is required
      // between the operands. For now we require a builtin no-op implicit
      // conversion.
      Nonnull<const Value*> lhs_type = &equals_clause.lhs().static_type();
      Nonnull<const Value*> rhs_type = &equals_clause.rhs().static_type();
      if (!IsImplicitlyConvertible(lhs_type, rhs_type, impl_scope,
                                   /*allow_user_defined_conversions=*/false) &&
          !IsImplicitlyConvertible(rhs_type, lhs_type, impl_scope,
                                   /*allow_user_defined_conversions=*/false)) {
        return CompilationError(clause->source_loc())
               << "type mismatch between values in `where LHS == RHS`\n"
               << "  LHS type: " << *lhs_type << "\n"
               << "  RHS type: " << *rhs_type;
      }
      return Success();
    }
  }
}

auto TypeChecker::TypeCheckPattern(
    Nonnull<Pattern*> p, std::optional<Nonnull<const Value*>> expected,
    ImplScope& impl_scope, ValueCategory enclosing_value_category)
    -> ErrorOr<Success> {
  if (trace_stream_) {
    **trace_stream_ << "checking " << PatternKindName(p->kind()) << " " << *p;
    if (expected) {
      **trace_stream_ << ", expecting " << **expected;
    }
    **trace_stream_ << "\nconstants: ";
    PrintConstants(**trace_stream_);
    **trace_stream_ << "\n";
  }
  switch (p->kind()) {
    case PatternKind::AutoPattern: {
      p->set_static_type(arena_->New<TypeType>());
      return Success();
    }
    case PatternKind::BindingPattern: {
      auto& binding = cast<BindingPattern>(*p);
      if (!VisitNestedPatterns(binding.type(), [](const Pattern& pattern) {
            return !isa<BindingPattern>(pattern);
          })) {
        return CompilationError(binding.type().source_loc())
               << "The type of a binding pattern cannot contain bindings.";
      }
      CARBON_RETURN_IF_ERROR(TypeCheckPattern(
          &binding.type(), std::nullopt, impl_scope, enclosing_value_category));
      CARBON_ASSIGN_OR_RETURN(
          Nonnull<const Value*> type,
          InterpPattern(&binding.type(), arena_, trace_stream_));
      CARBON_RETURN_IF_ERROR(ExpectIsType(binding.source_loc(), type));
      if (expected) {
        if (IsConcreteType(type)) {
          CARBON_RETURN_IF_ERROR(ExpectType(p->source_loc(), "name binding",
                                            type, *expected, impl_scope));
        } else {
          BindingMap generic_args;
          if (!PatternMatch(type, *expected, binding.type().source_loc(),
                            std::nullopt, generic_args, trace_stream_,
                            this->arena_)) {
            return CompilationError(binding.type().source_loc())
                   << "Type pattern '" << *type
                   << "' does not match actual type '" << **expected << "'";
          }
          type = *expected;
        }
      }
      CARBON_RETURN_IF_ERROR(ExpectIsConcreteType(binding.source_loc(), type));
      binding.set_static_type(type);
      CARBON_ASSIGN_OR_RETURN(Nonnull<const Value*> binding_value,
                              InterpPattern(&binding, arena_, trace_stream_));
      SetValue(&binding, binding_value);

      if (!binding.has_value_category()) {
        binding.set_value_category(enclosing_value_category);
      }
      return Success();
    }
    case PatternKind::GenericBinding: {
      auto& binding = cast<GenericBinding>(*p);
      CARBON_ASSIGN_OR_RETURN(Nonnull<const Value*> type,
                              TypeCheckTypeExp(&binding.type(), impl_scope));
      if (expected) {
        return CompilationError(binding.type().source_loc())
               << "Generic binding may not occur in pattern with expected "
                  "type: "
               << binding;
      }
      binding.set_static_type(type);
      if (binding.named_as_type_via_dot_self() && !IsTypeOfType(type)) {
        return CompilationError(binding.type().source_loc())
               << "`.Self` used in type of non-type binding `" << binding.name()
               << "`";
      }
      CARBON_ASSIGN_OR_RETURN(Nonnull<const Value*> val,
                              InterpPattern(&binding, arena_, trace_stream_));
      binding.set_symbolic_identity(val);
      SetValue(&binding, val);

      if (isa<InterfaceType, ConstraintType>(type)) {
        Nonnull<ImplBinding*> impl_binding =
            arena_->New<ImplBinding>(binding.source_loc(), &binding, type);
        impl_binding->set_symbolic_identity(
            arena_->New<SymbolicWitness>(CreateImplReference(impl_binding)));
        binding.set_impl_binding(impl_binding);
        BringImplIntoScope(impl_binding, impl_scope);
      }
      return Success();
    }
    case PatternKind::TuplePattern: {
      auto& tuple = cast<TuplePattern>(*p);
      std::vector<Nonnull<const Value*>> field_types;
      if (expected && (*expected)->kind() != Value::Kind::TupleValue) {
        return CompilationError(p->source_loc()) << "didn't expect a tuple";
      }
      if (expected && tuple.fields().size() !=
                          cast<TupleValue>(**expected).elements().size()) {
        return CompilationError(tuple.source_loc())
               << "tuples of different length";
      }
      for (size_t i = 0; i < tuple.fields().size(); ++i) {
        Nonnull<Pattern*> field = tuple.fields()[i];
        std::optional<Nonnull<const Value*>> expected_field_type;
        if (expected) {
          expected_field_type = cast<TupleValue>(**expected).elements()[i];
        }
        CARBON_RETURN_IF_ERROR(TypeCheckPattern(
            field, expected_field_type, impl_scope, enclosing_value_category));
        if (trace_stream_)
          **trace_stream_ << "finished checking tuple pattern field " << *field
                          << "\n";
        field_types.push_back(&field->static_type());
      }
      tuple.set_static_type(arena_->New<TupleValue>(std::move(field_types)));
      CARBON_ASSIGN_OR_RETURN(Nonnull<const Value*> tuple_value,
                              InterpPattern(&tuple, arena_, trace_stream_));
      SetValue(&tuple, tuple_value);
      return Success();
    }
    case PatternKind::AlternativePattern: {
      auto& alternative = cast<AlternativePattern>(*p);
      CARBON_RETURN_IF_ERROR(
          TypeCheckExp(&alternative.choice_type(), impl_scope));
      CARBON_ASSIGN_OR_RETURN(
          Nonnull<const Value*> type,
          InterpExp(&alternative.choice_type(), arena_, trace_stream_));
      if (!isa<ChoiceType>(type)) {
        return CompilationError(alternative.source_loc())
               << "alternative pattern does not name a choice type.";
      }
      const ChoiceType& choice_type = cast<ChoiceType>(*type);
      if (expected) {
        CARBON_RETURN_IF_ERROR(ExpectType(alternative.source_loc(),
                                          "alternative pattern", &choice_type,
                                          *expected, impl_scope));
      }
      std::optional<Nonnull<const Value*>> parameter_types =
          choice_type.FindAlternative(alternative.alternative_name());
      if (parameter_types == std::nullopt) {
        return CompilationError(alternative.source_loc())
               << "'" << alternative.alternative_name()
               << "' is not an alternative of " << choice_type;
      }
      CARBON_RETURN_IF_ERROR(TypeCheckPattern(&alternative.arguments(),
                                              *parameter_types, impl_scope,
                                              enclosing_value_category));
      alternative.set_static_type(&choice_type);
      CARBON_ASSIGN_OR_RETURN(
          Nonnull<const Value*> alternative_value,
          InterpPattern(&alternative, arena_, trace_stream_));
      SetValue(&alternative, alternative_value);
      return Success();
    }
    case PatternKind::ExpressionPattern: {
      auto& expression = cast<ExpressionPattern>(*p).expression();
      CARBON_RETURN_IF_ERROR(TypeCheckExp(&expression, impl_scope));
      p->set_static_type(&expression.static_type());
      CARBON_ASSIGN_OR_RETURN(Nonnull<const Value*> expr_value,
                              InterpPattern(p, arena_, trace_stream_));
      SetValue(p, expr_value);
      return Success();
    }
    case PatternKind::VarPattern: {
      auto& var_pattern = cast<VarPattern>(*p);

      CARBON_RETURN_IF_ERROR(TypeCheckPattern(&var_pattern.pattern(), expected,
                                              impl_scope,
                                              var_pattern.value_category()));
      var_pattern.set_static_type(&var_pattern.pattern().static_type());
      CARBON_ASSIGN_OR_RETURN(
          Nonnull<const Value*> pattern_value,
          InterpPattern(&var_pattern, arena_, trace_stream_));
      SetValue(&var_pattern, pattern_value);
      return Success();
    }
    case PatternKind::AddrPattern:
      std::optional<Nonnull<const Value*>> expected_ptr;
      auto& addr_pattern = cast<AddrPattern>(*p);
      if (expected) {
        expected_ptr = arena_->New<PointerType>(expected.value());
      }
      CARBON_RETURN_IF_ERROR(TypeCheckPattern(&addr_pattern.binding(),
                                              expected_ptr, impl_scope,
                                              enclosing_value_category));

      if (auto* inner_binding_type =
              dyn_cast<PointerType>(&addr_pattern.binding().static_type())) {
        addr_pattern.set_static_type(&inner_binding_type->type());
      } else {
        return CompilationError(addr_pattern.source_loc())
               << "Type associated with addr must be a pointer type.";
      }
      CARBON_ASSIGN_OR_RETURN(
          Nonnull<const Value*> pattern_value,
          InterpPattern(&addr_pattern, arena_, trace_stream_));
      SetValue(&addr_pattern, pattern_value);
      return Success();
  }
}

auto TypeChecker::TypeCheckStmt(Nonnull<Statement*> s,
                                const ImplScope& impl_scope)
    -> ErrorOr<Success> {
  if (trace_stream_) {
    **trace_stream_ << "checking " << StatementKindName(s->kind()) << " " << *s
                    << "\n";
  }
  switch (s->kind()) {
    case StatementKind::Match: {
      auto& match = cast<Match>(*s);
      CARBON_RETURN_IF_ERROR(TypeCheckExp(&match.expression(), impl_scope));
      std::vector<Match::Clause> new_clauses;
      std::optional<Nonnull<const Value*>> expected_type;
      for (auto& clause : match.clauses()) {
        ImplScope clause_scope;
        clause_scope.AddParent(&impl_scope);
        // TODO: Should user-defined conversions be permitted in `match`
        // statements? When would we run them? See #1283.
        CARBON_RETURN_IF_ERROR(TypeCheckPattern(
            &clause.pattern(), &match.expression().static_type(), clause_scope,
            ValueCategory::Let));
        if (expected_type.has_value()) {
          // TODO: For now, we require all patterns to have the same type. If
          // that's not the same type as the scrutinee, we will convert the
          // scrutinee. We might want to instead allow a different conversion
          // to be performed for each pattern.
          CARBON_RETURN_IF_ERROR(
              ExpectExactType(clause.pattern().source_loc(),
                              "`match` pattern type", expected_type.value(),
                              &clause.pattern().static_type(), impl_scope));
        } else {
          expected_type = &clause.pattern().static_type();
        }
        CARBON_RETURN_IF_ERROR(
            TypeCheckStmt(&clause.statement(), clause_scope));
      }
      if (expected_type.has_value()) {
        CARBON_ASSIGN_OR_RETURN(
            Nonnull<Expression*> converted_expression,
            ImplicitlyConvert("`match` expression", impl_scope,
                              &match.expression(), expected_type.value()));
        match.set_expression(converted_expression);
      }
      return Success();
    }
    case StatementKind::While: {
      auto& while_stmt = cast<While>(*s);
      CARBON_RETURN_IF_ERROR(TypeCheckExp(&while_stmt.condition(), impl_scope));
      CARBON_ASSIGN_OR_RETURN(
          Nonnull<Expression*> converted_condition,
          ImplicitlyConvert("condition of `while`", impl_scope,
                            &while_stmt.condition(), arena_->New<BoolType>()));
      while_stmt.set_condition(converted_condition);
      CARBON_RETURN_IF_ERROR(TypeCheckStmt(&while_stmt.body(), impl_scope));
      return Success();
    }
    case StatementKind::Break:
    case StatementKind::Continue:
      return Success();
    case StatementKind::Block: {
      auto& block = cast<Block>(*s);
      for (auto* block_statement : block.statements()) {
        CARBON_RETURN_IF_ERROR(TypeCheckStmt(block_statement, impl_scope));
      }
      return Success();
    }
    case StatementKind::VariableDefinition: {
      auto& var = cast<VariableDefinition>(*s);
      ImplScope var_scope;
      var_scope.AddParent(&impl_scope);
      if (var.has_init()) {
        CARBON_RETURN_IF_ERROR(TypeCheckExp(&var.init(), impl_scope));
        const Value& rhs_ty = var.init().static_type();
        // TODO: If the pattern contains a binding that implies a new impl is
        // available, should that remain in scope for as long as its binding?
        // ```
        // var a: (T:! Widget) = ...;
        // // Is the `impl T as Widget` in scope here?
        // a.(Widget.F)();
        // ```
        CARBON_RETURN_IF_ERROR(TypeCheckPattern(
            &var.pattern(), &rhs_ty, var_scope, var.value_category()));
        CARBON_ASSIGN_OR_RETURN(
            Nonnull<Expression*> converted_init,
            ImplicitlyConvert("initializer of variable", impl_scope,
                              &var.init(), &var.pattern().static_type()));
        var.set_init(converted_init);
      } else {
        CARBON_RETURN_IF_ERROR(TypeCheckPattern(
            &var.pattern(), std::nullopt, var_scope, var.value_category()));
      }
      return Success();
    }
    case StatementKind::Assign: {
      auto& assign = cast<Assign>(*s);
      CARBON_RETURN_IF_ERROR(TypeCheckExp(&assign.rhs(), impl_scope));
      CARBON_RETURN_IF_ERROR(TypeCheckExp(&assign.lhs(), impl_scope));
      if (assign.lhs().value_category() != ValueCategory::Var) {
        return CompilationError(assign.source_loc())
               << "Cannot assign to rvalue '" << assign.lhs() << "'";
      }
      CARBON_ASSIGN_OR_RETURN(
          Nonnull<Expression*> converted_rhs,
          ImplicitlyConvert("assignment", impl_scope, &assign.rhs(),
                            &assign.lhs().static_type()));
      assign.set_rhs(converted_rhs);
      return Success();
    }
    case StatementKind::ExpressionStatement: {
      CARBON_RETURN_IF_ERROR(TypeCheckExp(
          &cast<ExpressionStatement>(*s).expression(), impl_scope));
      return Success();
    }
    case StatementKind::If: {
      auto& if_stmt = cast<If>(*s);
      CARBON_RETURN_IF_ERROR(TypeCheckExp(&if_stmt.condition(), impl_scope));
      CARBON_ASSIGN_OR_RETURN(
          Nonnull<Expression*> converted_condition,
          ImplicitlyConvert("condition of `if`", impl_scope,
                            &if_stmt.condition(), arena_->New<BoolType>()));
      if_stmt.set_condition(converted_condition);
      CARBON_RETURN_IF_ERROR(TypeCheckStmt(&if_stmt.then_block(), impl_scope));
      if (if_stmt.else_block()) {
        CARBON_RETURN_IF_ERROR(
            TypeCheckStmt(*if_stmt.else_block(), impl_scope));
      }
      return Success();
    }
    case StatementKind::ReturnVar: {
      auto& ret = cast<ReturnVar>(*s);
      ReturnTerm& return_term = ret.function().return_term();
      if (return_term.is_auto()) {
        return_term.set_static_type(&ret.value_node().static_type());
      } else {
        // TODO: Consider using `ExpectExactType` here.
        CARBON_CHECK(IsConcreteType(&return_term.static_type()));
        CARBON_CHECK(IsConcreteType(&ret.value_node().static_type()));
        if (!IsSameType(&return_term.static_type(),
                        &ret.value_node().static_type(), impl_scope)) {
          return CompilationError(ret.value_node().base().source_loc())
                 << "type of returned var `" << ret.value_node().static_type()
                 << "` does not match return type `"
                 << return_term.static_type() << "`";
        }
      }
      return Success();
    }
    case StatementKind::ReturnExpression: {
      auto& ret = cast<ReturnExpression>(*s);
      CARBON_RETURN_IF_ERROR(TypeCheckExp(&ret.expression(), impl_scope));
      ReturnTerm& return_term = ret.function().return_term();
      if (return_term.is_auto()) {
        return_term.set_static_type(&ret.expression().static_type());
      } else {
        CARBON_ASSIGN_OR_RETURN(
            Nonnull<Expression*> converted_ret_val,
            ImplicitlyConvert("return value", impl_scope, &ret.expression(),
                              &return_term.static_type()));
        ret.set_expression(converted_ret_val);
      }
      return Success();
    }
    case StatementKind::Continuation: {
      auto& cont = cast<Continuation>(*s);
      CARBON_RETURN_IF_ERROR(TypeCheckStmt(&cont.body(), impl_scope));
      cont.set_static_type(arena_->New<ContinuationType>());
      return Success();
    }
    case StatementKind::Run: {
      auto& run = cast<Run>(*s);
      CARBON_RETURN_IF_ERROR(TypeCheckExp(&run.argument(), impl_scope));
      CARBON_ASSIGN_OR_RETURN(
          Nonnull<Expression*> converted_argument,
          ImplicitlyConvert("argument of `run`", impl_scope, &run.argument(),
                            arena_->New<ContinuationType>()));
      run.set_argument(converted_argument);
      return Success();
    }
    case StatementKind::Await: {
      // Nothing to do here.
      return Success();
    }
  }
}

// Returns true if we can statically verify that `match` is exhaustive, meaning
// that one of its clauses will be executed for any possible operand value.
//
// TODO: the current rule is an extremely simplistic placeholder, with
// many false negatives.
static auto IsExhaustive(const Match& match) -> bool {
  for (const Match::Clause& clause : match.clauses()) {
    // A pattern consisting of a single variable binding is guaranteed to match.
    if (clause.pattern().kind() == PatternKind::BindingPattern) {
      return true;
    }
  }
  return false;
}

auto TypeChecker::ExpectReturnOnAllPaths(
    std::optional<Nonnull<Statement*>> opt_stmt, SourceLocation source_loc)
    -> ErrorOr<Success> {
  if (!opt_stmt) {
    return CompilationError(source_loc)
           << "control-flow reaches end of function that provides a `->` "
              "return type without reaching a return statement";
  }
  Nonnull<Statement*> stmt = *opt_stmt;
  switch (stmt->kind()) {
    case StatementKind::Match: {
      auto& match = cast<Match>(*stmt);
      if (!IsExhaustive(match)) {
        return CompilationError(source_loc)
               << "non-exhaustive match may allow control-flow to reach the "
                  "end "
                  "of a function that provides a `->` return type";
      }
      std::vector<Match::Clause> new_clauses;
      for (auto& clause : match.clauses()) {
        CARBON_RETURN_IF_ERROR(
            ExpectReturnOnAllPaths(&clause.statement(), stmt->source_loc()));
      }
      return Success();
    }
    case StatementKind::Block: {
      auto& block = cast<Block>(*stmt);
      if (block.statements().empty()) {
        return CompilationError(stmt->source_loc())
               << "control-flow reaches end of function that provides a `->` "
                  "return type without reaching a return statement";
      }
      CARBON_RETURN_IF_ERROR(ExpectReturnOnAllPaths(
          block.statements()[block.statements().size() - 1],
          block.source_loc()));
      return Success();
    }
    case StatementKind::If: {
      auto& if_stmt = cast<If>(*stmt);
      CARBON_RETURN_IF_ERROR(
          ExpectReturnOnAllPaths(&if_stmt.then_block(), stmt->source_loc()));
      CARBON_RETURN_IF_ERROR(
          ExpectReturnOnAllPaths(if_stmt.else_block(), stmt->source_loc()));
      return Success();
    }
    case StatementKind::ReturnVar:
    case StatementKind::ReturnExpression:
      return Success();
    case StatementKind::Continuation:
    case StatementKind::Run:
    case StatementKind::Await:
    case StatementKind::Assign:
    case StatementKind::ExpressionStatement:
    case StatementKind::While:
    case StatementKind::Break:
    case StatementKind::Continue:
    case StatementKind::VariableDefinition:
      return CompilationError(stmt->source_loc())
             << "control-flow reaches end of function that provides a `->` "
                "return type without reaching a return statement";
  }
}

// TODO: Add checking to function definitions to ensure that
//   all deduced type parameters will be deduced.
auto TypeChecker::DeclareFunctionDeclaration(Nonnull<FunctionDeclaration*> f,
                                             const ScopeInfo& scope_info)
    -> ErrorOr<Success> {
  if (trace_stream_) {
    **trace_stream_ << "** declaring function " << f->name() << "\n";
  }
  ImplScope function_scope;
  function_scope.AddParent(scope_info.innermost_scope);
  std::vector<Nonnull<const GenericBinding*>> deduced_bindings;
  std::vector<Nonnull<const ImplBinding*>> impl_bindings;
  // Bring the deduced parameters into scope.
  for (Nonnull<GenericBinding*> deduced : f->deduced_parameters()) {
    CARBON_RETURN_IF_ERROR(TypeCheckPattern(
        deduced, std::nullopt, function_scope, ValueCategory::Let));
    CollectGenericBindingsInPattern(deduced, deduced_bindings);
    CollectImplBindingsInPattern(deduced, impl_bindings);
  }
  // Type check the receiver pattern.
  if (f->is_method()) {
    CARBON_RETURN_IF_ERROR(TypeCheckPattern(
        &f->me_pattern(), std::nullopt, function_scope, ValueCategory::Let));
    CollectGenericBindingsInPattern(&f->me_pattern(), deduced_bindings);
    CollectImplBindingsInPattern(&f->me_pattern(), impl_bindings);
  }
  // Type check the parameter pattern.
  CARBON_RETURN_IF_ERROR(TypeCheckPattern(&f->param_pattern(), std::nullopt,
                                          function_scope, ValueCategory::Let));
  CollectImplBindingsInPattern(&f->param_pattern(), impl_bindings);

  // Keep track of any generic parameters and nested generic bindings in the
  // parameter pattern.
  std::vector<FunctionType::GenericParameter> generic_parameters;
  for (size_t i = 0; i != f->param_pattern().fields().size(); ++i) {
    const Pattern* param_pattern = f->param_pattern().fields()[i];
    if (auto* binding = dyn_cast<GenericBinding>(param_pattern)) {
      generic_parameters.push_back({i, binding});
    } else {
      CollectGenericBindingsInPattern(param_pattern, deduced_bindings);
    }
  }

  // Evaluate the return type, if we can do so without examining the body.
  if (std::optional<Nonnull<Expression*>> return_expression =
          f->return_term().type_expression();
      return_expression.has_value()) {
    // We ignore the return value because return type expressions can't bring
    // new types into scope.
    // Should we be doing SetConstantValue instead? -Jeremy
    // And shouldn't the type of this be Type?
    CARBON_ASSIGN_OR_RETURN(Nonnull<const Value*> ret_type,
                            TypeCheckTypeExp(*return_expression, function_scope,
                                             /*concrete=*/false));
    f->return_term().set_static_type(ret_type);
  } else if (f->return_term().is_omitted()) {
    f->return_term().set_static_type(TupleValue::Empty());
  } else {
    // We have to type-check the body in order to determine the return type.
    if (!f->body().has_value()) {
      return CompilationError(f->return_term().source_loc())
             << "Function declaration has deduced return type but no body";
    }
    CARBON_RETURN_IF_ERROR(TypeCheckStmt(*f->body(), function_scope));
    if (!f->return_term().is_omitted()) {
      CARBON_RETURN_IF_ERROR(
          ExpectReturnOnAllPaths(f->body(), f->source_loc()));
    }
  }

  CARBON_RETURN_IF_ERROR(
      ExpectIsConcreteType(f->source_loc(), &f->return_term().static_type()));
  f->set_static_type(arena_->New<FunctionType>(
      &f->param_pattern().static_type(), generic_parameters,
      &f->return_term().static_type(), deduced_bindings, impl_bindings));
  SetConstantValue(f, arena_->New<FunctionValue>(f));

  if (f->name() == "Main") {
    if (!f->return_term().type_expression().has_value()) {
      return CompilationError(f->return_term().source_loc())
             << "`Main` must have an explicit return type";
    }
    CARBON_RETURN_IF_ERROR(
        ExpectExactType(f->return_term().source_loc(), "return type of `Main`",
                        arena_->New<IntType>(), &f->return_term().static_type(),
                        function_scope));
    // TODO: Check that main doesn't have any parameters.
  }

  if (trace_stream_) {
    **trace_stream_ << "** finished declaring function " << f->name()
                    << " of type " << f->static_type() << "\n";
  }
  return Success();
}

auto TypeChecker::TypeCheckFunctionDeclaration(Nonnull<FunctionDeclaration*> f,
                                               const ImplScope& impl_scope)
    -> ErrorOr<Success> {
  if (trace_stream_) {
    **trace_stream_ << "** checking function " << f->name() << "\n";
  }
  // if f->return_term().is_auto(), the function body was already
  // type checked in DeclareFunctionDeclaration.
  if (f->body().has_value() && !f->return_term().is_auto()) {
    // Bring the impls into scope.
    ImplScope function_scope;
    function_scope.AddParent(&impl_scope);
    BringImplsIntoScope(cast<FunctionType>(f->static_type()).impl_bindings(),
                        function_scope);
    if (trace_stream_)
      **trace_stream_ << function_scope;
    CARBON_RETURN_IF_ERROR(TypeCheckStmt(*f->body(), function_scope));
    if (!f->return_term().is_omitted()) {
      CARBON_RETURN_IF_ERROR(
          ExpectReturnOnAllPaths(f->body(), f->source_loc()));
    }
  }
  if (trace_stream_) {
    **trace_stream_ << "** finished checking function " << f->name() << "\n";
  }
  return Success();
}

auto TypeChecker::DeclareClassDeclaration(Nonnull<ClassDeclaration*> class_decl,
                                          const ScopeInfo& scope_info)
    -> ErrorOr<Success> {
  if (trace_stream_) {
    **trace_stream_ << "** declaring class " << class_decl->name() << "\n";
  }
  Nonnull<SelfDeclaration*> self = class_decl->self();

  ImplScope class_scope;
  class_scope.AddParent(scope_info.innermost_scope);

  std::vector<Nonnull<const GenericBinding*>> bindings = scope_info.bindings;
  if (class_decl->type_params().has_value()) {
    Nonnull<TuplePattern*> type_params = *class_decl->type_params();
    CARBON_RETURN_IF_ERROR(TypeCheckPattern(type_params, std::nullopt,
                                            class_scope, ValueCategory::Let));
    CollectGenericBindingsInPattern(type_params, bindings);
    if (trace_stream_) {
      **trace_stream_ << class_scope;
    }
  }

  // For class declaration `class MyType(T:! Type, U:! AnInterface)`, `Self`
  // should have the value `MyType(T, U)`.
  BindingMap generic_args;
  for (auto* binding : bindings) {
    // binding.symbolic_identity() set by call to `TypeCheckPattern(...)`
    // above and/or by any enclosing generic classes.
    generic_args[binding] = *binding->symbolic_identity();
  }
  Nonnull<NominalClassType*> self_type = arena_->New<NominalClassType>(
      class_decl,
      arena_->New<Bindings>(std::move(generic_args), Bindings::NoWitnesses));
  SetConstantValue(self, self_type);
  self->set_static_type(arena_->New<TypeOfClassType>(self_type));

  // The declarations of the members may refer to the class, so we must set the
  // constant value of the class and its static type before we start processing
  // the members.
  if (class_decl->type_params().has_value()) {
    // TODO: The `enclosing_bindings` should be tracked in the parameterized
    // entity name so that they can be included in the eventual type.
    Nonnull<ParameterizedEntityName*> param_name =
        arena_->New<ParameterizedEntityName>(class_decl,
                                             *class_decl->type_params());
    SetConstantValue(class_decl, param_name);
    class_decl->set_static_type(
        arena_->New<TypeOfParameterizedEntityName>(param_name));
  } else {
    SetConstantValue(class_decl, self_type);
    class_decl->set_static_type(&self->static_type());
  }

  ScopeInfo class_scope_info =
      ScopeInfo::ForClassScope(scope_info, &class_scope, std::move(bindings));
  for (Nonnull<Declaration*> m : class_decl->members()) {
    CARBON_RETURN_IF_ERROR(DeclareDeclaration(m, class_scope_info));
  }

  if (trace_stream_) {
    **trace_stream_ << "** finished declaring class " << class_decl->name()
                    << "\n";
  }
  return Success();
}

auto TypeChecker::TypeCheckClassDeclaration(
    Nonnull<ClassDeclaration*> class_decl, const ImplScope& impl_scope)
    -> ErrorOr<Success> {
  if (trace_stream_) {
    **trace_stream_ << "** checking class " << class_decl->name() << "\n";
  }
  ImplScope class_scope;
  class_scope.AddParent(&impl_scope);
  if (class_decl->type_params().has_value()) {
    BringPatternImplsIntoScope(*class_decl->type_params(), class_scope);
  }
  if (trace_stream_) {
    **trace_stream_ << class_scope;
  }
  for (Nonnull<Declaration*> m : class_decl->members()) {
    CARBON_RETURN_IF_ERROR(TypeCheckDeclaration(m, class_scope));
  }
  if (trace_stream_) {
    **trace_stream_ << "** finished checking class " << class_decl->name()
                    << "\n";
  }
  return Success();
}

auto TypeChecker::DeclareInterfaceDeclaration(
    Nonnull<InterfaceDeclaration*> iface_decl, const ScopeInfo& scope_info)
    -> ErrorOr<Success> {
  if (trace_stream_) {
    **trace_stream_ << "** declaring interface " << iface_decl->name() << "\n";
  }
  ImplScope iface_scope;
  iface_scope.AddParent(scope_info.innermost_scope);

  Nonnull<InterfaceType*> iface_type;
  if (iface_decl->params().has_value()) {
    CARBON_RETURN_IF_ERROR(TypeCheckPattern(*iface_decl->params(), std::nullopt,
                                            iface_scope, ValueCategory::Let));
    if (trace_stream_) {
      **trace_stream_ << iface_scope;
    }

    Nonnull<ParameterizedEntityName*> param_name =
        arena_->New<ParameterizedEntityName>(iface_decl, *iface_decl->params());
    SetConstantValue(iface_decl, param_name);
    iface_decl->set_static_type(
        arena_->New<TypeOfParameterizedEntityName>(param_name));

    // Form the full symbolic type of the interface. This is used as part of
    // the value of associated constants, if they're referenced within the
    // interface itself.
    std::vector<Nonnull<const GenericBinding*>> bindings = scope_info.bindings;
    CollectGenericBindingsInPattern(*iface_decl->params(), bindings);
    BindingMap generic_args;
    for (auto* binding : bindings) {
      generic_args[binding] = *binding->symbolic_identity();
    }
    iface_type = arena_->New<InterfaceType>(
        iface_decl,
        arena_->New<Bindings>(std::move(generic_args), Bindings::NoWitnesses));
  } else {
    iface_type = arena_->New<InterfaceType>(iface_decl);
    SetConstantValue(iface_decl, iface_type);
    iface_decl->set_static_type(arena_->New<TypeOfInterfaceType>(iface_type));
  }

  // Process the Self parameter.
  CARBON_RETURN_IF_ERROR(TypeCheckPattern(iface_decl->self(), std::nullopt,
                                          iface_scope, ValueCategory::Let));

  ScopeInfo iface_scope_info = ScopeInfo::ForNonClassScope(&iface_scope);
  for (Nonnull<Declaration*> m : iface_decl->members()) {
    CARBON_RETURN_IF_ERROR(DeclareDeclaration(m, iface_scope_info));

    if (auto* assoc = dyn_cast<AssociatedConstantDeclaration>(m)) {
      // TODO: The witness should be optional in AssociatedConstant.
      Nonnull<const Expression*> witness_expr =
          arena_->New<DotSelfExpression>(iface_decl->source_loc());
      assoc->binding().set_symbolic_identity(arena_->New<AssociatedConstant>(
          &iface_decl->self()->value(), iface_type, assoc,
          arena_->New<SymbolicWitness>(witness_expr)));
    }
  }
  if (trace_stream_) {
    **trace_stream_ << "** finished declaring interface " << iface_decl->name()
                    << "\n";
  }
  return Success();
}

auto TypeChecker::TypeCheckInterfaceDeclaration(
    Nonnull<InterfaceDeclaration*> iface_decl, const ImplScope& impl_scope)
    -> ErrorOr<Success> {
  if (trace_stream_) {
    **trace_stream_ << "** checking interface " << iface_decl->name() << "\n";
  }
  ImplScope iface_scope;
  iface_scope.AddParent(&impl_scope);
  if (iface_decl->params().has_value()) {
    BringPatternImplsIntoScope(*iface_decl->params(), iface_scope);
  }
  if (trace_stream_) {
    **trace_stream_ << iface_scope;
  }
  for (Nonnull<Declaration*> m : iface_decl->members()) {
    CARBON_RETURN_IF_ERROR(TypeCheckDeclaration(m, iface_scope));
  }
  if (trace_stream_) {
    **trace_stream_ << "** finished checking interface " << iface_decl->name()
                    << "\n";
  }
  return Success();
}

auto TypeChecker::CheckImplIsDeducible(
    SourceLocation source_loc, Nonnull<const Value*> impl_type,
    Nonnull<const InterfaceType*> impl_iface,
    llvm::ArrayRef<Nonnull<const GenericBinding*>> deduced_bindings,
    const ImplScope& impl_scope) -> ErrorOr<Success> {
  BindingMap deduced_args;
  CARBON_RETURN_IF_ERROR(ArgumentDeduction(
      source_loc, "impl", deduced_bindings, deduced_args, impl_type, impl_type,
      /*allow_implicit_conversion=*/false, impl_scope));
  CARBON_RETURN_IF_ERROR(ArgumentDeduction(source_loc, "impl", deduced_bindings,
                                           deduced_args, impl_iface, impl_iface,
                                           /*allow_implicit_conversion=*/false,
                                           impl_scope));
  for (auto* expected_deduced : deduced_bindings) {
    if (!deduced_args.count(expected_deduced)) {
      return CompilationError(source_loc)
             << "parameter `" << *expected_deduced
             << "` is not deducible from `impl " << *impl_type << " as "
             << *impl_iface << "`";
    }
  }
  return Success();
}

auto TypeChecker::CheckImplIsComplete(Nonnull<const InterfaceType*> iface_type,
                                      Nonnull<const ImplDeclaration*> impl_decl,
                                      Nonnull<const Value*> self_type,
                                      const ImplScope& impl_scope)
    -> ErrorOr<Success> {
  const auto& iface_decl = iface_type->declaration();
  for (Nonnull<Declaration*> m : iface_decl.members()) {
    if (auto* assoc = dyn_cast<AssociatedConstantDeclaration>(m)) {
      // An associated constant must be given exactly one value.
      Nonnull<const GenericBinding*> symbolic_self =
          impl_decl->constraint_type()->self_binding();
      Nonnull<const Value*> expected = arena_->New<AssociatedConstant>(
          &symbolic_self->value(), iface_type, assoc,
          arena_->New<ImplWitness>(impl_decl));

      bool found_any = false;
      std::optional<Nonnull<const Value*>> found_value;
      std::optional<Nonnull<const Value*>> second_value;
      auto visitor = [&](Nonnull<const Value*> equal_value) {
        found_any = true;
        if (!isa<AssociatedConstant>(equal_value)) {
          if (!found_value ||
              ValueEqual(equal_value, *found_value, std::nullopt)) {
            found_value = equal_value;
          } else {
            second_value = equal_value;
            return false;
          }
        }
        return true;
      };
      impl_decl->constraint_type()->VisitEqualValues(expected, visitor);
      if (!found_any) {
        return CompilationError(impl_decl->source_loc())
               << "implementation missing " << *expected;
      } else if (!found_value) {
        // TODO: It's not clear what the right rule is here. Clearly
        //   impl T as HasX & HasY where .X == .Y {}
        // ... is insufficient to establish a value for either X or Y.
        // But perhaps we can allow
        //   impl forall [T:! HasX] T as HasY where .Y == .X {}
        return CompilationError(impl_decl->source_loc())
               << "implementation doesn't provide a concrete value for "
               << *expected;
      } else if (second_value) {
        return CompilationError(impl_decl->source_loc())
               << "implementation provides multiple values for " << *expected
               << ": " << **found_value << " and " << **second_value;
      }
    } else {
      // Every member function must be declared.
      std::optional<std::string_view> mem_name = GetName(*m);
      CARBON_CHECK(mem_name.has_value()) << "unnamed interface member " << *m;

      std::optional<Nonnull<const Declaration*>> mem =
          FindMember(*mem_name, impl_decl->members());
      if (!mem.has_value()) {
        return CompilationError(impl_decl->source_loc())
               << "implementation missing " << *mem_name;
      }

      BindingMap binding_map = iface_type->args();
      binding_map[iface_decl.self()] = self_type;
      Nonnull<const Value*> iface_mem_type =
          Substitute(binding_map, &m->static_type());
      // TODO: How should the signature in the implementation be permitted
      // to differ from the signature in the interface?
      CARBON_RETURN_IF_ERROR(
          ExpectExactType((*mem)->source_loc(), "member of implementation",
                          iface_mem_type, &(*mem)->static_type(), impl_scope));
    }
  }
  return Success();
}

auto TypeChecker::CheckAndAddImplBindings(
    Nonnull<const ImplDeclaration*> impl_decl, Nonnull<const Value*> impl_type,
    const ScopeInfo& scope_info) -> ErrorOr<Success> {
  // The deduced bindings are the parameters for all enclosing classes followed
  // by any deduced parameters written on the `impl` declaration itself.
  std::vector<Nonnull<const GenericBinding*>> deduced_bindings =
      scope_info.bindings;
  deduced_bindings.insert(deduced_bindings.end(),
                          impl_decl->deduced_parameters().begin(),
                          impl_decl->deduced_parameters().end());

  // An expression that evaluates to this impl's witness.
  // TODO: Store witnesses as `Witness*` rather than `Expression*` everywhere
  // so we don't need to create this.
  auto* impl_expr = arena_->New<ValueLiteral>(
      impl_decl->source_loc(), arena_->New<ImplWitness>(impl_decl),
      arena_->New<TypeType>(), ValueCategory::Let);

  // Form the resolved constraint type by substituting `Self` for `.Self`.
  Nonnull<const Value*> self = *impl_decl->self()->constant_value();
  BindingMap constraint_self_map;
  constraint_self_map[impl_decl->constraint_type()->self_binding()] = self;
  Nonnull<const ConstraintType*> constraint = cast<ConstraintType>(
      Substitute(constraint_self_map, impl_decl->constraint_type()));

  // Each interface that is a lookup context is required to be implemented by
  // the impl members. Other constraints are required to be satisfied by
  // either those impls or impls available elsewhere.
  for (auto lookup : constraint->lookup_contexts()) {
    if (auto* iface_type = dyn_cast<InterfaceType>(lookup.context)) {
      CARBON_RETURN_IF_ERROR(
          CheckImplIsDeducible(impl_decl->source_loc(), impl_type, iface_type,
                               deduced_bindings, *scope_info.innermost_scope));

      // Bring the associated constant values for this interface into scope. We
      // know that if the methods of this interface are used, they will use
      // these values.
      ImplScope iface_scope;
      iface_scope.AddParent(scope_info.innermost_scope);
      BringAssociatedConstantsIntoScope(cast<ConstraintType>(constraint), self,
                                        iface_type, iface_scope);

      CARBON_RETURN_IF_ERROR(
          CheckImplIsComplete(iface_type, impl_decl, impl_type, iface_scope));

      scope_info.innermost_non_class_scope->Add(
          iface_type, deduced_bindings, impl_type, impl_decl->impl_bindings(),
          impl_expr, *this);
    } else {
      // TODO: Add support for implementing `adapter`s.
      return CompilationError(impl_decl->source_loc())
             << "cannot implement a constraint whose lookup context includes "
             << *lookup.context;
    }
  }
  return Success();
}

auto TypeChecker::DeclareImplDeclaration(Nonnull<ImplDeclaration*> impl_decl,
                                         const ScopeInfo& scope_info)
    -> ErrorOr<Success> {
  if (trace_stream_) {
    **trace_stream_ << "declaring " << *impl_decl << "\n";
  }
  ImplScope impl_scope;
  impl_scope.AddParent(scope_info.innermost_scope);
  std::vector<Nonnull<const ImplBinding*>> impl_bindings;

  // Bring the deduced parameters into scope.
  for (Nonnull<GenericBinding*> deduced : impl_decl->deduced_parameters()) {
    CARBON_RETURN_IF_ERROR(TypeCheckPattern(deduced, std::nullopt, impl_scope,
                                            ValueCategory::Let));
    CollectImplBindingsInPattern(deduced, impl_bindings);
  }
  impl_decl->set_impl_bindings(impl_bindings);

  // Check and interpret the impl_type
  CARBON_ASSIGN_OR_RETURN(Nonnull<const Value*> impl_type_value,
                          TypeCheckTypeExp(impl_decl->impl_type(), impl_scope));

  // Set `Self` to `impl_type`. We do this whether `Self` resolves to it or to
  // the `Self` from an enclosing scope. This needs to be done before
  // processing the interface, in case the interface expression uses `Self`.
  Nonnull<SelfDeclaration*> self = impl_decl->self();
  self->set_constant_value(impl_type_value);
  // Static type set in call to `TypeCheckExp(...)` above.
  self->set_static_type(&impl_decl->impl_type()->static_type());

  // Check and interpret the interface.
  CARBON_ASSIGN_OR_RETURN(
      Nonnull<const Value*> constraint_type,
      TypeCheckTypeExp(&impl_decl->interface(), impl_scope));
  if (auto* iface_type = dyn_cast<InterfaceType>(constraint_type)) {
    constraint_type = MakeConstraintForInterface(
        impl_decl->interface().source_loc(), iface_type);
  }
  if (!isa<ConstraintType>(constraint_type)) {
    return CompilationError(impl_decl->interface().source_loc())
           << "expected constraint after `as`, found value of type "
           << *constraint_type;
  }
  impl_decl->set_constraint_type(cast<ConstraintType>(constraint_type));

  // Declare the impl members.
  ScopeInfo impl_scope_info = ScopeInfo::ForNonClassScope(&impl_scope);
  for (Nonnull<Declaration*> m : impl_decl->members()) {
    CARBON_RETURN_IF_ERROR(DeclareDeclaration(m, impl_scope_info));
  }

  // Create the implied impl bindings.
  CARBON_RETURN_IF_ERROR(
      CheckAndAddImplBindings(impl_decl, impl_type_value, scope_info));

  // Check the constraint is satisfied by the `impl`s we just created. This
  // serves a couple of purposes:
  //  - It ensures that any constraints in a `ConstraintType` are met.
  //  - It rejects `impl`s that immediately introduce ambiguity.
  CARBON_RETURN_IF_ERROR(impl_scope.Resolve(constraint_type, impl_type_value,
                                            impl_decl->source_loc(), *this));

  if (trace_stream_) {
    **trace_stream_ << "** finished declaring impl " << *impl_decl->impl_type()
                    << " as " << impl_decl->interface() << "\n";
  }
  return Success();
}

void TypeChecker::BringAssociatedConstantsIntoScope(
    Nonnull<const ConstraintType*> constraint, Nonnull<const Value*> self,
    Nonnull<const InterfaceType*> interface, ImplScope& scope) {
  std::set<Nonnull<const AssociatedConstantDeclaration*>> assocs_in_interface;
  for (Nonnull<Declaration*> m : interface->declaration().members()) {
    if (auto* assoc = dyn_cast<AssociatedConstantDeclaration>(m)) {
      assocs_in_interface.insert(assoc);
    }
  }

  for (const auto& eq : constraint->equality_constraints()) {
    for (Nonnull<const Value*> value : eq.values) {
      if (auto* assoc = dyn_cast<AssociatedConstant>(value)) {
        if (assocs_in_interface.count(&assoc->constant()) &&
            ValueEqual(&assoc->base(), self, std::nullopt) &&
            ValueEqual(&assoc->interface(), interface, std::nullopt)) {
          // This equality constraint mentions an associated constant that is
          // part of interface. Bring it into scope.
          scope.AddEqualityConstraint(&eq);
          break;
        }
      }
    }
  }
}

auto TypeChecker::TypeCheckImplDeclaration(Nonnull<ImplDeclaration*> impl_decl,
                                           const ImplScope& enclosing_scope)
    -> ErrorOr<Success> {
  if (trace_stream_) {
    **trace_stream_ << "checking " << *impl_decl << "\n";
  }

  // Form the resolved constraint type by substituting `Self` for `.Self`.
  Nonnull<const Value*> self = *impl_decl->self()->constant_value();
  BindingMap constraint_self_map;
  constraint_self_map[impl_decl->constraint_type()->self_binding()] = self;
  Nonnull<const ConstraintType*> constraint = cast<ConstraintType>(
      Substitute(constraint_self_map, impl_decl->constraint_type()));

  // Bring the impls from the parameters into scope.
  ImplScope impl_scope;
  impl_scope.AddParent(&enclosing_scope);
  BringImplsIntoScope(impl_decl->impl_bindings(), impl_scope);
  for (Nonnull<Declaration*> m : impl_decl->members()) {
    CARBON_ASSIGN_OR_RETURN(
        ConstraintLookupResult result,
        LookupInConstraint(m->source_loc(), "member impl declaration",
                           constraint, GetName(*m).value()));

    // Bring the associated constant values for the interface that this method
    // implements part of into scope.
    ImplScope member_scope;
    member_scope.AddParent(&impl_scope);
    BringAssociatedConstantsIntoScope(constraint, self, result.interface,
                                      member_scope);

    CARBON_RETURN_IF_ERROR(TypeCheckDeclaration(m, member_scope));
  }
  if (trace_stream_) {
    **trace_stream_ << "finished checking impl\n";
  }
  return Success();
}

auto TypeChecker::DeclareChoiceDeclaration(Nonnull<ChoiceDeclaration*> choice,
                                           const ScopeInfo& scope_info)
    -> ErrorOr<Success> {
  std::vector<NamedValue> alternatives;
  for (Nonnull<AlternativeSignature*> alternative : choice->alternatives()) {
    CARBON_ASSIGN_OR_RETURN(auto signature,
                            TypeCheckTypeExp(&alternative->signature(),
                                             *scope_info.innermost_scope));
    alternatives.push_back({.name = alternative->name(), .value = signature});
  }
  auto ct = arena_->New<ChoiceType>(choice->name(), std::move(alternatives));
  SetConstantValue(choice, ct);
  choice->set_static_type(arena_->New<TypeOfChoiceType>(ct));
  return Success();
}

auto TypeChecker::TypeCheckChoiceDeclaration(
    Nonnull<ChoiceDeclaration*> /*choice*/, const ImplScope& /*impl_scope*/)
    -> ErrorOr<Success> {
  // Nothing to do here, but perhaps that will change in the future?
  return Success();
}

static bool IsValidTypeForAliasTarget(Nonnull<const Value*> type) {
  switch (type->kind()) {
    case Value::Kind::IntValue:
    case Value::Kind::FunctionValue:
    case Value::Kind::BoundMethodValue:
    case Value::Kind::PointerValue:
    case Value::Kind::LValue:
    case Value::Kind::BoolValue:
    case Value::Kind::StructValue:
    case Value::Kind::NominalClassValue:
    case Value::Kind::AlternativeValue:
    case Value::Kind::TupleValue:
    case Value::Kind::ImplWitness:
    case Value::Kind::SymbolicWitness:
    case Value::Kind::ParameterizedEntityName:
    case Value::Kind::MemberName:
    case Value::Kind::BindingPlaceholderValue:
    case Value::Kind::AddrValue:
    case Value::Kind::AlternativeConstructorValue:
    case Value::Kind::ContinuationValue:
    case Value::Kind::StringValue:
    case Value::Kind::UninitializedValue:
      CARBON_FATAL() << "type of alias target is not a type";

    case Value::Kind::AutoType:
    case Value::Kind::VariableType:
      CARBON_FATAL() << "pattern type in alias target";

    case Value::Kind::IntType:
    case Value::Kind::BoolType:
    case Value::Kind::PointerType:
    case Value::Kind::StaticArrayType:
    case Value::Kind::StructType:
    case Value::Kind::NominalClassType:
    case Value::Kind::ChoiceType:
    case Value::Kind::ContinuationType:
    case Value::Kind::StringType:
    case Value::Kind::AssociatedConstant:
      return false;

    case Value::Kind::FunctionType:
    case Value::Kind::InterfaceType:
    case Value::Kind::ConstraintType:
    case Value::Kind::TypeType:
    case Value::Kind::TypeOfClassType:
    case Value::Kind::TypeOfInterfaceType:
    case Value::Kind::TypeOfConstraintType:
    case Value::Kind::TypeOfChoiceType:
    case Value::Kind::TypeOfParameterizedEntityName:
    case Value::Kind::TypeOfMemberName:
      return true;
  }
}

auto TypeChecker::DeclareAliasDeclaration(Nonnull<AliasDeclaration*> alias,
                                          const ScopeInfo& scope_info)
    -> ErrorOr<Success> {
  CARBON_RETURN_IF_ERROR(
      TypeCheckExp(&alias->target(), *scope_info.innermost_scope));

  if (!IsValidTypeForAliasTarget(&alias->target().static_type())) {
    return CompilationError(alias->source_loc())
           << "invalid target for alias declaration";
  }

  CARBON_ASSIGN_OR_RETURN(Nonnull<const Value*> target,
                          InterpExp(&alias->target(), arena_, trace_stream_));

  SetConstantValue(alias, target);
  alias->set_static_type(&alias->target().static_type());
  return Success();
}

auto TypeChecker::TypeCheck(AST& ast) -> ErrorOr<Success> {
  ImplScope impl_scope;
  ScopeInfo top_level_scope_info = ScopeInfo::ForNonClassScope(&impl_scope);
  for (Nonnull<Declaration*> declaration : ast.declarations) {
    CARBON_RETURN_IF_ERROR(
        DeclareDeclaration(declaration, top_level_scope_info));
  }
  for (Nonnull<Declaration*> decl : ast.declarations) {
    CARBON_RETURN_IF_ERROR(TypeCheckDeclaration(decl, impl_scope));
    // Check to see if this declaration is a builtin.
    // TODO: Only do this when type-checking the prelude.
    builtins_.Register(decl);
  }
  CARBON_RETURN_IF_ERROR(TypeCheckExp(*ast.main_call, impl_scope));
  return Success();
}

auto TypeChecker::TypeCheckDeclaration(Nonnull<Declaration*> d,
                                       const ImplScope& impl_scope)
    -> ErrorOr<Success> {
  if (trace_stream_) {
    **trace_stream_ << "checking " << DeclarationKindName(d->kind()) << "\n";
  }
  switch (d->kind()) {
    case DeclarationKind::InterfaceDeclaration: {
      CARBON_RETURN_IF_ERROR(TypeCheckInterfaceDeclaration(
          &cast<InterfaceDeclaration>(*d), impl_scope));
      break;
    }
    case DeclarationKind::ImplDeclaration: {
      CARBON_RETURN_IF_ERROR(
          TypeCheckImplDeclaration(&cast<ImplDeclaration>(*d), impl_scope));
      break;
    }
    case DeclarationKind::FunctionDeclaration:
      CARBON_RETURN_IF_ERROR(TypeCheckFunctionDeclaration(
          &cast<FunctionDeclaration>(*d), impl_scope));
      return Success();
    case DeclarationKind::ClassDeclaration:
      CARBON_RETURN_IF_ERROR(
          TypeCheckClassDeclaration(&cast<ClassDeclaration>(*d), impl_scope));
      return Success();
    case DeclarationKind::ChoiceDeclaration:
      CARBON_RETURN_IF_ERROR(
          TypeCheckChoiceDeclaration(&cast<ChoiceDeclaration>(*d), impl_scope));
      return Success();
    case DeclarationKind::VariableDeclaration: {
      auto& var = cast<VariableDeclaration>(*d);
      if (var.has_initializer()) {
        CARBON_RETURN_IF_ERROR(TypeCheckExp(&var.initializer(), impl_scope));
      }
      const auto* binding_type =
          dyn_cast<ExpressionPattern>(&var.binding().type());
      if (binding_type == nullptr) {
        // TODO: consider adding support for `auto`
        return CompilationError(var.source_loc())
               << "Type of a top-level variable must be an expression.";
      }
      if (var.has_initializer()) {
        CARBON_ASSIGN_OR_RETURN(
            Nonnull<Expression*> converted_initializer,
            ImplicitlyConvert("initializer of variable", impl_scope,
                              &var.initializer(), &var.static_type()));
        var.set_initializer(converted_initializer);
      }
      return Success();
    }
    case DeclarationKind::AssociatedConstantDeclaration:
      return Success();
    case DeclarationKind::SelfDeclaration: {
      CARBON_FATAL() << "Unreachable TypeChecker `Self` declaration";
    }
    case DeclarationKind::AliasDeclaration: {
      return Success();
    }
  }
  return Success();
}

auto TypeChecker::DeclareDeclaration(Nonnull<Declaration*> d,
                                     const ScopeInfo& scope_info)
    -> ErrorOr<Success> {
  switch (d->kind()) {
    case DeclarationKind::InterfaceDeclaration: {
      auto& iface_decl = cast<InterfaceDeclaration>(*d);
      CARBON_RETURN_IF_ERROR(
          DeclareInterfaceDeclaration(&iface_decl, scope_info));
      break;
    }
    case DeclarationKind::ImplDeclaration: {
      auto& impl_decl = cast<ImplDeclaration>(*d);
      CARBON_RETURN_IF_ERROR(DeclareImplDeclaration(&impl_decl, scope_info));
      break;
    }
    case DeclarationKind::FunctionDeclaration: {
      auto& func_def = cast<FunctionDeclaration>(*d);
      CARBON_RETURN_IF_ERROR(DeclareFunctionDeclaration(&func_def, scope_info));
      break;
    }

    case DeclarationKind::ClassDeclaration: {
      auto& class_decl = cast<ClassDeclaration>(*d);
      CARBON_RETURN_IF_ERROR(DeclareClassDeclaration(&class_decl, scope_info));
      break;
    }

    case DeclarationKind::ChoiceDeclaration: {
      auto& choice = cast<ChoiceDeclaration>(*d);
      CARBON_RETURN_IF_ERROR(DeclareChoiceDeclaration(&choice, scope_info));
      break;
    }

    case DeclarationKind::VariableDeclaration: {
      auto& var = cast<VariableDeclaration>(*d);
      // Associate the variable name with it's declared type in the
      // compile-time symbol table.
      if (!llvm::isa<ExpressionPattern>(var.binding().type())) {
        return CompilationError(var.binding().type().source_loc())
               << "Expected expression for variable type";
      }
      Expression& type =
          cast<ExpressionPattern>(var.binding().type()).expression();
      CARBON_RETURN_IF_ERROR(TypeCheckPattern(&var.binding(), std::nullopt,
                                              *scope_info.innermost_scope,
                                              var.value_category()));
      CARBON_ASSIGN_OR_RETURN(Nonnull<const Value*> declared_type,
                              InterpExp(&type, arena_, trace_stream_));
      var.set_static_type(declared_type);
      break;
    }

    case DeclarationKind::AssociatedConstantDeclaration: {
      auto& let = cast<AssociatedConstantDeclaration>(*d);
      CARBON_ASSIGN_OR_RETURN(
          Nonnull<const Value*> type,
          TypeCheckTypeExp(&let.binding().type(), *scope_info.innermost_scope));
      let.binding().set_static_type(type);
      let.set_static_type(type);
      // The symbolic identity is set by DeclareInterfaceDeclaration.
      break;
    }

    case DeclarationKind::SelfDeclaration: {
      CARBON_FATAL() << "Unreachable TypeChecker declare `Self` declaration";
    }

    case DeclarationKind::AliasDeclaration: {
      auto& alias = cast<AliasDeclaration>(*d);
      CARBON_RETURN_IF_ERROR(DeclareAliasDeclaration(&alias, scope_info));
      break;
    }
  }
  return Success();
}

template <typename T>
void TypeChecker::SetConstantValue(Nonnull<T*> value_node,
                                   Nonnull<const Value*> value) {
  std::optional<Nonnull<const Value*>> old_value = value_node->constant_value();
  CARBON_CHECK(!old_value.has_value());
  value_node->set_constant_value(value);
  CARBON_CHECK(constants_.insert(value_node).second);
}

void TypeChecker::PrintConstants(llvm::raw_ostream& out) {
  llvm::ListSeparator sep;
  for (const auto& value_node : constants_) {
    out << sep << value_node;
  }
}

}  // namespace Carbon<|MERGE_RESOLUTION|>--- conflicted
+++ resolved
@@ -2238,23 +2238,6 @@
       CARBON_RETURN_IF_ERROR(TypeCheckExp(&intrinsic_exp.args(), impl_scope));
       const auto& args = intrinsic_exp.args().fields();
       switch (cast<IntrinsicExpression>(*e).intrinsic()) {
-        case IntrinsicExpression::Intrinsic::Rand: {
-          if (args.size() != 2) {
-            return CompilationError(e->source_loc())
-                   << "Rand takes 2 arguments, received " << args.size();
-          }
-          CARBON_RETURN_IF_ERROR(ExpectExactType(
-              e->source_loc(), "Rand argument 0", arena_->New<IntType>(),
-              &args[0]->static_type(), impl_scope));
-
-          CARBON_RETURN_IF_ERROR(ExpectExactType(
-              e->source_loc(), "Rand argument 1", arena_->New<IntType>(),
-              &args[1]->static_type(), impl_scope));
-
-          e->set_static_type(arena_->New<IntType>());
-
-          return Success();
-        }
         case IntrinsicExpression::Intrinsic::Print:
           // TODO: Remove Print special casing once we have variadics or
           // overloads. Here, that's the name Print instead of __intrinsic_print
@@ -2296,7 +2279,53 @@
           e->set_value_category(ValueCategory::Let);
           return Success();
         }
-<<<<<<< HEAD
+        case IntrinsicExpression::Intrinsic::Rand: {
+          if (args.size() != 2) {
+            return CompilationError(e->source_loc())
+                   << "Rand takes 2 arguments, received " << args.size();
+          }
+          CARBON_RETURN_IF_ERROR(ExpectExactType(
+              e->source_loc(), "Rand argument 0", arena_->New<IntType>(),
+              &args[0]->static_type(), impl_scope));
+
+          CARBON_RETURN_IF_ERROR(ExpectExactType(
+              e->source_loc(), "Rand argument 1", arena_->New<IntType>(),
+              &args[1]->static_type(), impl_scope));
+
+          e->set_static_type(arena_->New<IntType>());
+
+          return Success();
+        }
+        case IntrinsicExpression::Intrinsic::IntEq: {
+          if (args.size() != 2) {
+            return CompilationError(e->source_loc())
+                   << "__intrinsic_int_eq takes 2 arguments";
+          }
+          CARBON_RETURN_IF_ERROR(ExpectExactType(
+              e->source_loc(), "__intrinsic_int_eq argument 1",
+              arena_->New<IntType>(), &args[0]->static_type(), impl_scope));
+          CARBON_RETURN_IF_ERROR(ExpectExactType(
+              e->source_loc(), "__intrinsic_int_eq argument 2",
+              arena_->New<IntType>(), &args[1]->static_type(), impl_scope));
+          e->set_static_type(arena_->New<BoolType>());
+          e->set_value_category(ValueCategory::Let);
+          return Success();
+        }
+        case IntrinsicExpression::Intrinsic::StrEq: {
+          if (args.size() != 2) {
+            return CompilationError(e->source_loc())
+                   << "__intrinsic_str_eq takes 2 arguments";
+          }
+          CARBON_RETURN_IF_ERROR(ExpectExactType(
+              e->source_loc(), "__intrinsic_str_eq argument 1",
+              arena_->New<StringType>(), &args[0]->static_type(), impl_scope));
+          CARBON_RETURN_IF_ERROR(ExpectExactType(
+              e->source_loc(), "__intrinsic_str_eq argument 2",
+              arena_->New<StringType>(), &args[1]->static_type(), impl_scope));
+          e->set_static_type(arena_->New<BoolType>());
+          e->set_value_category(ValueCategory::Let);
+          return Success();
+        }
         case IntrinsicExpression::Intrinsic::IntBitComplement:
           if (args.size() != 1) {
             return CompilationError(e->source_loc())
@@ -2326,38 +2355,6 @@
           e->set_static_type(arena_->New<IntType>());
           e->set_value_category(ValueCategory::Let);
           return Success();
-=======
-        case IntrinsicExpression::Intrinsic::IntEq: {
-          if (args.size() != 2) {
-            return CompilationError(e->source_loc())
-                   << "__intrinsic_int_eq takes 2 arguments";
-          }
-          CARBON_RETURN_IF_ERROR(ExpectExactType(
-              e->source_loc(), "__intrinsic_int_eq argument 1",
-              arena_->New<IntType>(), &args[0]->static_type(), impl_scope));
-          CARBON_RETURN_IF_ERROR(ExpectExactType(
-              e->source_loc(), "__intrinsic_int_eq argument 2",
-              arena_->New<IntType>(), &args[1]->static_type(), impl_scope));
-          e->set_static_type(arena_->New<BoolType>());
-          e->set_value_category(ValueCategory::Let);
-          return Success();
-        }
-        case IntrinsicExpression::Intrinsic::StrEq: {
-          if (args.size() != 2) {
-            return CompilationError(e->source_loc())
-                   << "__intrinsic_str_eq takes 2 arguments";
-          }
-          CARBON_RETURN_IF_ERROR(ExpectExactType(
-              e->source_loc(), "__intrinsic_str_eq argument 1",
-              arena_->New<StringType>(), &args[0]->static_type(), impl_scope));
-          CARBON_RETURN_IF_ERROR(ExpectExactType(
-              e->source_loc(), "__intrinsic_str_eq argument 2",
-              arena_->New<StringType>(), &args[1]->static_type(), impl_scope));
-          e->set_static_type(arena_->New<BoolType>());
-          e->set_value_category(ValueCategory::Let);
-          return Success();
-        }
->>>>>>> 52f80c25
       }
     }
     case ExpressionKind::IntTypeLiteral:
