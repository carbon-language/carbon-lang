// Part of the Carbon Language project, under the Apache License v2.0 with LLVM
// Exceptions. See /LICENSE for license information.
// SPDX-License-Identifier: Apache-2.0 WITH LLVM-exception

#include "explorer/interpreter/type_checker.h"

#include <algorithm>
#include <iterator>
#include <map>
#include <optional>
#include <set>
#include <string>
#include <string_view>
#include <unordered_set>
#include <vector>

#include "common/error.h"
#include "common/ostream.h"
#include "explorer/ast/declaration.h"
#include "explorer/ast/expression.h"
#include "explorer/common/arena.h"
#include "explorer/common/error_builders.h"
#include "explorer/common/nonnull.h"
#include "explorer/common/source_location.h"
#include "explorer/interpreter/impl_scope.h"
#include "explorer/interpreter/interpreter.h"
#include "explorer/interpreter/pattern_analysis.h"
#include "explorer/interpreter/value.h"
#include "llvm/ADT/DenseSet.h"
#include "llvm/ADT/StringExtras.h"
#include "llvm/Support/Casting.h"
#include "llvm/Support/Error.h"

using llvm::cast;
using llvm::dyn_cast;
using llvm::dyn_cast_or_null;
using llvm::isa;

namespace Carbon {

struct TypeChecker::SingleStepEqualityContext : public EqualityContext {
 public:
  SingleStepEqualityContext(Nonnull<const TypeChecker*> type_checker,
                            Nonnull<const ImplScope*> impl_scope)
      : type_checker_(type_checker), impl_scope_(impl_scope) {}

  // Attempt to resolve the witness for the given associated constant in the
  // in-scope `impl`s.
  auto TryResolveWitness(Nonnull<const AssociatedConstant*> assoc,
                         SourceLocation source_loc) const
      -> ErrorOr<Nonnull<const ImplWitness*>> {
    auto* impl_witness = dyn_cast<ImplWitness>(&assoc->witness());
    if (impl_witness) {
      return impl_witness;
    }

    CARBON_ASSIGN_OR_RETURN(
        Nonnull<const Witness*> witness,
        impl_scope_->Resolve(&assoc->interface(), &assoc->base(), source_loc,
                             *type_checker_));
    impl_witness = dyn_cast<ImplWitness>(witness);
    if (impl_witness) {
      return impl_witness;
    }
    return ProgramError(source_loc) << "value of associated constant " << *assoc
                                    << " depends on a generic parameter";
  }

  // Visits the values that are equal to the given value and a single step away
  // according to an equality constraint that is either scope or within a final
  // impl corresponding to an associated constant. Stops and returns `false` if
  // the visitor returns `false`, otherwise returns `true`.
  auto VisitEqualValues(Nonnull<const Value*> value,
                        llvm::function_ref<bool(Nonnull<const Value*>)> visitor)
      const -> bool override {
    if (type_checker_->trace_stream_) {
      **type_checker_->trace_stream_ << "looking for values equal to " << *value
                                     << " in\n"
                                     << *impl_scope_;
    }

    if (!impl_scope_->VisitEqualValues(value, visitor)) {
      return false;
    }

    // Also look up and visit the corresponding impl if this is an associated
    // constant.
    if (auto* assoc = dyn_cast<AssociatedConstant>(value)) {
      // Perform an impl lookup to see if we can resolve this constant.
      // The source location doesn't matter, we're discarding the diagnostics.
      SourceLocation source_loc("", 0);
      ErrorOr<Nonnull<const ImplWitness*>> impl_witness =
          TryResolveWitness(assoc, source_loc);
      if (impl_witness.ok()) {
        // Instantiate the impl to find the concrete constraint it implements.
        Nonnull<const ConstraintType*> constraint =
            (*impl_witness)->declaration().constraint_type();
        BindingMap bindings = (*impl_witness)->type_args();
        bindings[constraint->self_binding()] = &assoc->base();
        constraint = cast<ConstraintType>(
            type_checker_->Substitute(bindings, constraint));

        // Look for the value of this constant within that constraint.
        if (!constraint->VisitEqualValues(value, visitor)) {
          return false;
        }
      } else {
        if (type_checker_->trace_stream_) {
          **type_checker_->trace_stream_
              << "Could not resolve associated constant " << *assoc << ": "
              << impl_witness.error() << "\n";
        }
      }
    }

    return true;
  }

 private:
  Nonnull<const TypeChecker*> type_checker_;
  Nonnull<const ImplScope*> impl_scope_;
};

static void SetValue(Nonnull<Pattern*> pattern, Nonnull<const Value*> value) {
  // TODO: find some way to CHECK that `value` is identical to pattern->value(),
  // if it's already set. Unclear if `ValueEqual` is suitable, because it
  // currently focuses more on "real" values, and disallows the pseudo-values
  // like `BindingPlaceholderValue` that we get in pattern evaluation.
  if (!pattern->has_value()) {
    pattern->set_value(value);
  }
}

auto TypeChecker::IsSameType(Nonnull<const Value*> type1,
                             Nonnull<const Value*> type2,
                             const ImplScope& impl_scope) const -> bool {
  SingleStepEqualityContext equality_ctx(this, &impl_scope);
  return TypeEqual(type1, type2, &equality_ctx);
}

auto TypeChecker::ExpectExactType(SourceLocation source_loc,
                                  const std::string& context,
                                  Nonnull<const Value*> expected,
                                  Nonnull<const Value*> actual,
                                  const ImplScope& impl_scope) const
    -> ErrorOr<Success> {
  if (!IsSameType(expected, actual, impl_scope)) {
    return ProgramError(source_loc) << "type error in " << context << "\n"
                                    << "expected: " << *expected << "\n"
                                    << "actual: " << *actual;
  }
  return Success();
}

static auto ExpectPointerType(SourceLocation source_loc,
                              const std::string& context,
                              Nonnull<const Value*> actual)
    -> ErrorOr<Success> {
  // TODO: Try to resolve in equality context.
  if (actual->kind() != Value::Kind::PointerType) {
    return ProgramError(source_loc) << "type error in " << context << "\n"
                                    << "expected a pointer type\n"
                                    << "actual: " << *actual;
  }
  return Success();
}

// Returns whether the value is a type whose values are themselves known to be
// types.
static auto IsTypeOfType(Nonnull<const Value*> value) -> bool {
  switch (value->kind()) {
    case Value::Kind::IntValue:
    case Value::Kind::DestructorValue:
    case Value::Kind::FunctionValue:
    case Value::Kind::BoundMethodValue:
    case Value::Kind::PointerValue:
    case Value::Kind::LValue:
    case Value::Kind::BoolValue:
    case Value::Kind::StructValue:
    case Value::Kind::NominalClassValue:
    case Value::Kind::AlternativeValue:
    case Value::Kind::BindingPlaceholderValue:
    case Value::Kind::AddrValue:
    case Value::Kind::AlternativeConstructorValue:
    case Value::Kind::ContinuationValue:
    case Value::Kind::StringValue:
    case Value::Kind::UninitializedValue:
    case Value::Kind::ImplWitness:
    case Value::Kind::BindingWitness:
    case Value::Kind::ConstraintWitness:
    case Value::Kind::ConstraintImplWitness:
    case Value::Kind::ParameterizedEntityName:
    case Value::Kind::MemberName:
    case Value::Kind::TypeOfParameterizedEntityName:
    case Value::Kind::TypeOfMemberName:
      // These are values, not types.
      return false;
    case Value::Kind::IntType:
    case Value::Kind::BoolType:
    case Value::Kind::FunctionType:
    case Value::Kind::PointerType:
    case Value::Kind::StructType:
    case Value::Kind::NominalClassType:
    case Value::Kind::MixinPseudoType:
    case Value::Kind::ChoiceType:
    case Value::Kind::ContinuationType:
    case Value::Kind::StringType:
    case Value::Kind::StaticArrayType:
    case Value::Kind::TupleValue:
      // These are types whose values are not types.
      return false;
    case Value::Kind::AutoType:
    case Value::Kind::VariableType:
    case Value::Kind::AssociatedConstant:
      // A value of one of these types could be a type, but isn't known to be.
      return false;
    case Value::Kind::TypeType:
    case Value::Kind::InterfaceType:
    case Value::Kind::ConstraintType:
    case Value::Kind::TypeOfClassType:
    case Value::Kind::TypeOfMixinPseudoType:
    case Value::Kind::TypeOfInterfaceType:
    case Value::Kind::TypeOfConstraintType:
    case Value::Kind::TypeOfChoiceType:
      // A value of one of these types is itself always a type.
      return true;
  }
}

// Returns whether the value is a valid result from a type expression,
// as opposed to a non-type value.
// `auto` is not considered a type by the function if `concrete` is false.
static auto IsType(Nonnull<const Value*> value, bool concrete = false) -> bool {
  switch (value->kind()) {
    case Value::Kind::IntValue:
    case Value::Kind::FunctionValue:
    case Value::Kind::DestructorValue:
    case Value::Kind::BoundMethodValue:
    case Value::Kind::PointerValue:
    case Value::Kind::LValue:
    case Value::Kind::BoolValue:
    case Value::Kind::StructValue:
    case Value::Kind::NominalClassValue:
    case Value::Kind::AlternativeValue:
    case Value::Kind::BindingPlaceholderValue:
    case Value::Kind::AddrValue:
    case Value::Kind::AlternativeConstructorValue:
    case Value::Kind::ContinuationValue:
    case Value::Kind::StringValue:
    case Value::Kind::UninitializedValue:
    case Value::Kind::ImplWitness:
    case Value::Kind::BindingWitness:
    case Value::Kind::ConstraintWitness:
    case Value::Kind::ConstraintImplWitness:
    case Value::Kind::ParameterizedEntityName:
    case Value::Kind::MemberName:
      return false;
    case Value::Kind::TypeOfParameterizedEntityName:
    case Value::Kind::TypeOfMemberName:
      // Names aren't first-class values, and their types aren't first-class
      // types.
      return false;
    case Value::Kind::IntType:
    case Value::Kind::BoolType:
    case Value::Kind::TypeType:
    case Value::Kind::FunctionType:
    case Value::Kind::StructType:
    case Value::Kind::NominalClassType:
    case Value::Kind::InterfaceType:
    case Value::Kind::ConstraintType:
    case Value::Kind::ChoiceType:
    case Value::Kind::ContinuationType:
    case Value::Kind::VariableType:
    case Value::Kind::StringType:
    case Value::Kind::TypeOfClassType:
    case Value::Kind::TypeOfInterfaceType:
    case Value::Kind::TypeOfConstraintType:
    case Value::Kind::TypeOfChoiceType:
    case Value::Kind::StaticArrayType:
      return true;
    case Value::Kind::AutoType:
      // `auto` isn't a concrete type, it's a pattern that matches types.
      return !concrete;
    case Value::Kind::TupleValue: {
      for (Nonnull<const Value*> field : cast<TupleValue>(*value).elements()) {
        if (!IsType(field, concrete)) {
          return false;
        }
      }
      return true;
    }
    case Value::Kind::PointerType: {
      return IsType(&cast<PointerType>(*value).type(), concrete);
    }
    case Value::Kind::AssociatedConstant: {
      // An associated type is an associated constant whose type is a
      // type-of-type.
      const auto& assoc = cast<AssociatedConstant>(*value);
      // TODO: Should we substitute in the arguments? Given
      //   interface I(T:! Type) { let V:! T; }
      // ... is T.(I(Type).V) considered to be a type?
      return IsTypeOfType(&assoc.constant().static_type());
    }
    case Value::Kind::MixinPseudoType:
    case Value::Kind::TypeOfMixinPseudoType:
      // Mixin type is a second-class type that cannot be used
      // within a type annotation expression.
      return false;
  }
}

auto TypeChecker::ExpectIsType(SourceLocation source_loc,
                               Nonnull<const Value*> value)
    -> ErrorOr<Success> {
  if (!IsType(value)) {
    return ProgramError(source_loc) << "Expected a type, but got " << *value;
  } else {
    return Success();
  }
}

// Returns whether *value represents the type of a Carbon value, as
// opposed to a type pattern or a non-type value.
static auto IsConcreteType(Nonnull<const Value*> value) -> bool {
  return IsType(value, /*concrete=*/true);
}

auto TypeChecker::ExpectIsConcreteType(SourceLocation source_loc,
                                       Nonnull<const Value*> value)
    -> ErrorOr<Success> {
  if (!IsConcreteType(value)) {
    return ProgramError(source_loc) << "Expected a type, but got " << *value;
  } else {
    return Success();
  }
}

// Returns the named field, or None if not found.
static auto FindField(llvm::ArrayRef<NamedValue> fields,
                      const std::string& field_name)
    -> std::optional<NamedValue> {
  auto it = std::find_if(
      fields.begin(), fields.end(),
      [&](const NamedValue& field) { return field.name == field_name; });
  if (it == fields.end()) {
    return std::nullopt;
  }
  return *it;
}

auto TypeChecker::FieldTypesImplicitlyConvertible(
    llvm::ArrayRef<NamedValue> source_fields,
    llvm::ArrayRef<NamedValue> destination_fields,
    const ImplScope& impl_scope) const -> bool {
  if (source_fields.size() != destination_fields.size()) {
    return false;
  }
  for (const auto& source_field : source_fields) {
    std::optional<NamedValue> destination_field =
        FindField(destination_fields, source_field.name);
    if (!destination_field.has_value() ||
        !IsImplicitlyConvertible(source_field.value,
                                 destination_field.value().value, impl_scope,
                                 // TODO: We don't have a way to perform
                                 // user-defined conversions of a struct field
                                 // yet, because we can't write a suitable impl
                                 // for ImplicitAs.
                                 /*allow_user_defined_conversions=*/false)) {
      return false;
    }
  }
  return true;
}

// Returns all class members from class and its parent classes.
static auto GetClassHierarchy(const NominalClassType& class_type)
    -> std::vector<Nonnull<const NominalClassType*>> {
  Nonnull<const NominalClassType*> curr_class_type = &class_type;
  std::vector<Nonnull<const NominalClassType*>> all_classes{curr_class_type};
  while (curr_class_type->declaration().base().has_value()) {
    const auto type_of_class = llvm::dyn_cast<TypeOfClassType>(
        &curr_class_type->declaration().base().value()->static_type());
    curr_class_type = &type_of_class->class_type();
    all_classes.push_back(curr_class_type);
  }
  return all_classes;
}

// Returns all class members per class, from ancestor to child
static auto GetAllClassMembers(const ClassDeclaration& class_decl)
    -> std::vector<llvm::ArrayRef<Nonnull<Declaration*>>> {
  const auto* curr_class_decl = &class_decl;
  std::vector<llvm::ArrayRef<Nonnull<Declaration*>>> all_members{
      curr_class_decl->members()};
  while (curr_class_decl->base().has_value()) {
    const auto type_of_class = llvm::dyn_cast<TypeOfClassType>(
        &curr_class_decl->base().value()->static_type());
    curr_class_decl = &type_of_class->class_type().declaration();
    all_members.push_back(curr_class_decl->members());
  }
  std::reverse(all_members.begin(), all_members.end());
  return all_members;
}

// Executes the given visitor on all members of the given class, from ancestor
// to child class. Stops when the visitor returns an error and return it,
// otherwise returns Success.
static auto VisitAllClassMembers(
    const ClassDeclaration& class_decl,
    llvm::function_ref<ErrorOr<Success>(Nonnull<Declaration*>)> visitor)
    -> ErrorOr<Success> {
  for (const auto& members : GetAllClassMembers(class_decl)) {
    for (const auto& m : members) {
      CARBON_RETURN_IF_ERROR(visitor(m));
    }
  }
  return Success();
}

auto TypeChecker::FieldTypes(const NominalClassType& class_type) const
    -> std::vector<NamedValue> {
  std::vector<NamedValue> field_types;
  for (const auto class_type : GetClassHierarchy(class_type)) {
    for (Nonnull<Declaration*> m : class_type->declaration().members()) {
      switch (m->kind()) {
        case DeclarationKind::VariableDeclaration: {
          const auto& var = cast<VariableDeclaration>(*m);
          Nonnull<const Value*> field_type =
              Substitute(class_type->type_args(), &var.binding().static_type());
          field_types.push_back(
              {.name = var.binding().name(), .value = field_type});
          break;
        }
        default:
          break;
      }
    }
  }
  return field_types;
}

auto TypeChecker::IsImplicitlyConvertible(
    Nonnull<const Value*> source, Nonnull<const Value*> destination,
    const ImplScope& impl_scope, bool allow_user_defined_conversions) const
    -> bool {
  // Check for an exact match or for an implicit conversion.
  // TODO: `impl`s of `ImplicitAs` should be provided to cover these
  // conversions.
  CARBON_CHECK(IsConcreteType(source));
  CARBON_CHECK(IsConcreteType(destination));
  if (IsSameType(source, destination, impl_scope)) {
    return true;
  }

  switch (source->kind()) {
    case Value::Kind::StructType:
      switch (destination->kind()) {
        case Value::Kind::StructType:
          if (FieldTypesImplicitlyConvertible(
                  cast<StructType>(*source).fields(),
                  cast<StructType>(*destination).fields(), impl_scope)) {
            return true;
          }
          break;
        case Value::Kind::NominalClassType:
          if (FieldTypesImplicitlyConvertible(
                  cast<StructType>(*source).fields(),
                  FieldTypes(cast<NominalClassType>(*destination)),
                  impl_scope)) {
            return true;
          }
          break;
        default:
          break;
      }
      break;
    case Value::Kind::TupleValue: {
      const auto& source_tuple = cast<TupleValue>(*source);
      switch (destination->kind()) {
        case Value::Kind::TupleValue: {
          const auto& destination_tuple = cast<TupleValue>(*destination);
          if (source_tuple.elements().size() !=
              destination_tuple.elements().size()) {
            break;
          }
          bool all_ok = true;
          for (size_t i = 0; i < source_tuple.elements().size(); ++i) {
            if (!IsImplicitlyConvertible(
                    source_tuple.elements()[i], destination_tuple.elements()[i],
                    impl_scope, /*allow_user_defined_conversions=*/false)) {
              all_ok = false;
              break;
            }
          }
          if (all_ok) {
            return true;
          }
          break;
        }
        case Value::Kind::StaticArrayType: {
          const auto& destination_array = cast<StaticArrayType>(*destination);
          if (destination_array.size() != source_tuple.elements().size()) {
            break;
          }
          bool all_ok = true;
          for (Nonnull<const Value*> source_element : source_tuple.elements()) {
            if (!IsImplicitlyConvertible(
                    source_element, &destination_array.element_type(),
                    impl_scope, /*allow_user_defined_conversions=*/false)) {
              all_ok = false;
              break;
            }
          }
          if (all_ok) {
            return true;
          }
          break;
        }
        case Value::Kind::TypeType: {
          bool all_types = true;
          for (Nonnull<const Value*> source_element : source_tuple.elements()) {
            if (!IsImplicitlyConvertible(
                    source_element, destination, impl_scope,
                    /*allow_user_defined_conversions=*/false)) {
              all_types = false;
              break;
            }
          }
          if (all_types) {
            return true;
          }
          break;
        }
        default:
          break;
      }
      break;
    }
    case Value::Kind::TypeType:
      // TODO: This seems suspicious. Shouldn't this require that the type
      // implements the interface?
      if (isa<InterfaceType, ConstraintType>(destination)) {
        return true;
      }
      break;
    case Value::Kind::InterfaceType:
    case Value::Kind::ConstraintType:
    case Value::Kind::TypeOfClassType:
    case Value::Kind::TypeOfChoiceType:
    case Value::Kind::TypeOfInterfaceType:
    case Value::Kind::TypeOfConstraintType:
      // TODO: These types should presumably also convert to constraint types.
      if (isa<TypeType>(destination)) {
        return true;
      }
      break;
    default:
      break;
  }

  // If we're not supposed to look for a user-defined conversion, we're done.
  if (!allow_user_defined_conversions) {
    return false;
  }

  // We didn't find a builtin implicit conversion. Try a user-defined one.
  // The source location doesn't matter, we're discarding the diagnostics.
  SourceLocation source_loc("", 0);
  ErrorOr<Nonnull<const InterfaceType*>> iface_type = GetBuiltinInterfaceType(
      source_loc, BuiltinInterfaceName{Builtins::ImplicitAs, destination});
  return iface_type.ok() &&
         impl_scope.Resolve(*iface_type, source, source_loc, *this).ok();
}

auto TypeChecker::ImplicitlyConvert(const std::string& context,
                                    const ImplScope& impl_scope,
                                    Nonnull<Expression*> source,
                                    Nonnull<const Value*> destination)
    -> ErrorOr<Nonnull<Expression*>> {
  Nonnull<const Value*> source_type = &source->static_type();

  // TODO: If a builtin conversion works, for now we don't create any
  // expression to do the conversion and rely on the interpreter to know how to
  // do it.
  // TODO: This doesn't work for cases of combined built-in and user-defined
  // conversion, such as converting a struct element via an `ImplicitAs` impl.
  if (IsImplicitlyConvertible(source_type, destination, impl_scope,
                              /*allow_user_defined_conversions=*/false)) {
    return source;
  }
  ErrorOr<Nonnull<Expression*>> converted = BuildBuiltinMethodCall(
      impl_scope, source,
      BuiltinInterfaceName{Builtins::ImplicitAs, destination},
      BuiltinMethodCall{"Convert"});
  if (!converted.ok()) {
    // We couldn't find a matching `impl`.
    return ProgramError(source->source_loc())
           << "type error in " << context << ": "
           << "'" << *source_type << "' is not implicitly convertible to '"
           << *destination << "'";
  }
  return *converted;
}

auto TypeChecker::GetBuiltinInterfaceType(SourceLocation source_loc,
                                          BuiltinInterfaceName interface) const
    -> ErrorOr<Nonnull<const InterfaceType*>> {
  auto bad_builtin = [&]() -> Error {
    return ProgramError(source_loc)
           << "unsupported declaration for builtin `"
           << Builtins::GetName(interface.builtin) << "`";
  };

  // Find the builtin interface declaration.
  CARBON_ASSIGN_OR_RETURN(Nonnull<const Declaration*> builtin_decl,
                          builtins_.Get(source_loc, interface.builtin));
  auto* iface_decl = dyn_cast<InterfaceDeclaration>(builtin_decl);
  if (!iface_decl || !iface_decl->constant_value()) {
    return bad_builtin();
  }

  // Match the interface arguments up with the parameters and build the
  // interface type.
  bool has_parameters = iface_decl->params().has_value();
  bool has_arguments = !interface.arguments.empty();
  if (has_parameters != has_arguments) {
    return bad_builtin();
  }
  BindingMap binding_args;
  if (has_arguments) {
    TupleValue args(interface.arguments);
    if (!PatternMatch(&iface_decl->params().value()->value(), &args, source_loc,
                      std::nullopt, binding_args, trace_stream_,
                      this->arena_)) {
      return bad_builtin();
    }
  }
  Nonnull<const Bindings*> bindings =
      arena_->New<Bindings>(std::move(binding_args), Bindings::NoWitnesses);
  return arena_->New<InterfaceType>(iface_decl, bindings);
}

auto TypeChecker::BuildBuiltinMethodCall(const ImplScope& impl_scope,
                                         Nonnull<Expression*> source,
                                         BuiltinInterfaceName interface,
                                         BuiltinMethodCall method)
    -> ErrorOr<Nonnull<Expression*>> {
  const SourceLocation source_loc = source->source_loc();
  CARBON_ASSIGN_OR_RETURN(Nonnull<const InterfaceType*> iface_type,
                          GetBuiltinInterfaceType(source_loc, interface));

  // Build an expression to perform the call `source.(interface.method)(args)`.
  Nonnull<Expression*> iface_expr = arena_->New<ValueLiteral>(
      source_loc, iface_type, arena_->New<TypeOfInterfaceType>(iface_type),
      ValueCategory::Let);
  Nonnull<Expression*> iface_member = arena_->New<SimpleMemberAccessExpression>(
      source_loc, iface_expr, method.name);
  Nonnull<Expression*> method_access =
      arena_->New<CompoundMemberAccessExpression>(source_loc, source,
                                                  iface_member);
  Nonnull<Expression*> call_args =
      arena_->New<TupleLiteral>(source_loc, method.arguments);
  Nonnull<Expression*> call =
      arena_->New<CallExpression>(source_loc, method_access, call_args);
  CARBON_RETURN_IF_ERROR(TypeCheckExp(call, impl_scope));
  return {call};
}

auto TypeChecker::ExpectType(SourceLocation source_loc,
                             const std::string& context,
                             Nonnull<const Value*> expected,
                             Nonnull<const Value*> actual,
                             const ImplScope& impl_scope) const
    -> ErrorOr<Success> {
  if (!IsImplicitlyConvertible(actual, expected, impl_scope,
                               /*allow_user_defined_conversions=*/true)) {
    return ProgramError(source_loc)
           << "type error in " << context << ": "
           << "'" << *actual << "' is not implicitly convertible to '"
           << *expected << "'";
  } else {
    return Success();
  }
}

auto TypeChecker::ArgumentDeduction(
    SourceLocation source_loc, const std::string& context,
    llvm::ArrayRef<Nonnull<const GenericBinding*>> bindings_to_deduce,
    BindingMap& deduced, Nonnull<const Value*> param, Nonnull<const Value*> arg,
    bool allow_implicit_conversion, const ImplScope& impl_scope) const
    -> ErrorOr<Success> {
  if (trace_stream_) {
    **trace_stream_ << "deducing " << *param << " from " << *arg << "\n";
    **trace_stream_ << "bindings: ";
    llvm::ListSeparator sep;
    for (auto binding : bindings_to_deduce) {
      **trace_stream_ << sep << *binding;
    }
    **trace_stream_ << "\n";
  }
  // Handle the case where we can't perform deduction, either because the
  // parameter is a primitive type or because the parameter and argument have
  // different forms. In this case, we require an implicit conversion to exist,
  // or for an exact type match if implicit conversions are not permitted.
  auto handle_non_deduced_type = [&]() -> ErrorOr<Success> {
    if (!IsConcreteType(param)) {
      // Parameter type contains a nested `auto` and argument type isn't the
      // same kind of type.
      // TODO: This seems like something we should be able to accept.
      return ProgramError(source_loc) << "type error in " << context << "\n"
                                      << "expected: " << *param << "\n"
                                      << "actual: " << *arg;
    }
    const Value* subst_param_type = Substitute(deduced, param);
    return allow_implicit_conversion
               ? ExpectType(source_loc, context, subst_param_type, arg,
                            impl_scope)
               : ExpectExactType(source_loc, context, subst_param_type, arg,
                                 impl_scope);
  };

  switch (param->kind()) {
    case Value::Kind::VariableType: {
      const auto& var_type = cast<VariableType>(*param);
      const auto& binding = cast<VariableType>(*param).binding();
      if (binding.has_static_type()) {
        const Value* binding_type = Substitute(deduced, &binding.static_type());
        if (!IsTypeOfType(binding_type)) {
          if (!IsImplicitlyConvertible(arg, binding_type, impl_scope, false)) {
            return ProgramError(source_loc)
                   << "cannot convert deduced value " << *arg << " for "
                   << binding.name() << " to parameter type " << *binding_type;
          }
        }
      }

      if (std::find(bindings_to_deduce.begin(), bindings_to_deduce.end(),
                    &var_type.binding()) != bindings_to_deduce.end()) {
        auto [it, success] = deduced.insert({&var_type.binding(), arg});
        if (!success) {
          // All deductions are required to produce the same value. Note that
          // we intentionally don't consider type equality here; we need the
          // same symbolic type, otherwise it would be ambiguous which spelling
          // should be used, and we'd need to check all pairs of types for
          // equality because our notion of equality is non-transitive.
          if (!TypeEqual(it->second, arg, std::nullopt)) {
            return ProgramError(source_loc)
                   << "deduced multiple different values for "
                   << var_type.binding() << ":\n  " << *it->second << "\n  "
                   << *arg;
          }
        }
      } else {
        return handle_non_deduced_type();
      }
      return Success();
    }
    case Value::Kind::TupleValue: {
      if (arg->kind() != Value::Kind::TupleValue) {
        return handle_non_deduced_type();
      }
      const auto& param_tup = cast<TupleValue>(*param);
      const auto& arg_tup = cast<TupleValue>(*arg);
      if (param_tup.elements().size() != arg_tup.elements().size()) {
        return ProgramError(source_loc)
               << "mismatch in tuple sizes, expected "
               << param_tup.elements().size() << " but got "
               << arg_tup.elements().size();
      }
      for (size_t i = 0; i < param_tup.elements().size(); ++i) {
        CARBON_RETURN_IF_ERROR(
            ArgumentDeduction(source_loc, context, bindings_to_deduce, deduced,
                              param_tup.elements()[i], arg_tup.elements()[i],
                              allow_implicit_conversion, impl_scope));
      }
      return Success();
    }
    case Value::Kind::StructType: {
      if (arg->kind() != Value::Kind::StructType) {
        return handle_non_deduced_type();
      }
      const auto& param_struct = cast<StructType>(*param);
      const auto& arg_struct = cast<StructType>(*arg);
      auto diagnose_missing_field = [&](const StructType& struct_type,
                                        const NamedValue& field,
                                        bool missing_from_source) -> Error {
        static constexpr const char* SourceOrDestination[2] = {"source",
                                                               "destination"};
        return ProgramError(source_loc)
               << "mismatch in field names, "
               << SourceOrDestination[missing_from_source ? 1 : 0] << " field `"
               << field.name << "` not in "
               << SourceOrDestination[missing_from_source ? 0 : 1] << " type `"
               << struct_type << "`";
      };
      for (size_t i = 0; i < param_struct.fields().size(); ++i) {
        NamedValue param_field = param_struct.fields()[i];
        NamedValue arg_field;
        if (allow_implicit_conversion) {
          if (std::optional<NamedValue> maybe_arg_field =
                  FindField(arg_struct.fields(), param_field.name)) {
            arg_field = *maybe_arg_field;
          } else {
            return diagnose_missing_field(arg_struct, param_field, true);
          }
        } else {
          if (i >= arg_struct.fields().size()) {
            return diagnose_missing_field(arg_struct, param_field, true);
          }
          arg_field = arg_struct.fields()[i];
          if (param_field.name != arg_field.name) {
            return ProgramError(source_loc)
                   << "mismatch in field names, `" << param_field.name
                   << "` != `" << arg_field.name << "`";
          }
        }
        CARBON_RETURN_IF_ERROR(ArgumentDeduction(
            source_loc, context, bindings_to_deduce, deduced, param_field.value,
            arg_field.value, allow_implicit_conversion, impl_scope));
      }
      if (param_struct.fields().size() != arg_struct.fields().size()) {
        CARBON_CHECK(allow_implicit_conversion)
            << "should have caught this earlier";
        for (const NamedValue& arg_field : arg_struct.fields()) {
          if (!FindField(param_struct.fields(), arg_field.name).has_value()) {
            return diagnose_missing_field(param_struct, arg_field, false);
          }
        }
        CARBON_FATAL() << "field count mismatch but no missing field; "
                       << "duplicate field name?";
      }
      return Success();
    }
    case Value::Kind::FunctionType: {
      if (arg->kind() != Value::Kind::FunctionType) {
        return handle_non_deduced_type();
      }
      const auto& param_fn = cast<FunctionType>(*param);
      const auto& arg_fn = cast<FunctionType>(*arg);
      // TODO: handle situation when arg has deduced parameters.
      CARBON_RETURN_IF_ERROR(
          ArgumentDeduction(source_loc, context, bindings_to_deduce, deduced,
                            &param_fn.parameters(), &arg_fn.parameters(),
                            /*allow_implicit_conversion=*/false, impl_scope));
      CARBON_RETURN_IF_ERROR(
          ArgumentDeduction(source_loc, context, bindings_to_deduce, deduced,
                            &param_fn.return_type(), &arg_fn.return_type(),
                            /*allow_implicit_conversion=*/false, impl_scope));
      return Success();
    }
    case Value::Kind::PointerType: {
      if (arg->kind() != Value::Kind::PointerType) {
        return handle_non_deduced_type();
      }
      return ArgumentDeduction(source_loc, context, bindings_to_deduce, deduced,
                               &cast<PointerType>(*param).type(),
                               &cast<PointerType>(*arg).type(),
                               /*allow_implicit_conversion=*/false, impl_scope);
    }
    // Nothing to do in the case for `auto`.
    case Value::Kind::AutoType: {
      return Success();
    }
    case Value::Kind::NominalClassType: {
      const auto& param_class_type = cast<NominalClassType>(*param);
      if (arg->kind() != Value::Kind::NominalClassType) {
        // TODO: We could determine the parameters of the class from field
        // types in a struct argument.
        return handle_non_deduced_type();
      }
      const auto& arg_class_type = cast<NominalClassType>(*arg);
      if (param_class_type.declaration().name() !=
          arg_class_type.declaration().name()) {
        return handle_non_deduced_type();
      }
      for (const auto& [ty, param_ty] : param_class_type.type_args()) {
        CARBON_RETURN_IF_ERROR(
            ArgumentDeduction(source_loc, context, bindings_to_deduce, deduced,
                              param_ty, arg_class_type.type_args().at(ty),
                              /*allow_implicit_conversion=*/false, impl_scope));
      }
      return Success();
    }
    case Value::Kind::InterfaceType: {
      const auto& param_iface_type = cast<InterfaceType>(*param);
      if (arg->kind() != Value::Kind::InterfaceType) {
        return handle_non_deduced_type();
      }
      const auto& arg_iface_type = cast<InterfaceType>(*arg);
      if (param_iface_type.declaration().name() !=
          arg_iface_type.declaration().name()) {
        return handle_non_deduced_type();
      }
      for (const auto& [ty, param_ty] : param_iface_type.args()) {
        CARBON_RETURN_IF_ERROR(
            ArgumentDeduction(source_loc, context, bindings_to_deduce, deduced,
                              param_ty, arg_iface_type.args().at(ty),
                              /*allow_implicit_conversion=*/false, impl_scope));
      }
      return Success();
    }
    // For the following cases, we check the type matches.
    case Value::Kind::StaticArrayType:
      // TODO: We could deduce the array type from an array or tuple argument.
    case Value::Kind::ContinuationType:
    case Value::Kind::ChoiceType:
    case Value::Kind::ConstraintType:
    case Value::Kind::AssociatedConstant:
    case Value::Kind::IntType:
    case Value::Kind::BoolType:
    case Value::Kind::TypeType:
    case Value::Kind::StringType:
    case Value::Kind::TypeOfClassType:
    case Value::Kind::TypeOfInterfaceType:
    case Value::Kind::TypeOfConstraintType:
    case Value::Kind::TypeOfChoiceType:
    case Value::Kind::TypeOfParameterizedEntityName:
    case Value::Kind::TypeOfMemberName: {
      return handle_non_deduced_type();
    }
    case Value::Kind::ImplWitness:
    case Value::Kind::BindingWitness:
    case Value::Kind::ConstraintWitness:
    case Value::Kind::ConstraintImplWitness:
    case Value::Kind::ParameterizedEntityName:
    case Value::Kind::MemberName:
    case Value::Kind::IntValue:
    case Value::Kind::BoolValue:
    case Value::Kind::FunctionValue:
    case Value::Kind::DestructorValue:
    case Value::Kind::BoundMethodValue:
    case Value::Kind::PointerValue:
    case Value::Kind::LValue:
    case Value::Kind::StructValue:
    case Value::Kind::NominalClassValue:
    case Value::Kind::AlternativeValue:
    case Value::Kind::BindingPlaceholderValue:
    case Value::Kind::AddrValue:
    case Value::Kind::AlternativeConstructorValue:
    case Value::Kind::ContinuationValue:
    case Value::Kind::StringValue:
    case Value::Kind::UninitializedValue: {
      // Argument deduction within the parameters of a parameterized class type
      // or interface type can compare values, rather than types.
      // TODO: Deduce within the values where possible.
      // TODO: Consider in-scope value equalities here.
      if (!ValueEqual(param, arg, std::nullopt)) {
        return ProgramError(source_loc) << "mismatch in non-type values, `"
                                        << *arg << "` != `" << *param << "`";
      }
      return Success();
    }
    case Value::Kind::MixinPseudoType:
    case Value::Kind::TypeOfMixinPseudoType:
      CARBON_CHECK(false) << "Type expression must not contain Mixin types";
  }
}

// Builder for constraint types.
//
// This type supports incrementally building a constraint type by adding
// constraints one at a time, and will deduplicate the constraints as it goes.
//
// TODO: The deduplication here is very inefficient. We should use value
// canonicalization or hashing or similar to speed this up.
class ConstraintTypeBuilder {
 public:
  ConstraintTypeBuilder(Nonnull<Arena*> arena, SourceLocation source_loc)
      : self_binding_(MakeSelfBinding(arena, source_loc)) {}
  ConstraintTypeBuilder(Nonnull<const GenericBinding*> self_binding)
      : self_binding_(self_binding) {}

  // Produce a type that refers to the `.Self` type of the constraint.
  auto GetSelfType(Nonnull<Arena*> arena) const -> Nonnull<const Value*> {
    return &self_binding_->value();
  }

  // Add an `impl` constraint -- `T is C` if not already present.
  void AddImplConstraint(ConstraintType::ImplConstraint impl) {
    for (ConstraintType::ImplConstraint existing : impl_constraints_) {
      if (TypeEqual(existing.type, impl.type, std::nullopt) &&
          TypeEqual(existing.interface, impl.interface, std::nullopt)) {
        return;
      }
    }
    impl_constraints_.push_back(std::move(impl));
  }

  // Add an equality constraint -- `A == B`.
  void AddEqualityConstraint(ConstraintType::EqualityConstraint equal) {
    CARBON_CHECK(equal.values.size() >= 2) << "degenerate equality constraint";

    // TODO: Check to see if this constraint is already present and deduplicate
    // if so. We could also look for a superset / subset and keep the larger
    // one. We could in theory detect `A == B and B == C and C == A` and merge
    // into a single `A == B == C` constraint, but that's more work than it's
    // worth doing here.
    equality_constraints_.push_back(std::move(equal));
  }

  // Add a context for qualified name lookup, if not already present.
  void AddLookupContext(ConstraintType::LookupContext context) {
    for (ConstraintType::LookupContext existing : lookup_contexts_) {
      if (ValueEqual(existing.context, context.context, std::nullopt)) {
        return;
      }
    }
    lookup_contexts_.push_back(std::move(context));
  }

  // Add all the constraints from another constraint type. The constraints must
  // not refer to that other constraint type's self binding, because it will no
  // longer be in scope.
  void Add(Nonnull<const ConstraintType*> constraint) {
    for (const auto& impl_constraint : constraint->impl_constraints()) {
      AddImplConstraint(impl_constraint);
    }

    for (const auto& equality_constraint : constraint->equality_constraints()) {
      AddEqualityConstraint(equality_constraint);
    }

    for (const auto& lookup_context : constraint->lookup_contexts()) {
      AddLookupContext(lookup_context);
    }
  }

  // Convert the builder into a ConstraintType. Note that this consumes the
  // builder.
  auto Build(Nonnull<Arena*> arena_) && -> Nonnull<const ConstraintType*> {
    return arena_->New<ConstraintType>(
        self_binding_, std::move(impl_constraints_),
        std::move(equality_constraints_), std::move(lookup_contexts_));
  }

 private:
  // Make a generic binding to serve as the `.Self` of this constraint type.
  static auto MakeSelfBinding(Nonnull<Arena*> arena, SourceLocation source_loc)
      -> Nonnull<const GenericBinding*> {
    Nonnull<GenericBinding*> self_binding = arena->New<GenericBinding>(
        source_loc, ".Self", arena->New<TypeTypeLiteral>(source_loc));
    Nonnull<const Value*> self = arena->New<VariableType>(self_binding);
    // TODO: Do we really need both of these?
    self_binding->set_symbolic_identity(self);
    self_binding->set_value(self);
    return self_binding;
  }

 private:
  Nonnull<const GenericBinding*> self_binding_;
  std::vector<ConstraintType::ImplConstraint> impl_constraints_;
  std::vector<ConstraintType::EqualityConstraint> equality_constraints_;
  std::vector<ConstraintType::LookupContext> lookup_contexts_;
};

auto TypeChecker::Substitute(
    const std::map<Nonnull<const GenericBinding*>, Nonnull<const Value*>>& dict,
    Nonnull<const Value*> type) const -> Nonnull<const Value*> {
  auto SubstituteIntoBindings =
      [&](const Bindings& bindings) -> Nonnull<const Bindings*> {
    BindingMap result;
    for (const auto& [name, value] : bindings.args()) {
      result[name] = Substitute(dict, value);
    }
    return arena_->New<Bindings>(std::move(result), Bindings::NoWitnesses);
  };

  switch (type->kind()) {
    case Value::Kind::VariableType: {
      auto it = dict.find(&cast<VariableType>(*type).binding());
      if (it == dict.end()) {
        return type;
      } else {
        return it->second;
      }
    }
    case Value::Kind::AssociatedConstant: {
      const auto& assoc = cast<AssociatedConstant>(*type);
      Nonnull<const Value*> base = Substitute(dict, &assoc.base());
      Nonnull<const Value*> interface = Substitute(dict, &assoc.interface());
      Nonnull<const Value*> witness = Substitute(dict, &assoc.witness());
      return arena_->New<AssociatedConstant>(
          base, cast<InterfaceType>(interface), &assoc.constant(),
          cast<Witness>(witness));
    }
    case Value::Kind::TupleValue: {
      std::vector<Nonnull<const Value*>> elts;
      for (const auto& elt : cast<TupleValue>(*type).elements()) {
        elts.push_back(Substitute(dict, elt));
      }
      return arena_->New<TupleValue>(elts);
    }
    case Value::Kind::StructType: {
      std::vector<NamedValue> fields;
      for (const auto& [name, value] : cast<StructType>(*type).fields()) {
        auto new_type = Substitute(dict, value);
        fields.push_back({name, new_type});
      }
      return arena_->New<StructType>(std::move(fields));
    }
    case Value::Kind::FunctionType: {
      const auto& fn_type = cast<FunctionType>(*type);
      std::map<Nonnull<const GenericBinding*>, Nonnull<const Value*>> new_dict(
          dict);
      // Create new generic parameters and generic bindings
      // and add them to new_dict.
      std::vector<FunctionType::GenericParameter> generic_parameters;
      std::vector<Nonnull<const GenericBinding*>> deduced_bindings;
      std::map<Nonnull<const GenericBinding*>, Nonnull<const GenericBinding*>>
          bind_map;  // Map old generic bindings to new ones.
      for (const FunctionType::GenericParameter& gp :
           fn_type.generic_parameters()) {
        Nonnull<const Value*> new_type =
            Substitute(dict, &gp.binding->static_type());
        Nonnull<GenericBinding*> new_gb = arena_->New<GenericBinding>(
            gp.binding->source_loc(), gp.binding->name(),
            (Expression*)&gp.binding->type());  // How to avoid the cast? -jsiek
        new_gb->set_original(gp.binding->original());
        new_gb->set_static_type(new_type);
        FunctionType::GenericParameter new_gp = {.index = gp.index,
                                                 .binding = new_gb};
        generic_parameters.push_back(new_gp);
        new_dict[gp.binding] = arena_->New<VariableType>(new_gp.binding);
        bind_map[gp.binding] = new_gb;
      }
      for (Nonnull<const GenericBinding*> gb : fn_type.deduced_bindings()) {
        Nonnull<const Value*> new_type = Substitute(dict, &gb->static_type());
        Nonnull<GenericBinding*> new_gb = arena_->New<GenericBinding>(
            gb->source_loc(), gb->name(),
            (Expression*)&gb->type());  // How to avoid the cast? -jsiek
        new_gb->set_original(gb->original());
        new_gb->set_static_type(new_type);
        deduced_bindings.push_back(new_gb);
        new_dict[gb] = arena_->New<VariableType>(new_gb);
        bind_map[gb] = new_gb;
      }
      // Apply substitution to impl bindings and update their
      // `type_var` pointers to the new generic bindings.
      std::vector<Nonnull<const ImplBinding*>> impl_bindings;
      for (auto ib : fn_type.impl_bindings()) {
        Nonnull<ImplBinding*> new_ib =
            arena_->New<ImplBinding>(ib->source_loc(), bind_map[ib->type_var()],
                                     Substitute(new_dict, ib->interface()));
        // TODO: Should we set a symbolic identity on this impl binding?
        new_ib->set_original(ib->original());
        impl_bindings.push_back(new_ib);
      }
      // Apply substitution to parameter types
      auto param = Substitute(new_dict, &fn_type.parameters());
      // Apply substitution to return type
      auto ret = Substitute(new_dict, &fn_type.return_type());
      // Create the new FunctionType
      Nonnull<const Value*> new_fn_type = arena_->New<FunctionType>(
          param, generic_parameters, ret, deduced_bindings, impl_bindings);
      return new_fn_type;
    }
    case Value::Kind::PointerType: {
      return arena_->New<PointerType>(
          Substitute(dict, &cast<PointerType>(*type).type()));
    }
    case Value::Kind::NominalClassType: {
      const auto& class_type = cast<NominalClassType>(*type);
      Nonnull<const NominalClassType*> new_class_type =
          arena_->New<NominalClassType>(
              &class_type.declaration(),
              SubstituteIntoBindings(class_type.bindings()));
      return new_class_type;
    }
    case Value::Kind::InterfaceType: {
      const auto& iface_type = cast<InterfaceType>(*type);
      Nonnull<const InterfaceType*> new_iface_type = arena_->New<InterfaceType>(
          &iface_type.declaration(),
          SubstituteIntoBindings(iface_type.bindings()));
      return new_iface_type;
    }
    case Value::Kind::ConstraintType: {
      const auto& constraint = cast<ConstraintType>(*type);
      ConstraintTypeBuilder builder(constraint.self_binding());
      for (const auto& impl_constraint : constraint.impl_constraints()) {
        builder.AddImplConstraint(
            {.type = Substitute(dict, impl_constraint.type),
             .interface = cast<InterfaceType>(
                 Substitute(dict, impl_constraint.interface))});
      }

      for (const auto& equality_constraint :
           constraint.equality_constraints()) {
        std::vector<Nonnull<const Value*>> values;
        for (const Value* value : equality_constraint.values) {
          // Ensure we don't create any duplicates through substitution.
          if (std::find_if(values.begin(), values.end(), [&](const Value* v) {
                return ValueEqual(v, value, std::nullopt);
              }) == values.end()) {
            values.push_back(Substitute(dict, value));
          }
        }
        builder.AddEqualityConstraint({.values = std::move(values)});
      }

      for (const auto& lookup_context : constraint.lookup_contexts()) {
        builder.AddLookupContext(
            {.context = Substitute(dict, lookup_context.context)});
      }
      Nonnull<const ConstraintType*> new_constraint =
          std::move(builder).Build(arena_);
      if (trace_stream_) {
        **trace_stream_ << "substitution: " << constraint << " => "
                        << *new_constraint << "\n";
      }
      return new_constraint;
    }
    case Value::Kind::StaticArrayType:
    case Value::Kind::AutoType:
    case Value::Kind::IntType:
    case Value::Kind::BoolType:
    case Value::Kind::TypeType:
    case Value::Kind::ChoiceType:
    case Value::Kind::ContinuationType:
    case Value::Kind::StringType:
    case Value::Kind::MixinPseudoType:
      return type;
    case Value::Kind::TypeOfClassType:
    case Value::Kind::TypeOfMixinPseudoType:
    case Value::Kind::TypeOfInterfaceType:
    case Value::Kind::TypeOfConstraintType:
    case Value::Kind::TypeOfChoiceType:
    case Value::Kind::TypeOfParameterizedEntityName:
    case Value::Kind::TypeOfMemberName:
      // TODO: We should substitute into the value and produce a new type of
      // type for it.
      return type;
    case Value::Kind::ImplWitness:
    case Value::Kind::BindingWitness:
    case Value::Kind::ConstraintWitness:
    case Value::Kind::ConstraintImplWitness:
    case Value::Kind::ParameterizedEntityName:
    case Value::Kind::MemberName:
    case Value::Kind::IntValue:
    case Value::Kind::BoolValue:
    case Value::Kind::FunctionValue:
    case Value::Kind::DestructorValue:
    case Value::Kind::BoundMethodValue:
    case Value::Kind::PointerValue:
    case Value::Kind::LValue:
    case Value::Kind::StructValue:
    case Value::Kind::NominalClassValue:
    case Value::Kind::AlternativeValue:
    case Value::Kind::BindingPlaceholderValue:
    case Value::Kind::AddrValue:
    case Value::Kind::AlternativeConstructorValue:
    case Value::Kind::ContinuationValue:
    case Value::Kind::StringValue:
    case Value::Kind::UninitializedValue:
      // This can happen when substituting into the arguments of a class or
      // interface.
      // TODO: Implement substitution for these cases.
      return type;
  }
}

auto TypeChecker::MatchImpl(const InterfaceType& iface,
                            Nonnull<const Value*> impl_type,
                            const ImplScope::Impl& impl,
                            const ImplScope& impl_scope,
                            SourceLocation source_loc) const
    -> std::optional<Nonnull<const Witness*>> {
  if (trace_stream_) {
    **trace_stream_ << "MatchImpl: looking for " << *impl_type << " as "
                    << iface << "\n";
    **trace_stream_ << "checking " << *impl.type << " as "
                    << *impl.interface << "\n";
  }

  BindingMap deduced_args;

  if (ErrorOr<Success> e = ArgumentDeduction(
          source_loc, "match", impl.deduced, deduced_args, impl.type, impl_type,
          /*allow_implicit_conversion=*/false, impl_scope);
      !e.ok()) {
    if (trace_stream_) {
      **trace_stream_ << "type does not match: " << e.error() << "\n";
    }
    return std::nullopt;
  }

  if (ErrorOr<Success> e = ArgumentDeduction(
          source_loc, "match", impl.deduced, deduced_args, impl.interface,
          &iface, /*allow_implicit_conversion=*/false, impl_scope);
      !e.ok()) {
    if (trace_stream_) {
      **trace_stream_ << "interface does not match: " << e.error() << "\n";
    }
    return std::nullopt;
  }

  if (trace_stream_) {
    **trace_stream_ << "match results: {";
    llvm::ListSeparator sep;
    for (const auto& [binding, val] : deduced_args) {
      **trace_stream_ << sep << *binding << " = " << *val;
    }
    **trace_stream_ << "}\n";
  }

  CARBON_CHECK(impl.deduced.size() == deduced_args.size())
      << "failed to deduce all expected deduced arguments";

  // Ensure the constraints on the `impl` are satisfied by the deduced
  // arguments.
  ImplWitnessMap impls;
  if (ErrorOr<Success> e = SatisfyImpls(impl.impl_bindings, impl_scope,
                                        source_loc, deduced_args, impls);
      !e.ok()) {
    if (trace_stream_) {
      **trace_stream_ << "missing required impl: " << e.error() << "\n";
    }
    return std::nullopt;
  }

  if (trace_stream_) {
    **trace_stream_ << "matched with " << *impl.type << " as "
                    << *impl.interface << "\n\n";
  }
  if (deduced_args.empty()) {
    return impl.witness;
  }

  // Only ImplWitnesses can be parameterized.
  const ImplWitness* impl_witness = cast<ImplWitness>(impl.witness);
  CARBON_CHECK(impl_witness->bindings().empty())
      << "should not deduce arguments for ImplWitness we have already resolved";
  return arena_->New<ImplWitness>(
      &impl_witness->declaration(),
      arena_->New<Bindings>(std::move(deduced_args), std::move(impls)));
}

auto TypeChecker::MakeConstraintWitness(
    const ConstraintType& constraint,
    std::vector<Nonnull<const Witness*>> impl_constraint_witnesses,
    SourceLocation source_loc) const -> Nonnull<const Witness*> {
  return arena_->New<ConstraintWitness>(std::move(impl_constraint_witnesses));
}

auto TypeChecker::MakeConstraintWitnessAccess(Nonnull<const Witness*> witness,
                                              size_t impl_offset) const
    -> Nonnull<const Witness*> {
  return ConstraintImplWitness::Make(arena_, witness, impl_offset);
}

auto TypeChecker::SatisfyImpls(
    llvm::ArrayRef<Nonnull<const ImplBinding*>> impl_bindings,
    const ImplScope& impl_scope, SourceLocation source_loc,
    const BindingMap& deduced_type_args, ImplWitnessMap& impls) const
    -> ErrorOr<Success> {
  for (Nonnull<const ImplBinding*> impl_binding : impl_bindings) {
    Nonnull<const Value*> interface =
        Substitute(deduced_type_args, impl_binding->interface());
    CARBON_CHECK(deduced_type_args.find(impl_binding->type_var()) !=
                 deduced_type_args.end());
    CARBON_ASSIGN_OR_RETURN(
        Nonnull<const Value*> impl,
        impl_scope.Resolve(interface,
                           deduced_type_args.at(impl_binding->type_var()),
                           source_loc, *this));
    impls.insert({impl_binding, impl});
  }
  return Success();
}

auto TypeChecker::MakeConstraintForInterface(
    SourceLocation source_loc, Nonnull<const InterfaceType*> iface_type)
    -> Nonnull<const ConstraintType*> {
  ConstraintTypeBuilder builder(arena_, source_loc);
  builder.AddImplConstraint(
      {.type = builder.GetSelfType(arena_), .interface = iface_type});
  builder.AddLookupContext({.context = iface_type});
  return std::move(builder).Build(arena_);
}

auto TypeChecker::CombineConstraints(
    SourceLocation source_loc,
    llvm::ArrayRef<Nonnull<const ConstraintType*>> constraints)
    -> Nonnull<const ConstraintType*> {
  ConstraintTypeBuilder builder(arena_, source_loc);
  auto* self = builder.GetSelfType(arena_);
  for (Nonnull<const ConstraintType*> constraint : constraints) {
    BindingMap map;
    map[constraint->self_binding()] = self;
    builder.Add(cast<ConstraintType>(Substitute(map, constraint)));
  }
  return std::move(builder).Build(arena_);
}

auto TypeChecker::DeduceCallBindings(
    CallExpression& call, Nonnull<const Value*> params_type,
    llvm::ArrayRef<FunctionType::GenericParameter> generic_params,
    llvm::ArrayRef<Nonnull<const GenericBinding*>> deduced_bindings,
    llvm::ArrayRef<Nonnull<const ImplBinding*>> impl_bindings,
    const ImplScope& impl_scope) -> ErrorOr<Success> {
  llvm::ArrayRef<Nonnull<const Value*>> params =
      cast<TupleValue>(*params_type).elements();
  llvm::ArrayRef<Nonnull<const Expression*>> args =
      cast<TupleLiteral>(call.argument()).fields();
  if (params.size() != args.size()) {
    return ProgramError(call.source_loc())
           << "wrong number of arguments in function call, expected "
           << params.size() << " but got " << args.size();
  }
  // Bindings for deduced parameters and generic parameters.
  BindingMap generic_bindings;

  // Deduce and/or convert each argument to the corresponding
  // parameter.
  for (size_t i = 0; i < params.size(); ++i) {
    const Value* param = params[i];
    const Expression* arg = args[i];
    CARBON_RETURN_IF_ERROR(
        ArgumentDeduction(arg->source_loc(), "call", deduced_bindings,
                          generic_bindings, param, &arg->static_type(),
                          /*allow_implicit_conversion=*/true, impl_scope));
    // If the parameter is a `:!` binding, evaluate and collect its
    // value for use in later parameters and in the function body.
    if (!generic_params.empty() && generic_params.front().index == i) {
      CARBON_ASSIGN_OR_RETURN(Nonnull<const Value*> arg_value,
                              InterpExp(arg, arena_, trace_stream_));
      if (trace_stream_) {
        **trace_stream_ << "evaluated generic parameter "
                        << *generic_params.front().binding << " as "
                        << *arg_value << "\n";
      }
      bool newly_added =
          generic_bindings.insert({generic_params.front().binding, arg_value})
              .second;
      CARBON_CHECK(newly_added) << "generic parameter should not be deduced";
      generic_params = generic_params.drop_front();
    }
  }
  CARBON_CHECK(generic_params.empty())
      << "did not find all generic parameters in parameter list";

  for (Nonnull<const GenericBinding*> deduced_param : deduced_bindings) {
    // TODO: change the following to a CHECK once the real checking
    // has been added to the type checking of function signatures.
    if (auto it = generic_bindings.find(deduced_param);
        it == generic_bindings.end()) {
      return ProgramError(call.source_loc())
             << "could not deduce type argument for type parameter "
             << deduced_param->name() << "\n"
             << "in " << call;
    }
  }

  // Find impls for all the required impl bindings.
  ImplWitnessMap impls;
  CARBON_RETURN_IF_ERROR(SatisfyImpls(
      impl_bindings, impl_scope, call.source_loc(), generic_bindings, impls));
  call.set_bindings(Bindings(std::move(generic_bindings), std::move(impls)));

  // TODO: Ensure any equality constraints are satisfied.

  // Convert the arguments to the parameter type.
  Nonnull<const Value*> param_type =
      Substitute(call.bindings().args(), params_type);

  // Convert the arguments to the deduced and substituted parameter type.
  CARBON_ASSIGN_OR_RETURN(
      Nonnull<Expression*> converted_argument,
      ImplicitlyConvert("call", impl_scope, &call.argument(), param_type));

  call.set_argument(converted_argument);

  return Success();
}

struct ConstraintLookupResult {
  Nonnull<const InterfaceType*> interface;
  Nonnull<const Declaration*> member;
};

/// Look up a member name in a constraint, which might be a single interface or
/// a compound constraint.
static auto LookupInConstraint(SourceLocation source_loc,
                               std::string_view lookup_kind,
                               Nonnull<const Value*> type,
                               std::string_view member_name)
    -> ErrorOr<ConstraintLookupResult> {
  // Find the set of lookup contexts.
  llvm::ArrayRef<ConstraintType::LookupContext> lookup_contexts;
  ConstraintType::LookupContext interface_context[1];
  if (const auto* iface_type = dyn_cast<InterfaceType>(type)) {
    // For an interface, look into that interface alone.
    // TODO: Also look into any interfaces extended by it.
    interface_context[0].context = iface_type;
    lookup_contexts = interface_context;
  } else if (const auto* constraint_type = dyn_cast<ConstraintType>(type)) {
    // For a constraint, look in all of its lookup contexts.
    lookup_contexts = constraint_type->lookup_contexts();
  } else {
    // Other kinds of constraint, such as TypeType, have no lookup contexts.
  }

  std::optional<ConstraintLookupResult> found;
  for (ConstraintType::LookupContext lookup : lookup_contexts) {
    if (!isa<InterfaceType>(lookup.context)) {
      // TODO: Support other kinds of lookup context, notably named
      // constraints.
      continue;
    }
    const InterfaceType& iface_type = cast<InterfaceType>(*lookup.context);
    if (std::optional<Nonnull<const Declaration*>> member =
            FindMember(member_name, iface_type.declaration().members());
        member.has_value()) {
      if (found.has_value()) {
        if (ValueEqual(found->interface, &iface_type, std::nullopt)) {
          continue;
        }
        // TODO: If we resolve to the same member either way, this
        // is not ambiguous.
        return ProgramError(source_loc)
               << "ambiguous " << lookup_kind << ", " << member_name
               << " found in " << *found->interface << " and " << iface_type;
      }
      found = {.interface = &iface_type, .member = member.value()};
    }
  }

  if (!found) {
    if (isa<TypeType>(type)) {
      return ProgramError(source_loc)
             << lookup_kind << " in unconstrained type";
    }
    return ProgramError(source_loc)
           << lookup_kind << ", " << member_name << " not in " << *type;
  }
  return found.value();
}

auto TypeChecker::TypeCheckExp(Nonnull<Expression*> e,
                               const ImplScope& impl_scope)
    -> ErrorOr<Success> {
  if (trace_stream_) {
    **trace_stream_ << "checking " << ExpressionKindName(e->kind()) << " "
                    << *e;
    **trace_stream_ << "\n";
  }
  if (e->is_type_checked()) {
    if (trace_stream_) {
      **trace_stream_ << "expression has already been type-checked\n";
    }
    return Success();
  }
  switch (e->kind()) {
    case ExpressionKind::ValueLiteral:
      CARBON_FATAL() << "attempting to type check node " << *e
                     << " generated during type checking";
    case ExpressionKind::IndexExpression: {
      auto& index = cast<IndexExpression>(*e);
      CARBON_RETURN_IF_ERROR(TypeCheckExp(&index.object(), impl_scope));
      CARBON_RETURN_IF_ERROR(TypeCheckExp(&index.offset(), impl_scope));
      const Value& object_type = index.object().static_type();
      switch (object_type.kind()) {
        case Value::Kind::TupleValue: {
          const auto& tuple_type = cast<TupleValue>(object_type);
          CARBON_RETURN_IF_ERROR(
              ExpectExactType(index.offset().source_loc(), "tuple index",
                              arena_->New<IntType>(),
                              &index.offset().static_type(), impl_scope));
          CARBON_ASSIGN_OR_RETURN(
              auto offset_value,
              InterpExp(&index.offset(), arena_, trace_stream_));
          int i = cast<IntValue>(*offset_value).value();
          if (i < 0 || i >= static_cast<int>(tuple_type.elements().size())) {
            return ProgramError(e->source_loc())
                   << "index " << i << " is out of range for type "
                   << tuple_type;
          }
          index.set_static_type(tuple_type.elements()[i]);
          index.set_value_category(index.object().value_category());
          return Success();
        }
        case Value::Kind::StaticArrayType: {
          CARBON_RETURN_IF_ERROR(
              ExpectExactType(index.offset().source_loc(), "array index",
                              arena_->New<IntType>(),
                              &index.offset().static_type(), impl_scope));
          index.set_static_type(
              &cast<StaticArrayType>(object_type).element_type());
          index.set_value_category(index.object().value_category());
          return Success();
        }
        default:
          return ProgramError(e->source_loc()) << "expected a tuple";
      }
    }
    case ExpressionKind::TupleLiteral: {
      std::vector<Nonnull<const Value*>> arg_types;
      for (auto* arg : cast<TupleLiteral>(*e).fields()) {
        CARBON_RETURN_IF_ERROR(TypeCheckExp(arg, impl_scope));
        CARBON_RETURN_IF_ERROR(
            ExpectIsConcreteType(arg->source_loc(), &arg->static_type()));
        arg_types.push_back(&arg->static_type());
      }
      e->set_static_type(arena_->New<TupleValue>(std::move(arg_types)));
      e->set_value_category(ValueCategory::Let);
      return Success();
    }
    case ExpressionKind::StructLiteral: {
      std::vector<NamedValue> arg_types;
      for (auto& arg : cast<StructLiteral>(*e).fields()) {
        CARBON_RETURN_IF_ERROR(TypeCheckExp(&arg.expression(), impl_scope));
        CARBON_RETURN_IF_ERROR(ExpectIsConcreteType(
            arg.expression().source_loc(), &arg.expression().static_type()));
        arg_types.push_back({arg.name(), &arg.expression().static_type()});
      }
      e->set_static_type(arena_->New<StructType>(std::move(arg_types)));
      e->set_value_category(ValueCategory::Let);
      return Success();
    }
    case ExpressionKind::StructTypeLiteral: {
      auto& struct_type = cast<StructTypeLiteral>(*e);
      for (auto& arg : struct_type.fields()) {
        CARBON_RETURN_IF_ERROR(TypeCheckTypeExp(&arg.expression(), impl_scope));
      }
      if (struct_type.fields().empty()) {
        // `{}` is the type of `{}`, just as `()` is the type of `()`.
        // This applies only if there are no fields, because (unlike with
        // tuples) non-empty struct types are syntactically disjoint
        // from non-empty struct values.
        struct_type.set_static_type(arena_->New<StructType>());
      } else {
        struct_type.set_static_type(arena_->New<TypeType>());
      }
      e->set_value_category(ValueCategory::Let);
      return Success();
    }
    case ExpressionKind::SimpleMemberAccessExpression: {
      auto& access = cast<SimpleMemberAccessExpression>(*e);
      CARBON_RETURN_IF_ERROR(TypeCheckExp(&access.object(), impl_scope));
      const Value& object_type = access.object().static_type();
      switch (object_type.kind()) {
        case Value::Kind::StructType: {
          const auto& struct_type = cast<StructType>(object_type);
          for (const auto& field : struct_type.fields()) {
            if (access.member_name() == field.name) {
              access.set_member(Member(&field));
              access.set_static_type(field.value);
              access.set_value_category(access.object().value_category());
              return Success();
            }
          }
          return ProgramError(access.source_loc())
                 << "struct " << struct_type << " does not have a field named "
                 << access.member_name();
        }
        case Value::Kind::NominalClassType: {
          const auto& t_class = cast<NominalClassType>(object_type);
          if (const auto type_member = LookupMember(
                  access.member_name(), t_class.declaration(), &t_class);
              type_member.has_value()) {
            auto [member_type, member] = type_member.value();
            Nonnull<const Value*> field_type =
                Substitute(t_class.type_args(), member_type);
            access.set_member(Member(member));
            access.set_static_type(field_type);
            switch (member->kind()) {
              case DeclarationKind::VariableDeclaration:
                access.set_value_category(access.object().value_category());
                break;
              case DeclarationKind::FunctionDeclaration: {
                auto func_decl = cast<FunctionDeclaration>(member);
                if (func_decl->is_method() && func_decl->me_pattern().kind() ==
                                                  PatternKind::AddrPattern) {
                  access.set_is_field_addr_me_method();
                  Nonnull<const Value*> me_type =
                      Substitute(t_class.type_args(),
                                 &func_decl->me_pattern().static_type());
                  CARBON_RETURN_IF_ERROR(ExpectType(
                      e->source_loc(), "method access, receiver type", me_type,
                      &access.object().static_type(), impl_scope));
                  if (access.object().value_category() != ValueCategory::Var) {
                    return ProgramError(e->source_loc())
                           << "method " << access.member_name()
                           << " requires its receiver to be an lvalue";
                  }
                }
                access.set_value_category(ValueCategory::Let);
                break;
              }
              default:
                CARBON_FATAL() << "member " << access.member_name()
                               << " is not a field or method";
                break;
            }
            return Success();
          } else {
            return ProgramError(e->source_loc())
                   << "class " << t_class.declaration().name()
                   << " does not have a field named " << access.member_name();
          }
        }
        case Value::Kind::VariableType: {
          // This case handles access to a method on a receiver whose type
          // is a type variable. For example, `x.foo` where the type of
          // `x` is `T` and `foo` and `T` implements an interface that
          // includes `foo`.
          const Value& typeof_var =
              cast<VariableType>(object_type).binding().static_type();
          CARBON_ASSIGN_OR_RETURN(
              ConstraintLookupResult result,
              LookupInConstraint(e->source_loc(), "member access", &typeof_var,
                                 access.member_name()));

          const Value& member_type = result.member->static_type();
          BindingMap binding_map = result.interface->args();
          binding_map[result.interface->declaration().self()] = &object_type;
          Nonnull<const Value*> inst_member_type =
              Substitute(binding_map, &member_type);
          access.set_member(Member(result.member));
          access.set_found_in_interface(result.interface);
          access.set_static_type(inst_member_type);

          CARBON_ASSIGN_OR_RETURN(
              Nonnull<const Witness*> impl,
              impl_scope.Resolve(result.interface, &object_type,
                                 e->source_loc(), *this));
          access.set_impl(impl);
          return Success();
        }
        case Value::Kind::InterfaceType:
        case Value::Kind::ConstraintType: {
          // This case handles access to a class function from a constrained
          // type variable. If `T` is a type variable and `foo` is a class
          // function in an interface implemented by `T`, then `T.foo` accesses
          // the `foo` class function of `T`.
          //
          // TODO: Per the language rules, we are supposed to also perform
          // lookup into `type` and report an ambiguity if the name is found in
          // both places.
          CARBON_ASSIGN_OR_RETURN(
              Nonnull<const Value*> type,
              InterpExp(&access.object(), arena_, trace_stream_));
          CARBON_ASSIGN_OR_RETURN(
              ConstraintLookupResult result,
              LookupInConstraint(e->source_loc(), "member access", &object_type,
                                 access.member_name()));
          CARBON_ASSIGN_OR_RETURN(Nonnull<const Witness*> impl,
                                  impl_scope.Resolve(result.interface, type,
                                                     e->source_loc(), *this));
          access.set_member(Member(result.member));
          access.set_impl(impl);
          access.set_found_in_interface(result.interface);

          bool is_instance_member;
          switch (result.member->kind()) {
            case DeclarationKind::FunctionDeclaration:
              is_instance_member =
                  cast<FunctionDeclaration>(*result.member).is_method();
              break;
            case DeclarationKind::AssociatedConstantDeclaration:
              is_instance_member = false;
              break;
            default:
              CARBON_FATAL()
                  << "unexpected kind for interface member " << *result.member;
              break;
          }

          if (is_instance_member) {
            // This is a member name denoting an instance member.
            // TODO: Consider setting the static type of all instance member
            // declarations to be member name types, rather than special-casing
            // member accesses that name them.
            access.set_static_type(
                arena_->New<TypeOfMemberName>(Member(result.member)));
            access.set_value_category(ValueCategory::Let);
          } else {
            // This is a non-instance member whose value is found directly via
            // the witness table, such as a non-method function or an
            // associated constant.
            const Value& member_type = result.member->static_type();
            BindingMap binding_map = result.interface->args();
            binding_map[result.interface->declaration().self()] = type;
            Nonnull<const Value*> inst_member_type =
                Substitute(binding_map, &member_type);
            access.set_static_type(inst_member_type);
            access.set_value_category(ValueCategory::Let);
          }
          return Success();
        }
        case Value::Kind::TypeType:
        case Value::Kind::TypeOfChoiceType:
        case Value::Kind::TypeOfClassType:
        case Value::Kind::TypeOfConstraintType:
        case Value::Kind::TypeOfInterfaceType: {
          // This is member access into an unconstrained type. Evaluate it and
          // perform lookup in the result.
          CARBON_ASSIGN_OR_RETURN(
              Nonnull<const Value*> type,
              InterpExp(&access.object(), arena_, trace_stream_));
          switch (type->kind()) {
            case Value::Kind::StructType: {
              for (const auto& field : cast<StructType>(type)->fields()) {
                if (access.member_name() == field.name) {
                  access.set_member(Member(&field));
                  access.set_static_type(
                      arena_->New<TypeOfMemberName>(Member(&field)));
                  access.set_value_category(ValueCategory::Let);
                  return Success();
                }
              }
              return ProgramError(access.source_loc())
                     << "struct " << *type << " does not have a field named "
                     << " does not have a field named " << access.member_name();
            }
            case Value::Kind::ChoiceType: {
              const ChoiceType& choice = cast<ChoiceType>(*type);
              std::optional<Nonnull<const Value*>> parameter_types =
                  choice.FindAlternative(access.member_name());
              if (!parameter_types.has_value()) {
                return ProgramError(e->source_loc())
                       << "choice " << choice.name()
                       << " does not have an alternative named "
                       << access.member_name();
              }
              Nonnull<const Value*> substituted_parameter_type =
                  *parameter_types;
              if (choice.IsParameterized()) {
                substituted_parameter_type =
                    Substitute(choice.type_args(), *parameter_types);
              }
              Nonnull<const Value*> type = arena_->New<FunctionType>(
                  substituted_parameter_type, llvm::None, &choice, llvm::None,
                  llvm::None);
              // TODO: Should there be a Declaration corresponding to each
              // choice type alternative?
              access.set_member(Member(arena_->New<NamedValue>(
                  NamedValue{access.member_name(), type})));
              access.set_static_type(type);
              access.set_value_category(ValueCategory::Let);
              return Success();
            }
            case Value::Kind::NominalClassType: {
              const NominalClassType& class_type =
                  cast<NominalClassType>(*type);
              if (auto type_member = FindMixedMemberAndType(
                      access.member_name(), class_type.declaration().members(),
                      &class_type);
                  type_member.has_value()) {
                auto [member_type, member] = type_member.value();
                access.set_member(Member(member));
                switch (member->kind()) {
                  case DeclarationKind::FunctionDeclaration: {
                    const auto& func = cast<FunctionDeclaration>(*member);
                    if (func.is_method()) {
                      break;
                    }
                    Nonnull<const Value*> field_type = Substitute(
                        class_type.type_args(), &member->static_type());
                    access.set_static_type(field_type);
                    access.set_value_category(ValueCategory::Let);
                    return Success();
                  }
                  default:
                    break;
                }
                access.set_static_type(
                    arena_->New<TypeOfMemberName>(Member(member)));
                access.set_value_category(ValueCategory::Let);
                return Success();
              } else {
                return ProgramError(access.source_loc())
                       << class_type << " does not have a member named "
                       << access.member_name();
              }
            }
            case Value::Kind::InterfaceType:
            case Value::Kind::ConstraintType: {
              CARBON_ASSIGN_OR_RETURN(
                  ConstraintLookupResult result,
                  LookupInConstraint(e->source_loc(), "member access", type,
                                     access.member_name()));
              access.set_member(Member(result.member));
              access.set_found_in_interface(result.interface);
              access.set_static_type(
                  arena_->New<TypeOfMemberName>(Member(result.member)));
              access.set_value_category(ValueCategory::Let);
              return Success();
            }
            default:
              return ProgramError(access.source_loc())
                     << "unsupported member access into type " << *type;
          }
        }
        default:
          return ProgramError(e->source_loc())
                 << "member access, unexpected " << object_type << " in " << *e;
      }
    }
    case ExpressionKind::CompoundMemberAccessExpression: {
      auto& access = cast<CompoundMemberAccessExpression>(*e);
      CARBON_RETURN_IF_ERROR(TypeCheckExp(&access.object(), impl_scope));
      CARBON_RETURN_IF_ERROR(TypeCheckExp(&access.path(), impl_scope));
      if (!isa<TypeOfMemberName>(access.path().static_type())) {
        return ProgramError(e->source_loc())
               << "expected name of instance member or interface member in "
                  "compound member access, found "
               << access.path().static_type();
      }

      // Evaluate the member name expression to determine which member we're
      // accessing.
      CARBON_ASSIGN_OR_RETURN(Nonnull<const Value*> member_name_value,
                              InterpExp(&access.path(), arena_, trace_stream_));
      const auto& member_name = cast<MemberName>(*member_name_value);
      access.set_member(&member_name);

      bool has_instance = true;
      std::optional<Nonnull<const Value*>> base_type = member_name.base_type();
      if (!base_type.has_value()) {
        if (IsTypeOfType(&access.object().static_type())) {
          // This is `Type.(member_name)`, where `member_name` doesn't specify
          // a type. This access doesn't perform instance binding.
          CARBON_ASSIGN_OR_RETURN(
              base_type, InterpExp(&access.object(), arena_, trace_stream_));
          has_instance = false;
        } else {
          // This is `value.(member_name)`, where `member_name` doesn't specify
          // a type. The member will be found in the type of `value`, or in a
          // corresponding `impl` if `member_name` is an interface member.
          base_type = &access.object().static_type();
        }
      } else {
        // This is `value.(member_name)`, where `member_name` specifies a type.
        // `value` is implicitly converted to that type.
        CARBON_ASSIGN_OR_RETURN(
            Nonnull<Expression*> converted_object,
            ImplicitlyConvert("compound member access", impl_scope,
                              &access.object(), *base_type));
        access.set_object(converted_object);
      }

      // Perform impl selection if necessary.
      if (std::optional<Nonnull<const Value*>> iface =
              member_name.interface()) {
        CARBON_ASSIGN_OR_RETURN(
            Nonnull<const Witness*> impl,
            impl_scope.Resolve(*iface, *base_type, e->source_loc(), *this));
        access.set_impl(impl);
      }

      auto SubstituteIntoMemberType = [&]() {
        Nonnull<const Value*> member_type = &member_name.member().type();
        if (member_name.interface()) {
          Nonnull<const InterfaceType*> iface_type = *member_name.interface();
          BindingMap binding_map = iface_type->args();
          binding_map[iface_type->declaration().self()] = *base_type;
          return Substitute(binding_map, member_type);
        }
        if (auto* class_type = dyn_cast<NominalClassType>(base_type.value())) {
          return Substitute(class_type->type_args(), member_type);
        }
        return member_type;
      };

      switch (std::optional<Nonnull<const Declaration*>> decl =
                  member_name.member().declaration();
              decl ? decl.value()->kind()
                   : DeclarationKind::VariableDeclaration) {
        case DeclarationKind::VariableDeclaration:
          if (has_instance) {
            access.set_static_type(SubstituteIntoMemberType());
            access.set_value_category(access.object().value_category());
            return Success();
          }
          break;
        case DeclarationKind::FunctionDeclaration: {
          bool is_method = cast<FunctionDeclaration>(*decl.value()).is_method();
          if (has_instance || !is_method) {
            // This should not be possible: the name of a static member
            // function should have function type not member name type.
            CARBON_CHECK(!has_instance || is_method ||
                         !member_name.base_type().has_value())
                << "vacuous compound member access";
            access.set_static_type(SubstituteIntoMemberType());
            access.set_value_category(ValueCategory::Let);
            return Success();
          }
          break;
        }
        case DeclarationKind::AssociatedConstantDeclaration:
          access.set_static_type(SubstituteIntoMemberType());
          access.set_value_category(access.object().value_category());
          return Success();
        default:
          CARBON_FATAL() << "member " << member_name
                         << " is not a field or method";
          break;
      }

      access.set_static_type(
          arena_->New<TypeOfMemberName>(member_name.member()));
      access.set_value_category(ValueCategory::Let);
      return Success();
    }
    case ExpressionKind::IdentifierExpression: {
      auto& ident = cast<IdentifierExpression>(*e);
      if (ident.value_node().base().kind() ==
          AstNodeKind::FunctionDeclaration) {
        const auto& function =
            cast<FunctionDeclaration>(ident.value_node().base());
        if (!function.has_static_type()) {
          CARBON_CHECK(function.return_term().is_auto());
          return ProgramError(ident.source_loc())
                 << "Function calls itself, but has a deduced return type";
        }
      }
      ident.set_static_type(&ident.value_node().static_type());
      ident.set_value_category(ident.value_node().value_category());
      return Success();
    }
    case ExpressionKind::DotSelfExpression: {
      auto& dot_self = cast<DotSelfExpression>(*e);
      if (dot_self.self_binding().is_type_checked()) {
        dot_self.set_static_type(&dot_self.self_binding().static_type());
      } else {
        dot_self.set_static_type(arena_->New<TypeType>());
        dot_self.self_binding().set_named_as_type_via_dot_self();
      }
      dot_self.set_value_category(ValueCategory::Let);
      return Success();
    }
    case ExpressionKind::IntLiteral:
      e->set_value_category(ValueCategory::Let);
      e->set_static_type(arena_->New<IntType>());
      return Success();
    case ExpressionKind::BoolLiteral:
      e->set_value_category(ValueCategory::Let);
      e->set_static_type(arena_->New<BoolType>());
      return Success();
    case ExpressionKind::OperatorExpression: {
      auto& op = cast<OperatorExpression>(*e);
      std::vector<Nonnull<const Value*>> ts;
      for (Nonnull<Expression*> argument : op.arguments()) {
        CARBON_RETURN_IF_ERROR(TypeCheckExp(argument, impl_scope));
        ts.push_back(&argument->static_type());
      }

      auto handle_unary_operator =
          [&](Builtins::Builtin builtin) -> ErrorOr<Success> {
        ErrorOr<Nonnull<Expression*>> result = BuildBuiltinMethodCall(
            impl_scope, op.arguments()[0], BuiltinInterfaceName{builtin},
            BuiltinMethodCall{"Op"});
        if (!result.ok()) {
          // We couldn't find a matching `impl`.
          return ProgramError(e->source_loc())
                 << "type error in `" << ToString(op.op()) << "`:\n"
                 << result.error().message();
        }
        op.set_rewritten_form(*result);
        return Success();
      };

      auto handle_binary_operator =
          [&](Builtins::Builtin builtin) -> ErrorOr<Success> {
        ErrorOr<Nonnull<Expression*>> result = BuildBuiltinMethodCall(
            impl_scope, op.arguments()[0], BuiltinInterfaceName{builtin, ts[1]},
            BuiltinMethodCall{"Op", {op.arguments()[1]}});
        if (!result.ok()) {
          // We couldn't find a matching `impl`.
          return ProgramError(e->source_loc())
                 << "type error in `" << ToString(op.op()) << "`:\n"
                 << result.error().message();
        }
        op.set_rewritten_form(*result);
        return Success();
      };

      auto handle_binary_arithmetic =
          [&](Builtins::Builtin builtin) -> ErrorOr<Success> {
        // Handle a built-in operator first.
        // TODO: Replace this with an intrinsic.
        if (isa<IntType>(ts[0]) && isa<IntType>(ts[1]) &&
            IsSameType(ts[0], ts[1], impl_scope)) {
          op.set_static_type(ts[0]);
          op.set_value_category(ValueCategory::Let);
          return Success();
        }

        // Now try an overloaded operator.
        return handle_binary_operator(builtin);
      };

      auto handle_compare =
          [&](Builtins::Builtin builtin, const std::string& method_name,
              const std::string_view& operator_desc) -> ErrorOr<Success> {
        ErrorOr<Nonnull<Expression*>> converted = BuildBuiltinMethodCall(
            impl_scope, op.arguments()[0], BuiltinInterfaceName{builtin, ts[1]},
            BuiltinMethodCall{method_name, op.arguments()[1]});
        if (!converted.ok()) {
          // We couldn't find a matching `impl`.
          return ProgramError(e->source_loc())
                 << *ts[0] << " is not " << operator_desc << " comparable with "
                 << *ts[1] << " (" << converted.error().message() << ")";
        }
        op.set_rewritten_form(*converted);
        return Success();
      };

      switch (op.op()) {
        case Operator::Neg: {
          // Handle a built-in negation first.
          // TODO: Replace this with an intrinsic.
          if (isa<IntType>(ts[0])) {
            op.set_static_type(arena_->New<IntType>());
            op.set_value_category(ValueCategory::Let);
            return Success();
          }
          // Now try an overloaded negation.
          return handle_unary_operator(Builtins::Negate);
        }
        case Operator::Add:
          return handle_binary_arithmetic(Builtins::AddWith);
        case Operator::Sub:
          return handle_binary_arithmetic(Builtins::SubWith);
        case Operator::Mul:
          return handle_binary_arithmetic(Builtins::MulWith);
        case Operator::Div:
          return handle_binary_arithmetic(Builtins::DivWith);
        case Operator::Mod:
          return handle_binary_arithmetic(Builtins::ModWith);
        case Operator::BitwiseAnd:
          // `&` between type-of-types performs constraint combination.
          // TODO: Should this be done via an intrinsic?
          if (IsTypeOfType(ts[0]) && IsTypeOfType(ts[1])) {
            std::optional<Nonnull<const ConstraintType*>> constraints[2];
            for (int i : {0, 1}) {
              if (auto* iface_type_type =
                      dyn_cast<TypeOfInterfaceType>(ts[i])) {
                constraints[i] = MakeConstraintForInterface(
                    e->source_loc(), &iface_type_type->interface_type());
              } else if (auto* constraint_type_type =
                             dyn_cast<TypeOfConstraintType>(ts[i])) {
                constraints[i] = &constraint_type_type->constraint_type();
              } else {
                return ProgramError(op.arguments()[i]->source_loc())
                       << "argument to " << ToString(op.op())
                       << " should be a constraint, found `" << *ts[i] << "`";
              }
            }
            op.set_static_type(
                arena_->New<TypeOfConstraintType>(CombineConstraints(
                    e->source_loc(), {*constraints[0], *constraints[1]})));
            op.set_value_category(ValueCategory::Let);
            return Success();
          }
          return handle_binary_operator(Builtins::BitAndWith);
        case Operator::BitwiseOr:
          return handle_binary_operator(Builtins::BitOrWith);
        case Operator::BitwiseXor:
          return handle_binary_operator(Builtins::BitXorWith);
        case Operator::BitShiftLeft:
          return handle_binary_operator(Builtins::LeftShiftWith);
        case Operator::BitShiftRight:
          return handle_binary_operator(Builtins::RightShiftWith);
        case Operator::Complement:
          return handle_unary_operator(Builtins::BitComplement);
        case Operator::And:
          CARBON_RETURN_IF_ERROR(ExpectExactType(e->source_loc(), "&&(1)",
                                                 arena_->New<BoolType>(), ts[0],
                                                 impl_scope));
          CARBON_RETURN_IF_ERROR(ExpectExactType(e->source_loc(), "&&(2)",
                                                 arena_->New<BoolType>(), ts[1],
                                                 impl_scope));
          op.set_static_type(arena_->New<BoolType>());
          op.set_value_category(ValueCategory::Let);
          return Success();
        case Operator::Or:
          CARBON_RETURN_IF_ERROR(ExpectExactType(e->source_loc(), "||(1)",
                                                 arena_->New<BoolType>(), ts[0],
                                                 impl_scope));
          CARBON_RETURN_IF_ERROR(ExpectExactType(e->source_loc(), "||(2)",
                                                 arena_->New<BoolType>(), ts[1],
                                                 impl_scope));
          op.set_static_type(arena_->New<BoolType>());
          op.set_value_category(ValueCategory::Let);
          return Success();
        case Operator::Not:
          CARBON_RETURN_IF_ERROR(ExpectExactType(e->source_loc(), "!",
                                                 arena_->New<BoolType>(), ts[0],
                                                 impl_scope));
          op.set_static_type(arena_->New<BoolType>());
          op.set_value_category(ValueCategory::Let);
          return Success();
        case Operator::Eq:
          return handle_compare(Builtins::EqWith, "Equal", "equality");
        case Operator::NotEq:
          return handle_compare(Builtins::EqWith, "NotEqual", "equality");
        case Operator::Less:
          return handle_compare(Builtins::LessWith, "Less", "less");
        case Operator::LessEq:
          return handle_compare(Builtins::LessEqWith, "LessEq", "less equal");
        case Operator::GreaterEq:
          return handle_compare(Builtins::GreaterEqWith, "GreaterEq",
                                "greater equal");
        case Operator::Greater:
          return handle_compare(Builtins::GreaterWith, "Greater", "greater");
        case Operator::Deref:
          CARBON_RETURN_IF_ERROR(
              ExpectPointerType(e->source_loc(), "*", ts[0]));
          op.set_static_type(&cast<PointerType>(*ts[0]).type());
          op.set_value_category(ValueCategory::Var);
          return Success();
        case Operator::Ptr:
          CARBON_RETURN_IF_ERROR(ExpectType(e->source_loc(), "*",
                                            arena_->New<TypeType>(), ts[0],
                                            impl_scope));
          op.set_static_type(arena_->New<TypeType>());
          op.set_value_category(ValueCategory::Let);
          return Success();
        case Operator::AddressOf:
          if (op.arguments()[0]->value_category() != ValueCategory::Var) {
            return ProgramError(op.arguments()[0]->source_loc())
                   << "Argument to " << ToString(op.op())
                   << " should be an lvalue.";
          }
          op.set_static_type(arena_->New<PointerType>(ts[0]));
          op.set_value_category(ValueCategory::Let);
          return Success();
        case Operator::As: {
          CARBON_ASSIGN_OR_RETURN(
              Nonnull<const Value*> type,
              InterpExp(op.arguments()[1], arena_, trace_stream_));
          CARBON_RETURN_IF_ERROR(
              ExpectIsConcreteType(op.arguments()[1]->source_loc(), type));
          ErrorOr<Nonnull<Expression*>> converted =
              BuildBuiltinMethodCall(impl_scope, op.arguments()[0],
                                     BuiltinInterfaceName{Builtins::As, type},
                                     BuiltinMethodCall{"Convert"});
          if (!converted.ok()) {
            // We couldn't find a matching `impl`.
            return ProgramError(e->source_loc())
                   << "type error in `as`: `" << *ts[0]
                   << "` is not explicitly convertible to `" << *type << "`:\n"
                   << converted.error().message();
          }
          op.set_rewritten_form(*converted);
          return Success();
        }
      }
      break;
    }
    case ExpressionKind::CallExpression: {
      auto& call = cast<CallExpression>(*e);
      CARBON_RETURN_IF_ERROR(TypeCheckExp(&call.function(), impl_scope));
      CARBON_RETURN_IF_ERROR(TypeCheckExp(&call.argument(), impl_scope));
      switch (call.function().static_type().kind()) {
        case Value::Kind::FunctionType: {
          const auto& fun_t = cast<FunctionType>(call.function().static_type());
          if (trace_stream_) {
            **trace_stream_
                << "checking call to function of type " << fun_t
                << "\nwith arguments of type: " << call.argument().static_type()
                << "\n";
          }
          CARBON_RETURN_IF_ERROR(DeduceCallBindings(
              call, &fun_t.parameters(), fun_t.generic_parameters(),
              fun_t.deduced_bindings(), fun_t.impl_bindings(), impl_scope));
          const BindingMap& generic_bindings = call.deduced_args();

          // Substitute into the return type to determine the type of the call
          // expression.
          Nonnull<const Value*> return_type =
              Substitute(generic_bindings, &fun_t.return_type());
          call.set_static_type(return_type);
          call.set_value_category(ValueCategory::Let);
          return Success();
        }
        case Value::Kind::TypeOfParameterizedEntityName: {
          // This case handles the application of a parameterized class or
          // interface to a set of arguments, such as Point(i32) or
          // AddWith(i32).
          const ParameterizedEntityName& param_name =
              cast<TypeOfParameterizedEntityName>(call.function().static_type())
                  .name();

          // Collect the top-level generic parameters and their constraints.
          std::vector<FunctionType::GenericParameter> generic_parameters;
          std::vector<Nonnull<const ImplBinding*>> impl_bindings;
          llvm::ArrayRef<Nonnull<const Pattern*>> params =
              param_name.params().fields();
          for (size_t i = 0; i != params.size(); ++i) {
            // TODO: Should we disallow all other kinds of top-level params?
            if (auto* binding = dyn_cast<GenericBinding>(params[i])) {
              generic_parameters.push_back({i, binding});
              if (binding->impl_binding().has_value()) {
                impl_bindings.push_back(*binding->impl_binding());
              }
            }
          }

          CARBON_RETURN_IF_ERROR(DeduceCallBindings(
              call, &param_name.params().static_type(), generic_parameters,
              /*deduced_bindings=*/llvm::None, impl_bindings, impl_scope));
          Nonnull<const Bindings*> bindings =
              arena_->New<Bindings>(call.deduced_args(), Bindings::NoWitnesses);

          const Declaration& decl = param_name.declaration();
          switch (decl.kind()) {
            case DeclarationKind::ClassDeclaration: {
              Nonnull<NominalClassType*> inst_class_type =
                  arena_->New<NominalClassType>(&cast<ClassDeclaration>(decl),
                                                bindings);
              call.set_static_type(
                  arena_->New<TypeOfClassType>(inst_class_type));
              call.set_value_category(ValueCategory::Let);
              break;
            }
            case DeclarationKind::InterfaceDeclaration: {
              Nonnull<InterfaceType*> inst_iface_type =
                  arena_->New<InterfaceType>(&cast<InterfaceDeclaration>(decl),
                                             bindings);
              call.set_static_type(
                  arena_->New<TypeOfInterfaceType>(inst_iface_type));
              call.set_value_category(ValueCategory::Let);
              break;
            }
            case DeclarationKind::ChoiceDeclaration: {
              Nonnull<ChoiceType*> ct = arena_->New<ChoiceType>(
                  cast<ChoiceDeclaration>(&decl), bindings);
              Nonnull<TypeOfChoiceType*> inst_choice_type =
                  arena_->New<TypeOfChoiceType>(ct);
              call.set_static_type(inst_choice_type);
              call.set_value_category(ValueCategory::Let);
              break;
            }
            default:
              CARBON_FATAL()
                  << "unknown type of ParameterizedEntityName for " << decl;
          }
          return Success();
        }
        case Value::Kind::TypeOfChoiceType:
        default: {
          return ProgramError(e->source_loc())
                 << "in call `" << *e
                 << "`, expected callee to be a function, found `"
                 << call.function().static_type() << "`";
        }
      }
      break;
    }
    case ExpressionKind::FunctionTypeLiteral: {
      auto& fn = cast<FunctionTypeLiteral>(*e);
      CARBON_RETURN_IF_ERROR(TypeCheckTypeExp(&fn.parameter(), impl_scope));
      CARBON_RETURN_IF_ERROR(TypeCheckTypeExp(&fn.return_type(), impl_scope));
      fn.set_static_type(arena_->New<TypeType>());
      fn.set_value_category(ValueCategory::Let);
      return Success();
    }
    case ExpressionKind::StringLiteral:
      e->set_static_type(arena_->New<StringType>());
      e->set_value_category(ValueCategory::Let);
      return Success();
    case ExpressionKind::IntrinsicExpression: {
      auto& intrinsic_exp = cast<IntrinsicExpression>(*e);
      CARBON_RETURN_IF_ERROR(TypeCheckExp(&intrinsic_exp.args(), impl_scope));
      const auto& args = intrinsic_exp.args().fields();
      switch (cast<IntrinsicExpression>(*e).intrinsic()) {
        case IntrinsicExpression::Intrinsic::Print:
          // TODO: Remove Print special casing once we have variadics or
          // overloads. Here, that's the name Print instead of __intrinsic_print
          // in errors.
          if (args.size() < 1 || args.size() > 2) {
            return ProgramError(e->source_loc())
                   << "Print takes 1 or 2 arguments, received " << args.size();
          }
          CARBON_RETURN_IF_ERROR(ExpectExactType(
              e->source_loc(), "Print argument 0", arena_->New<StringType>(),
              &args[0]->static_type(), impl_scope));
          if (args.size() >= 2) {
            CARBON_RETURN_IF_ERROR(ExpectExactType(
                e->source_loc(), "Print argument 1", arena_->New<IntType>(),
                &args[1]->static_type(), impl_scope));
          }
          e->set_static_type(TupleValue::Empty());
          e->set_value_category(ValueCategory::Let);
          return Success();
        case IntrinsicExpression::Intrinsic::Assert: {
          if (args.size() != 2) {
            return ProgramError(e->source_loc())
                   << "__intrinsic_assert takes 2 arguments";
          }
          CARBON_RETURN_IF_ERROR(ExpectType(
              e->source_loc(), "__intrinsic_assert argument 0",
              arena_->New<BoolType>(), &args[0]->static_type(), impl_scope));
          CARBON_RETURN_IF_ERROR(ExpectType(
              e->source_loc(), "__intrinsic_assert argument 1",
              arena_->New<StringType>(), &args[1]->static_type(), impl_scope));
          e->set_static_type(TupleValue::Empty());
          e->set_value_category(ValueCategory::Let);
          return Success();
        }
        case IntrinsicExpression::Intrinsic::Alloc: {
          if (args.size() != 1) {
            return ProgramError(e->source_loc())
                   << "__intrinsic_new takes 1 argument";
          }
          auto arg_type = &args[0]->static_type();
          e->set_static_type(arena_->New<PointerType>(arg_type));
          e->set_value_category(ValueCategory::Let);
          return Success();
        }
        case IntrinsicExpression::Intrinsic::Dealloc: {
          if (args.size() != 1) {
            return ProgramError(e->source_loc())
                   << "__intrinsic_new takes 1 argument";
          }
          auto arg_type = &args[0]->static_type();
          CARBON_RETURN_IF_ERROR(
              ExpectPointerType(e->source_loc(), "*", arg_type));
          e->set_static_type(TupleValue::Empty());
          e->set_value_category(ValueCategory::Let);
          return Success();
        }
        case IntrinsicExpression::Intrinsic::Rand: {
          if (args.size() != 2) {
            return ProgramError(e->source_loc())
                   << "Rand takes 2 arguments, received " << args.size();
          }
          CARBON_RETURN_IF_ERROR(ExpectExactType(
              e->source_loc(), "Rand argument 0", arena_->New<IntType>(),
              &args[0]->static_type(), impl_scope));

          CARBON_RETURN_IF_ERROR(ExpectExactType(
              e->source_loc(), "Rand argument 1", arena_->New<IntType>(),
              &args[1]->static_type(), impl_scope));

          e->set_static_type(arena_->New<IntType>());

          return Success();
        }
        case IntrinsicExpression::Intrinsic::IntEq: {
          if (args.size() != 2) {
            return ProgramError(e->source_loc())
                   << "__intrinsic_int_eq takes 2 arguments";
          }
          CARBON_RETURN_IF_ERROR(ExpectExactType(
              e->source_loc(), "__intrinsic_int_eq argument 1",
              arena_->New<IntType>(), &args[0]->static_type(), impl_scope));
          CARBON_RETURN_IF_ERROR(ExpectExactType(
              e->source_loc(), "__intrinsic_int_eq argument 2",
              arena_->New<IntType>(), &args[1]->static_type(), impl_scope));
          e->set_static_type(arena_->New<BoolType>());
          e->set_value_category(ValueCategory::Let);
          return Success();
        }
        case IntrinsicExpression::Intrinsic::IntCompare: {
          if (args.size() != 2) {
            return ProgramError(e->source_loc())
                   << "__intrinsic_int_compare takes 2 arguments";
          }
          CARBON_RETURN_IF_ERROR(ExpectExactType(
              e->source_loc(), "__intrinsic_int_compare argument 1",
              arena_->New<IntType>(), &args[0]->static_type(), impl_scope));
          CARBON_RETURN_IF_ERROR(ExpectExactType(
              e->source_loc(), "__intrinsic_int_compare argument 2",
              arena_->New<IntType>(), &args[1]->static_type(), impl_scope));
          e->set_static_type(arena_->New<IntType>());
          e->set_value_category(ValueCategory::Let);
          return Success();
        }
        case IntrinsicExpression::Intrinsic::StrEq: {
          if (args.size() != 2) {
            return ProgramError(e->source_loc())
                   << "__intrinsic_str_eq takes 2 arguments";
          }
          CARBON_RETURN_IF_ERROR(ExpectExactType(
              e->source_loc(), "__intrinsic_str_eq argument 1",
              arena_->New<StringType>(), &args[0]->static_type(), impl_scope));
          CARBON_RETURN_IF_ERROR(ExpectExactType(
              e->source_loc(), "__intrinsic_str_eq argument 2",
              arena_->New<StringType>(), &args[1]->static_type(), impl_scope));
          e->set_static_type(arena_->New<BoolType>());
          e->set_value_category(ValueCategory::Let);
          return Success();
        }
        case IntrinsicExpression::Intrinsic::StrCompare: {
          if (args.size() != 2) {
            return ProgramError(e->source_loc())
                   << "__intrinsic_str_compare takes 2 arguments";
          }
          CARBON_RETURN_IF_ERROR(ExpectExactType(
              e->source_loc(), "__intrinsic_str_compare argument 1",
              arena_->New<StringType>(), &args[0]->static_type(), impl_scope));
          CARBON_RETURN_IF_ERROR(ExpectExactType(
              e->source_loc(), "__intrinsic_str_compare argument 2",
              arena_->New<StringType>(), &args[1]->static_type(), impl_scope));
          e->set_static_type(arena_->New<IntType>());
          e->set_value_category(ValueCategory::Let);
          return Success();
        }
        case IntrinsicExpression::Intrinsic::IntBitComplement:
          if (args.size() != 1) {
            return ProgramError(e->source_loc())
                   << intrinsic_exp.name() << " takes 1 argument";
          }
          CARBON_RETURN_IF_ERROR(ExpectExactType(
              e->source_loc(), "complement argument", arena_->New<IntType>(),
              &args[0]->static_type(), impl_scope));
          e->set_static_type(arena_->New<IntType>());
          e->set_value_category(ValueCategory::Let);
          return Success();
        case IntrinsicExpression::Intrinsic::IntBitAnd:
        case IntrinsicExpression::Intrinsic::IntBitOr:
        case IntrinsicExpression::Intrinsic::IntBitXor:
        case IntrinsicExpression::Intrinsic::IntLeftShift:
        case IntrinsicExpression::Intrinsic::IntRightShift:
          if (args.size() != 2) {
            return ProgramError(e->source_loc())
                   << intrinsic_exp.name() << " takes 2 arguments";
          }
          CARBON_RETURN_IF_ERROR(ExpectExactType(
              e->source_loc(), "argument 1", arena_->New<IntType>(),
              &args[0]->static_type(), impl_scope));
          CARBON_RETURN_IF_ERROR(ExpectExactType(
              e->source_loc(), "argument 2", arena_->New<IntType>(),
              &args[1]->static_type(), impl_scope));
          e->set_static_type(arena_->New<IntType>());
          e->set_value_category(ValueCategory::Let);
          return Success();
      }
    }
    case ExpressionKind::IntTypeLiteral:
    case ExpressionKind::BoolTypeLiteral:
    case ExpressionKind::StringTypeLiteral:
    case ExpressionKind::TypeTypeLiteral:
    case ExpressionKind::ContinuationTypeLiteral:
      e->set_value_category(ValueCategory::Let);
      e->set_static_type(arena_->New<TypeType>());
      return Success();
    case ExpressionKind::IfExpression: {
      auto& if_expr = cast<IfExpression>(*e);
      CARBON_RETURN_IF_ERROR(TypeCheckExp(&if_expr.condition(), impl_scope));
      CARBON_ASSIGN_OR_RETURN(
          Nonnull<Expression*> converted_condition,
          ImplicitlyConvert("condition of `if`", impl_scope,
                            &if_expr.condition(), arena_->New<BoolType>()));
      if_expr.set_condition(converted_condition);

      // TODO: Compute the common type and convert both operands to it.
      CARBON_RETURN_IF_ERROR(
          TypeCheckExp(&if_expr.then_expression(), impl_scope));
      CARBON_RETURN_IF_ERROR(
          TypeCheckExp(&if_expr.else_expression(), impl_scope));
      CARBON_RETURN_IF_ERROR(ExpectExactType(
          e->source_loc(), "expression of `if` expression",
          &if_expr.then_expression().static_type(),
          &if_expr.else_expression().static_type(), impl_scope));
      e->set_static_type(&if_expr.then_expression().static_type());
      e->set_value_category(ValueCategory::Let);
      return Success();
    }
    case ExpressionKind::WhereExpression: {
      auto& where = cast<WhereExpression>(*e);
      ImplScope inner_impl_scope;
      inner_impl_scope.AddParent(&impl_scope);
      CARBON_RETURN_IF_ERROR(TypeCheckPattern(&where.self_binding(),
                                              std::nullopt, inner_impl_scope,
                                              ValueCategory::Let));
      for (Nonnull<WhereClause*> clause : where.clauses()) {
        CARBON_RETURN_IF_ERROR(TypeCheckWhereClause(clause, inner_impl_scope));
      }

      std::optional<Nonnull<const ConstraintType*>> base;
      const Value& base_type = where.self_binding().static_type();
      if (auto* constraint_type = dyn_cast<ConstraintType>(&base_type)) {
        base = constraint_type;
      } else if (auto* interface_type = dyn_cast<InterfaceType>(&base_type)) {
        base = MakeConstraintForInterface(e->source_loc(), interface_type);
      } else if (isa<TypeType>(base_type)) {
        // Start with an unconstrained type.
      } else {
        return ProgramError(e->source_loc())
               << "expected constraint as first operand of `where` expression, "
               << "found " << base_type;
      }

      // Start with the given constraint, if any.
      ConstraintTypeBuilder builder(&where.self_binding());
      if (base) {
        BindingMap map;
        map[(*base)->self_binding()] = builder.GetSelfType(arena_);
        builder.Add(cast<ConstraintType>(Substitute(map, *base)));
      }

      // Apply the `where` clauses.
      for (Nonnull<const WhereClause*> clause : where.clauses()) {
        switch (clause->kind()) {
          case WhereClauseKind::IsWhereClause: {
            const auto& is_clause = cast<IsWhereClause>(*clause);
            CARBON_ASSIGN_OR_RETURN(
                Nonnull<const Value*> type,
                InterpExp(&is_clause.type(), arena_, trace_stream_));
            CARBON_ASSIGN_OR_RETURN(
                Nonnull<const Value*> constraint,
                InterpExp(&is_clause.constraint(), arena_, trace_stream_));
            if (auto* interface = dyn_cast<InterfaceType>(constraint)) {
              // `where X is Y` produces an `impl` constraint.
              builder.AddImplConstraint({.type = type, .interface = interface});
            } else if (auto* constraint_type =
                           dyn_cast<ConstraintType>(constraint)) {
              // Transform `where .B is (C where .D is E)` into
              // `where .B is C and .B.D is E` then add all the resulting
              // constraints.
              BindingMap map;
              map[constraint_type->self_binding()] = type;
              builder.Add(cast<ConstraintType>(Substitute(map, constraint)));
            } else {
              return ProgramError(is_clause.constraint().source_loc())
                     << "expression after `is` does not resolve to a "
                        "constraint, found value "
                     << *constraint << " of type "
                     << is_clause.constraint().static_type();
            }
            break;
          }
          case WhereClauseKind::EqualsWhereClause: {
            const auto& equals_clause = cast<EqualsWhereClause>(*clause);
            CARBON_ASSIGN_OR_RETURN(
                Nonnull<const Value*> lhs,
                InterpExp(&equals_clause.lhs(), arena_, trace_stream_));
            CARBON_ASSIGN_OR_RETURN(
                Nonnull<const Value*> rhs,
                InterpExp(&equals_clause.rhs(), arena_, trace_stream_));
            if (!ValueEqual(lhs, rhs, std::nullopt)) {
              builder.AddEqualityConstraint({.values = {lhs, rhs}});
            }
            break;
          }
        }
      }

      where.set_static_type(
          arena_->New<TypeOfConstraintType>(std::move(builder).Build(arena_)));
      where.set_value_category(ValueCategory::Let);
      return Success();
    }
    case ExpressionKind::UnimplementedExpression:
      CARBON_FATAL() << "Unimplemented: " << *e;
    case ExpressionKind::ArrayTypeLiteral: {
      auto& array_literal = cast<ArrayTypeLiteral>(*e);
      CARBON_RETURN_IF_ERROR(TypeCheckTypeExp(
          &array_literal.element_type_expression(), impl_scope));

      CARBON_RETURN_IF_ERROR(
          TypeCheckExp(&array_literal.size_expression(), impl_scope));
      CARBON_RETURN_IF_ERROR(ExpectExactType(
          array_literal.size_expression().source_loc(), "array size",
          arena_->New<IntType>(),
          &array_literal.size_expression().static_type(), impl_scope));
      CARBON_ASSIGN_OR_RETURN(
          Nonnull<const Value*> size_value,
          InterpExp(&array_literal.size_expression(), arena_, trace_stream_));
      if (cast<IntValue>(size_value)->value() < 0) {
        return ProgramError(array_literal.size_expression().source_loc())
               << "Array size cannot be negative";
      }
      array_literal.set_static_type(arena_->New<TypeType>());
      array_literal.set_value_category(ValueCategory::Let);
      return Success();
    }
  }
}

void TypeChecker::CollectGenericBindingsInPattern(
    Nonnull<const Pattern*> p,
    std::vector<Nonnull<const GenericBinding*>>& generic_bindings) {
  VisitNestedPatterns(*p, [&](const Pattern& pattern) {
    if (auto* binding = dyn_cast<GenericBinding>(&pattern)) {
      generic_bindings.push_back(binding);
    }
    return true;
  });
}

void TypeChecker::CollectImplBindingsInPattern(
    Nonnull<const Pattern*> p,
    std::vector<Nonnull<const ImplBinding*>>& impl_bindings) {
  VisitNestedPatterns(*p, [&](const Pattern& pattern) {
    if (auto* binding = dyn_cast<GenericBinding>(&pattern)) {
      if (binding->impl_binding().has_value()) {
        impl_bindings.push_back(binding->impl_binding().value());
      }
    }
    return true;
  });
}

void TypeChecker::BringPatternImplsIntoScope(Nonnull<const Pattern*> p,
                                             ImplScope& impl_scope) {
  std::vector<Nonnull<const ImplBinding*>> impl_bindings;
  CollectImplBindingsInPattern(p, impl_bindings);
  BringImplsIntoScope(impl_bindings, impl_scope);
}

void TypeChecker::BringImplsIntoScope(
    llvm::ArrayRef<Nonnull<const ImplBinding*>> impl_bindings,
    ImplScope& impl_scope) {
  for (Nonnull<const ImplBinding*> impl_binding : impl_bindings) {
    BringImplIntoScope(impl_binding, impl_scope);
  }
}

void TypeChecker::BringImplIntoScope(Nonnull<const ImplBinding*> impl_binding,
                                     ImplScope& impl_scope) {
  CARBON_CHECK(impl_binding->type_var()->symbolic_identity().has_value() &&
               impl_binding->symbolic_identity().has_value());
  impl_scope.Add(impl_binding->interface(),
                 *impl_binding->type_var()->symbolic_identity(),
                 cast<Witness>(*impl_binding->symbolic_identity()), *this);
}

auto TypeChecker::TypeCheckTypeExp(Nonnull<Expression*> type_expression,
                                   const ImplScope& impl_scope, bool concrete)
    -> ErrorOr<Nonnull<const Value*>> {
  CARBON_RETURN_IF_ERROR(TypeCheckExp(type_expression, impl_scope));
  CARBON_ASSIGN_OR_RETURN(Nonnull<const Value*> type,
                          InterpExp(type_expression, arena_, trace_stream_));
  CARBON_RETURN_IF_ERROR(
      concrete ? ExpectIsConcreteType(type_expression->source_loc(), type)
               : ExpectIsType(type_expression->source_loc(), type));
  return type;
}

auto TypeChecker::TypeCheckWhereClause(Nonnull<WhereClause*> clause,
                                       const ImplScope& impl_scope)
    -> ErrorOr<Success> {
  switch (clause->kind()) {
    case WhereClauseKind::IsWhereClause: {
      auto& is_clause = cast<IsWhereClause>(*clause);
      CARBON_RETURN_IF_ERROR(TypeCheckTypeExp(&is_clause.type(), impl_scope));
      CARBON_RETURN_IF_ERROR(TypeCheckExp(&is_clause.constraint(), impl_scope));
      if (!isa<TypeOfInterfaceType, TypeOfConstraintType, TypeType>(
              is_clause.constraint().static_type())) {
        return ProgramError(is_clause.constraint().source_loc())
               << "expression after `is` does not resolve to a constraint, "
               << "found " << is_clause.constraint().static_type();
      }
      return Success();
    }
    case WhereClauseKind::EqualsWhereClause: {
      auto& equals_clause = cast<EqualsWhereClause>(*clause);
      CARBON_RETURN_IF_ERROR(TypeCheckExp(&equals_clause.lhs(), impl_scope));
      CARBON_RETURN_IF_ERROR(TypeCheckExp(&equals_clause.rhs(), impl_scope));

      // TODO: It's not clear what level of type compatibility is required
      // between the operands. For now we require a builtin no-op implicit
      // conversion.
      Nonnull<const Value*> lhs_type = &equals_clause.lhs().static_type();
      Nonnull<const Value*> rhs_type = &equals_clause.rhs().static_type();
      if (!IsImplicitlyConvertible(lhs_type, rhs_type, impl_scope,
                                   /*allow_user_defined_conversions=*/false) &&
          !IsImplicitlyConvertible(rhs_type, lhs_type, impl_scope,
                                   /*allow_user_defined_conversions=*/false)) {
        return ProgramError(clause->source_loc())
               << "type mismatch between values in `where LHS == RHS`\n"
               << "  LHS type: " << *lhs_type << "\n"
               << "  RHS type: " << *rhs_type;
      }
      return Success();
    }
  }
}

auto TypeChecker::TypeCheckPattern(
    Nonnull<Pattern*> p, std::optional<Nonnull<const Value*>> expected,
    ImplScope& impl_scope, ValueCategory enclosing_value_category)
    -> ErrorOr<Success> {
  if (trace_stream_) {
    **trace_stream_ << "checking " << PatternKindName(p->kind()) << " " << *p;
    if (expected) {
      **trace_stream_ << ", expecting " << **expected;
    }
    **trace_stream_ << "\n";
  }
  switch (p->kind()) {
    case PatternKind::AutoPattern: {
      p->set_static_type(arena_->New<TypeType>());
      return Success();
    }
    case PatternKind::BindingPattern: {
      auto& binding = cast<BindingPattern>(*p);
      if (!VisitNestedPatterns(binding.type(), [](const Pattern& pattern) {
            return !isa<BindingPattern>(pattern);
          })) {
        return ProgramError(binding.type().source_loc())
               << "The type of a binding pattern cannot contain bindings.";
      }
      CARBON_RETURN_IF_ERROR(TypeCheckPattern(
          &binding.type(), std::nullopt, impl_scope, enclosing_value_category));
      CARBON_ASSIGN_OR_RETURN(
          Nonnull<const Value*> type,
          InterpPattern(&binding.type(), arena_, trace_stream_));
      CARBON_RETURN_IF_ERROR(ExpectIsType(binding.source_loc(), type));
      if (expected) {
        if (IsConcreteType(type)) {
          CARBON_RETURN_IF_ERROR(ExpectType(p->source_loc(), "name binding",
                                            type, *expected, impl_scope));
        } else {
          BindingMap generic_args;
          if (!PatternMatch(type, *expected, binding.type().source_loc(),
                            std::nullopt, generic_args, trace_stream_,
                            this->arena_)) {
            return ProgramError(binding.type().source_loc())
                   << "Type pattern '" << *type
                   << "' does not match actual type '" << **expected << "'";
          }
          type = *expected;
        }
      }
      CARBON_RETURN_IF_ERROR(ExpectIsConcreteType(binding.source_loc(), type));
      binding.set_static_type(type);
      CARBON_ASSIGN_OR_RETURN(Nonnull<const Value*> binding_value,
                              InterpPattern(&binding, arena_, trace_stream_));
      SetValue(&binding, binding_value);

      if (!binding.has_value_category()) {
        binding.set_value_category(enclosing_value_category);
      }
      return Success();
    }
    case PatternKind::GenericBinding: {
      auto& binding = cast<GenericBinding>(*p);
      CARBON_ASSIGN_OR_RETURN(Nonnull<const Value*> type,
                              TypeCheckTypeExp(&binding.type(), impl_scope));
      if (expected) {
        return ProgramError(binding.type().source_loc())
               << "Generic binding may not occur in pattern with expected "
                  "type: "
               << binding;
      }
      binding.set_static_type(type);
      if (binding.named_as_type_via_dot_self() && !IsTypeOfType(type)) {
        return ProgramError(binding.type().source_loc())
               << "`.Self` used in type of non-type binding `" << binding.name()
               << "`";
      }
      CARBON_ASSIGN_OR_RETURN(Nonnull<const Value*> val,
                              InterpPattern(&binding, arena_, trace_stream_));
      binding.set_symbolic_identity(val);
      SetValue(&binding, val);

      if (isa<InterfaceType, ConstraintType>(type)) {
        Nonnull<ImplBinding*> impl_binding =
            arena_->New<ImplBinding>(binding.source_loc(), &binding, type);
        impl_binding->set_symbolic_identity(
            arena_->New<BindingWitness>(impl_binding));
        binding.set_impl_binding(impl_binding);
        BringImplIntoScope(impl_binding, impl_scope);
      }
      return Success();
    }
    case PatternKind::TuplePattern: {
      auto& tuple = cast<TuplePattern>(*p);
      std::vector<Nonnull<const Value*>> field_types;
      if (expected && (*expected)->kind() != Value::Kind::TupleValue) {
        return ProgramError(p->source_loc()) << "didn't expect a tuple";
      }
      if (expected && tuple.fields().size() !=
                          cast<TupleValue>(**expected).elements().size()) {
        return ProgramError(tuple.source_loc()) << "tuples of different length";
      }
      for (size_t i = 0; i < tuple.fields().size(); ++i) {
        Nonnull<Pattern*> field = tuple.fields()[i];
        std::optional<Nonnull<const Value*>> expected_field_type;
        if (expected) {
          expected_field_type = cast<TupleValue>(**expected).elements()[i];
        }
        CARBON_RETURN_IF_ERROR(TypeCheckPattern(
            field, expected_field_type, impl_scope, enclosing_value_category));
        if (trace_stream_)
          **trace_stream_ << "finished checking tuple pattern field " << *field
                          << "\n";
        field_types.push_back(&field->static_type());
      }
      tuple.set_static_type(arena_->New<TupleValue>(std::move(field_types)));
      CARBON_ASSIGN_OR_RETURN(Nonnull<const Value*> tuple_value,
                              InterpPattern(&tuple, arena_, trace_stream_));
      SetValue(&tuple, tuple_value);
      return Success();
    }
    case PatternKind::AlternativePattern: {
      auto& alternative = cast<AlternativePattern>(*p);
      CARBON_RETURN_IF_ERROR(
          TypeCheckExp(&alternative.choice_type(), impl_scope));
      CARBON_ASSIGN_OR_RETURN(
          Nonnull<const Value*> type,
          InterpExp(&alternative.choice_type(), arena_, trace_stream_));
      if (!isa<ChoiceType>(type)) {
        return ProgramError(alternative.source_loc())
               << "alternative pattern does not name a choice type.";
      }
      const ChoiceType& choice_type = cast<ChoiceType>(*type);
      if (expected) {
        CARBON_RETURN_IF_ERROR(ExpectType(alternative.source_loc(),
                                          "alternative pattern", &choice_type,
                                          *expected, impl_scope));
      }
      std::optional<Nonnull<const Value*>> parameter_types =
          choice_type.FindAlternative(alternative.alternative_name());
      if (parameter_types == std::nullopt) {
        return ProgramError(alternative.source_loc())
               << "'" << alternative.alternative_name()
               << "' is not an alternative of " << choice_type;
      }

      Nonnull<const Value*> substituted_parameter_type = *parameter_types;
      if (choice_type.IsParameterized()) {
        substituted_parameter_type =
            Substitute(choice_type.type_args(), *parameter_types);
      }
      CARBON_RETURN_IF_ERROR(
          TypeCheckPattern(&alternative.arguments(), substituted_parameter_type,
                           impl_scope, enclosing_value_category));
      alternative.set_static_type(&choice_type);
      CARBON_ASSIGN_OR_RETURN(
          Nonnull<const Value*> alternative_value,
          InterpPattern(&alternative, arena_, trace_stream_));
      SetValue(&alternative, alternative_value);
      return Success();
    }
    case PatternKind::ExpressionPattern: {
      auto& expression = cast<ExpressionPattern>(*p).expression();
      CARBON_RETURN_IF_ERROR(TypeCheckExp(&expression, impl_scope));
      p->set_static_type(&expression.static_type());
      CARBON_ASSIGN_OR_RETURN(Nonnull<const Value*> expr_value,
                              InterpPattern(p, arena_, trace_stream_));
      SetValue(p, expr_value);
      return Success();
    }
    case PatternKind::VarPattern: {
      auto& var_pattern = cast<VarPattern>(*p);

      CARBON_RETURN_IF_ERROR(TypeCheckPattern(&var_pattern.pattern(), expected,
                                              impl_scope,
                                              var_pattern.value_category()));
      var_pattern.set_static_type(&var_pattern.pattern().static_type());
      CARBON_ASSIGN_OR_RETURN(
          Nonnull<const Value*> pattern_value,
          InterpPattern(&var_pattern, arena_, trace_stream_));
      SetValue(&var_pattern, pattern_value);
      return Success();
    }
    case PatternKind::AddrPattern:
      std::optional<Nonnull<const Value*>> expected_ptr;
      auto& addr_pattern = cast<AddrPattern>(*p);
      if (expected) {
        expected_ptr = arena_->New<PointerType>(expected.value());
      }
      CARBON_RETURN_IF_ERROR(TypeCheckPattern(&addr_pattern.binding(),
                                              expected_ptr, impl_scope,
                                              enclosing_value_category));

      if (auto* inner_binding_type =
              dyn_cast<PointerType>(&addr_pattern.binding().static_type())) {
        addr_pattern.set_static_type(&inner_binding_type->type());
      } else {
        return ProgramError(addr_pattern.source_loc())
               << "Type associated with addr must be a pointer type.";
      }
      CARBON_ASSIGN_OR_RETURN(
          Nonnull<const Value*> pattern_value,
          InterpPattern(&addr_pattern, arena_, trace_stream_));
      SetValue(&addr_pattern, pattern_value);
      return Success();
  }
}

auto TypeChecker::TypeCheckStmt(Nonnull<Statement*> s,
                                const ImplScope& impl_scope)
    -> ErrorOr<Success> {
  if (trace_stream_) {
    **trace_stream_ << "checking " << StatementKindName(s->kind()) << " " << *s
                    << "\n";
  }
  switch (s->kind()) {
    case StatementKind::Match: {
      auto& match = cast<Match>(*s);
      CARBON_RETURN_IF_ERROR(TypeCheckExp(&match.expression(), impl_scope));
      std::vector<Match::Clause> new_clauses;
      std::optional<Nonnull<const Value*>> expected_type;
      PatternMatrix patterns;
      for (auto& clause : match.clauses()) {
        ImplScope clause_scope;
        clause_scope.AddParent(&impl_scope);
        // TODO: Should user-defined conversions be permitted in `match`
        // statements? When would we run them? See #1283.
        CARBON_RETURN_IF_ERROR(TypeCheckPattern(
            &clause.pattern(), &match.expression().static_type(), clause_scope,
            ValueCategory::Let));
        if (expected_type.has_value()) {
          // TODO: For now, we require all patterns to have the same type. If
          // that's not the same type as the scrutinee, we will convert the
          // scrutinee. We might want to instead allow a different conversion
          // to be performed for each pattern.
          CARBON_RETURN_IF_ERROR(
              ExpectExactType(clause.pattern().source_loc(),
                              "`match` pattern type", expected_type.value(),
                              &clause.pattern().static_type(), impl_scope));
        } else {
          expected_type = &clause.pattern().static_type();
        }
        if (patterns.IsRedundant({&clause.pattern()})) {
          return ProgramError(clause.pattern().source_loc())
                 << "unreachable case: all values matched by this case "
                 << "are matched by earlier cases";
        }
        patterns.Add({&clause.pattern()});
        CARBON_RETURN_IF_ERROR(
            TypeCheckStmt(&clause.statement(), clause_scope));
      }
      if (expected_type.has_value()) {
        CARBON_ASSIGN_OR_RETURN(
            Nonnull<Expression*> converted_expression,
            ImplicitlyConvert("`match` expression", impl_scope,
                              &match.expression(), expected_type.value()));
        match.set_expression(converted_expression);
      }
      return Success();
    }
    case StatementKind::While: {
      auto& while_stmt = cast<While>(*s);
      CARBON_RETURN_IF_ERROR(TypeCheckExp(&while_stmt.condition(), impl_scope));
      CARBON_ASSIGN_OR_RETURN(
          Nonnull<Expression*> converted_condition,
          ImplicitlyConvert("condition of `while`", impl_scope,
                            &while_stmt.condition(), arena_->New<BoolType>()));
      while_stmt.set_condition(converted_condition);
      CARBON_RETURN_IF_ERROR(TypeCheckStmt(&while_stmt.body(), impl_scope));
      return Success();
    }
    case StatementKind::For: {
      auto& for_stmt = cast<For>(*s);
      ImplScope inner_impl_scope;
      inner_impl_scope.AddParent(&impl_scope);

      CARBON_RETURN_IF_ERROR(
          TypeCheckExp(&for_stmt.loop_target(), inner_impl_scope));

      const Value& rhs = for_stmt.loop_target().static_type();
      if (rhs.kind() == Value::Kind::StaticArrayType) {
        CARBON_RETURN_IF_ERROR(
            TypeCheckPattern(&for_stmt.variable_declaration(),
                             &cast<StaticArrayType>(rhs).element_type(),
                             inner_impl_scope, ValueCategory::Var));

      } else {
        return ProgramError(for_stmt.source_loc())
               << "expected array type after in, found value of type " << rhs;
      }

      CARBON_RETURN_IF_ERROR(TypeCheckStmt(&for_stmt.body(), inner_impl_scope));
      return Success();
    }
    case StatementKind::Break:
    case StatementKind::Continue:
      return Success();
    case StatementKind::Block: {
      auto& block = cast<Block>(*s);
      for (auto* block_statement : block.statements()) {
        CARBON_RETURN_IF_ERROR(TypeCheckStmt(block_statement, impl_scope));
      }
      return Success();
    }
    case StatementKind::VariableDefinition: {
      auto& var = cast<VariableDefinition>(*s);
      ImplScope var_scope;
      var_scope.AddParent(&impl_scope);
      if (var.has_init()) {
        CARBON_RETURN_IF_ERROR(TypeCheckExp(&var.init(), impl_scope));
        const Value& rhs_ty = var.init().static_type();
        // TODO: If the pattern contains a binding that implies a new impl is
        // available, should that remain in scope for as long as its binding?
        // ```
        // var a: (T:! Widget) = ...;
        // // Is the `impl T as Widget` in scope here?
        // a.(Widget.F)();
        // ```
        CARBON_RETURN_IF_ERROR(TypeCheckPattern(
            &var.pattern(), &rhs_ty, var_scope, var.value_category()));
        CARBON_ASSIGN_OR_RETURN(
            Nonnull<Expression*> converted_init,
            ImplicitlyConvert("initializer of variable", impl_scope,
                              &var.init(), &var.pattern().static_type()));
        var.set_init(converted_init);
      } else {
        CARBON_RETURN_IF_ERROR(TypeCheckPattern(
            &var.pattern(), std::nullopt, var_scope, var.value_category()));
      }
      return Success();
    }
    case StatementKind::Assign: {
      auto& assign = cast<Assign>(*s);
      CARBON_RETURN_IF_ERROR(TypeCheckExp(&assign.rhs(), impl_scope));
      CARBON_RETURN_IF_ERROR(TypeCheckExp(&assign.lhs(), impl_scope));
      if (assign.lhs().value_category() != ValueCategory::Var) {
        return ProgramError(assign.source_loc())
               << "Cannot assign to rvalue '" << assign.lhs() << "'";
      }
      CARBON_ASSIGN_OR_RETURN(
          Nonnull<Expression*> converted_rhs,
          ImplicitlyConvert("assignment", impl_scope, &assign.rhs(),
                            &assign.lhs().static_type()));
      assign.set_rhs(converted_rhs);
      return Success();
    }
    case StatementKind::ExpressionStatement: {
      CARBON_RETURN_IF_ERROR(TypeCheckExp(
          &cast<ExpressionStatement>(*s).expression(), impl_scope));
      return Success();
    }
    case StatementKind::If: {
      auto& if_stmt = cast<If>(*s);
      CARBON_RETURN_IF_ERROR(TypeCheckExp(&if_stmt.condition(), impl_scope));
      CARBON_ASSIGN_OR_RETURN(
          Nonnull<Expression*> converted_condition,
          ImplicitlyConvert("condition of `if`", impl_scope,
                            &if_stmt.condition(), arena_->New<BoolType>()));
      if_stmt.set_condition(converted_condition);
      CARBON_RETURN_IF_ERROR(TypeCheckStmt(&if_stmt.then_block(), impl_scope));
      if (if_stmt.else_block()) {
        CARBON_RETURN_IF_ERROR(
            TypeCheckStmt(*if_stmt.else_block(), impl_scope));
      }
      return Success();
    }
    case StatementKind::ReturnVar: {
      auto& ret = cast<ReturnVar>(*s);
      ReturnTerm& return_term = ret.function().return_term();
      if (return_term.is_auto()) {
        return_term.set_static_type(&ret.value_node().static_type());
      } else {
        // TODO: Consider using `ExpectExactType` here.
        CARBON_CHECK(IsConcreteType(&return_term.static_type()));
        CARBON_CHECK(IsConcreteType(&ret.value_node().static_type()));
        if (!IsSameType(&return_term.static_type(),
                        &ret.value_node().static_type(), impl_scope)) {
          return ProgramError(ret.value_node().base().source_loc())
                 << "type of returned var `" << ret.value_node().static_type()
                 << "` does not match return type `"
                 << return_term.static_type() << "`";
        }
      }
      return Success();
    }
    case StatementKind::ReturnExpression: {
      auto& ret = cast<ReturnExpression>(*s);
      CARBON_RETURN_IF_ERROR(TypeCheckExp(&ret.expression(), impl_scope));
      ReturnTerm& return_term = ret.function().return_term();
      if (return_term.is_auto()) {
        return_term.set_static_type(&ret.expression().static_type());
      } else {
        CARBON_ASSIGN_OR_RETURN(
            Nonnull<Expression*> converted_ret_val,
            ImplicitlyConvert("return value", impl_scope, &ret.expression(),
                              &return_term.static_type()));
        ret.set_expression(converted_ret_val);
      }
      return Success();
    }
    case StatementKind::Continuation: {
      auto& cont = cast<Continuation>(*s);
      CARBON_RETURN_IF_ERROR(TypeCheckStmt(&cont.body(), impl_scope));
      cont.set_static_type(arena_->New<ContinuationType>());
      return Success();
    }
    case StatementKind::Run: {
      auto& run = cast<Run>(*s);
      CARBON_RETURN_IF_ERROR(TypeCheckExp(&run.argument(), impl_scope));
      CARBON_ASSIGN_OR_RETURN(
          Nonnull<Expression*> converted_argument,
          ImplicitlyConvert("argument of `run`", impl_scope, &run.argument(),
                            arena_->New<ContinuationType>()));
      run.set_argument(converted_argument);
      return Success();
    }
    case StatementKind::Await: {
      // Nothing to do here.
      return Success();
    }
  }
}

// Returns true if we can statically verify that `match` is exhaustive, meaning
// that one of its clauses will be executed for any possible operand value.
static auto IsExhaustive(const Match& match) -> bool {
  PatternMatrix matrix;
  for (const Match::Clause& clause : match.clauses()) {
    matrix.Add({&clause.pattern()});
  }
  return matrix.IsRedundant({AbstractPattern::MakeWildcard()});
}

auto TypeChecker::ExpectReturnOnAllPaths(
    std::optional<Nonnull<Statement*>> opt_stmt, SourceLocation source_loc)
    -> ErrorOr<Success> {
  if (!opt_stmt) {
    return ProgramError(source_loc)
           << "control-flow reaches end of function that provides a `->` "
              "return type without reaching a return statement";
  }
  Nonnull<Statement*> stmt = *opt_stmt;
  switch (stmt->kind()) {
    case StatementKind::Match: {
      auto& match = cast<Match>(*stmt);
      if (!IsExhaustive(match)) {
        return ProgramError(source_loc)
               << "non-exhaustive match may allow control-flow to reach the "
                  "end "
                  "of a function that provides a `->` return type";
      }
      std::vector<Match::Clause> new_clauses;
      for (auto& clause : match.clauses()) {
        CARBON_RETURN_IF_ERROR(
            ExpectReturnOnAllPaths(&clause.statement(), stmt->source_loc()));
      }
      return Success();
    }
    case StatementKind::Block: {
      auto& block = cast<Block>(*stmt);
      if (block.statements().empty()) {
        return ProgramError(stmt->source_loc())
               << "control-flow reaches end of function that provides a `->` "
                  "return type without reaching a return statement";
      }
      CARBON_RETURN_IF_ERROR(ExpectReturnOnAllPaths(
          block.statements()[block.statements().size() - 1],
          block.source_loc()));
      return Success();
    }
    case StatementKind::If: {
      auto& if_stmt = cast<If>(*stmt);
      CARBON_RETURN_IF_ERROR(
          ExpectReturnOnAllPaths(&if_stmt.then_block(), stmt->source_loc()));
      CARBON_RETURN_IF_ERROR(
          ExpectReturnOnAllPaths(if_stmt.else_block(), stmt->source_loc()));
      return Success();
    }
    case StatementKind::ReturnVar:
    case StatementKind::ReturnExpression:
      return Success();
    case StatementKind::Continuation:
    case StatementKind::Run:
    case StatementKind::Await:
    case StatementKind::Assign:
    case StatementKind::ExpressionStatement:
    case StatementKind::While:
    case StatementKind::For:
    case StatementKind::Break:
    case StatementKind::Continue:
    case StatementKind::VariableDefinition:
      return ProgramError(stmt->source_loc())
             << "control-flow reaches end of function that provides a `->` "
                "return type without reaching a return statement";
  }
}

// TODO: Add checking to function definitions to ensure that
//   all deduced type parameters will be deduced.
auto TypeChecker::DeclareCallableDeclaration(Nonnull<CallableDeclaration*> f,
                                             const ScopeInfo& scope_info)
    -> ErrorOr<Success> {
  if (trace_stream_) {
    **trace_stream_ << "** declaring function " << f->name() << "\n";
  }
  ImplScope function_scope;
  function_scope.AddParent(scope_info.innermost_scope);
  std::vector<Nonnull<const GenericBinding*>> deduced_bindings;
  std::vector<Nonnull<const ImplBinding*>> impl_bindings;
  // Bring the deduced parameters into scope.
  for (Nonnull<GenericBinding*> deduced : f->deduced_parameters()) {
    CARBON_RETURN_IF_ERROR(TypeCheckPattern(
        deduced, std::nullopt, function_scope, ValueCategory::Let));
    CollectGenericBindingsInPattern(deduced, deduced_bindings);
    CollectImplBindingsInPattern(deduced, impl_bindings);
  }
  // Type check the receiver pattern.
  if (f->is_method()) {
    CARBON_RETURN_IF_ERROR(TypeCheckPattern(
        &f->me_pattern(), std::nullopt, function_scope, ValueCategory::Let));
    CollectGenericBindingsInPattern(&f->me_pattern(), deduced_bindings);
    CollectImplBindingsInPattern(&f->me_pattern(), impl_bindings);
  }
  // Type check the parameter pattern.
  CARBON_RETURN_IF_ERROR(TypeCheckPattern(&f->param_pattern(), std::nullopt,
                                          function_scope, ValueCategory::Let));
  CollectImplBindingsInPattern(&f->param_pattern(), impl_bindings);

  // Keep track of any generic parameters and nested generic bindings in the
  // parameter pattern.
  std::vector<FunctionType::GenericParameter> generic_parameters;
  for (size_t i = 0; i != f->param_pattern().fields().size(); ++i) {
    const Pattern* param_pattern = f->param_pattern().fields()[i];
    if (auto* binding = dyn_cast<GenericBinding>(param_pattern)) {
      generic_parameters.push_back({i, binding});
    } else {
      CollectGenericBindingsInPattern(param_pattern, deduced_bindings);
    }
  }

  // Evaluate the return type, if we can do so without examining the body.
  if (std::optional<Nonnull<Expression*>> return_expression =
          f->return_term().type_expression();
      return_expression.has_value()) {
    CARBON_ASSIGN_OR_RETURN(Nonnull<const Value*> ret_type,
                            TypeCheckTypeExp(*return_expression, function_scope,
                                             /*concrete=*/false));
    // TODO: This is setting the constant value of the return type. It would
    // make more sense if this were called `set_constant_value` rather than
    // `set_static_type`.
    f->return_term().set_static_type(ret_type);
  } else if (f->return_term().is_omitted()) {
    f->return_term().set_static_type(TupleValue::Empty());
  } else {
    // We have to type-check the body in order to determine the return type.
    if (!f->body().has_value()) {
      return ProgramError(f->return_term().source_loc())
             << "Function declaration has deduced return type but no body";
    }
    CARBON_RETURN_IF_ERROR(TypeCheckStmt(*f->body(), function_scope));
    if (!f->return_term().is_omitted()) {
      CARBON_RETURN_IF_ERROR(
          ExpectReturnOnAllPaths(f->body(), f->source_loc()));
    }
  }

  CARBON_RETURN_IF_ERROR(
      ExpectIsConcreteType(f->source_loc(), &f->return_term().static_type()));
  f->set_static_type(arena_->New<FunctionType>(
      &f->param_pattern().static_type(), generic_parameters,
      &f->return_term().static_type(), deduced_bindings, impl_bindings));
  switch (f->kind()) {
    case DeclarationKind::FunctionDeclaration:
      f->set_constant_value(
          arena_->New<FunctionValue>(cast<FunctionDeclaration>(f)));
      break;
    case DeclarationKind::DestructorDeclaration:
      f->set_constant_value(
          arena_->New<DestructorValue>(cast<DestructorDeclaration>(f)));
      break;
    default:
      CARBON_FATAL() << "f is not a callable declaration";
  }

  if (f->name() == "Main") {
    if (!f->return_term().type_expression().has_value()) {
      return ProgramError(f->return_term().source_loc())
             << "`Main` must have an explicit return type";
    }
    CARBON_RETURN_IF_ERROR(
        ExpectExactType(f->return_term().source_loc(), "return type of `Main`",
                        arena_->New<IntType>(), &f->return_term().static_type(),
                        function_scope));
    // TODO: Check that main doesn't have any parameters.
  }

  if (trace_stream_) {
    **trace_stream_ << "** finished declaring function " << f->name()
                    << " of type " << f->static_type() << "\n";
  }
  return Success();
}

auto TypeChecker::TypeCheckCallableDeclaration(Nonnull<CallableDeclaration*> f,
                                               const ImplScope& impl_scope)
    -> ErrorOr<Success> {
  if (trace_stream_) {
    **trace_stream_ << "** checking function " << f->name() << "\n";
  }
  // if f->return_term().is_auto(), the function body was already
  // type checked in DeclareFunctionDeclaration.
  if (f->body().has_value() && !f->return_term().is_auto()) {
    // Bring the impls into scope.
    ImplScope function_scope;
    function_scope.AddParent(&impl_scope);
    BringImplsIntoScope(cast<FunctionType>(f->static_type()).impl_bindings(),
                        function_scope);
    if (trace_stream_)
      **trace_stream_ << function_scope;
    CARBON_RETURN_IF_ERROR(TypeCheckStmt(*f->body(), function_scope));
    if (!f->return_term().is_omitted()) {
      CARBON_RETURN_IF_ERROR(
          ExpectReturnOnAllPaths(f->body(), f->source_loc()));
    }
  }
  if (trace_stream_) {
    **trace_stream_ << "** finished checking function " << f->name() << "\n";
  }
  return Success();
}

auto TypeChecker::DeclareClassDeclaration(Nonnull<ClassDeclaration*> class_decl,
                                          const ScopeInfo& scope_info)
    -> ErrorOr<Success> {
  if (trace_stream_) {
    **trace_stream_ << "** declaring class " << class_decl->name() << "\n";
  }
  Nonnull<SelfDeclaration*> self = class_decl->self();

  ImplScope class_scope;
  class_scope.AddParent(scope_info.innermost_scope);

  if (class_decl->extensibility() != ClassExtensibility::None) {
    return ProgramError(class_decl->source_loc())
           << "Class prefixes `base` and `abstract` are not supported yet";
  }
<<<<<<< HEAD

  std::optional<Nonnull<const NominalClassType*>> base_class;
  if (class_decl->base()) {
    const auto base_class_expr = class_decl->base();
    CARBON_RETURN_IF_ERROR(TypeCheckExp(
        Nonnull<Expression*>(base_class_expr.value()), class_scope));
    const auto& type_of_class =
        cast<TypeOfClassType>(base_class_expr.value()->static_type());
    base_class = &type_of_class.class_type();
=======
  if (class_decl->extends()) {
    return ProgramError(class_decl->source_loc())
           << "Class extension with `extends` is not supported yet";
>>>>>>> 05b6c4f3
  }

  std::vector<Nonnull<const GenericBinding*>> bindings = scope_info.bindings;
  if (class_decl->type_params().has_value()) {
    Nonnull<TuplePattern*> type_params = *class_decl->type_params();
    CARBON_RETURN_IF_ERROR(TypeCheckPattern(type_params, std::nullopt,
                                            class_scope, ValueCategory::Let));
    CollectGenericBindingsInPattern(type_params, bindings);
    if (trace_stream_) {
      **trace_stream_ << class_scope;
    }
  }

  // For class declaration `class MyType(T:! Type, U:! AnInterface)`, `Self`
  // should have the value `MyType(T, U)`.
  BindingMap generic_args;
  for (auto* binding : bindings) {
    // binding.symbolic_identity() set by call to `TypeCheckPattern(...)`
    // above and/or by any enclosing generic classes.
    generic_args[binding] = *binding->symbolic_identity();
  }

  Nonnull<NominalClassType*> self_type = arena_->New<NominalClassType>(
      class_decl,
<<<<<<< HEAD
      arena_->New<Bindings>(std::move(generic_args), Bindings::NoWitnesses),
      base_class);
  SetConstantValue(self, self_type);
=======
      arena_->New<Bindings>(std::move(generic_args), Bindings::NoWitnesses));
>>>>>>> 05b6c4f3
  self->set_static_type(arena_->New<TypeOfClassType>(self_type));
  self->set_constant_value(self_type);

  // The declarations of the members may refer to the class, so we must set the
  // constant value of the class and its static type before we start processing
  // the members.
  if (class_decl->type_params().has_value()) {
    // TODO: The `enclosing_bindings` should be tracked in the parameterized
    // entity name so that they can be included in the eventual type.
    Nonnull<ParameterizedEntityName*> param_name =
        arena_->New<ParameterizedEntityName>(class_decl,
                                             *class_decl->type_params());
    class_decl->set_static_type(
        arena_->New<TypeOfParameterizedEntityName>(param_name));
    class_decl->set_constant_value(param_name);
  } else {
    class_decl->set_static_type(&self->static_type());
    class_decl->set_constant_value(self_type);
  }

  ScopeInfo class_scope_info =
      ScopeInfo::ForClassScope(scope_info, &class_scope, std::move(bindings));
  for (Nonnull<Declaration*> m : class_decl->members()) {
    CARBON_RETURN_IF_ERROR(DeclareDeclaration(m, class_scope_info));
  }

  if (trace_stream_) {
    **trace_stream_ << "** finished declaring class " << class_decl->name()
                    << "\n";
  }
  return Success();
}

auto TypeChecker::TypeCheckClassDeclaration(
    Nonnull<ClassDeclaration*> class_decl, const ImplScope& impl_scope)
    -> ErrorOr<Success> {
  if (trace_stream_) {
    **trace_stream_ << "** checking class " << class_decl->name() << "\n";
  }
  ImplScope class_scope;
  class_scope.AddParent(&impl_scope);
  if (class_decl->type_params().has_value()) {
    BringPatternImplsIntoScope(*class_decl->type_params(), class_scope);
  }
  if (trace_stream_) {
    **trace_stream_ << class_scope;
  }
  auto [it, inserted] =
      collected_members_.insert({class_decl, CollectedMembersMap()});
  CARBON_CHECK(inserted) << "Adding class " << class_decl->name()
                         << " to collected_members_ must not fail";
  for (Nonnull<Declaration*> m : class_decl->members()) {
    CARBON_RETURN_IF_ERROR(TypeCheckDeclaration(m, class_scope, class_decl));
    CARBON_RETURN_IF_ERROR(CollectMember(class_decl, m));
  }
  std::unordered_map<std::string_view, SourceLocation> member_names;
  const auto check_duplicate_members =
      [&member_names](Nonnull<Declaration*> m) -> ErrorOr<Success> {
    if (const auto name = GetName(*m); name.has_value()) {
      if (auto [_, inserted] = member_names.insert(
              std::make_pair(name.value(), m->source_loc()));
          !inserted) {
        return CompilationError(m->source_loc())
               << "A member named `" << name.value()
               << "` already exists in this class or its parents";
      };
    }
    return Success();
  };
  CARBON_RETURN_IF_ERROR(
      VisitAllClassMembers(*class_decl, check_duplicate_members));

  if (trace_stream_) {
    **trace_stream_ << "** finished checking class " << class_decl->name()
                    << "\n";
  }
  return Success();
}

// EXPERIMENTAL MIXIN FEATURE
auto TypeChecker::DeclareMixinDeclaration(Nonnull<MixinDeclaration*> mixin_decl,
                                          const ScopeInfo& scope_info)
    -> ErrorOr<Success> {
  if (trace_stream_) {
    **trace_stream_ << "** declaring mixin " << mixin_decl->name() << "\n";
  }
  ImplScope mixin_scope;
  mixin_scope.AddParent(scope_info.innermost_scope);

  if (mixin_decl->params().has_value()) {
    CARBON_RETURN_IF_ERROR(TypeCheckPattern(*mixin_decl->params(), std::nullopt,
                                            mixin_scope, ValueCategory::Let));
    if (trace_stream_) {
      **trace_stream_ << mixin_scope;
    }

    Nonnull<ParameterizedEntityName*> param_name =
        arena_->New<ParameterizedEntityName>(mixin_decl, *mixin_decl->params());
    mixin_decl->set_static_type(
        arena_->New<TypeOfParameterizedEntityName>(param_name));
    mixin_decl->set_constant_value(param_name);
  } else {
    Nonnull<MixinPseudoType*> mixin_type =
        arena_->New<MixinPseudoType>(mixin_decl);
    mixin_decl->set_static_type(arena_->New<TypeOfMixinPseudoType>(mixin_type));
    mixin_decl->set_constant_value(mixin_type);
  }

  // Process the Self parameter.
  CARBON_RETURN_IF_ERROR(TypeCheckPattern(mixin_decl->self(), std::nullopt,
                                          mixin_scope, ValueCategory::Let));

  ScopeInfo mixin_scope_info = ScopeInfo::ForNonClassScope(&mixin_scope);
  for (Nonnull<Declaration*> m : mixin_decl->members()) {
    CARBON_RETURN_IF_ERROR(DeclareDeclaration(m, mixin_scope_info));
  }

  if (trace_stream_) {
    **trace_stream_ << "** finished declaring mixin " << mixin_decl->name()
                    << "\n";
  }
  return Success();
}

// EXPERIMENTAL MIXIN FEATURE
/*
** Checks to see if mixin_decl is already within collected_members_. If it is,
** then the mixin has already been type checked before either while type
** checking a previous mix declaration or while type checking the original mixin
** declaration. If not, then every member declaration is type checked and then
** added to collected_members_ under the mixin_decl key.
*/
auto TypeChecker::TypeCheckMixinDeclaration(
    Nonnull<const MixinDeclaration*> mixin_decl, const ImplScope& impl_scope)
    -> ErrorOr<Success> {
  auto [it, inserted] =
      collected_members_.insert({mixin_decl, CollectedMembersMap()});
  if (!inserted) {
    // This declaration has already been type checked before
    if (trace_stream_) {
      **trace_stream_ << "** skipped checking mixin " << mixin_decl->name()
                      << "\n";
    }
    return Success();
  }
  if (trace_stream_) {
    **trace_stream_ << "** checking mixin " << mixin_decl->name() << "\n";
  }
  ImplScope mixin_scope;
  mixin_scope.AddParent(&impl_scope);
  if (mixin_decl->params().has_value()) {
    BringPatternImplsIntoScope(*mixin_decl->params(), mixin_scope);
  }
  if (trace_stream_) {
    **trace_stream_ << mixin_scope;
  }
  for (Nonnull<Declaration*> m : mixin_decl->members()) {
    CARBON_RETURN_IF_ERROR(TypeCheckDeclaration(m, mixin_scope, mixin_decl));
    CARBON_RETURN_IF_ERROR(CollectMember(mixin_decl, m));
  }
  if (trace_stream_) {
    **trace_stream_ << "** finished checking mixin " << mixin_decl->name()
                    << "\n";
  }
  return Success();
}

// EXPERIMENTAL MIXIN FEATURE
/*
** Type checks the mixin mentioned in the mix declaration.
** TypeCheckMixinDeclaration ensures that the members of that mixin are
** available in collected_members_. The mixin members are then collected as
** members of the enclosing class or mixin declaration.
*/
auto TypeChecker::TypeCheckMixDeclaration(
    Nonnull<MixDeclaration*> mix_decl, const ImplScope& impl_scope,
    std::optional<Nonnull<const Declaration*>> enclosing_decl)
    -> ErrorOr<Success> {
  if (trace_stream_) {
    **trace_stream_ << "** checking " << *mix_decl << "\n";
  }
  // TODO(darshal): Check if the imports (interface mentioned in the 'for'
  // clause) of the mixin being mixed are being impl'd in the enclosed
  // class/mixin declaration This raises the question of how to handle impl
  // declarations in mixin declarations

  CARBON_CHECK(enclosing_decl.has_value());
  Nonnull<const Declaration*> encl_decl = enclosing_decl.value();
  auto& mixin_decl = mix_decl->mixin_value().declaration();
  CARBON_RETURN_IF_ERROR(TypeCheckMixinDeclaration(&mixin_decl, impl_scope));
  CollectedMembersMap& mix_members = FindCollectedMembers(&mixin_decl);

  // Merge members collected in the enclosing declaration with the members
  // collected for the mixin declaration associated with the mix declaration
  for (auto [mix_member_name, mix_member] : mix_members) {
    CARBON_RETURN_IF_ERROR(CollectMember(encl_decl, mix_member));
  }

  if (trace_stream_) {
    **trace_stream_ << "** finished checking " << *mix_decl << "\n";
  }

  return Success();
}

auto TypeChecker::DeclareInterfaceDeclaration(
    Nonnull<InterfaceDeclaration*> iface_decl, const ScopeInfo& scope_info)
    -> ErrorOr<Success> {
  if (trace_stream_) {
    **trace_stream_ << "** declaring interface " << iface_decl->name() << "\n";
  }
  ImplScope iface_scope;
  iface_scope.AddParent(scope_info.innermost_scope);

  Nonnull<InterfaceType*> iface_type;
  if (iface_decl->params().has_value()) {
    CARBON_RETURN_IF_ERROR(TypeCheckPattern(*iface_decl->params(), std::nullopt,
                                            iface_scope, ValueCategory::Let));
    if (trace_stream_) {
      **trace_stream_ << iface_scope;
    }

    Nonnull<ParameterizedEntityName*> param_name =
        arena_->New<ParameterizedEntityName>(iface_decl, *iface_decl->params());
    iface_decl->set_static_type(
        arena_->New<TypeOfParameterizedEntityName>(param_name));
    iface_decl->set_constant_value(param_name);

    // Form the full symbolic type of the interface. This is used as part of
    // the value of associated constants, if they're referenced within the
    // interface itself.
    std::vector<Nonnull<const GenericBinding*>> bindings = scope_info.bindings;
    CollectGenericBindingsInPattern(*iface_decl->params(), bindings);
    BindingMap generic_args;
    for (auto* binding : bindings) {
      generic_args[binding] = *binding->symbolic_identity();
    }
    iface_type = arena_->New<InterfaceType>(
        iface_decl,
        arena_->New<Bindings>(std::move(generic_args), Bindings::NoWitnesses));
  } else {
    iface_type = arena_->New<InterfaceType>(iface_decl);
    iface_decl->set_static_type(arena_->New<TypeOfInterfaceType>(iface_type));
    iface_decl->set_constant_value(iface_type);
  }

  // Set the type of Self to be the instantiated interface.
  Nonnull<SelfDeclaration*> self_type = iface_decl->self_type();
  self_type->set_static_type(arena_->New<TypeType>());
  self_type->set_constant_value(iface_type);

  // Process the Self parameter.
  CARBON_RETURN_IF_ERROR(TypeCheckPattern(iface_decl->self(), std::nullopt,
                                          iface_scope, ValueCategory::Let));
  auto* self_witness = cast<Witness>(
      iface_decl->self()->impl_binding().value()->symbolic_identity().value());

  ScopeInfo iface_scope_info = ScopeInfo::ForNonClassScope(&iface_scope);
  for (Nonnull<Declaration*> m : iface_decl->members()) {
    CARBON_RETURN_IF_ERROR(DeclareDeclaration(m, iface_scope_info));

    if (auto* assoc = dyn_cast<AssociatedConstantDeclaration>(m)) {
      assoc->binding().set_symbolic_identity(arena_->New<AssociatedConstant>(
          &iface_decl->self()->value(), iface_type, assoc, self_witness));
    }
  }
  if (trace_stream_) {
    **trace_stream_ << "** finished declaring interface " << iface_decl->name()
                    << "\n";
  }
  return Success();
}

auto TypeChecker::TypeCheckInterfaceDeclaration(
    Nonnull<InterfaceDeclaration*> iface_decl, const ImplScope& impl_scope)
    -> ErrorOr<Success> {
  if (trace_stream_) {
    **trace_stream_ << "** checking interface " << iface_decl->name() << "\n";
  }
  ImplScope iface_scope;
  iface_scope.AddParent(&impl_scope);
  if (iface_decl->params().has_value()) {
    BringPatternImplsIntoScope(*iface_decl->params(), iface_scope);
  }
  if (trace_stream_) {
    **trace_stream_ << iface_scope;
  }
  for (Nonnull<Declaration*> m : iface_decl->members()) {
    CARBON_RETURN_IF_ERROR(TypeCheckDeclaration(m, iface_scope, iface_decl));
  }
  if (trace_stream_) {
    **trace_stream_ << "** finished checking interface " << iface_decl->name()
                    << "\n";
  }
  return Success();
}

auto TypeChecker::CheckImplIsDeducible(
    SourceLocation source_loc, Nonnull<const Value*> impl_type,
    Nonnull<const InterfaceType*> impl_iface,
    llvm::ArrayRef<Nonnull<const GenericBinding*>> deduced_bindings,
    const ImplScope& impl_scope) -> ErrorOr<Success> {
  BindingMap deduced_args;
  CARBON_RETURN_IF_ERROR(ArgumentDeduction(
      source_loc, "impl", deduced_bindings, deduced_args, impl_type, impl_type,
      /*allow_implicit_conversion=*/false, impl_scope));
  CARBON_RETURN_IF_ERROR(ArgumentDeduction(source_loc, "impl", deduced_bindings,
                                           deduced_args, impl_iface, impl_iface,
                                           /*allow_implicit_conversion=*/false,
                                           impl_scope));
  for (auto* expected_deduced : deduced_bindings) {
    if (!deduced_args.count(expected_deduced)) {
      return ProgramError(source_loc)
             << "parameter `" << *expected_deduced
             << "` is not deducible from `impl " << *impl_type << " as "
             << *impl_iface << "`";
    }
  }
  return Success();
}

auto TypeChecker::CheckImplIsComplete(Nonnull<const InterfaceType*> iface_type,
                                      Nonnull<const ImplDeclaration*> impl_decl,
                                      Nonnull<const Value*> self_type,
                                      const ImplScope& impl_scope)
    -> ErrorOr<Success> {
  const auto& iface_decl = iface_type->declaration();
  for (Nonnull<Declaration*> m : iface_decl.members()) {
    if (auto* assoc = dyn_cast<AssociatedConstantDeclaration>(m)) {
      // An associated constant must be given exactly one value.
      Nonnull<const GenericBinding*> symbolic_self =
          impl_decl->constraint_type()->self_binding();
      Nonnull<const Value*> expected = arena_->New<AssociatedConstant>(
          &symbolic_self->value(), iface_type, assoc,
          arena_->New<ImplWitness>(impl_decl));

      bool found_any = false;
      std::optional<Nonnull<const Value*>> found_value;
      std::optional<Nonnull<const Value*>> second_value;
      auto visitor = [&](Nonnull<const Value*> equal_value) {
        found_any = true;
        if (!isa<AssociatedConstant>(equal_value)) {
          if (!found_value ||
              ValueEqual(equal_value, *found_value, std::nullopt)) {
            found_value = equal_value;
          } else {
            second_value = equal_value;
            return false;
          }
        }
        return true;
      };
      impl_decl->constraint_type()->VisitEqualValues(expected, visitor);
      if (!found_any) {
        return ProgramError(impl_decl->source_loc())
               << "implementation missing " << *expected;
      } else if (!found_value) {
        // TODO: It's not clear what the right rule is here. Clearly
        //   impl T as HasX & HasY where .X == .Y {}
        // ... is insufficient to establish a value for either X or Y.
        // But perhaps we can allow
        //   impl forall [T:! HasX] T as HasY where .Y == .X {}
        return ProgramError(impl_decl->source_loc())
               << "implementation doesn't provide a concrete value for "
               << *expected;
      } else if (second_value) {
        return ProgramError(impl_decl->source_loc())
               << "implementation provides multiple values for " << *expected
               << ": " << **found_value << " and " << **second_value;
      }
    } else {
      // Every member function must be declared.
      std::optional<std::string_view> mem_name = GetName(*m);
      CARBON_CHECK(mem_name.has_value()) << "unnamed interface member " << *m;

      std::optional<Nonnull<const Declaration*>> mem =
          FindMember(*mem_name, impl_decl->members());
      if (!mem.has_value()) {
        return ProgramError(impl_decl->source_loc())
               << "implementation missing " << *mem_name;
      }

      BindingMap binding_map = iface_type->args();
      binding_map[iface_decl.self()] = self_type;
      Nonnull<const Value*> iface_mem_type =
          Substitute(binding_map, &m->static_type());
      // TODO: How should the signature in the implementation be permitted
      // to differ from the signature in the interface?
      CARBON_RETURN_IF_ERROR(
          ExpectExactType((*mem)->source_loc(), "member of implementation",
                          iface_mem_type, &(*mem)->static_type(), impl_scope));
    }
  }
  return Success();
}

auto TypeChecker::CheckAndAddImplBindings(
    Nonnull<const ImplDeclaration*> impl_decl, Nonnull<const Value*> impl_type,
    const ScopeInfo& scope_info) -> ErrorOr<Success> {
  // The deduced bindings are the parameters for all enclosing classes followed
  // by any deduced parameters written on the `impl` declaration itself.
  std::vector<Nonnull<const GenericBinding*>> deduced_bindings =
      scope_info.bindings;
  deduced_bindings.insert(deduced_bindings.end(),
                          impl_decl->deduced_parameters().begin(),
                          impl_decl->deduced_parameters().end());

  // An expression that evaluates to this impl's witness.
  auto* witness = arena_->New<ImplWitness>(impl_decl);

  // Form the resolved constraint type by substituting `Self` for `.Self`.
  Nonnull<const Value*> self = *impl_decl->self()->constant_value();
  BindingMap constraint_self_map;
  constraint_self_map[impl_decl->constraint_type()->self_binding()] = self;
  Nonnull<const ConstraintType*> constraint = cast<ConstraintType>(
      Substitute(constraint_self_map, impl_decl->constraint_type()));

  // Each interface that is a lookup context is required to be implemented by
  // the impl members. Other constraints are required to be satisfied by
  // either those impls or impls available elsewhere.
  for (auto lookup : constraint->lookup_contexts()) {
    if (auto* iface_type = dyn_cast<InterfaceType>(lookup.context)) {
      CARBON_RETURN_IF_ERROR(
          CheckImplIsDeducible(impl_decl->source_loc(), impl_type, iface_type,
                               deduced_bindings, *scope_info.innermost_scope));

      // Bring the associated constant values for this interface into scope. We
      // know that if the methods of this interface are used, they will use
      // these values.
      ImplScope iface_scope;
      iface_scope.AddParent(scope_info.innermost_scope);
      BringAssociatedConstantsIntoScope(cast<ConstraintType>(constraint), self,
                                        iface_type, iface_scope);

      CARBON_RETURN_IF_ERROR(
          CheckImplIsComplete(iface_type, impl_decl, impl_type, iface_scope));

      scope_info.innermost_non_class_scope->Add(
          iface_type, deduced_bindings, impl_type, impl_decl->impl_bindings(),
          witness, *this);
    } else {
      // TODO: Add support for implementing `adapter`s.
      return ProgramError(impl_decl->source_loc())
             << "cannot implement a constraint whose lookup context includes "
             << *lookup.context;
    }
  }
  return Success();
}

auto TypeChecker::DeclareImplDeclaration(Nonnull<ImplDeclaration*> impl_decl,
                                         const ScopeInfo& scope_info)
    -> ErrorOr<Success> {
  if (trace_stream_) {
    **trace_stream_ << "declaring " << *impl_decl << "\n";
  }
  ImplScope impl_scope;
  impl_scope.AddParent(scope_info.innermost_scope);
  std::vector<Nonnull<const ImplBinding*>> impl_bindings;

  // Bring the deduced parameters into scope.
  for (Nonnull<GenericBinding*> deduced : impl_decl->deduced_parameters()) {
    CARBON_RETURN_IF_ERROR(TypeCheckPattern(deduced, std::nullopt, impl_scope,
                                            ValueCategory::Let));
    CollectImplBindingsInPattern(deduced, impl_bindings);
  }
  impl_decl->set_impl_bindings(impl_bindings);

  // Check and interpret the impl_type
  CARBON_ASSIGN_OR_RETURN(Nonnull<const Value*> impl_type_value,
                          TypeCheckTypeExp(impl_decl->impl_type(), impl_scope));

  // Set `Self` to `impl_type`. We do this whether `Self` resolves to it or to
  // the `Self` from an enclosing scope. This needs to be done before
  // processing the interface, in case the interface expression uses `Self`.
  Nonnull<SelfDeclaration*> self = impl_decl->self();
  self->set_constant_value(impl_type_value);
  // Static type set in call to `TypeCheckExp(...)` above.
  self->set_static_type(&impl_decl->impl_type()->static_type());

  // Check and interpret the interface.
  CARBON_ASSIGN_OR_RETURN(
      Nonnull<const Value*> constraint_type,
      TypeCheckTypeExp(&impl_decl->interface(), impl_scope));
  if (auto* iface_type = dyn_cast<InterfaceType>(constraint_type)) {
    constraint_type = MakeConstraintForInterface(
        impl_decl->interface().source_loc(), iface_type);
  }
  if (!isa<ConstraintType>(constraint_type)) {
    return ProgramError(impl_decl->interface().source_loc())
           << "expected constraint after `as`, found value of type "
           << *constraint_type;
  }
  impl_decl->set_constraint_type(cast<ConstraintType>(constraint_type));

  // Declare the impl members.
  ScopeInfo impl_scope_info = ScopeInfo::ForNonClassScope(&impl_scope);
  for (Nonnull<Declaration*> m : impl_decl->members()) {
    CARBON_RETURN_IF_ERROR(DeclareDeclaration(m, impl_scope_info));
  }

  // Create the implied impl bindings.
  CARBON_RETURN_IF_ERROR(
      CheckAndAddImplBindings(impl_decl, impl_type_value, scope_info));

  // Check the constraint is satisfied by the `impl`s we just created. This
  // serves a couple of purposes:
  //  - It ensures that any constraints in a `ConstraintType` are met.
  //  - It rejects `impl`s that immediately introduce ambiguity.
  CARBON_RETURN_IF_ERROR(impl_scope.Resolve(constraint_type, impl_type_value,
                                            impl_decl->source_loc(), *this));

  if (trace_stream_) {
    **trace_stream_ << "** finished declaring impl " << *impl_decl->impl_type()
                    << " as " << impl_decl->interface() << "\n";
  }
  return Success();
}

void TypeChecker::BringAssociatedConstantsIntoScope(
    Nonnull<const ConstraintType*> constraint, Nonnull<const Value*> self,
    Nonnull<const InterfaceType*> interface, ImplScope& scope) {
  std::set<Nonnull<const AssociatedConstantDeclaration*>> assocs_in_interface;
  for (Nonnull<Declaration*> m : interface->declaration().members()) {
    if (auto* assoc = dyn_cast<AssociatedConstantDeclaration>(m)) {
      assocs_in_interface.insert(assoc);
    }
  }

  for (const auto& eq : constraint->equality_constraints()) {
    for (Nonnull<const Value*> value : eq.values) {
      if (auto* assoc = dyn_cast<AssociatedConstant>(value)) {
        if (assocs_in_interface.count(&assoc->constant()) &&
            ValueEqual(&assoc->base(), self, std::nullopt) &&
            ValueEqual(&assoc->interface(), interface, std::nullopt)) {
          // This equality constraint mentions an associated constant that is
          // part of interface. Bring it into scope.
          scope.AddEqualityConstraint(&eq);
          break;
        }
      }
    }
  }
}

auto TypeChecker::TypeCheckImplDeclaration(Nonnull<ImplDeclaration*> impl_decl,
                                           const ImplScope& enclosing_scope)
    -> ErrorOr<Success> {
  if (trace_stream_) {
    **trace_stream_ << "checking " << *impl_decl << "\n";
  }

  // Form the resolved constraint type by substituting `Self` for `.Self`.
  Nonnull<const Value*> self = *impl_decl->self()->constant_value();
  BindingMap constraint_self_map;
  constraint_self_map[impl_decl->constraint_type()->self_binding()] = self;
  Nonnull<const ConstraintType*> constraint = cast<ConstraintType>(
      Substitute(constraint_self_map, impl_decl->constraint_type()));

  // Bring the impls from the parameters into scope.
  ImplScope impl_scope;
  impl_scope.AddParent(&enclosing_scope);
  BringImplsIntoScope(impl_decl->impl_bindings(), impl_scope);
  for (Nonnull<Declaration*> m : impl_decl->members()) {
    CARBON_ASSIGN_OR_RETURN(
        ConstraintLookupResult result,
        LookupInConstraint(m->source_loc(), "member impl declaration",
                           constraint, GetName(*m).value()));

    // Bring the associated constant values for the interface that this method
    // implements part of into scope.
    ImplScope member_scope;
    member_scope.AddParent(&impl_scope);
    BringAssociatedConstantsIntoScope(constraint, self, result.interface,
                                      member_scope);

    CARBON_RETURN_IF_ERROR(TypeCheckDeclaration(m, member_scope, impl_decl));
  }
  if (trace_stream_) {
    **trace_stream_ << "finished checking impl\n";
  }
  return Success();
}

auto TypeChecker::DeclareChoiceDeclaration(Nonnull<ChoiceDeclaration*> choice,
                                           const ScopeInfo& scope_info)
    -> ErrorOr<Success> {
  ImplScope choice_scope;
  choice_scope.AddParent(scope_info.innermost_scope);
  std::vector<Nonnull<const GenericBinding*>> bindings = scope_info.bindings;
  if (choice->type_params().has_value()) {
    Nonnull<TuplePattern*> type_params = *choice->type_params();
    CARBON_RETURN_IF_ERROR(TypeCheckPattern(type_params, std::nullopt,
                                            choice_scope, ValueCategory::Let));
    CollectGenericBindingsInPattern(type_params, bindings);
    if (trace_stream_) {
      **trace_stream_ << choice_scope;
    }
  }
  BindingMap generic_args;
  for (auto* binding : bindings) {
    generic_args[binding] = *binding->symbolic_identity();
  }

  std::vector<NamedValue> alternatives;
  for (Nonnull<AlternativeSignature*> alternative : choice->alternatives()) {
    CARBON_ASSIGN_OR_RETURN(auto signature,
                            TypeCheckTypeExp(&alternative->signature(),
                                             *scope_info.innermost_scope));
    alternatives.push_back({.name = alternative->name(), .value = signature});
  }
  choice->set_members(alternatives);
  if (choice->type_params().has_value()) {
    Nonnull<ParameterizedEntityName*> param_name =
        arena_->New<ParameterizedEntityName>(choice, *choice->type_params());
    choice->set_static_type(
        arena_->New<TypeOfParameterizedEntityName>(param_name));
    choice->set_constant_value(param_name);
    return Success();
  }

  auto ct = arena_->New<ChoiceType>(
      choice,
      arena_->New<Bindings>(std::move(generic_args), Bindings::NoWitnesses));

  choice->set_static_type(arena_->New<TypeOfChoiceType>(ct));
  choice->set_constant_value(ct);
  return Success();
}

auto TypeChecker::TypeCheckChoiceDeclaration(
    Nonnull<ChoiceDeclaration*> /*choice*/, const ImplScope& /*impl_scope*/)
    -> ErrorOr<Success> {
  // Nothing to do here, but perhaps that will change in the future?
  return Success();
}

static bool IsValidTypeForAliasTarget(Nonnull<const Value*> type) {
  switch (type->kind()) {
    case Value::Kind::IntValue:
    case Value::Kind::FunctionValue:
    case Value::Kind::DestructorValue:
    case Value::Kind::BoundMethodValue:
    case Value::Kind::PointerValue:
    case Value::Kind::LValue:
    case Value::Kind::BoolValue:
    case Value::Kind::StructValue:
    case Value::Kind::NominalClassValue:
    case Value::Kind::MixinPseudoType:
    case Value::Kind::TypeOfMixinPseudoType:
    case Value::Kind::AlternativeValue:
    case Value::Kind::TupleValue:
    case Value::Kind::ImplWitness:
    case Value::Kind::BindingWitness:
    case Value::Kind::ConstraintWitness:
    case Value::Kind::ConstraintImplWitness:
    case Value::Kind::ParameterizedEntityName:
    case Value::Kind::MemberName:
    case Value::Kind::BindingPlaceholderValue:
    case Value::Kind::AddrValue:
    case Value::Kind::AlternativeConstructorValue:
    case Value::Kind::ContinuationValue:
    case Value::Kind::StringValue:
    case Value::Kind::UninitializedValue:
      CARBON_FATAL() << "type of alias target is not a type";

    case Value::Kind::AutoType:
    case Value::Kind::VariableType:
      CARBON_FATAL() << "pattern type in alias target";

    case Value::Kind::IntType:
    case Value::Kind::BoolType:
    case Value::Kind::PointerType:
    case Value::Kind::StaticArrayType:
    case Value::Kind::StructType:
    case Value::Kind::NominalClassType:
    case Value::Kind::ChoiceType:
    case Value::Kind::ContinuationType:
    case Value::Kind::StringType:
    case Value::Kind::AssociatedConstant:
      return false;

    case Value::Kind::FunctionType:
    case Value::Kind::InterfaceType:
    case Value::Kind::ConstraintType:
    case Value::Kind::TypeType:
    case Value::Kind::TypeOfClassType:
    case Value::Kind::TypeOfInterfaceType:
    case Value::Kind::TypeOfConstraintType:
    case Value::Kind::TypeOfChoiceType:
    case Value::Kind::TypeOfParameterizedEntityName:
    case Value::Kind::TypeOfMemberName:
      return true;
  }
}

auto TypeChecker::DeclareAliasDeclaration(Nonnull<AliasDeclaration*> alias,
                                          const ScopeInfo& scope_info)
    -> ErrorOr<Success> {
  CARBON_RETURN_IF_ERROR(
      TypeCheckExp(&alias->target(), *scope_info.innermost_scope));

  if (!IsValidTypeForAliasTarget(&alias->target().static_type())) {
    return ProgramError(alias->source_loc())
           << "invalid target for alias declaration";
  }

  CARBON_ASSIGN_OR_RETURN(Nonnull<const Value*> target,
                          InterpExp(&alias->target(), arena_, trace_stream_));

  alias->set_static_type(&alias->target().static_type());
  alias->set_constant_value(target);
  return Success();
}

auto TypeChecker::TypeCheck(AST& ast) -> ErrorOr<Success> {
  ImplScope impl_scope;
  ScopeInfo top_level_scope_info = ScopeInfo::ForNonClassScope(&impl_scope);
  for (Nonnull<Declaration*> declaration : ast.declarations) {
    CARBON_RETURN_IF_ERROR(
        DeclareDeclaration(declaration, top_level_scope_info));
  }
  for (Nonnull<Declaration*> decl : ast.declarations) {
    CARBON_RETURN_IF_ERROR(
        TypeCheckDeclaration(decl, impl_scope, std::nullopt));
    // Check to see if this declaration is a builtin.
    // TODO: Only do this when type-checking the prelude.
    builtins_.Register(decl);
  }
  CARBON_RETURN_IF_ERROR(TypeCheckExp(*ast.main_call, impl_scope));
  return Success();
}

auto TypeChecker::TypeCheckDeclaration(
    Nonnull<Declaration*> d, const ImplScope& impl_scope,
    std::optional<Nonnull<const Declaration*>> enclosing_decl)
    -> ErrorOr<Success> {
  if (trace_stream_) {
    **trace_stream_ << "checking " << DeclarationKindName(d->kind()) << "\n";
  }
  switch (d->kind()) {
    case DeclarationKind::InterfaceDeclaration: {
      CARBON_RETURN_IF_ERROR(TypeCheckInterfaceDeclaration(
          &cast<InterfaceDeclaration>(*d), impl_scope));
      break;
    }
    case DeclarationKind::ImplDeclaration: {
      CARBON_RETURN_IF_ERROR(
          TypeCheckImplDeclaration(&cast<ImplDeclaration>(*d), impl_scope));
      break;
    }
    case DeclarationKind::DestructorDeclaration:
    case DeclarationKind::FunctionDeclaration:
      CARBON_RETURN_IF_ERROR(TypeCheckCallableDeclaration(
          &cast<CallableDeclaration>(*d), impl_scope));
      return Success();
    case DeclarationKind::ClassDeclaration:
      CARBON_RETURN_IF_ERROR(
          TypeCheckClassDeclaration(&cast<ClassDeclaration>(*d), impl_scope));
      return Success();
    case DeclarationKind::MixinDeclaration: {
      CARBON_RETURN_IF_ERROR(
          TypeCheckMixinDeclaration(&cast<MixinDeclaration>(*d), impl_scope));
      return Success();
    }
    case DeclarationKind::MixDeclaration: {
      CARBON_RETURN_IF_ERROR(TypeCheckMixDeclaration(
          &cast<MixDeclaration>(*d), impl_scope, enclosing_decl));
      return Success();
    }
    case DeclarationKind::ChoiceDeclaration:
      CARBON_RETURN_IF_ERROR(
          TypeCheckChoiceDeclaration(&cast<ChoiceDeclaration>(*d), impl_scope));
      return Success();
    case DeclarationKind::VariableDeclaration: {
      auto& var = cast<VariableDeclaration>(*d);
      if (var.has_initializer()) {
        CARBON_RETURN_IF_ERROR(TypeCheckExp(&var.initializer(), impl_scope));
      }
      const auto* binding_type =
          dyn_cast<ExpressionPattern>(&var.binding().type());
      if (binding_type == nullptr) {
        // TODO: consider adding support for `auto`
        return ProgramError(var.source_loc())
               << "Type of a top-level variable must be an expression.";
      }
      if (var.has_initializer()) {
        CARBON_ASSIGN_OR_RETURN(
            Nonnull<Expression*> converted_initializer,
            ImplicitlyConvert("initializer of variable", impl_scope,
                              &var.initializer(), &var.static_type()));
        var.set_initializer(converted_initializer);
      }
      return Success();
    }
    case DeclarationKind::AssociatedConstantDeclaration:
      return Success();
    case DeclarationKind::SelfDeclaration: {
      CARBON_FATAL() << "Unreachable TypeChecker `Self` declaration";
    }
    case DeclarationKind::AliasDeclaration: {
      return Success();
    }
  }
  return Success();
}

auto TypeChecker::DeclareDeclaration(Nonnull<Declaration*> d,
                                     const ScopeInfo& scope_info)
    -> ErrorOr<Success> {
  switch (d->kind()) {
    case DeclarationKind::InterfaceDeclaration: {
      auto& iface_decl = cast<InterfaceDeclaration>(*d);
      CARBON_RETURN_IF_ERROR(
          DeclareInterfaceDeclaration(&iface_decl, scope_info));
      break;
    }
    case DeclarationKind::ImplDeclaration: {
      auto& impl_decl = cast<ImplDeclaration>(*d);
      CARBON_RETURN_IF_ERROR(DeclareImplDeclaration(&impl_decl, scope_info));
      break;
    }
    case DeclarationKind::FunctionDeclaration: {
      auto& func_def = cast<CallableDeclaration>(*d);
      CARBON_RETURN_IF_ERROR(DeclareCallableDeclaration(&func_def, scope_info));
      break;
    }
    case DeclarationKind::DestructorDeclaration: {
      auto& destructor_def = cast<CallableDeclaration>(*d);
      CARBON_RETURN_IF_ERROR(
          DeclareCallableDeclaration(&destructor_def, scope_info));
      break;
    }
    case DeclarationKind::ClassDeclaration: {
      auto& class_decl = cast<ClassDeclaration>(*d);
      CARBON_RETURN_IF_ERROR(DeclareClassDeclaration(&class_decl, scope_info));
      break;
    }
    case DeclarationKind::MixinDeclaration: {
      auto& mixin_decl = cast<MixinDeclaration>(*d);
      CARBON_RETURN_IF_ERROR(DeclareMixinDeclaration(&mixin_decl, scope_info));
      break;
    }
    case DeclarationKind::MixDeclaration: {
      auto& mix_decl = cast<MixDeclaration>(*d);
      CARBON_ASSIGN_OR_RETURN(
          Nonnull<const Value*> mixin,
          InterpExp(&mix_decl.mixin(), arena_, trace_stream_));
      mix_decl.set_mixin_value(cast<MixinPseudoType>(mixin));
      break;
    }
    case DeclarationKind::ChoiceDeclaration: {
      auto& choice = cast<ChoiceDeclaration>(*d);
      CARBON_RETURN_IF_ERROR(DeclareChoiceDeclaration(&choice, scope_info));
      break;
    }

    case DeclarationKind::VariableDeclaration: {
      auto& var = cast<VariableDeclaration>(*d);
      // Associate the variable name with it's declared type in the
      // compile-time symbol table.
      if (!llvm::isa<ExpressionPattern>(var.binding().type())) {
        return ProgramError(var.binding().type().source_loc())
               << "Expected expression for variable type";
      }
      Expression& type =
          cast<ExpressionPattern>(var.binding().type()).expression();
      CARBON_RETURN_IF_ERROR(TypeCheckPattern(&var.binding(), std::nullopt,
                                              *scope_info.innermost_scope,
                                              var.value_category()));
      CARBON_ASSIGN_OR_RETURN(Nonnull<const Value*> declared_type,
                              InterpExp(&type, arena_, trace_stream_));
      var.set_static_type(declared_type);
      break;
    }

    case DeclarationKind::AssociatedConstantDeclaration: {
      auto& let = cast<AssociatedConstantDeclaration>(*d);
      CARBON_ASSIGN_OR_RETURN(
          Nonnull<const Value*> type,
          TypeCheckTypeExp(&let.binding().type(), *scope_info.innermost_scope));
      let.binding().set_static_type(type);
      let.set_static_type(type);
      // The symbolic identity is set by DeclareInterfaceDeclaration.
      break;
    }

    case DeclarationKind::SelfDeclaration: {
      CARBON_FATAL() << "Unreachable TypeChecker declare `Self` declaration";
    }

    case DeclarationKind::AliasDeclaration: {
      auto& alias = cast<AliasDeclaration>(*d);
      CARBON_RETURN_IF_ERROR(DeclareAliasDeclaration(&alias, scope_info));
      break;
    }
  }
  return Success();
}

<<<<<<< HEAD
template <typename T>
void TypeChecker::SetConstantValue(Nonnull<T*> value_node,
                                   Nonnull<const Value*> value) {
  std::optional<Nonnull<const Value*>> old_value = value_node->constant_value();
  CARBON_CHECK(!old_value.has_value());
  value_node->set_constant_value(value);
  CARBON_CHECK(constants_.insert(value_node).second);
}

void TypeChecker::PrintConstants(llvm::raw_ostream& out) {
  llvm::ListSeparator sep;
  for (const auto& value_node : constants_) {
    out << sep << value_node;
  }
}

auto TypeChecker::LookupMember(std::string_view name,
                               const ClassDeclaration& class_decl,
                               Nonnull<const Value*> enclosing_type)
    -> std::optional<
        std::pair<Nonnull<const Value*>, Nonnull<const Declaration*>>> {
  if (auto type_member =
          FindMixedMemberAndType(name, class_decl.members(), enclosing_type);
      type_member.has_value()) {
    return type_member;
  }

  if (const auto base = class_decl.base(); base.has_value()) {
    const auto* t_parent_class =
        dyn_cast<TypeOfClassType>(&base.value()->static_type());
    if (t_parent_class) {
      return LookupMember(name, t_parent_class->class_type().declaration(),
                          t_parent_class);
    }
  }
  return std::nullopt;
}

=======
>>>>>>> 05b6c4f3
auto TypeChecker::FindMixedMemberAndType(
    const std::string_view& name, llvm::ArrayRef<Nonnull<Declaration*>> members,
    const Nonnull<const Value*> enclosing_type)
    -> std::optional<
        std::pair<Nonnull<const Value*>, Nonnull<const Declaration*>>> {
  for (Nonnull<const Declaration*> member : members) {
    if (llvm::isa<MixDeclaration>(member)) {
      const auto& mix_decl = cast<MixDeclaration>(*member);
      Nonnull<const MixinPseudoType*> mixin = &mix_decl.mixin_value();
      const auto res =
          FindMixedMemberAndType(name, mixin->declaration().members(), mixin);
      if (res.has_value()) {
        if (isa<NominalClassType>(enclosing_type)) {
          BindingMap temp_map;
          temp_map[mixin->declaration().self()] = enclosing_type;
          const auto mix_member_type = Substitute(temp_map, res.value().first);
          return std::make_pair(mix_member_type, res.value().second);
        } else {
          return res;
        }
      }

    } else if (std::optional<std::string_view> mem_name = GetName(*member);
               mem_name.has_value()) {
      if (*mem_name == name) {
        return std::make_pair(&member->static_type(), member);
      }
    }
  }

  return std::nullopt;
}

auto TypeChecker::CollectMember(Nonnull<const Declaration*> enclosing_decl,
                                Nonnull<const Declaration*> member_decl)
    -> ErrorOr<Success> {
  CARBON_CHECK(isa<MixinDeclaration>(enclosing_decl) ||
               isa<ClassDeclaration>(enclosing_decl))
      << "Can't collect members for " << *enclosing_decl;
  auto member_name = GetName(*member_decl);
  if (!member_name.has_value()) {
    // No need to collect members without a name
    return Success();
  }
  auto encl_decl_name = GetName(*enclosing_decl);
  CARBON_CHECK(encl_decl_name.has_value());
  auto enclosing_decl_name = encl_decl_name.value();
  auto enclosing_decl_loc = enclosing_decl->source_loc();
  CollectedMembersMap& encl_members = FindCollectedMembers(enclosing_decl);
  auto [it, inserted] = encl_members.insert({member_name.value(), member_decl});
  if (!inserted) {
    if (member_decl == it->second) {
      return ProgramError(enclosing_decl_loc)
             << "Member named " << member_name.value() << " (declared at "
             << member_decl->source_loc() << ")"
             << " is being mixed multiple times into " << enclosing_decl_name;
    } else {
      return ProgramError(enclosing_decl_loc)
             << "Member named " << member_name.value() << " (declared at "
             << member_decl->source_loc() << ") cannot be mixed into "
             << enclosing_decl_name
             << " because it clashes with an existing member"
             << " with the same name (declared at " << it->second->source_loc()
             << ")";
    }
  }
  return Success();
}

auto TypeChecker::FindCollectedMembers(Nonnull<const Declaration*> decl)
    -> CollectedMembersMap& {
  switch (decl->kind()) {
    case DeclarationKind::MixinDeclaration:
    case DeclarationKind::ClassDeclaration: {
      auto it = collected_members_.find(decl);
      CARBON_CHECK(it != collected_members_.end());
      return it->second;
    }
    default:
      CARBON_FATAL() << "Can't collect members for " << *decl;
  }
}

}  // namespace Carbon<|MERGE_RESOLUTION|>--- conflicted
+++ resolved
@@ -3414,7 +3414,6 @@
     return ProgramError(class_decl->source_loc())
            << "Class prefixes `base` and `abstract` are not supported yet";
   }
-<<<<<<< HEAD
 
   std::optional<Nonnull<const NominalClassType*>> base_class;
   if (class_decl->base()) {
@@ -3424,11 +3423,6 @@
     const auto& type_of_class =
         cast<TypeOfClassType>(base_class_expr.value()->static_type());
     base_class = &type_of_class.class_type();
-=======
-  if (class_decl->extends()) {
-    return ProgramError(class_decl->source_loc())
-           << "Class extension with `extends` is not supported yet";
->>>>>>> 05b6c4f3
   }
 
   std::vector<Nonnull<const GenericBinding*>> bindings = scope_info.bindings;
@@ -3453,13 +3447,8 @@
 
   Nonnull<NominalClassType*> self_type = arena_->New<NominalClassType>(
       class_decl,
-<<<<<<< HEAD
       arena_->New<Bindings>(std::move(generic_args), Bindings::NoWitnesses),
       base_class);
-  SetConstantValue(self, self_type);
-=======
-      arena_->New<Bindings>(std::move(generic_args), Bindings::NoWitnesses));
->>>>>>> 05b6c4f3
   self->set_static_type(arena_->New<TypeOfClassType>(self_type));
   self->set_constant_value(self_type);
 
@@ -3522,7 +3511,7 @@
       if (auto [_, inserted] = member_names.insert(
               std::make_pair(name.value(), m->source_loc()));
           !inserted) {
-        return CompilationError(m->source_loc())
+        return ProgramError(m->source_loc())
                << "A member named `" << name.value()
                << "` already exists in this class or its parents";
       };
@@ -4360,23 +4349,6 @@
   return Success();
 }
 
-<<<<<<< HEAD
-template <typename T>
-void TypeChecker::SetConstantValue(Nonnull<T*> value_node,
-                                   Nonnull<const Value*> value) {
-  std::optional<Nonnull<const Value*>> old_value = value_node->constant_value();
-  CARBON_CHECK(!old_value.has_value());
-  value_node->set_constant_value(value);
-  CARBON_CHECK(constants_.insert(value_node).second);
-}
-
-void TypeChecker::PrintConstants(llvm::raw_ostream& out) {
-  llvm::ListSeparator sep;
-  for (const auto& value_node : constants_) {
-    out << sep << value_node;
-  }
-}
-
 auto TypeChecker::LookupMember(std::string_view name,
                                const ClassDeclaration& class_decl,
                                Nonnull<const Value*> enclosing_type)
@@ -4399,8 +4371,6 @@
   return std::nullopt;
 }
 
-=======
->>>>>>> 05b6c4f3
 auto TypeChecker::FindMixedMemberAndType(
     const std::string_view& name, llvm::ArrayRef<Nonnull<Declaration*>> members,
     const Nonnull<const Value*> enclosing_type)
