--- conflicted
+++ resolved
@@ -1691,14 +1691,8 @@
 }
 
 auto TypeChecker::MakeConstraintWitness(
-<<<<<<< HEAD
     std::vector<Nonnull<const Witness*>> impl_constraint_witnesses) const
     -> Nonnull<const Witness*> {
-=======
-    const ConstraintType& /*constraint*/,
-    std::vector<Nonnull<const Witness*>> impl_constraint_witnesses,
-    SourceLocation /*source_loc*/) const -> Nonnull<const Witness*> {
->>>>>>> 4d522c8e
   return arena_->New<ConstraintWitness>(std::move(impl_constraint_witnesses));
 }
 
@@ -1770,10 +1764,6 @@
     CallExpression& call, Nonnull<const Value*> params_type,
     llvm::ArrayRef<FunctionType::GenericParameter> generic_params,
     llvm::ArrayRef<Nonnull<const GenericBinding*>> deduced_bindings,
-<<<<<<< HEAD
-=======
-    llvm::ArrayRef<Nonnull<const ImplBinding*>> /*impl_bindings*/,
->>>>>>> 4d522c8e
     const ImplScope& impl_scope) -> ErrorOr<Success> {
   llvm::ArrayRef<Nonnull<const Value*>> params =
       cast<TupleValue>(*params_type).elements();
