// Part of the Carbon Language project, under the Apache License v2.0 with LLVM
// Exceptions. See /LICENSE for license information.
// SPDX-License-Identifier: Apache-2.0 WITH LLVM-exception

#include "explorer/interpreter/type_checker.h"

#include <algorithm>
#include <iterator>
#include <map>
#include <set>
#include <vector>

#include "common/ostream.h"
#include "explorer/ast/declaration.h"
#include "explorer/common/arena.h"
#include "explorer/common/error_builders.h"
#include "explorer/interpreter/impl_scope.h"
#include "explorer/interpreter/interpreter.h"
#include "explorer/interpreter/value.h"
#include "llvm/ADT/StringExtras.h"
#include "llvm/Support/Casting.h"
#include "llvm/Support/Error.h"

using llvm::cast;
using llvm::dyn_cast;
using llvm::dyn_cast_or_null;
using llvm::isa;

namespace Carbon {

static void SetValue(Nonnull<Pattern*> pattern, Nonnull<const Value*> value) {
  // TODO: find some way to CHECK that `value` is identical to pattern->value(),
  // if it's already set. Unclear if `ValueEqual` is suitable, because it
  // currently focuses more on "real" values, and disallows the pseudo-values
  // like `BindingPlaceholderValue` that we get in pattern evaluation.
  if (!pattern->has_value()) {
    pattern->set_value(value);
  }
}

static auto ExpectExactType(SourceLocation source_loc,
                            const std::string& context,
                            Nonnull<const Value*> expected,
                            Nonnull<const Value*> actual) -> ErrorOr<Success> {
  if (!TypeEqual(expected, actual)) {
    return CompilationError(source_loc) << "type error in " << context << "\n"
                                        << "expected: " << *expected << "\n"
                                        << "actual: " << *actual;
  }
  return Success();
}

static auto ExpectPointerType(SourceLocation source_loc,
                              const std::string& context,
                              Nonnull<const Value*> actual)
    -> ErrorOr<Success> {
  if (actual->kind() != Value::Kind::PointerType) {
    return CompilationError(source_loc) << "type error in " << context << "\n"
                                        << "expected a pointer type\n"
                                        << "actual: " << *actual;
  }
  return Success();
}

// Returns whether the value is a type whose values are themselves known to be
// types.
static auto IsTypeOfType(Nonnull<const Value*> value) -> bool {
  switch (value->kind()) {
    case Value::Kind::IntValue:
    case Value::Kind::FunctionValue:
    case Value::Kind::BoundMethodValue:
    case Value::Kind::PointerValue:
    case Value::Kind::LValue:
    case Value::Kind::BoolValue:
    case Value::Kind::StructValue:
    case Value::Kind::NominalClassValue:
    case Value::Kind::AlternativeValue:
    case Value::Kind::BindingPlaceholderValue:
    case Value::Kind::AlternativeConstructorValue:
    case Value::Kind::ContinuationValue:
    case Value::Kind::StringValue:
    case Value::Kind::Witness:
    case Value::Kind::ParameterizedEntityName:
    case Value::Kind::MemberName:
    case Value::Kind::TypeOfParameterizedEntityName:
    case Value::Kind::TypeOfMemberName:
      // These are values, not types.
      return false;
    case Value::Kind::IntType:
    case Value::Kind::BoolType:
    case Value::Kind::FunctionType:
    case Value::Kind::PointerType:
    case Value::Kind::StructType:
    case Value::Kind::NominalClassType:
    case Value::Kind::ChoiceType:
    case Value::Kind::ContinuationType:
    case Value::Kind::StringType:
    case Value::Kind::StaticArrayType:
    case Value::Kind::TupleValue:
      // These are types whose values are not types.
      return false;
    case Value::Kind::AutoType:
    case Value::Kind::VariableType:
      // A value of one of these types could be a type, but isn't known to be.
      return false;
    case Value::Kind::TypeType:
    case Value::Kind::InterfaceType:
    case Value::Kind::TypeOfClassType:
    case Value::Kind::TypeOfInterfaceType:
    case Value::Kind::TypeOfChoiceType:
      // A value of one of these types is itself always a type.
      return true;
  }
}

// Returns whether the value is a valid result from a type expression,
// as opposed to a non-type value.
static auto IsType(Nonnull<const Value*> value) -> bool {
  switch (value->kind()) {
    case Value::Kind::IntValue:
    case Value::Kind::FunctionValue:
    case Value::Kind::BoundMethodValue:
    case Value::Kind::PointerValue:
    case Value::Kind::LValue:
    case Value::Kind::BoolValue:
    case Value::Kind::StructValue:
    case Value::Kind::NominalClassValue:
    case Value::Kind::AlternativeValue:
    case Value::Kind::BindingPlaceholderValue:
    case Value::Kind::AlternativeConstructorValue:
    case Value::Kind::ContinuationValue:
    case Value::Kind::StringValue:
    case Value::Kind::Witness:
    case Value::Kind::ParameterizedEntityName:
    case Value::Kind::MemberName:
      return false;
    case Value::Kind::TypeOfParameterizedEntityName:
    case Value::Kind::TypeOfMemberName:
      // Names aren't first-class values, and their types aren't first-class
      // types.
      return false;
    case Value::Kind::IntType:
    case Value::Kind::BoolType:
    case Value::Kind::TypeType:
    case Value::Kind::FunctionType:
    case Value::Kind::PointerType:
    case Value::Kind::StructType:
    case Value::Kind::NominalClassType:
    case Value::Kind::InterfaceType:
    case Value::Kind::ChoiceType:
    case Value::Kind::ContinuationType:
    case Value::Kind::VariableType:
    case Value::Kind::StringType:
    case Value::Kind::TypeOfClassType:
    case Value::Kind::TypeOfInterfaceType:
    case Value::Kind::TypeOfChoiceType:
    case Value::Kind::StaticArrayType:
    case Value::Kind::AutoType:
      return true;
    case Value::Kind::TupleValue: {
      for (Nonnull<const Value*> field : cast<TupleValue>(*value).elements()) {
        if (!IsType(field)) {
          return false;
        }
      }
      return true;
    }
  }
}

auto TypeChecker::ExpectIsType(SourceLocation source_loc,
                               Nonnull<const Value*> value)
    -> ErrorOr<Success> {
  if (!IsType(value)) {
    return CompilationError(source_loc)
           << "Expected a type, but got " << *value;
  } else {
    return Success();
  }
}

// Returns whether *value represents the type of a Carbon value, as
// opposed to a type pattern or a non-type value.
static auto IsConcreteType(Nonnull<const Value*> value) -> bool {
  switch (value->kind()) {
    case Value::Kind::IntValue:
    case Value::Kind::FunctionValue:
    case Value::Kind::BoundMethodValue:
    case Value::Kind::PointerValue:
    case Value::Kind::LValue:
    case Value::Kind::BoolValue:
    case Value::Kind::StructValue:
    case Value::Kind::NominalClassValue:
    case Value::Kind::AlternativeValue:
    case Value::Kind::BindingPlaceholderValue:
    case Value::Kind::AlternativeConstructorValue:
    case Value::Kind::ContinuationValue:
    case Value::Kind::StringValue:
    case Value::Kind::Witness:
    case Value::Kind::ParameterizedEntityName:
    case Value::Kind::MemberName:
    case Value::Kind::TypeOfParameterizedEntityName:
    case Value::Kind::TypeOfMemberName:
      return false;
    case Value::Kind::IntType:
    case Value::Kind::BoolType:
    case Value::Kind::TypeType:
    case Value::Kind::FunctionType:
    case Value::Kind::PointerType:
    case Value::Kind::StructType:
    case Value::Kind::NominalClassType:
    case Value::Kind::InterfaceType:
    case Value::Kind::ChoiceType:
    case Value::Kind::ContinuationType:
    case Value::Kind::VariableType:
    case Value::Kind::StringType:
    case Value::Kind::TypeOfClassType:
    case Value::Kind::TypeOfInterfaceType:
    case Value::Kind::TypeOfChoiceType:
    case Value::Kind::StaticArrayType:
      return true;
    case Value::Kind::AutoType:
      // `auto` isn't a concrete type, it's a pattern that matches types.
      return false;
    case Value::Kind::TupleValue: {
      for (Nonnull<const Value*> field : cast<TupleValue>(*value).elements()) {
        if (!IsConcreteType(field)) {
          return false;
        }
      }
      return true;
    }
  }
}

auto TypeChecker::ExpectIsConcreteType(SourceLocation source_loc,
                                       Nonnull<const Value*> value)
    -> ErrorOr<Success> {
  if (!IsConcreteType(value)) {
    return CompilationError(source_loc)
           << "Expected a type, but got " << *value;
  } else {
    return Success();
  }
}

// Returns the named field, or None if not found.
static auto FindField(llvm::ArrayRef<NamedValue> fields,
                      const std::string& field_name)
    -> std::optional<NamedValue> {
  auto it = std::find_if(
      fields.begin(), fields.end(),
      [&](const NamedValue& field) { return field.name == field_name; });
  if (it == fields.end()) {
    return std::nullopt;
  }
  return *it;
}

auto TypeChecker::FieldTypesImplicitlyConvertible(
    llvm::ArrayRef<NamedValue> source_fields,
    llvm::ArrayRef<NamedValue> destination_fields) const -> bool {
  if (source_fields.size() != destination_fields.size()) {
    return false;
  }
  for (const auto& source_field : source_fields) {
    std::optional<NamedValue> destination_field =
        FindField(destination_fields, source_field.name);
    if (!destination_field.has_value() ||
        !IsImplicitlyConvertible(source_field.value,
                                 destination_field.value().value,
                                 // FIXME: We don't have a way to perform
                                 // user-defined conversions of a struct field
                                 // yet, because we can't write a suitable impl
                                 // for ImplicitAs.
                                 std::nullopt)) {
      return false;
    }
  }
  return true;
}

auto TypeChecker::FieldTypes(const NominalClassType& class_type) const
    -> std::vector<NamedValue> {
  std::vector<NamedValue> field_types;
  for (Nonnull<Declaration*> m : class_type.declaration().members()) {
    switch (m->kind()) {
      case DeclarationKind::VariableDeclaration: {
        const auto& var = cast<VariableDeclaration>(*m);
        Nonnull<const Value*> field_type =
            Substitute(class_type.type_args(), &var.binding().static_type());
        field_types.push_back(
            {.name = var.binding().name(), .value = field_type});
        break;
      }
      default:
        break;
    }
  }
  return field_types;
}

auto TypeChecker::IsImplicitlyConvertible(
    Nonnull<const Value*> source, Nonnull<const Value*> destination,
    std::optional<Nonnull<const ImplScope*>> impl_scope) const -> bool {
  // Check for an exact match or for an implicit conversion.
  // FIXME: `impl`s of `ImplicitAs` should be provided to cover these
  // conversions.
  CARBON_CHECK(IsConcreteType(source));
  CARBON_CHECK(IsConcreteType(destination));
  if (TypeEqual(source, destination)) {
    return true;
  }
  switch (source->kind()) {
    case Value::Kind::StructType:
      switch (destination->kind()) {
        case Value::Kind::StructType:
          if (FieldTypesImplicitlyConvertible(
                  cast<StructType>(*source).fields(),
                  cast<StructType>(*destination).fields())) {
            return true;
          }
          break;
        case Value::Kind::NominalClassType:
          if (FieldTypesImplicitlyConvertible(
                  cast<StructType>(*source).fields(),
                  FieldTypes(cast<NominalClassType>(*destination)))) {
            return true;
          }
          break;
        default:
          break;
      }
      break;
    case Value::Kind::TupleValue: {
      const auto& source_tuple = cast<TupleValue>(*source);
      switch (destination->kind()) {
        case Value::Kind::TupleValue: {
          const auto& destination_tuple = cast<TupleValue>(*destination);
          if (source_tuple.elements().size() !=
              destination_tuple.elements().size()) {
            break;
          }
          bool all_ok = true;
          for (size_t i = 0; i < source_tuple.elements().size(); ++i) {
            if (!IsImplicitlyConvertible(source_tuple.elements()[i],
                                         destination_tuple.elements()[i],
                                         impl_scope)) {
              all_ok = false;
              break;
            }
          }
          if (all_ok) {
            return true;
          }
          break;
        }
        case Value::Kind::StaticArrayType: {
          const auto& destination_array = cast<StaticArrayType>(*destination);
          if (destination_array.size() != source_tuple.elements().size()) {
            break;
          }
          bool all_ok = true;
          for (Nonnull<const Value*> source_element : source_tuple.elements()) {
            if (!IsImplicitlyConvertible(source_element,
                                         &destination_array.element_type(),
                                         impl_scope)) {
              all_ok = false;
              break;
            }
          }
          if (all_ok) {
            return true;
          }
          break;
        }
        case Value::Kind::TypeType: {
          bool all_types = true;
          for (Nonnull<const Value*> source_element : source_tuple.elements()) {
            if (!IsImplicitlyConvertible(source_element, destination,
                                         impl_scope)) {
              all_types = false;
              break;
            }
          }
          if (all_types) {
            return true;
          }
          break;
        }
        default:
          break;
      }
      break;
    }
    case Value::Kind::TypeType:
      // FIXME: This seems suspicious. Shouldn't this require that the type
      // implements the interface?
      if (destination->kind() == Value::Kind::InterfaceType) {
        return true;
      }
      break;
    case Value::Kind::InterfaceType:
    case Value::Kind::TypeOfClassType:
    case Value::Kind::TypeOfChoiceType:
      // FIXME: These types should presumably also convert to interface types.
      if (destination->kind() == Value::Kind::TypeType) {
        return true;
      }
      break;
    default:
      break;
  }

  // If we weren't given an impl scope, only look for builtin conversions.
  if (!impl_scope.has_value()) {
    return false;
  }

  // We didn't find a builtin implicit conversion. Try a user-defined one.
  // The source location doesn't matter, we're discarding the diagnostics.
  SourceLocation source_loc("", 0);
  ErrorOr<Nonnull<const InterfaceType*>> iface_type = GetBuiltinInterfaceType(
      source_loc, BuiltinInterfaceName{Builtins::ImplicitAs, destination});
  return iface_type.ok() &&
         (*impl_scope)->Resolve(*iface_type, source, source_loc, *this).ok();
}

auto TypeChecker::ImplicitlyConvert(const std::string& context,
                                    const ImplScope& impl_scope,
                                    Nonnull<Expression*> source,
                                    Nonnull<const Value*> destination)
    -> ErrorOr<Nonnull<Expression*>> {
  // FIXME: If a builtin conversion works, for now we don't create any
  // expression to do the conversion and rely on the interpreter to know how to
  // do it.
  // FIXME: This doesn't work for cases of combined built-in and user-defined
  // conversion, such as converting a struct element via an `ImplicitAs` impl.
  if (IsImplicitlyConvertible(&source->static_type(), destination,
                              std::nullopt)) {
    return source;
  }
  ErrorOr<Nonnull<Expression*>> converted = BuildBuiltinMethodCall(
      impl_scope, source,
      BuiltinInterfaceName{Builtins::ImplicitAs, destination},
      BuiltinMethodCall{"Convert"});
  if (!converted.ok()) {
    // We couldn't find a matching `impl`.
    return CompilationError(source->source_loc())
           << "type error in " << context << ": "
           << "'" << source->static_type()
           << "' is not implicitly convertible to '" << *destination << "'";
  }
  return *converted;
}

auto TypeChecker::GetBuiltinInterfaceType(SourceLocation source_loc,
                                          BuiltinInterfaceName interface) const
    -> ErrorOr<Nonnull<const InterfaceType*>> {
  auto BadBuiltin = [&]() -> Error {
    return CompilationError(source_loc)
           << "unsupported declaration for builtin `"
           << Builtins::GetName(interface.builtin) << "`";
  };

  // Find the builtin interface declaration.
  CARBON_ASSIGN_OR_RETURN(Nonnull<const Declaration*> builtin_decl,
                          builtins_.Get(source_loc, interface.builtin));
  auto* iface_decl = dyn_cast<InterfaceDeclaration>(builtin_decl);
  if (!iface_decl || !iface_decl->constant_value()) {
    return BadBuiltin();
  }

  // Match the interface arguments up with the parameters and build the
  // interface type.
  bool has_parameters = iface_decl->params().has_value();
  bool has_arguments = !interface.arguments.empty();
  if (has_parameters != has_arguments) {
    return BadBuiltin();
  }
  BindingMap bindings;
  if (has_arguments) {
    TupleValue args(interface.arguments);
    if (!PatternMatch(&iface_decl->params().value()->value(), &args, source_loc,
                      std::nullopt, bindings, trace_stream_)) {
      return BadBuiltin();
    }
  }
  return arena_->New<InterfaceType>(iface_decl, bindings);
}

auto TypeChecker::BuildBuiltinMethodCall(const ImplScope& impl_scope,
                                         Nonnull<Expression*> source,
                                         BuiltinInterfaceName interface,
                                         BuiltinMethodCall method)
    -> ErrorOr<Nonnull<Expression*>> {
  const SourceLocation source_loc = source->source_loc();
  CARBON_ASSIGN_OR_RETURN(Nonnull<const InterfaceType*> iface_type,
                          GetBuiltinInterfaceType(source_loc, interface));

  // Build an expression to perform the call `source.(interface.method)(args)`.
  Nonnull<Expression*> iface_expr = arena_->New<ValueLiteral>(
      source_loc, iface_type, arena_->New<TypeOfInterfaceType>(iface_type),
      ValueCategory::Let);
  CARBON_ASSIGN_OR_RETURN(Nonnull<Expression*> iface_member,
                          BuildAndTypeCheckExp<FieldAccessExpression>(
                              impl_scope, source_loc, iface_expr, method.name));
  CARBON_ASSIGN_OR_RETURN(Nonnull<Expression*> method_access,
                          BuildAndTypeCheckExp<CompoundFieldAccessExpression>(
                              impl_scope, source_loc, source, iface_member));
  CARBON_ASSIGN_OR_RETURN(Nonnull<Expression*> call_args,
                          BuildAndTypeCheckExp<TupleLiteral>(
                              impl_scope, source_loc, method.arguments));
  CARBON_ASSIGN_OR_RETURN(
      Nonnull<Expression*> call,
      BuildAndTypeCheckExp<CallExpression>(impl_scope, source_loc,
                                           method_access, call_args));
  return {call};
}

auto TypeChecker::ExpectType(
    SourceLocation source_loc, const std::string& context,
    Nonnull<const Value*> expected, Nonnull<const Value*> actual,
    std::optional<Nonnull<const ImplScope*>> impl_scope) const
    -> ErrorOr<Success> {
  if (!IsImplicitlyConvertible(actual, expected, impl_scope)) {
    return CompilationError(source_loc)
           << "type error in " << context << ": "
           << "'" << *actual << "' is not implicitly convertible to '"
           << *expected << "'";
  } else {
    return Success();
  }
}

auto TypeChecker::ArgumentDeduction(
    SourceLocation source_loc, const std::string& context,
    llvm::ArrayRef<Nonnull<const GenericBinding*>> type_params,
    BindingMap& deduced, Nonnull<const Value*> param_type,
    Nonnull<const Value*> arg_type, bool allow_implicit_conversion,
    std::optional<Nonnull<const ImplScope*>> impl_scope) const
    -> ErrorOr<Success> {
  CARBON_CHECK(!allow_implicit_conversion || impl_scope.has_value())
      << "an ImplScope must be provided if implicit conversions are desired";
  if (trace_stream_) {
    **trace_stream_ << "deducing " << *param_type << " from " << *arg_type
                    << "\n";
  }
  // Handle the case where we can't perform deduction, either because the
  // parameter is a primitive type or because the parameter and argument have
  // different forms. In this case, we require an implicit conversion to exist,
  // or for an exact type match if implicit conversions are not permitted.
  auto handle_non_deduced_type = [&]() -> ErrorOr<Success> {
    if (!IsConcreteType(param_type)) {
      // Parameter type contains a nested `auto` and argument type isn't the
      // same kind of type.
      // FIXME: This seems like something we should be able to accept.
      return CompilationError(source_loc) << "type error in " << context << "\n"
                                          << "expected: " << *param_type << "\n"
                                          << "actual: " << *arg_type;
    }
    const Value* subst_param_type = Substitute(deduced, param_type);
    return allow_implicit_conversion
               ? ExpectType(source_loc, context, subst_param_type, arg_type,
                            impl_scope.value())
               : ExpectExactType(source_loc, context, subst_param_type,
                                 arg_type);
  };

  switch (param_type->kind()) {
    case Value::Kind::VariableType: {
      const auto& var_type = cast<VariableType>(*param_type);
      if (std::find(type_params.begin(), type_params.end(),
                    &var_type.binding()) != type_params.end()) {
        auto [it, success] = deduced.insert({&var_type.binding(), arg_type});
        if (!success) {
          // All deductions are required to produce the same value.
          CARBON_RETURN_IF_ERROR(ExpectExactType(
              source_loc, "repeated argument deduction", it->second, arg_type));
        }
      } else {
        return handle_non_deduced_type();
      }
      return Success();
    }
    case Value::Kind::TupleValue: {
      if (arg_type->kind() != Value::Kind::TupleValue) {
        return handle_non_deduced_type();
      }
      const auto& param_tup = cast<TupleValue>(*param_type);
      const auto& arg_tup = cast<TupleValue>(*arg_type);
      if (param_tup.elements().size() != arg_tup.elements().size()) {
        return CompilationError(source_loc)
               << "mismatch in tuple sizes, expected "
               << param_tup.elements().size() << " but got "
               << arg_tup.elements().size();
      }
      for (size_t i = 0; i < param_tup.elements().size(); ++i) {
        CARBON_RETURN_IF_ERROR(ArgumentDeduction(
            source_loc, context, type_params, deduced, param_tup.elements()[i],
            arg_tup.elements()[i], allow_implicit_conversion, impl_scope));
      }
      return Success();
    }
    case Value::Kind::StructType: {
      if (arg_type->kind() != Value::Kind::StructType) {
        return handle_non_deduced_type();
      }
      const auto& param_struct = cast<StructType>(*param_type);
      const auto& arg_struct = cast<StructType>(*arg_type);
      auto diagnose_missing_field = [&](const StructType& struct_type,
                                        const NamedValue& field,
                                        bool missing_from_source) -> Error {
        static constexpr const char* SourceOrDestination[2] = {"source",
                                                               "destination"};
        return CompilationError(source_loc)
               << "mismatch in field names, "
               << SourceOrDestination[missing_from_source ? 1 : 0] << " field `"
               << field.name << "` not in "
               << SourceOrDestination[missing_from_source ? 0 : 1] << " type `"
               << struct_type << "`";
      };
      for (size_t i = 0; i < param_struct.fields().size(); ++i) {
        NamedValue param_field = param_struct.fields()[i];
        NamedValue arg_field;
        if (allow_implicit_conversion) {
          if (std::optional<NamedValue> maybe_arg_field =
                  FindField(arg_struct.fields(), param_field.name)) {
            arg_field = *maybe_arg_field;
          } else {
            return diagnose_missing_field(arg_struct, param_field, true);
          }
        } else {
          if (i >= arg_struct.fields().size()) {
            return diagnose_missing_field(arg_struct, param_field, true);
          }
          arg_field = arg_struct.fields()[i];
          if (param_field.name != arg_field.name) {
            return CompilationError(source_loc)
                   << "mismatch in field names, `" << param_field.name
                   << "` != `" << arg_field.name << "`";
          }
        }
        CARBON_RETURN_IF_ERROR(ArgumentDeduction(
            source_loc, context, type_params, deduced, param_field.value,
            arg_field.value, allow_implicit_conversion, impl_scope));
      }
      if (param_struct.fields().size() != arg_struct.fields().size()) {
        CARBON_CHECK(allow_implicit_conversion)
            << "should have caught this earlier";
        for (const NamedValue& arg_field : arg_struct.fields()) {
          if (!FindField(param_struct.fields(), arg_field.name).has_value()) {
            return diagnose_missing_field(param_struct, arg_field, false);
          }
        }
        CARBON_FATAL() << "field count mismatch but no missing field; "
                       << "duplicate field name?";
      }
      return Success();
    }
    case Value::Kind::FunctionType: {
      if (arg_type->kind() != Value::Kind::FunctionType) {
        return handle_non_deduced_type();
      }
      const auto& param_fn = cast<FunctionType>(*param_type);
      const auto& arg_fn = cast<FunctionType>(*arg_type);
      // TODO: handle situation when arg has deduced parameters.
      CARBON_RETURN_IF_ERROR(
          ArgumentDeduction(source_loc, context, type_params, deduced,
                            &param_fn.parameters(), &arg_fn.parameters(),
                            /*allow_implicit_conversion=*/false, impl_scope));
      CARBON_RETURN_IF_ERROR(
          ArgumentDeduction(source_loc, context, type_params, deduced,
                            &param_fn.return_type(), &arg_fn.return_type(),
                            /*allow_implicit_conversion=*/false, impl_scope));
      return Success();
    }
    case Value::Kind::PointerType: {
      if (arg_type->kind() != Value::Kind::PointerType) {
        return handle_non_deduced_type();
      }
      return ArgumentDeduction(source_loc, context, type_params, deduced,
                               &cast<PointerType>(*param_type).type(),
                               &cast<PointerType>(*arg_type).type(),
                               /*allow_implicit_conversion=*/false, impl_scope);
    }
    // Nothing to do in the case for `auto`.
    case Value::Kind::AutoType: {
      return Success();
    }
    case Value::Kind::NominalClassType: {
      const auto& param_class_type = cast<NominalClassType>(*param_type);
      if (arg_type->kind() != Value::Kind::NominalClassType) {
        // FIXME: We could determine the parameters of the class from field
        // types in a struct argument.
        return handle_non_deduced_type();
      }
      const auto& arg_class_type = cast<NominalClassType>(*arg_type);
      if (param_class_type.declaration().name() !=
          arg_class_type.declaration().name()) {
        return handle_non_deduced_type();
      }
      for (const auto& [ty, param_ty] : param_class_type.type_args()) {
        CARBON_RETURN_IF_ERROR(
            ArgumentDeduction(source_loc, context, type_params, deduced,
                              param_ty, arg_class_type.type_args().at(ty),
                              /*allow_implicit_conversion=*/false, impl_scope));
      }
      return Success();
    }
    case Value::Kind::InterfaceType: {
      const auto& param_iface_type = cast<InterfaceType>(*param_type);
      if (arg_type->kind() != Value::Kind::InterfaceType) {
        return handle_non_deduced_type();
      }
      const auto& arg_iface_type = cast<InterfaceType>(*arg_type);
      if (param_iface_type.declaration().name() !=
          arg_iface_type.declaration().name()) {
        return handle_non_deduced_type();
      }
      for (const auto& [ty, param_ty] : param_iface_type.args()) {
        CARBON_RETURN_IF_ERROR(
            ArgumentDeduction(source_loc, context, type_params, deduced,
                              param_ty, arg_iface_type.args().at(ty),
                              /*allow_implicit_conversion=*/false, impl_scope));
      }
      return Success();
    }
    // For the following cases, we check the type matches.
    case Value::Kind::StaticArrayType:
      // FIXME: We could deduce the array type from an array or tuple argument.
    case Value::Kind::ContinuationType:
    case Value::Kind::ChoiceType:
    case Value::Kind::IntType:
    case Value::Kind::BoolType:
    case Value::Kind::TypeType:
    case Value::Kind::StringType:
    case Value::Kind::TypeOfClassType:
    case Value::Kind::TypeOfInterfaceType:
    case Value::Kind::TypeOfChoiceType:
    case Value::Kind::TypeOfParameterizedEntityName:
    case Value::Kind::TypeOfMemberName:
      return handle_non_deduced_type();
    // The rest of these cases should never happen.
    case Value::Kind::Witness:
    case Value::Kind::ParameterizedEntityName:
    case Value::Kind::MemberName:
    case Value::Kind::IntValue:
    case Value::Kind::BoolValue:
    case Value::Kind::FunctionValue:
    case Value::Kind::BoundMethodValue:
    case Value::Kind::PointerValue:
    case Value::Kind::LValue:
    case Value::Kind::StructValue:
    case Value::Kind::NominalClassValue:
    case Value::Kind::AlternativeValue:
    case Value::Kind::BindingPlaceholderValue:
    case Value::Kind::AlternativeConstructorValue:
    case Value::Kind::ContinuationValue:
    case Value::Kind::StringValue:
      CARBON_FATAL() << "In ArgumentDeduction: expected type, not value "
                     << *param_type;
  }
}

auto TypeChecker::Substitute(
    const std::map<Nonnull<const GenericBinding*>, Nonnull<const Value*>>& dict,
    Nonnull<const Value*> type) const -> Nonnull<const Value*> {
  switch (type->kind()) {
    case Value::Kind::VariableType: {
      auto it = dict.find(&cast<VariableType>(*type).binding());
      if (it == dict.end()) {
        return type;
      } else {
        return it->second;
      }
    }
    case Value::Kind::TupleValue: {
      std::vector<Nonnull<const Value*>> elts;
      for (const auto& elt : cast<TupleValue>(*type).elements()) {
        elts.push_back(Substitute(dict, elt));
      }
      return arena_->New<TupleValue>(elts);
    }
    case Value::Kind::StructType: {
      std::vector<NamedValue> fields;
      for (const auto& [name, value] : cast<StructType>(*type).fields()) {
        auto new_type = Substitute(dict, value);
        fields.push_back({name, new_type});
      }
      return arena_->New<StructType>(std::move(fields));
    }
    case Value::Kind::FunctionType: {
      const auto& fn_type = cast<FunctionType>(*type);
      auto param = Substitute(dict, &fn_type.parameters());
      auto ret = Substitute(dict, &fn_type.return_type());
      // FIXME: Only remove the bindings that are in `dict`; we may still need
      // to do deduction.
      return arena_->New<FunctionType>(param, llvm::None, ret, llvm::None,
                                       llvm::None);
    }
    case Value::Kind::PointerType: {
      return arena_->New<PointerType>(
          Substitute(dict, &cast<PointerType>(*type).type()));
    }
    case Value::Kind::NominalClassType: {
      const auto& class_type = cast<NominalClassType>(*type);
      BindingMap type_args;
      for (const auto& [name, value] : class_type.type_args()) {
        type_args[name] = Substitute(dict, value);
      }
      Nonnull<const NominalClassType*> new_class_type =
          arena_->New<NominalClassType>(&class_type.declaration(), type_args);
      if (trace_stream_) {
        **trace_stream_ << "substitution: " << class_type << " => "
                        << *new_class_type << "\n";
      }
      return new_class_type;
    }
    case Value::Kind::InterfaceType: {
      const auto& iface_type = cast<InterfaceType>(*type);
      BindingMap args;
      for (const auto& [name, value] : iface_type.args()) {
        args[name] = Substitute(dict, value);
      }
      Nonnull<const InterfaceType*> new_iface_type =
          arena_->New<InterfaceType>(&iface_type.declaration(), args);
      if (trace_stream_) {
        **trace_stream_ << "substitution: " << iface_type << " => "
                        << *new_iface_type << "\n";
      }
      return new_iface_type;
    }
    case Value::Kind::StaticArrayType:
    case Value::Kind::AutoType:
    case Value::Kind::IntType:
    case Value::Kind::BoolType:
    case Value::Kind::TypeType:
    case Value::Kind::ChoiceType:
    case Value::Kind::ContinuationType:
    case Value::Kind::StringType:
    case Value::Kind::TypeOfClassType:
    case Value::Kind::TypeOfInterfaceType:
    case Value::Kind::TypeOfChoiceType:
    case Value::Kind::TypeOfParameterizedEntityName:
    case Value::Kind::TypeOfMemberName:
      return type;
    // The rest of these cases should never happen.
    case Value::Kind::Witness:
    case Value::Kind::ParameterizedEntityName:
    case Value::Kind::MemberName:
    case Value::Kind::IntValue:
    case Value::Kind::BoolValue:
    case Value::Kind::FunctionValue:
    case Value::Kind::BoundMethodValue:
    case Value::Kind::PointerValue:
    case Value::Kind::LValue:
    case Value::Kind::StructValue:
    case Value::Kind::NominalClassValue:
    case Value::Kind::AlternativeValue:
    case Value::Kind::BindingPlaceholderValue:
    case Value::Kind::AlternativeConstructorValue:
    case Value::Kind::ContinuationValue:
    case Value::Kind::StringValue:
      CARBON_FATAL() << "In Substitute: expected type, not value " << *type;
  }
}

auto TypeChecker::MatchImpl(const InterfaceType& iface,
                            Nonnull<const Value*> impl_type,
                            const ImplScope::Impl& impl,
                            const ImplScope& impl_scope,
                            SourceLocation source_loc) const
    -> std::optional<Nonnull<Expression*>> {
  if (trace_stream_) {
    **trace_stream_ << "MatchImpl: looking for " << *impl_type << " as "
                    << iface << "\n";
    **trace_stream_ << "checking " << *impl.type << " as "
                    << *impl.interface << "\n";
  }

  BindingMap deduced_args;

  if (ErrorOr<Success> e = ArgumentDeduction(
          source_loc, "match", impl.deduced, deduced_args, impl.type, impl_type,
          /*allow_implicit_conversion=*/false);
      !e.ok()) {
    if (trace_stream_) {
      **trace_stream_ << "type does not match: " << e.error() << "\n";
    }
    return std::nullopt;
  }

  if (ErrorOr<Success> e = ArgumentDeduction(
          source_loc, "match", impl.deduced, deduced_args, impl.interface,
          &iface, /*allow_implicit_conversion=*/false);
      !e.ok()) {
    if (trace_stream_) {
      **trace_stream_ << "interface does not match: " << e.error() << "\n";
    }
    return std::nullopt;
  }

  if (trace_stream_) {
    **trace_stream_ << "match results: {";
    llvm::ListSeparator sep;
    for (const auto& [binding, val] : deduced_args) {
      **trace_stream_ << sep << *binding << " = " << *val;
    }
    **trace_stream_ << "}\n";
  }

  // Ensure the constraints on the `impl` are satisfied by the deduced
  // arguments.
  ImplExpMap impls;
  if (ErrorOr<Success> e = SatisfyImpls(impl.impl_bindings, impl_scope,
                                        source_loc, deduced_args, impls);
      !e.ok()) {
    if (trace_stream_) {
      **trace_stream_ << "missing required impl: " << e.error() << "\n";
    }
    return std::nullopt;
  }

  if (trace_stream_) {
    **trace_stream_ << "matched with " << *impl.type << " as "
                    << *impl.interface << "\n\n";
  }
  return deduced_args.empty() ? impl.impl
                              : arena_->New<InstantiateImpl>(
                                    source_loc, impl.impl, deduced_args, impls);
}

auto TypeChecker::SatisfyImpls(
    llvm::ArrayRef<Nonnull<const ImplBinding*>> impl_bindings,
    const ImplScope& impl_scope, SourceLocation source_loc,
    BindingMap& deduced_type_args, ImplExpMap& impls) const
    -> ErrorOr<Success> {
  for (Nonnull<const ImplBinding*> impl_binding : impl_bindings) {
    Nonnull<const Value*> interface =
        Substitute(deduced_type_args, impl_binding->interface());
    CARBON_ASSIGN_OR_RETURN(
        Nonnull<Expression*> impl,
        impl_scope.Resolve(interface,
                           deduced_type_args[impl_binding->type_var()],
                           source_loc, *this));
    impls.emplace(impl_binding, impl);
  }
  return Success();
}

auto TypeChecker::TypeCheckExpOperands(Nonnull<Expression*> e,
                                       const ImplScope& impl_scope)
    -> ErrorOr<Success> {
  switch (e->kind()) {
    case ExpressionKind::IndexExpression: {
      auto& index = cast<IndexExpression>(*e);
      CARBON_RETURN_IF_ERROR(TypeCheckExp(&index.aggregate(), impl_scope));
      CARBON_RETURN_IF_ERROR(TypeCheckExp(&index.offset(), impl_scope));
      break;
    }
    case ExpressionKind::TupleLiteral:
      for (auto* arg : cast<TupleLiteral>(*e).fields()) {
        CARBON_RETURN_IF_ERROR(TypeCheckExp(arg, impl_scope));
      }
      break;
    case ExpressionKind::StructLiteral:
      for (auto& arg : cast<StructLiteral>(*e).fields()) {
        CARBON_RETURN_IF_ERROR(TypeCheckExp(&arg.expression(), impl_scope));
      }
      break;
    case ExpressionKind::StructTypeLiteral:
      for (auto& arg : cast<StructTypeLiteral>(*e).fields()) {
        CARBON_RETURN_IF_ERROR(TypeCheckExp(&arg.expression(), impl_scope));
      }
      break;
    case ExpressionKind::FieldAccessExpression:
      CARBON_RETURN_IF_ERROR(TypeCheckExp(
          &cast<FieldAccessExpression>(*e).aggregate(), impl_scope));
      break;
    case ExpressionKind::CompoundFieldAccessExpression: {
      auto& access = cast<CompoundFieldAccessExpression>(*e);
      CARBON_RETURN_IF_ERROR(TypeCheckExp(&access.object(), impl_scope));
      CARBON_RETURN_IF_ERROR(TypeCheckExp(&access.path(), impl_scope));
      break;
    }
    case ExpressionKind::PrimitiveOperatorExpression:
      for (Nonnull<Expression*> argument :
           cast<PrimitiveOperatorExpression>(*e).arguments()) {
        CARBON_RETURN_IF_ERROR(TypeCheckExp(argument, impl_scope));
      }
      break;
    case ExpressionKind::CallExpression: {
      auto& call = cast<CallExpression>(*e);
      CARBON_RETURN_IF_ERROR(TypeCheckExp(&call.function(), impl_scope));
      CARBON_RETURN_IF_ERROR(TypeCheckExp(&call.argument(), impl_scope));
      break;
    }
    case ExpressionKind::FunctionTypeLiteral: {
      auto& fn = cast<FunctionTypeLiteral>(*e);
      CARBON_RETURN_IF_ERROR(TypeCheckExp(&fn.parameter(), impl_scope));
      CARBON_RETURN_IF_ERROR(TypeCheckExp(&fn.return_type(), impl_scope));
      break;
    }
    case ExpressionKind::IntrinsicExpression:
      CARBON_RETURN_IF_ERROR(
          TypeCheckExp(&cast<IntrinsicExpression>(*e).args(), impl_scope));
      break;
    case ExpressionKind::IfExpression: {
      auto& if_expr = cast<IfExpression>(*e);
      CARBON_RETURN_IF_ERROR(TypeCheckExp(&if_expr.condition(), impl_scope));
      CARBON_RETURN_IF_ERROR(
          TypeCheckExp(&if_expr.then_expression(), impl_scope));
      CARBON_RETURN_IF_ERROR(
          TypeCheckExp(&if_expr.else_expression(), impl_scope));
      break;
    }
    case ExpressionKind::ArrayTypeLiteral: {
      auto& array_literal = cast<ArrayTypeLiteral>(*e);
      CARBON_RETURN_IF_ERROR(
          TypeCheckExp(&array_literal.element_type_expression(), impl_scope));
      CARBON_RETURN_IF_ERROR(
          TypeCheckExp(&array_literal.size_expression(), impl_scope));
      break;
    }
    case ExpressionKind::InstantiateImpl:
    case ExpressionKind::ValueLiteral:
    case ExpressionKind::IdentifierExpression:
    case ExpressionKind::IntLiteral:
    case ExpressionKind::BoolLiteral:
    case ExpressionKind::StringLiteral:
    case ExpressionKind::IntTypeLiteral:
    case ExpressionKind::BoolTypeLiteral:
    case ExpressionKind::StringTypeLiteral:
    case ExpressionKind::TypeTypeLiteral:
    case ExpressionKind::ContinuationTypeLiteral:
    case ExpressionKind::UnimplementedExpression:
      break;
  }

  return Success();
}

auto TypeChecker::TypeCheckOneExp(Nonnull<Expression*> e,
                                  const ImplScope& impl_scope)
    -> ErrorOr<Success> {
  if (trace_stream_) {
    **trace_stream_ << "checking expression " << *e;
    **trace_stream_ << "\nconstants: ";
    PrintConstants(**trace_stream_);
    **trace_stream_ << "\n";
  }
  switch (e->kind()) {
    case ExpressionKind::InstantiateImpl:
    case ExpressionKind::ValueLiteral:
      CARBON_FATAL() << "attempting to type check node " << *e
                     << " generated during type checking";
    case ExpressionKind::IndexExpression: {
      auto& index = cast<IndexExpression>(*e);
      const Value& aggregate_type = index.aggregate().static_type();
      switch (aggregate_type.kind()) {
        case Value::Kind::TupleValue: {
          const auto& tuple_type = cast<TupleValue>(aggregate_type);
          CARBON_RETURN_IF_ERROR(ExpectExactType(
              index.offset().source_loc(), "tuple index",
              arena_->New<IntType>(), &index.offset().static_type()));
          CARBON_ASSIGN_OR_RETURN(
              auto offset_value,
              InterpExp(&index.offset(), arena_, trace_stream_));
          int i = cast<IntValue>(*offset_value).value();
          if (i < 0 || i >= static_cast<int>(tuple_type.elements().size())) {
            return CompilationError(e->source_loc())
                   << "index " << i << " is out of range for type "
                   << tuple_type;
          }
          index.set_static_type(tuple_type.elements()[i]);
          index.set_value_category(index.aggregate().value_category());
          return Success();
        }
        case Value::Kind::StaticArrayType: {
          CARBON_RETURN_IF_ERROR(ExpectExactType(
              index.offset().source_loc(), "array index",
              arena_->New<IntType>(), &index.offset().static_type()));
          index.set_static_type(
              &cast<StaticArrayType>(aggregate_type).element_type());
          index.set_value_category(index.aggregate().value_category());
          return Success();
        }
        default:
          return CompilationError(e->source_loc()) << "expected a tuple";
      }
    }
    case ExpressionKind::TupleLiteral: {
      std::vector<Nonnull<const Value*>> arg_types;
      for (auto* arg : cast<TupleLiteral>(*e).fields()) {
        CARBON_RETURN_IF_ERROR(
            ExpectIsConcreteType(arg->source_loc(), &arg->static_type()));
        arg_types.push_back(&arg->static_type());
      }
      e->set_static_type(arena_->New<TupleValue>(std::move(arg_types)));
      e->set_value_category(ValueCategory::Let);
      return Success();
    }
    case ExpressionKind::StructLiteral: {
      std::vector<NamedValue> arg_types;
      for (auto& arg : cast<StructLiteral>(*e).fields()) {
        CARBON_RETURN_IF_ERROR(ExpectIsConcreteType(
            arg.expression().source_loc(), &arg.expression().static_type()));
        arg_types.push_back({arg.name(), &arg.expression().static_type()});
      }
      e->set_static_type(arena_->New<StructType>(std::move(arg_types)));
      e->set_value_category(ValueCategory::Let);
      return Success();
    }
    case ExpressionKind::StructTypeLiteral: {
      auto& struct_type = cast<StructTypeLiteral>(*e);
      for (auto& arg : struct_type.fields()) {
        CARBON_ASSIGN_OR_RETURN(
            auto value, InterpExp(&arg.expression(), arena_, trace_stream_));
        CARBON_RETURN_IF_ERROR(
            ExpectIsConcreteType(arg.expression().source_loc(), value));
      }
      if (struct_type.fields().empty()) {
        // `{}` is the type of `{}`, just as `()` is the type of `()`.
        // This applies only if there are no fields, because (unlike with
        // tuples) non-empty struct types are syntactically disjoint
        // from non-empty struct values.
        struct_type.set_static_type(arena_->New<StructType>());
      } else {
        struct_type.set_static_type(arena_->New<TypeType>());
      }
      e->set_value_category(ValueCategory::Let);
      return Success();
    }
    case ExpressionKind::FieldAccessExpression: {
      auto& access = cast<FieldAccessExpression>(*e);
      const Value& aggregate_type = access.aggregate().static_type();
      switch (aggregate_type.kind()) {
        case Value::Kind::StructType: {
          const auto& struct_type = cast<StructType>(aggregate_type);
          for (const auto& [field_name, field_type] : struct_type.fields()) {
            if (access.field() == field_name) {
              access.set_static_type(field_type);
              access.set_value_category(access.aggregate().value_category());
              return Success();
            }
          }
          return CompilationError(access.source_loc())
                 << "struct " << struct_type << " does not have a field named "
                 << access.field();
        }
        case Value::Kind::TypeType: {
          CARBON_ASSIGN_OR_RETURN(
              Nonnull<const Value*> type,
              InterpExp(&access.aggregate(), arena_, trace_stream_));
          if (const auto* struct_type = dyn_cast<StructType>(type)) {
            for (const auto& field : struct_type->fields()) {
              if (access.field() == field.name) {
                access.set_static_type(
                    arena_->New<TypeOfMemberName>(Member(&field)));
                access.set_value_category(ValueCategory::Let);
                return Success();
              }
            }
            return CompilationError(access.source_loc())
                   << "struct " << *struct_type
                   << " does not have a field named " << access.field();
          }
          // FIXME: We should handle all types here, not only structs. For
          // example:
          //   fn Main() -> i32 {
          //     class Class { var n: i32; };
          //     let T:! Type = Class;
          //     let x: T = {.n = 0};
          //     return x.(T.n);
          //   }
          // is valid, and the type of `T` here is `Type`, not `typeof(Class)`.
          return CompilationError(access.source_loc())
                 << "unsupported member access into type " << *type;
        }
        case Value::Kind::NominalClassType: {
          const auto& t_class = cast<NominalClassType>(aggregate_type);
          if (std::optional<Nonnull<const Declaration*>> member =
                  FindMember(access.field(), t_class.declaration().members());
              member.has_value()) {
            Nonnull<const Value*> field_type =
                Substitute(t_class.type_args(), &(*member)->static_type());
            access.set_static_type(field_type);
            switch ((*member)->kind()) {
              case DeclarationKind::VariableDeclaration:
                access.set_value_category(access.aggregate().value_category());
                break;
              case DeclarationKind::FunctionDeclaration:
                access.set_value_category(ValueCategory::Let);
                break;
              default:
                CARBON_FATAL() << "member " << access.field()
                               << " is not a field or method";
                break;
            }
            return Success();
          } else {
            return CompilationError(e->source_loc())
                   << "class " << t_class.declaration().name()
                   << " does not have a field named " << access.field();
          }
        }
        case Value::Kind::TypeOfChoiceType: {
          const ChoiceType& choice =
              cast<TypeOfChoiceType>(aggregate_type).choice_type();
          std::optional<Nonnull<const Value*>> parameter_types =
              choice.FindAlternative(access.field());
          if (!parameter_types.has_value()) {
            return CompilationError(e->source_loc())
                   << "choice " << choice.name()
                   << " does not have a field named " << access.field();
          }
          access.set_static_type(arena_->New<FunctionType>(
              *parameter_types, llvm::None, &choice, llvm::None, llvm::None));
          access.set_value_category(ValueCategory::Let);
          return Success();
        }
        case Value::Kind::TypeOfClassType: {
          const NominalClassType& class_type =
              cast<TypeOfClassType>(aggregate_type).class_type();
          if (std::optional<Nonnull<const Declaration*>> member = FindMember(
                  access.field(), class_type.declaration().members());
              member.has_value()) {
            switch ((*member)->kind()) {
              case DeclarationKind::FunctionDeclaration: {
                const auto& func = cast<FunctionDeclaration>(*member);
                if (func->is_method()) {
                  break;
                }
                Nonnull<const Value*> field_type = Substitute(
                    class_type.type_args(), &(*member)->static_type());
                access.set_static_type(field_type);
                access.set_value_category(ValueCategory::Let);
                return Success();
              }
              default:
                break;
            }
            access.set_static_type(
                arena_->New<TypeOfMemberName>(Member(*member)));
            access.set_value_category(ValueCategory::Let);
            return Success();
          } else {
            return CompilationError(access.source_loc())
                   << class_type << " does not have a member named "
                   << access.field();
          }
        }
        case Value::Kind::TypeOfInterfaceType: {
          const InterfaceType& iface_type =
              cast<TypeOfInterfaceType>(aggregate_type).interface_type();
          if (std::optional<Nonnull<const Declaration*>> member = FindMember(
                  access.field(), iface_type.declaration().members());
              member.has_value()) {
            access.set_static_type(
                arena_->New<TypeOfMemberName>(Member(*member)));
            access.set_value_category(ValueCategory::Let);
            return Success();
          } else {
            return CompilationError(access.source_loc())
                   << iface_type << " does not have a member named "
                   << access.field();
          }
        }
        case Value::Kind::VariableType: {
          // This case handles access to a method on a receiver whose type
          // is a type variable. For example, `x.foo` where the type of
          // `x` is `T` and `foo` and `T` implements an interface that
          // includes `foo`.
          const VariableType& var_type = cast<VariableType>(aggregate_type);
          const Value& typeof_var = var_type.binding().static_type();
          switch (typeof_var.kind()) {
            case Value::Kind::InterfaceType: {
              const auto& iface_type = cast<InterfaceType>(typeof_var);
              const InterfaceDeclaration& iface_decl = iface_type.declaration();
              if (std::optional<Nonnull<const Declaration*>> member =
                      FindMember(access.field(), iface_decl.members());
                  member.has_value()) {
                const Value& member_type = (*member)->static_type();
                BindingMap binding_map = iface_type.args();
                binding_map[iface_decl.self()] = &var_type;
                Nonnull<const Value*> inst_member_type =
                    Substitute(binding_map, &member_type);
                access.set_static_type(inst_member_type);
                CARBON_CHECK(var_type.binding().impl_binding().has_value());
                access.set_impl(*var_type.binding().impl_binding());
                return Success();
              } else {
                return CompilationError(e->source_loc())
                       << "field access, " << access.field() << " not in "
                       << iface_decl.name();
              }
              break;
            }
            default:
              return CompilationError(e->source_loc())
                     << "field access, unexpected " << aggregate_type
                     << " of non-interface type " << typeof_var << " in " << *e;
          }
          break;
        }
        case Value::Kind::InterfaceType: {
          // This case handles access to a class function from a type variable.
          // If `T` is a type variable and `foo` is a class function in an
          // interface implemented by `T`, then `T.foo` accesses the `foo` class
          // function of `T`.
          CARBON_ASSIGN_OR_RETURN(
              Nonnull<const Value*> var_addr,
              InterpExp(&access.aggregate(), arena_, trace_stream_));
          const VariableType& var_type = cast<VariableType>(*var_addr);
          const InterfaceType& iface_type = cast<InterfaceType>(aggregate_type);
          const InterfaceDeclaration& iface_decl = iface_type.declaration();
          if (std::optional<Nonnull<const Declaration*>> member =
                  FindMember(access.field(), iface_decl.members());
              member.has_value()) {
            CARBON_CHECK(var_type.binding().impl_binding().has_value());
            access.set_impl(*var_type.binding().impl_binding());

            switch ((*member)->kind()) {
              case DeclarationKind::FunctionDeclaration: {
                const auto& func = cast<FunctionDeclaration>(*member);
                if (func->is_method()) {
                  break;
                }
                const Value& member_type = (*member)->static_type();
                BindingMap binding_map = iface_type.args();
                binding_map[iface_decl.self()] = &var_type;
                Nonnull<const Value*> inst_member_type =
                    Substitute(binding_map, &member_type);
                access.set_static_type(inst_member_type);
                return Success();
              }
              default:
                break;
            }
            // FIXME: Consider setting the static type of all interface member
            // declarations and instance member declarations to be member name
            // types, rather than special-casing member accesses that name
            // them.
            access.set_static_type(
                arena_->New<TypeOfMemberName>(Member(*member)));
            access.set_value_category(ValueCategory::Let);
            return Success();
          } else {
            return CompilationError(e->source_loc())
                   << "field access, " << access.field() << " not in "
                   << iface_decl.name();
          }
          break;
        }
        default:
          return CompilationError(e->source_loc())
                 << "field access, unexpected " << aggregate_type << " in "
                 << *e;
      }
    }
    case ExpressionKind::CompoundFieldAccessExpression: {
      auto& access = cast<CompoundFieldAccessExpression>(*e);
      if (!isa<TypeOfMemberName>(access.path().static_type())) {
        return CompilationError(e->source_loc())
               << "expected name of instance member or interface member in "
                  "compound member access, found "
               << access.path().static_type();
      }

      // Evaluate the member name expression to determine which member we're
      // accessing.
      CARBON_ASSIGN_OR_RETURN(Nonnull<const Value*> member_name_value,
                              InterpExp(&access.path(), arena_, trace_stream_));
      const auto& member_name = cast<MemberName>(*member_name_value);
      access.set_member(&member_name);

      bool has_instance = true;
      std::optional<Nonnull<const Value*>> base_type = member_name.base_type();
      if (!base_type.has_value()) {
        if (IsTypeOfType(&access.object().static_type())) {
          // This is `Type.(member_name)`, where `member_name` doesn't specify
          // a type. This access doesn't perform instance binding.
          CARBON_ASSIGN_OR_RETURN(
              base_type, InterpExp(&access.object(), arena_, trace_stream_));
          has_instance = false;
        } else {
          // This is `value.(member_name)`, where `member_name` doesn't specify
          // a type. The member will be found in the type of `value`, or in a
          // corresponding `impl` if `member_name` is an interface member.
          base_type = &access.object().static_type();
        }
      } else {
        // This is `value.(member_name)`, where `member_name` specifies a type.
        // `value` is implicitly converted to that type.
        CARBON_ASSIGN_OR_RETURN(
            Nonnull<Expression*> converted_object,
            ImplicitlyConvert("compound member access", impl_scope,
                              &access.object(), *base_type));
        access.set_object(converted_object);
      }

      // Perform impl selection if necessary.
      if (std::optional<Nonnull<const Value*>> iface =
              member_name.interface()) {
        CARBON_ASSIGN_OR_RETURN(
            Nonnull<Expression*> impl,
            impl_scope.Resolve(*iface, *base_type, e->source_loc(), *this));
        access.set_impl(impl);
      }

      auto SubstituteIntoMemberType = [&]() {
        Nonnull<const Value*> member_type = &member_name.member().type();
        if (member_name.interface()) {
          Nonnull<const InterfaceType*> iface_type = *member_name.interface();
          BindingMap binding_map = iface_type->args();
          binding_map[iface_type->declaration().self()] = *base_type;
          return Substitute(binding_map, member_type);
        }
        if (auto* class_type = dyn_cast<NominalClassType>(base_type.value())) {
          return Substitute(class_type->type_args(), member_type);
        }
        return member_type;
      };

      switch (std::optional<Nonnull<const Declaration*>> decl =
                  member_name.member().declaration();
              decl ? decl.value()->kind()
                   : DeclarationKind::VariableDeclaration) {
        case DeclarationKind::VariableDeclaration:
          if (has_instance) {
            access.set_static_type(SubstituteIntoMemberType());
            access.set_value_category(access.object().value_category());
            return Success();
          }
          break;
        case DeclarationKind::FunctionDeclaration: {
          bool is_method = cast<FunctionDeclaration>(*decl.value()).is_method();
          if (has_instance || !is_method) {
            // This should not be possible: the name of a static member
            // function should have function type not member name type.
            CARBON_CHECK(!has_instance || is_method ||
                         !member_name.base_type().has_value())
                << "vacuous compound member access";
            access.set_static_type(SubstituteIntoMemberType());
            access.set_value_category(ValueCategory::Let);
            return Success();
          }
          break;
        }
        default:
          CARBON_FATAL() << "member " << member_name
                         << " is not a field or method";
          break;
      }

      access.set_static_type(
          arena_->New<TypeOfMemberName>(member_name.member()));
      access.set_value_category(ValueCategory::Let);
      return Success();
    }
    case ExpressionKind::IdentifierExpression: {
      auto& ident = cast<IdentifierExpression>(*e);
      if (ident.value_node().base().kind() ==
          AstNodeKind::FunctionDeclaration) {
        const auto& function =
            cast<FunctionDeclaration>(ident.value_node().base());
        if (!function.has_static_type()) {
          CARBON_CHECK(function.return_term().is_auto());
          return CompilationError(ident.source_loc())
                 << "Function calls itself, but has a deduced return type";
        }
      }
      ident.set_static_type(&ident.value_node().static_type());
      ident.set_value_category(ident.value_node().value_category());
      return Success();
    }
    case ExpressionKind::IntLiteral:
      e->set_value_category(ValueCategory::Let);
      e->set_static_type(arena_->New<IntType>());
      return Success();
    case ExpressionKind::BoolLiteral:
      e->set_value_category(ValueCategory::Let);
      e->set_static_type(arena_->New<BoolType>());
      return Success();
    case ExpressionKind::PrimitiveOperatorExpression: {
      auto& op = cast<PrimitiveOperatorExpression>(*e);
      std::vector<Nonnull<const Value*>> ts;
      for (Nonnull<Expression*> argument : op.arguments()) {
        ts.push_back(&argument->static_type());
      }
      switch (op.op()) {
        case Operator::Neg:
          CARBON_RETURN_IF_ERROR(ExpectExactType(
              e->source_loc(), "negation", arena_->New<IntType>(), ts[0]));
          op.set_static_type(arena_->New<IntType>());
          op.set_value_category(ValueCategory::Let);
          return Success();
        case Operator::Add:
          CARBON_RETURN_IF_ERROR(ExpectExactType(
              e->source_loc(), "addition(1)", arena_->New<IntType>(), ts[0]));
          CARBON_RETURN_IF_ERROR(ExpectExactType(
              e->source_loc(), "addition(2)", arena_->New<IntType>(), ts[1]));
          op.set_static_type(arena_->New<IntType>());
          op.set_value_category(ValueCategory::Let);
          return Success();
        case Operator::Sub:
          CARBON_RETURN_IF_ERROR(
              ExpectExactType(e->source_loc(), "subtraction(1)",
                              arena_->New<IntType>(), ts[0]));
          CARBON_RETURN_IF_ERROR(
              ExpectExactType(e->source_loc(), "subtraction(2)",
                              arena_->New<IntType>(), ts[1]));
          op.set_static_type(arena_->New<IntType>());
          op.set_value_category(ValueCategory::Let);
          return Success();
        case Operator::Mul:
          CARBON_RETURN_IF_ERROR(
              ExpectExactType(e->source_loc(), "multiplication(1)",
                              arena_->New<IntType>(), ts[0]));
          CARBON_RETURN_IF_ERROR(
              ExpectExactType(e->source_loc(), "multiplication(2)",
                              arena_->New<IntType>(), ts[1]));
          op.set_static_type(arena_->New<IntType>());
          op.set_value_category(ValueCategory::Let);
          return Success();
        case Operator::And:
          CARBON_RETURN_IF_ERROR(ExpectExactType(
              e->source_loc(), "&&(1)", arena_->New<BoolType>(), ts[0]));
          CARBON_RETURN_IF_ERROR(ExpectExactType(
              e->source_loc(), "&&(2)", arena_->New<BoolType>(), ts[1]));
          op.set_static_type(arena_->New<BoolType>());
          op.set_value_category(ValueCategory::Let);
          return Success();
        case Operator::Or:
          CARBON_RETURN_IF_ERROR(ExpectExactType(
              e->source_loc(), "||(1)", arena_->New<BoolType>(), ts[0]));
          CARBON_RETURN_IF_ERROR(ExpectExactType(
              e->source_loc(), "||(2)", arena_->New<BoolType>(), ts[1]));
          op.set_static_type(arena_->New<BoolType>());
          op.set_value_category(ValueCategory::Let);
          return Success();
        case Operator::Not:
          CARBON_RETURN_IF_ERROR(ExpectExactType(
              e->source_loc(), "!", arena_->New<BoolType>(), ts[0]));
          op.set_static_type(arena_->New<BoolType>());
          op.set_value_category(ValueCategory::Let);
          return Success();
        case Operator::Eq:
          CARBON_RETURN_IF_ERROR(
              ExpectExactType(e->source_loc(), "==", ts[0], ts[1]));
          op.set_static_type(arena_->New<BoolType>());
          op.set_value_category(ValueCategory::Let);
          return Success();
        case Operator::Deref:
          CARBON_RETURN_IF_ERROR(
              ExpectPointerType(e->source_loc(), "*", ts[0]));
          op.set_static_type(&cast<PointerType>(*ts[0]).type());
          op.set_value_category(ValueCategory::Var);
          return Success();
        case Operator::Ptr:
          CARBON_RETURN_IF_ERROR(ExpectExactType(
              e->source_loc(), "*", arena_->New<TypeType>(), ts[0]));
          op.set_static_type(arena_->New<TypeType>());
          op.set_value_category(ValueCategory::Let);
          return Success();
        case Operator::AddressOf:
          if (op.arguments()[0]->value_category() != ValueCategory::Var) {
            return CompilationError(op.arguments()[0]->source_loc())
                   << "Argument to " << ToString(op.op())
                   << " should be an lvalue.";
          }
          op.set_static_type(arena_->New<PointerType>(ts[0]));
          op.set_value_category(ValueCategory::Let);
          return Success();
      }
      break;
    }
    case ExpressionKind::CallExpression: {
      auto& call = cast<CallExpression>(*e);
      switch (call.function().static_type().kind()) {
        case Value::Kind::FunctionType: {
          const auto& fun_t = cast<FunctionType>(call.function().static_type());

          const auto& param_tuple = cast<TupleValue>(fun_t.parameters());
          auto& arg_tuple = cast<TupleLiteral>(call.argument());
          llvm::ArrayRef<FunctionType::GenericParameter> generic_params =
              fun_t.generic_parameters();
          if (param_tuple.elements().size() != arg_tuple.fields().size()) {
            return CompilationError(call.source_loc())
                   << "wrong number of arguments in function call, expected "
                   << param_tuple.elements().size() << " but got "
                   << arg_tuple.fields().size();
          }

          // Bindings for deduced parameters and generic parameters.
          BindingMap generic_bindings;

          // Deduce and/or check that we can convert each argument to the
          // corresponding parameter.
          for (size_t i = 0; i < param_tuple.elements().size(); ++i) {
            const Value* param = param_tuple.elements()[i];
            const Expression* arg = arg_tuple.fields()[i];
            CARBON_RETURN_IF_ERROR(ArgumentDeduction(
                arg->source_loc(), "call", fun_t.deduced_bindings(),
                generic_bindings, param, &arg->static_type(),
                /*allow_implicit_conversion=*/true, &impl_scope));
            // If the parameter is a `:!` binding, evaluate and collect its
            // value for use in later parameters and in the function body.
            if (!generic_params.empty() && generic_params.front().index == i) {
              CARBON_ASSIGN_OR_RETURN(Nonnull<const Value*> arg_value,
                                      InterpExp(arg, arena_, trace_stream_));
              if (trace_stream_) {
                **trace_stream_ << "evaluated generic parameter "
                                << *generic_params.front().binding << " as "
                                << *arg_value << "\n";
              }
              bool newly_added =
                  generic_bindings
                      .insert({generic_params.front().binding, arg_value})
                      .second;
              CARBON_CHECK(newly_added)
                  << "generic parameter should not be deduced";
              generic_params = generic_params.drop_front();
            }
          }
          CARBON_CHECK(generic_params.empty())
              << "did not find all generic parameters in parameter list";
          call.set_deduced_args(generic_bindings);
          for (Nonnull<const GenericBinding*> deduced_param :
               fun_t.deduced_bindings()) {
            // TODO: change the following to a CHECK once the real checking
            // has been added to the type checking of function signatures.
            if (auto it = generic_bindings.find(deduced_param);
                it == generic_bindings.end()) {
              return CompilationError(e->source_loc())
                     << "could not deduce type argument for type parameter "
                     << deduced_param->name() << "\n"
                     << "in " << call;
            }
          }

          // Convert the arguments to the parameter type.
          Nonnull<const Value*> param_type =
              Substitute(generic_bindings, &fun_t.parameters());
          CARBON_ASSIGN_OR_RETURN(Nonnull<Expression*> converted_argument,
                                  ImplicitlyConvert("function call", impl_scope,
                                                    &arg_tuple, param_type));
          call.set_argument(converted_argument);

          Nonnull<const Value*> return_type =
              Substitute(generic_bindings, &fun_t.return_type());

          // Find impls for all the impl bindings of the function.
          ImplExpMap impls;
          CARBON_RETURN_IF_ERROR(SatisfyImpls(fun_t.impl_bindings(), impl_scope,
                                              e->source_loc(), generic_bindings,
                                              impls));
          call.set_impls(impls);
          call.set_static_type(return_type);
          call.set_value_category(ValueCategory::Let);
          return Success();
        }
        case Value::Kind::TypeOfParameterizedEntityName: {
          // This case handles the application of a parameterized class or
          // interface to a set of arguments, such as Point(i32) or
          // AddWith(i32).
          const ParameterizedEntityName& param_name =
              cast<TypeOfParameterizedEntityName>(call.function().static_type())
                  .name();
          BindingMap generic_args;
          if (trace_stream_) {
            **trace_stream_ << "pattern matching type params and args\n";
          }
          // FIXME: Switch to using `ArgumentDeduction` here to support things
          // like `class X(T:! Type, N:! T) { ... }`.
          CARBON_RETURN_IF_ERROR(ExpectType(
              call.source_loc(), "call", &param_name.params().static_type(),
              &call.argument().static_type(), std::nullopt));
          CARBON_ASSIGN_OR_RETURN(
              Nonnull<const Value*> arg,
              InterpExp(&call.argument(), arena_, trace_stream_));
          CARBON_CHECK(PatternMatch(&param_name.params().value(), arg,
                                    call.source_loc(), std::nullopt,
                                    generic_args, trace_stream_));
          // Find impls for all the impl bindings.
          ImplExpMap impls;
          for (const auto& [binding, val] : generic_args) {
            if (binding->impl_binding().has_value()) {
              Nonnull<const ImplBinding*> impl_binding =
                  *binding->impl_binding();
              CARBON_ASSIGN_OR_RETURN(
                  Nonnull<Expression*> impl,
                  impl_scope.Resolve(impl_binding->interface(),
                                     generic_args[binding], call.source_loc(),
                                     *this));
              impls.emplace(impl_binding, impl);
            }
          }
          call.set_impls(impls);
          call.set_value_category(ValueCategory::Let);

          const Declaration& decl = param_name.declaration();
          switch (decl.kind()) {
            case DeclarationKind::ClassDeclaration: {
              Nonnull<NominalClassType*> inst_class_type =
                  arena_->New<NominalClassType>(&cast<ClassDeclaration>(decl),
                                                generic_args, impls);
              call.set_static_type(
                  arena_->New<TypeOfClassType>(inst_class_type));
              break;
            }
            case DeclarationKind::InterfaceDeclaration: {
              Nonnull<InterfaceType*> inst_iface_type =
                  arena_->New<InterfaceType>(&cast<InterfaceDeclaration>(decl),
                                             generic_args, impls);
              call.set_static_type(
                  arena_->New<TypeOfInterfaceType>(inst_iface_type));
              break;
            }
            default:
              CARBON_FATAL()
                  << "unknown type of ParameterizedEntityName for " << decl;
          }
          return Success();
        }
        default: {
          return CompilationError(e->source_loc())
                 << "in call `" << *e
                 << "`, expected callee to be a function, found `"
                 << call.function().static_type() << "`";
        }
      }
      break;
    }
    case ExpressionKind::FunctionTypeLiteral: {
      auto& fn = cast<FunctionTypeLiteral>(*e);
      CARBON_ASSIGN_OR_RETURN(
          Nonnull<const Value*> param_type,
          InterpExp(&fn.parameter(), arena_, trace_stream_));
      CARBON_RETURN_IF_ERROR(
          ExpectIsConcreteType(fn.parameter().source_loc(), param_type));
      CARBON_ASSIGN_OR_RETURN(
          Nonnull<const Value*> ret_type,
          InterpExp(&fn.return_type(), arena_, trace_stream_));
      CARBON_RETURN_IF_ERROR(
          ExpectIsConcreteType(fn.return_type().source_loc(), ret_type));
      fn.set_static_type(arena_->New<TypeType>());
      fn.set_value_category(ValueCategory::Let);
      return Success();
    }
    case ExpressionKind::StringLiteral:
      e->set_static_type(arena_->New<StringType>());
      e->set_value_category(ValueCategory::Let);
      return Success();
    case ExpressionKind::IntrinsicExpression: {
      auto& intrinsic_exp = cast<IntrinsicExpression>(*e);
      switch (cast<IntrinsicExpression>(*e).intrinsic()) {
        case IntrinsicExpression::Intrinsic::Print:
          if (intrinsic_exp.args().fields().size() != 1) {
            return CompilationError(e->source_loc())
                   << "__intrinsic_print takes 1 argument";
          }
          CARBON_RETURN_IF_ERROR(ExpectExactType(
              e->source_loc(), "__intrinsic_print argument",
              arena_->New<StringType>(),
              &intrinsic_exp.args().fields()[0]->static_type()));
          e->set_static_type(TupleValue::Empty());
          e->set_value_category(ValueCategory::Let);
          return Success();
      }
    }
    case ExpressionKind::IntTypeLiteral:
    case ExpressionKind::BoolTypeLiteral:
    case ExpressionKind::StringTypeLiteral:
    case ExpressionKind::TypeTypeLiteral:
    case ExpressionKind::ContinuationTypeLiteral:
      e->set_value_category(ValueCategory::Let);
      e->set_static_type(arena_->New<TypeType>());
      return Success();
    case ExpressionKind::IfExpression: {
      auto& if_expr = cast<IfExpression>(*e);
      CARBON_ASSIGN_OR_RETURN(
          Nonnull<Expression*> converted_condition,
          ImplicitlyConvert("condition of `if`", impl_scope,
                            &if_expr.condition(), arena_->New<BoolType>()));
      if_expr.set_condition(converted_condition);

      // TODO: Compute the common type and convert both operands to it.
      CARBON_RETURN_IF_ERROR(
          ExpectExactType(e->source_loc(), "expression of `if` expression",
                          &if_expr.then_expression().static_type(),
                          &if_expr.else_expression().static_type()));
      e->set_static_type(&if_expr.then_expression().static_type());
      e->set_value_category(ValueCategory::Let);
      return Success();
    }
    case ExpressionKind::UnimplementedExpression:
      CARBON_FATAL() << "Unimplemented: " << *e;
    case ExpressionKind::ArrayTypeLiteral: {
      auto& array_literal = cast<ArrayTypeLiteral>(*e);
      CARBON_ASSIGN_OR_RETURN(
          Nonnull<const Value*> element_type,
          InterpExp(&array_literal.element_type_expression(), arena_,
                    trace_stream_));
      CARBON_RETURN_IF_ERROR(ExpectIsConcreteType(
          array_literal.element_type_expression().source_loc(), element_type));

      CARBON_RETURN_IF_ERROR(
          ExpectExactType(array_literal.size_expression().source_loc(),
                          "array size", arena_->New<IntType>(),
                          &array_literal.size_expression().static_type()));
      CARBON_ASSIGN_OR_RETURN(
          Nonnull<const Value*> size_value,
          InterpExp(&array_literal.size_expression(), arena_, trace_stream_));
      if (cast<IntValue>(size_value)->value() < 0) {
        return CompilationError(array_literal.size_expression().source_loc())
               << "Array size cannot be negative";
      }
      array_literal.set_static_type(arena_->New<TypeType>());
      array_literal.set_value_category(ValueCategory::Let);
      return Success();
    }
  }
}

auto TypeChecker::TypeCheckExp(Nonnull<Expression*> e,
                               const ImplScope& impl_scope)
    -> ErrorOr<Success> {
  CARBON_RETURN_IF_ERROR(TypeCheckExpOperands(e, impl_scope));
  CARBON_RETURN_IF_ERROR(TypeCheckOneExp(e, impl_scope));
  return Success();
}

void TypeChecker::CollectGenericBindingsInPattern(
    Nonnull<const Pattern*> p,
    std::vector<Nonnull<const GenericBinding*>>& generic_bindings) {
  VisitNestedPatterns(*p, [&](const Pattern& pattern) {
    if (auto* binding = dyn_cast<GenericBinding>(&pattern)) {
      generic_bindings.push_back(binding);
    }
    return true;
  });
}

void TypeChecker::CollectImplBindingsInPattern(
    Nonnull<const Pattern*> p,
    std::vector<Nonnull<const ImplBinding*>>& impl_bindings) {
  VisitNestedPatterns(*p, [&](const Pattern& pattern) {
    if (auto* binding = dyn_cast<GenericBinding>(&pattern)) {
      if (binding->impl_binding().has_value()) {
        impl_bindings.push_back(binding->impl_binding().value());
      }
    }
    return true;
  });
}

void TypeChecker::BringPatternImplsIntoScope(Nonnull<const Pattern*> p,
                                             ImplScope& impl_scope) {
  std::vector<Nonnull<const ImplBinding*>> impl_bindings;
  CollectImplBindingsInPattern(p, impl_bindings);
  BringImplsIntoScope(impl_bindings, impl_scope);
}

void TypeChecker::BringImplsIntoScope(
    llvm::ArrayRef<Nonnull<const ImplBinding*>> impl_bindings,
    ImplScope& impl_scope) {
  for (Nonnull<const ImplBinding*> impl_binding : impl_bindings) {
    BringImplIntoScope(impl_binding, impl_scope);
  }
}

auto TypeChecker::CreateImplReference(Nonnull<const ImplBinding*> impl_binding)
    -> Nonnull<Expression*> {
  auto impl_id =
      arena_->New<IdentifierExpression>(impl_binding->source_loc(), "impl");
  impl_id->set_value_node(impl_binding);
  return impl_id;
}

void TypeChecker::BringImplIntoScope(Nonnull<const ImplBinding*> impl_binding,
                                     ImplScope& impl_scope) {
  CARBON_CHECK(impl_binding->type_var()->symbolic_identity().has_value());
  impl_scope.Add(impl_binding->interface(),
                 *impl_binding->type_var()->symbolic_identity(),
                 CreateImplReference(impl_binding));
}

auto TypeChecker::TypeCheckPattern(
    Nonnull<Pattern*> p, std::optional<Nonnull<const Value*>> expected,
    ImplScope& impl_scope, ValueCategory enclosing_value_category)
    -> ErrorOr<Success> {
  if (trace_stream_) {
    **trace_stream_ << "checking pattern " << *p;
    if (expected) {
      **trace_stream_ << ", expecting " << **expected;
    }
    **trace_stream_ << "\nconstants: ";
    PrintConstants(**trace_stream_);
    **trace_stream_ << "\n";
  }
  switch (p->kind()) {
    case PatternKind::AutoPattern: {
      p->set_static_type(arena_->New<TypeType>());
      return Success();
    }
    case PatternKind::BindingPattern: {
      auto& binding = cast<BindingPattern>(*p);
      if (!VisitNestedPatterns(binding.type(), [](const Pattern& pattern) {
            return !isa<BindingPattern>(pattern);
          })) {
        return CompilationError(binding.type().source_loc())
               << "The type of a binding pattern cannot contain bindings.";
      }
      CARBON_RETURN_IF_ERROR(TypeCheckPattern(
          &binding.type(), std::nullopt, impl_scope, enclosing_value_category));
      CARBON_ASSIGN_OR_RETURN(
          Nonnull<const Value*> type,
          InterpPattern(&binding.type(), arena_, trace_stream_));
      CARBON_RETURN_IF_ERROR(ExpectIsType(binding.source_loc(), type));
      if (expected) {
        if (IsConcreteType(type)) {
          CARBON_RETURN_IF_ERROR(ExpectType(p->source_loc(), "name binding",
                                            type, *expected, &impl_scope));
        } else {
          BindingMap generic_args;
          if (!PatternMatch(type, *expected, binding.type().source_loc(),
                            std::nullopt, generic_args, trace_stream_)) {
            return CompilationError(binding.type().source_loc())
                   << "Type pattern '" << *type
                   << "' does not match actual type '" << **expected << "'";
          }
          type = *expected;
        }
      }
      CARBON_RETURN_IF_ERROR(ExpectIsConcreteType(binding.source_loc(), type));
      binding.set_static_type(type);
      CARBON_ASSIGN_OR_RETURN(Nonnull<const Value*> binding_value,
                              InterpPattern(&binding, arena_, trace_stream_));
      SetValue(&binding, binding_value);

      if (!binding.has_value_category()) {
        binding.set_value_category(enclosing_value_category);
      }
      return Success();
    }
    case PatternKind::GenericBinding: {
      auto& binding = cast<GenericBinding>(*p);
      CARBON_RETURN_IF_ERROR(TypeCheckExp(&binding.type(), impl_scope));
      CARBON_ASSIGN_OR_RETURN(
          Nonnull<const Value*> type,
          InterpExp(&binding.type(), arena_, trace_stream_));
      if (expected) {
        return CompilationError(binding.type().source_loc())
               << "Generic binding may not occur in pattern with expected "
                  "type: "
               << binding;
      }
      binding.set_static_type(type);
      CARBON_ASSIGN_OR_RETURN(Nonnull<const Value*> val,
                              InterpPattern(&binding, arena_, trace_stream_));
      binding.set_symbolic_identity(val);
      SetValue(&binding, val);

      if (isa<InterfaceType>(type)) {
        Nonnull<ImplBinding*> impl_binding =
            arena_->New<ImplBinding>(binding.source_loc(), &binding, type);
        binding.set_impl_binding(impl_binding);
        BringImplIntoScope(impl_binding, impl_scope);
      }
      return Success();
    }
    case PatternKind::TuplePattern: {
      auto& tuple = cast<TuplePattern>(*p);
      std::vector<Nonnull<const Value*>> field_types;
      if (expected && (*expected)->kind() != Value::Kind::TupleValue) {
        return CompilationError(p->source_loc()) << "didn't expect a tuple";
      }
      if (expected && tuple.fields().size() !=
                          cast<TupleValue>(**expected).elements().size()) {
        return CompilationError(tuple.source_loc())
               << "tuples of different length";
      }
      for (size_t i = 0; i < tuple.fields().size(); ++i) {
        Nonnull<Pattern*> field = tuple.fields()[i];
        std::optional<Nonnull<const Value*>> expected_field_type;
        if (expected) {
          expected_field_type = cast<TupleValue>(**expected).elements()[i];
        }
        CARBON_RETURN_IF_ERROR(TypeCheckPattern(
            field, expected_field_type, impl_scope, enclosing_value_category));
        if (trace_stream_)
          **trace_stream_ << "finished checking tuple pattern field " << *field
                          << "\n";
        field_types.push_back(&field->static_type());
      }
      tuple.set_static_type(arena_->New<TupleValue>(std::move(field_types)));
      CARBON_ASSIGN_OR_RETURN(Nonnull<const Value*> tuple_value,
                              InterpPattern(&tuple, arena_, trace_stream_));
      SetValue(&tuple, tuple_value);
      return Success();
    }
    case PatternKind::AlternativePattern: {
      auto& alternative = cast<AlternativePattern>(*p);
      CARBON_RETURN_IF_ERROR(
          TypeCheckExp(&alternative.choice_type(), impl_scope));
      if (alternative.choice_type().static_type().kind() !=
          Value::Kind::TypeOfChoiceType) {
        return CompilationError(alternative.source_loc())
               << "alternative pattern does not name a choice type.";
      }
      const ChoiceType& choice_type =
          cast<TypeOfChoiceType>(alternative.choice_type().static_type())
              .choice_type();
      if (expected) {
        CARBON_RETURN_IF_ERROR(ExpectType(alternative.source_loc(),
                                          "alternative pattern", &choice_type,
<<<<<<< HEAD
                                          *expected, &impl_scope));
=======
                                          *expected));
>>>>>>> 9211e2d0
      }
      std::optional<Nonnull<const Value*>> parameter_types =
          choice_type.FindAlternative(alternative.alternative_name());
      if (parameter_types == std::nullopt) {
        return CompilationError(alternative.source_loc())
               << "'" << alternative.alternative_name()
               << "' is not an alternative of " << choice_type;
      }
      CARBON_RETURN_IF_ERROR(TypeCheckPattern(&alternative.arguments(),
                                              *parameter_types, impl_scope,
                                              enclosing_value_category));
      alternative.set_static_type(&choice_type);
      CARBON_ASSIGN_OR_RETURN(
          Nonnull<const Value*> alternative_value,
          InterpPattern(&alternative, arena_, trace_stream_));
      SetValue(&alternative, alternative_value);
      return Success();
    }
    case PatternKind::ExpressionPattern: {
      auto& expression = cast<ExpressionPattern>(*p).expression();
      CARBON_RETURN_IF_ERROR(TypeCheckExp(&expression, impl_scope));
      p->set_static_type(&expression.static_type());
      CARBON_ASSIGN_OR_RETURN(Nonnull<const Value*> expr_value,
                              InterpPattern(p, arena_, trace_stream_));
      SetValue(p, expr_value);
      return Success();
    }
    case PatternKind::VarPattern:
      auto& let_var_pattern = cast<VarPattern>(*p);

      CARBON_RETURN_IF_ERROR(
          TypeCheckPattern(&let_var_pattern.pattern(), expected, impl_scope,
                           let_var_pattern.value_category()));
      let_var_pattern.set_static_type(&let_var_pattern.pattern().static_type());
      CARBON_ASSIGN_OR_RETURN(
          Nonnull<const Value*> pattern_value,
          InterpPattern(&let_var_pattern, arena_, trace_stream_));
      SetValue(&let_var_pattern, pattern_value);
      return Success();
  }
}

auto TypeChecker::TypeCheckStmt(Nonnull<Statement*> s,
                                const ImplScope& impl_scope)
    -> ErrorOr<Success> {
  if (trace_stream_) {
    **trace_stream_ << "checking statement " << *s << "\n";
  }
  switch (s->kind()) {
    case StatementKind::Match: {
      auto& match = cast<Match>(*s);
      CARBON_RETURN_IF_ERROR(TypeCheckExp(&match.expression(), impl_scope));
      std::vector<Match::Clause> new_clauses;
      std::optional<Nonnull<const Value*>> expected_type;
      for (auto& clause : match.clauses()) {
        ImplScope clause_scope;
        clause_scope.AddParent(&impl_scope);
        // FIXME: Should user-defined conversions be permitted in `match`
        // statements? When would we run them?
        CARBON_RETURN_IF_ERROR(TypeCheckPattern(
            &clause.pattern(), &match.expression().static_type(), clause_scope,
            ValueCategory::Let));
        if (expected_type.has_value()) {
          // FIXME: For now, we require all patterns to have the same type. If
          // that's not the same type as the scrutinee, we will convert the
          // scrutinee. We might want to instead allow a different conversion
          // to be performed for each pattern.
          CARBON_RETURN_IF_ERROR(ExpectExactType(
              clause.pattern().source_loc(), "`match` pattern type",
              expected_type.value(), &clause.pattern().static_type()));
        } else {
          expected_type = &clause.pattern().static_type();
        }
        CARBON_RETURN_IF_ERROR(
            TypeCheckStmt(&clause.statement(), clause_scope));
      }
      if (expected_type.has_value()) {
        CARBON_ASSIGN_OR_RETURN(
            Nonnull<Expression*> converted_expression,
            ImplicitlyConvert("`match` expression", impl_scope,
                              &match.expression(), expected_type.value()));
        match.set_expression(converted_expression);
      }
      return Success();
    }
    case StatementKind::While: {
      auto& while_stmt = cast<While>(*s);
      CARBON_RETURN_IF_ERROR(TypeCheckExp(&while_stmt.condition(), impl_scope));
      CARBON_ASSIGN_OR_RETURN(
          Nonnull<Expression*> converted_condition,
          ImplicitlyConvert("condition of `while`", impl_scope,
                            &while_stmt.condition(), arena_->New<BoolType>()));
      while_stmt.set_condition(converted_condition);
      CARBON_RETURN_IF_ERROR(TypeCheckStmt(&while_stmt.body(), impl_scope));
      return Success();
    }
    case StatementKind::Break:
    case StatementKind::Continue:
      return Success();
    case StatementKind::Block: {
      auto& block = cast<Block>(*s);
      for (auto* block_statement : block.statements()) {
        CARBON_RETURN_IF_ERROR(TypeCheckStmt(block_statement, impl_scope));
      }
      return Success();
    }
    case StatementKind::VariableDefinition: {
      auto& var = cast<VariableDefinition>(*s);
      CARBON_RETURN_IF_ERROR(TypeCheckExp(&var.init(), impl_scope));
      const Value& rhs_ty = var.init().static_type();
      // FIXME: If the pattern contains a binding that implies a new impl is
      // available, should that remain in scope for as long as its binding?
      // ```
      // var a: (T:! Widget) = ...;
      // // Is the `impl T as Widget` in scope here?
      // a.(Widget.F)();
      // ```
      ImplScope var_scope;
      var_scope.AddParent(&impl_scope);
      CARBON_RETURN_IF_ERROR(TypeCheckPattern(&var.pattern(), &rhs_ty,
                                              var_scope, var.value_category()));
      CARBON_ASSIGN_OR_RETURN(
          Nonnull<Expression*> converted_init,
          ImplicitlyConvert("initializer of variable", impl_scope, &var.init(),
                            &var.pattern().static_type()));
      var.set_init(converted_init);
      return Success();
    }
    case StatementKind::Assign: {
      auto& assign = cast<Assign>(*s);
      CARBON_RETURN_IF_ERROR(TypeCheckExp(&assign.rhs(), impl_scope));
      CARBON_RETURN_IF_ERROR(TypeCheckExp(&assign.lhs(), impl_scope));
      if (assign.lhs().value_category() != ValueCategory::Var) {
        return CompilationError(assign.source_loc())
               << "Cannot assign to rvalue '" << assign.lhs() << "'";
      }
      CARBON_ASSIGN_OR_RETURN(
          Nonnull<Expression*> converted_rhs,
          ImplicitlyConvert("assignment", impl_scope, &assign.rhs(),
                            &assign.lhs().static_type()));
      assign.set_rhs(converted_rhs);
      return Success();
    }
    case StatementKind::ExpressionStatement: {
      CARBON_RETURN_IF_ERROR(TypeCheckExp(
          &cast<ExpressionStatement>(*s).expression(), impl_scope));
      return Success();
    }
    case StatementKind::If: {
      auto& if_stmt = cast<If>(*s);
      CARBON_RETURN_IF_ERROR(TypeCheckExp(&if_stmt.condition(), impl_scope));
      CARBON_ASSIGN_OR_RETURN(
          Nonnull<Expression*> converted_condition,
          ImplicitlyConvert("condition of `if`", impl_scope,
                            &if_stmt.condition(), arena_->New<BoolType>()));
      if_stmt.set_condition(converted_condition);
      CARBON_RETURN_IF_ERROR(TypeCheckStmt(&if_stmt.then_block(), impl_scope));
      if (if_stmt.else_block()) {
        CARBON_RETURN_IF_ERROR(
            TypeCheckStmt(*if_stmt.else_block(), impl_scope));
      }
      return Success();
    }
    case StatementKind::Return: {
      auto& ret = cast<Return>(*s);
      CARBON_RETURN_IF_ERROR(TypeCheckExp(&ret.expression(), impl_scope));
      ReturnTerm& return_term = ret.function().return_term();
      if (return_term.is_auto()) {
        return_term.set_static_type(&ret.expression().static_type());
      } else {
        CARBON_ASSIGN_OR_RETURN(
            Nonnull<Expression*> converted_ret_val,
            ImplicitlyConvert("return value", impl_scope, &ret.expression(),
                              &return_term.static_type()));
        ret.set_expression(converted_ret_val);
      }
      return Success();
    }
    case StatementKind::Continuation: {
      auto& cont = cast<Continuation>(*s);
      CARBON_RETURN_IF_ERROR(TypeCheckStmt(&cont.body(), impl_scope));
      cont.set_static_type(arena_->New<ContinuationType>());
      return Success();
    }
    case StatementKind::Run: {
      auto& run = cast<Run>(*s);
      CARBON_RETURN_IF_ERROR(TypeCheckExp(&run.argument(), impl_scope));
      CARBON_ASSIGN_OR_RETURN(
          Nonnull<Expression*> converted_argument,
          ImplicitlyConvert("argument of `run`", impl_scope, &run.argument(),
                            arena_->New<ContinuationType>()));
      run.set_argument(converted_argument);
      return Success();
    }
    case StatementKind::Await: {
      // Nothing to do here.
      return Success();
    }
  }
}

// Returns true if we can statically verify that `match` is exhaustive, meaning
// that one of its clauses will be executed for any possible operand value.
//
// TODO: the current rule is an extremely simplistic placeholder, with
// many false negatives.
static auto IsExhaustive(const Match& match) -> bool {
  for (const Match::Clause& clause : match.clauses()) {
    // A pattern consisting of a single variable binding is guaranteed to match.
    if (clause.pattern().kind() == PatternKind::BindingPattern) {
      return true;
    }
  }
  return false;
}

auto TypeChecker::ExpectReturnOnAllPaths(
    std::optional<Nonnull<Statement*>> opt_stmt, SourceLocation source_loc)
    -> ErrorOr<Success> {
  if (!opt_stmt) {
    return CompilationError(source_loc)
           << "control-flow reaches end of function that provides a `->` "
              "return type without reaching a return statement";
  }
  Nonnull<Statement*> stmt = *opt_stmt;
  switch (stmt->kind()) {
    case StatementKind::Match: {
      auto& match = cast<Match>(*stmt);
      if (!IsExhaustive(match)) {
        return CompilationError(source_loc)
               << "non-exhaustive match may allow control-flow to reach the "
                  "end "
                  "of a function that provides a `->` return type";
      }
      std::vector<Match::Clause> new_clauses;
      for (auto& clause : match.clauses()) {
        CARBON_RETURN_IF_ERROR(
            ExpectReturnOnAllPaths(&clause.statement(), stmt->source_loc()));
      }
      return Success();
    }
    case StatementKind::Block: {
      auto& block = cast<Block>(*stmt);
      if (block.statements().empty()) {
        return CompilationError(stmt->source_loc())
               << "control-flow reaches end of function that provides a `->` "
                  "return type without reaching a return statement";
      }
      CARBON_RETURN_IF_ERROR(ExpectReturnOnAllPaths(
          block.statements()[block.statements().size() - 1],
          block.source_loc()));
      return Success();
    }
    case StatementKind::If: {
      auto& if_stmt = cast<If>(*stmt);
      CARBON_RETURN_IF_ERROR(
          ExpectReturnOnAllPaths(&if_stmt.then_block(), stmt->source_loc()));
      CARBON_RETURN_IF_ERROR(
          ExpectReturnOnAllPaths(if_stmt.else_block(), stmt->source_loc()));
      return Success();
    }
    case StatementKind::Return:
      return Success();
    case StatementKind::Continuation:
    case StatementKind::Run:
    case StatementKind::Await:
    case StatementKind::Assign:
    case StatementKind::ExpressionStatement:
    case StatementKind::While:
    case StatementKind::Break:
    case StatementKind::Continue:
    case StatementKind::VariableDefinition:
      return CompilationError(stmt->source_loc())
             << "control-flow reaches end of function that provides a `->` "
                "return type without reaching a return statement";
  }
}

// TODO: Add checking to function definitions to ensure that
//   all deduced type parameters will be deduced.
auto TypeChecker::DeclareFunctionDeclaration(Nonnull<FunctionDeclaration*> f,
                                             const ScopeInfo& scope_info)
    -> ErrorOr<Success> {
  if (trace_stream_) {
    **trace_stream_ << "** declaring function " << f->name() << "\n";
  }
  ImplScope function_scope;
  function_scope.AddParent(scope_info.innermost_scope);
  std::vector<Nonnull<const GenericBinding*>> deduced_bindings;
  std::vector<Nonnull<const ImplBinding*>> impl_bindings;
  // Bring the deduced parameters into scope.
  for (Nonnull<GenericBinding*> deduced : f->deduced_parameters()) {
    CARBON_RETURN_IF_ERROR(TypeCheckPattern(
        deduced, std::nullopt, function_scope, ValueCategory::Let));
    CollectGenericBindingsInPattern(deduced, deduced_bindings);
    CollectImplBindingsInPattern(deduced, impl_bindings);
  }
  // Type check the receiver pattern.
  if (f->is_method()) {
    CARBON_RETURN_IF_ERROR(TypeCheckPattern(
        &f->me_pattern(), std::nullopt, function_scope, ValueCategory::Let));
    CollectGenericBindingsInPattern(&f->me_pattern(), deduced_bindings);
    CollectImplBindingsInPattern(&f->me_pattern(), impl_bindings);
  }
  // Type check the parameter pattern.
  CARBON_RETURN_IF_ERROR(TypeCheckPattern(&f->param_pattern(), std::nullopt,
                                          function_scope, ValueCategory::Let));
  CollectImplBindingsInPattern(&f->param_pattern(), impl_bindings);

  // Keep track of any generic parameters and nested generic bindings in the
  // parameter pattern.
  std::vector<FunctionType::GenericParameter> generic_parameters;
  for (size_t i = 0; i != f->param_pattern().fields().size(); ++i) {
    const Pattern* param_pattern = f->param_pattern().fields()[i];
    if (auto* binding = dyn_cast<GenericBinding>(param_pattern)) {
      generic_parameters.push_back({i, binding});
    } else {
      CollectGenericBindingsInPattern(param_pattern, deduced_bindings);
    }
  }

  // Evaluate the return type, if we can do so without examining the body.
  if (std::optional<Nonnull<Expression*>> return_expression =
          f->return_term().type_expression();
      return_expression.has_value()) {
    // We ignore the return value because return type expressions can't bring
    // new types into scope.
    CARBON_RETURN_IF_ERROR(TypeCheckExp(*return_expression, function_scope));
    // Should we be doing SetConstantValue instead? -Jeremy
    // And shouldn't the type of this be Type?
    CARBON_ASSIGN_OR_RETURN(
        Nonnull<const Value*> ret_type,
        InterpExp(*return_expression, arena_, trace_stream_));
    CARBON_RETURN_IF_ERROR(ExpectIsType(f->source_loc(), ret_type));
    f->return_term().set_static_type(ret_type);
  } else if (f->return_term().is_omitted()) {
    f->return_term().set_static_type(TupleValue::Empty());
  } else {
    // We have to type-check the body in order to determine the return type.
    if (!f->body().has_value()) {
      return CompilationError(f->return_term().source_loc())
             << "Function declaration has deduced return type but no body";
    }
    CARBON_RETURN_IF_ERROR(TypeCheckStmt(*f->body(), function_scope));
    if (!f->return_term().is_omitted()) {
      CARBON_RETURN_IF_ERROR(
          ExpectReturnOnAllPaths(f->body(), f->source_loc()));
    }
  }

  CARBON_RETURN_IF_ERROR(
      ExpectIsConcreteType(f->source_loc(), &f->return_term().static_type()));
  f->set_static_type(arena_->New<FunctionType>(
      &f->param_pattern().static_type(), generic_parameters,
      &f->return_term().static_type(), deduced_bindings, impl_bindings));
  SetConstantValue(f, arena_->New<FunctionValue>(f));

  if (f->name() == "Main") {
    if (!f->return_term().type_expression().has_value()) {
      return CompilationError(f->return_term().source_loc())
             << "`Main` must have an explicit return type";
    }
    CARBON_RETURN_IF_ERROR(ExpectExactType(
        f->return_term().source_loc(), "return type of `Main`",
        arena_->New<IntType>(), &f->return_term().static_type()));
    // TODO: Check that main doesn't have any parameters.
  }

  if (trace_stream_) {
    **trace_stream_ << "** finished declaring function " << f->name()
                    << " of type " << f->static_type() << "\n";
  }
  return Success();
}

auto TypeChecker::TypeCheckFunctionDeclaration(Nonnull<FunctionDeclaration*> f,
                                               const ImplScope& impl_scope)
    -> ErrorOr<Success> {
  if (trace_stream_) {
    **trace_stream_ << "** checking function " << f->name() << "\n";
  }
  // if f->return_term().is_auto(), the function body was already
  // type checked in DeclareFunctionDeclaration.
  if (f->body().has_value() && !f->return_term().is_auto()) {
    // Bring the impls into scope.
    ImplScope function_scope;
    function_scope.AddParent(&impl_scope);
    BringImplsIntoScope(cast<FunctionType>(f->static_type()).impl_bindings(),
                        function_scope);
    if (trace_stream_)
      **trace_stream_ << function_scope;
    CARBON_RETURN_IF_ERROR(TypeCheckStmt(*f->body(), function_scope));
    if (!f->return_term().is_omitted()) {
      CARBON_RETURN_IF_ERROR(
          ExpectReturnOnAllPaths(f->body(), f->source_loc()));
    }
  }
  if (trace_stream_) {
    **trace_stream_ << "** finished checking function " << f->name() << "\n";
  }
  return Success();
}

auto TypeChecker::DeclareClassDeclaration(Nonnull<ClassDeclaration*> class_decl,
<<<<<<< HEAD
                                          ImplScope& enclosing_scope,
                                          ImplScope& non_class_scope,
                                          EnclosingBindings enclosing_bindings)
=======
                                          const ScopeInfo& scope_info)
>>>>>>> 9211e2d0
    -> ErrorOr<Success> {
  if (trace_stream_) {
    **trace_stream_ << "** declaring class " << class_decl->name() << "\n";
  }
  Nonnull<SelfDeclaration*> self = class_decl->self();

  ImplScope class_scope;
<<<<<<< HEAD
  class_scope.AddParent(&enclosing_scope);

  std::vector<Nonnull<const GenericBinding*>> bindings(
      enclosing_bindings.begin(), enclosing_bindings.end());
=======
  class_scope.AddParent(scope_info.innermost_scope);

  std::vector<Nonnull<const GenericBinding*>> bindings = scope_info.bindings;
>>>>>>> 9211e2d0
  if (class_decl->type_params().has_value()) {
    Nonnull<TuplePattern*> type_params = *class_decl->type_params();
    CARBON_RETURN_IF_ERROR(TypeCheckPattern(type_params, std::nullopt,
                                            class_scope, ValueCategory::Let));
    CollectGenericBindingsInPattern(type_params, bindings);
    if (trace_stream_) {
      **trace_stream_ << class_scope;
    }
  }
<<<<<<< HEAD

  // For class declaration `class MyType(T:! Type, U:! AnInterface)`, `Self`
  // should have the value `MyType(T, U)`.
  BindingMap generic_args;
  for (auto* binding : bindings) {
    // binding.symbolic_identity() set by call to `TypeCheckPattern(...)`
    // above and/or by any enclosing generic classes.
    generic_args[binding] = *binding->symbolic_identity();
  }
  Nonnull<NominalClassType*> self_type =
      arena_->New<NominalClassType>(class_decl, generic_args);
  SetConstantValue(self, self_type);
  self->set_static_type(arena_->New<TypeOfClassType>(self_type));

=======

  // For class declaration `class MyType(T:! Type, U:! AnInterface)`, `Self`
  // should have the value `MyType(T, U)`.
  BindingMap generic_args;
  for (auto* binding : bindings) {
    // binding.symbolic_identity() set by call to `TypeCheckPattern(...)`
    // above and/or by any enclosing generic classes.
    generic_args[binding] = *binding->symbolic_identity();
  }
  Nonnull<NominalClassType*> self_type =
      arena_->New<NominalClassType>(class_decl, generic_args);
  SetConstantValue(self, self_type);
  self->set_static_type(arena_->New<TypeOfClassType>(self_type));

>>>>>>> 9211e2d0
  // The declarations of the members may refer to the class, so we must set the
  // constant value of the class and its static type before we start processing
  // the members.
  if (class_decl->type_params().has_value()) {
    // TODO: The `enclosing_bindings` should be tracked in the parameterized
    // entity name so that they can be included in the eventual type.
    Nonnull<ParameterizedEntityName*> param_name =
        arena_->New<ParameterizedEntityName>(class_decl,
                                             *class_decl->type_params());
    SetConstantValue(class_decl, param_name);
    class_decl->set_static_type(
        arena_->New<TypeOfParameterizedEntityName>(param_name));
  } else {
    SetConstantValue(class_decl, self_type);
    class_decl->set_static_type(&self->static_type());
<<<<<<< HEAD
  }

  for (Nonnull<Declaration*> m : class_decl->members()) {
    CARBON_RETURN_IF_ERROR(
        DeclareDeclaration(m, class_scope, non_class_scope, bindings));
  }

=======
  }

  ScopeInfo class_scope_info =
      ScopeInfo::ForClassScope(scope_info, &class_scope, std::move(bindings));
  for (Nonnull<Declaration*> m : class_decl->members()) {
    CARBON_RETURN_IF_ERROR(DeclareDeclaration(m, class_scope_info));
  }

>>>>>>> 9211e2d0
  if (trace_stream_) {
    **trace_stream_ << "** finished declaring class " << class_decl->name()
                    << "\n";
  }
  return Success();
}

auto TypeChecker::TypeCheckClassDeclaration(
    Nonnull<ClassDeclaration*> class_decl, const ImplScope& impl_scope)
    -> ErrorOr<Success> {
  if (trace_stream_) {
    **trace_stream_ << "** checking class " << class_decl->name() << "\n";
  }
  ImplScope class_scope;
  class_scope.AddParent(&impl_scope);
  if (class_decl->type_params().has_value()) {
    BringPatternImplsIntoScope(*class_decl->type_params(), class_scope);
  }
  if (trace_stream_) {
    **trace_stream_ << class_scope;
  }
  for (Nonnull<Declaration*> m : class_decl->members()) {
    CARBON_RETURN_IF_ERROR(TypeCheckDeclaration(m, class_scope));
  }
  if (trace_stream_) {
    **trace_stream_ << "** finished checking class " << class_decl->name()
                    << "\n";
  }
  return Success();
}

auto TypeChecker::DeclareInterfaceDeclaration(
    Nonnull<InterfaceDeclaration*> iface_decl, const ScopeInfo& scope_info)
    -> ErrorOr<Success> {
  if (trace_stream_) {
    **trace_stream_ << "** declaring interface " << iface_decl->name() << "\n";
  }
  ImplScope iface_scope;
  iface_scope.AddParent(scope_info.innermost_scope);

  if (iface_decl->params().has_value()) {
    CARBON_RETURN_IF_ERROR(TypeCheckPattern(*iface_decl->params(), std::nullopt,
                                            iface_scope, ValueCategory::Let));
    if (trace_stream_) {
      **trace_stream_ << iface_scope;
    }

    Nonnull<ParameterizedEntityName*> param_name =
        arena_->New<ParameterizedEntityName>(iface_decl, *iface_decl->params());
    SetConstantValue(iface_decl, param_name);
    iface_decl->set_static_type(
        arena_->New<TypeOfParameterizedEntityName>(param_name));
  } else {
    Nonnull<InterfaceType*> iface_type = arena_->New<InterfaceType>(iface_decl);
    SetConstantValue(iface_decl, iface_type);
    iface_decl->set_static_type(arena_->New<TypeOfInterfaceType>(iface_type));
  }

  // Process the Self parameter.
  CARBON_RETURN_IF_ERROR(TypeCheckPattern(iface_decl->self(), std::nullopt,
                                          iface_scope, ValueCategory::Let));

  ScopeInfo iface_scope_info = ScopeInfo::ForNonClassScope(&iface_scope);
  for (Nonnull<Declaration*> m : iface_decl->members()) {
<<<<<<< HEAD
    CARBON_RETURN_IF_ERROR(
        DeclareDeclaration(m, iface_scope, iface_scope, llvm::None));
=======
    CARBON_RETURN_IF_ERROR(DeclareDeclaration(m, iface_scope_info));
>>>>>>> 9211e2d0
  }
  if (trace_stream_) {
    **trace_stream_ << "** finished declaring interface " << iface_decl->name()
                    << "\n";
  }
  return Success();
}

auto TypeChecker::TypeCheckInterfaceDeclaration(
    Nonnull<InterfaceDeclaration*> iface_decl, const ImplScope& impl_scope)
    -> ErrorOr<Success> {
  if (trace_stream_) {
    **trace_stream_ << "** checking interface " << iface_decl->name() << "\n";
  }
  ImplScope iface_scope;
  iface_scope.AddParent(&impl_scope);
  if (iface_decl->params().has_value()) {
    BringPatternImplsIntoScope(*iface_decl->params(), iface_scope);
  }
  if (trace_stream_) {
    **trace_stream_ << iface_scope;
  }
  for (Nonnull<Declaration*> m : iface_decl->members()) {
    CARBON_RETURN_IF_ERROR(TypeCheckDeclaration(m, iface_scope));
  }
  if (trace_stream_) {
    **trace_stream_ << "** finished checking interface " << iface_decl->name()
                    << "\n";
  }
  return Success();
}

auto TypeChecker::DeclareImplDeclaration(Nonnull<ImplDeclaration*> impl_decl,
<<<<<<< HEAD
                                         ImplScope& enclosing_scope,
                                         ImplScope& non_class_scope,
                                         EnclosingBindings enclosing_bindings)
=======
                                         const ScopeInfo& scope_info)
>>>>>>> 9211e2d0
    -> ErrorOr<Success> {
  if (trace_stream_) {
    **trace_stream_ << "declaring " << *impl_decl << "\n";
  }
  ImplScope impl_scope;
  impl_scope.AddParent(scope_info.innermost_scope);
  std::vector<Nonnull<const ImplBinding*>> impl_bindings;

  // Bring the deduced parameters into scope.
  for (Nonnull<GenericBinding*> deduced : impl_decl->deduced_parameters()) {
    CARBON_RETURN_IF_ERROR(TypeCheckPattern(deduced, std::nullopt, impl_scope,
                                            ValueCategory::Let));
    CollectImplBindingsInPattern(deduced, impl_bindings);
  }
  impl_decl->set_impl_bindings(impl_bindings);

  // Check and interpret the impl_type
  CARBON_RETURN_IF_ERROR(TypeCheckExp(impl_decl->impl_type(), impl_scope));
  CARBON_ASSIGN_OR_RETURN(
      Nonnull<const Value*> impl_type_value,
      InterpExp(impl_decl->impl_type(), arena_, trace_stream_));

  // Set `Self` to `impl_type`. We do this whether `Self` resolves to it or to
  // the `Self` from an enclosing scope. This needs to be done before
  // processing the interface, in case the interface expression uses `Self`.
  Nonnull<SelfDeclaration*> self = impl_decl->self();
  self->set_constant_value(impl_type_value);
  // Static type set in call to `TypeCheckExp(...)` above.
  self->set_static_type(&impl_decl->impl_type()->static_type());

  // Check and interpret the interface.
  CARBON_RETURN_IF_ERROR(TypeCheckExp(&impl_decl->interface(), impl_scope));
  CARBON_ASSIGN_OR_RETURN(
      Nonnull<const Value*> written_iface_type,
      InterpExp(&impl_decl->interface(), arena_, trace_stream_));

  const auto* iface_type = dyn_cast<InterfaceType>(written_iface_type);
  if (!iface_type) {
    return CompilationError(impl_decl->interface().source_loc())
           << "expected constraint after `as`, found value of type "
           << *written_iface_type;
  }

  const auto& iface_decl = iface_type->declaration();
  impl_decl->set_interface_type(iface_type);

  // Bring this impl into the enclosing non-class scope.
  auto impl_id =
      arena_->New<IdentifierExpression>(impl_decl->source_loc(), "impl");
  impl_id->set_value_node(impl_decl);
  {
<<<<<<< HEAD
    // The deduced bindings the parameters for all enclosing classes followed
    // by any deduced parameters written on the `impl` declaration itself.
    std::vector<Nonnull<const GenericBinding*>> deduced_bindings(
        enclosing_bindings.begin(), enclosing_bindings.end());
    deduced_bindings.insert(deduced_bindings.end(),
                            impl_decl->deduced_parameters().begin(),
                            impl_decl->deduced_parameters().end());
    non_class_scope.Add(iface_type, std::move(deduced_bindings),
                        impl_type_value, impl_bindings, impl_id);
=======
    // The deduced bindings are the parameters for all enclosing classes
    // followed by any deduced parameters written on the `impl` declaration
    // itself.
    std::vector<Nonnull<const GenericBinding*>> deduced_bindings =
        scope_info.bindings;
    deduced_bindings.insert(deduced_bindings.end(),
                            impl_decl->deduced_parameters().begin(),
                            impl_decl->deduced_parameters().end());
    scope_info.innermost_non_class_scope->Add(
        iface_type, std::move(deduced_bindings), impl_type_value, impl_bindings,
        impl_id);
>>>>>>> 9211e2d0
  }

  // Declare the impl members.
  ScopeInfo impl_scope_info = ScopeInfo::ForNonClassScope(&impl_scope);
  for (Nonnull<Declaration*> m : impl_decl->members()) {
<<<<<<< HEAD
    CARBON_RETURN_IF_ERROR(
        DeclareDeclaration(m, impl_scope, impl_scope, llvm::None));
=======
    CARBON_RETURN_IF_ERROR(DeclareDeclaration(m, impl_scope_info));
>>>>>>> 9211e2d0
  }
  // Check that the interface is satisfied by the impl members.
  for (Nonnull<Declaration*> m : iface_decl.members()) {
    if (std::optional<std::string> mem_name = GetName(*m);
        mem_name.has_value()) {
      if (std::optional<Nonnull<const Declaration*>> mem =
              FindMember(*mem_name, impl_decl->members());
          mem.has_value()) {
        BindingMap binding_map = iface_type->args();
        binding_map[iface_decl.self()] = impl_type_value;
        Nonnull<const Value*> iface_mem_type =
            Substitute(binding_map, &m->static_type());
        // FIXME: How should the signature in the implementation be permitted
        // to differ from the signature in the interface?
        CARBON_RETURN_IF_ERROR(
            ExpectExactType((*mem)->source_loc(), "member of implementation",
                            iface_mem_type, &(*mem)->static_type()));
      } else {
        return CompilationError(impl_decl->source_loc())
               << "implementation missing " << *mem_name;
      }
    }
  }
  impl_decl->set_constant_value(arena_->New<Witness>(impl_decl));
  if (trace_stream_) {
    **trace_stream_ << "** finished declaring impl " << *impl_decl->impl_type()
                    << " as " << impl_decl->interface() << "\n";
  }
  return Success();
}

auto TypeChecker::TypeCheckImplDeclaration(Nonnull<ImplDeclaration*> impl_decl,
                                           const ImplScope& enclosing_scope)
    -> ErrorOr<Success> {
  if (trace_stream_) {
    **trace_stream_ << "checking " << *impl_decl << "\n";
  }
  // Bring the impls from the parameters into scope.
  ImplScope impl_scope;
  impl_scope.AddParent(&enclosing_scope);
  BringImplsIntoScope(impl_decl->impl_bindings(), impl_scope);
  for (Nonnull<Declaration*> m : impl_decl->members()) {
    CARBON_RETURN_IF_ERROR(TypeCheckDeclaration(m, impl_scope));
  }
  if (trace_stream_) {
    **trace_stream_ << "finished checking impl\n";
  }
  return Success();
}

auto TypeChecker::DeclareChoiceDeclaration(Nonnull<ChoiceDeclaration*> choice,
                                           const ScopeInfo& scope_info)
    -> ErrorOr<Success> {
  std::vector<NamedValue> alternatives;
  for (Nonnull<AlternativeSignature*> alternative : choice->alternatives()) {
    CARBON_RETURN_IF_ERROR(
        TypeCheckExp(&alternative->signature(), *scope_info.innermost_scope));
    CARBON_ASSIGN_OR_RETURN(auto signature, InterpExp(&alternative->signature(),
                                                      arena_, trace_stream_));
    alternatives.push_back({.name = alternative->name(), .value = signature});
  }
  auto ct = arena_->New<ChoiceType>(choice->name(), std::move(alternatives));
  SetConstantValue(choice, ct);
  choice->set_static_type(arena_->New<TypeOfChoiceType>(ct));
  return Success();
}

auto TypeChecker::TypeCheckChoiceDeclaration(
    Nonnull<ChoiceDeclaration*> /*choice*/, const ImplScope& /*impl_scope*/)
    -> ErrorOr<Success> {
  // Nothing to do here, but perhaps that will change in the future?
  return Success();
}

static bool IsValidTypeForAliasTarget(Nonnull<const Value*> type) {
  switch (type->kind()) {
    case Value::Kind::IntValue:
    case Value::Kind::FunctionValue:
    case Value::Kind::BoundMethodValue:
    case Value::Kind::PointerValue:
    case Value::Kind::LValue:
    case Value::Kind::BoolValue:
    case Value::Kind::StructValue:
    case Value::Kind::NominalClassValue:
    case Value::Kind::AlternativeValue:
    case Value::Kind::TupleValue:
    case Value::Kind::Witness:
    case Value::Kind::ParameterizedEntityName:
    case Value::Kind::MemberName:
    case Value::Kind::BindingPlaceholderValue:
    case Value::Kind::AlternativeConstructorValue:
    case Value::Kind::ContinuationValue:
    case Value::Kind::StringValue:
      CARBON_FATAL() << "type of alias target is not a type";

    case Value::Kind::AutoType:
    case Value::Kind::VariableType:
      CARBON_FATAL() << "pattern type in alias target";

    case Value::Kind::IntType:
    case Value::Kind::BoolType:
    case Value::Kind::PointerType:
    case Value::Kind::StaticArrayType:
    case Value::Kind::StructType:
    case Value::Kind::NominalClassType:
    case Value::Kind::ChoiceType:
    case Value::Kind::ContinuationType:
    case Value::Kind::StringType:
      return false;

    case Value::Kind::FunctionType:
    case Value::Kind::InterfaceType:
    case Value::Kind::TypeType:
    case Value::Kind::TypeOfClassType:
    case Value::Kind::TypeOfInterfaceType:
    case Value::Kind::TypeOfChoiceType:
    case Value::Kind::TypeOfParameterizedEntityName:
    case Value::Kind::TypeOfMemberName:
      return true;
  }
}

auto TypeChecker::DeclareAliasDeclaration(Nonnull<AliasDeclaration*> alias,
                                          const ScopeInfo& scope_info)
    -> ErrorOr<Success> {
  CARBON_RETURN_IF_ERROR(
      TypeCheckExp(&alias->target(), *scope_info.innermost_scope));

  if (!IsValidTypeForAliasTarget(&alias->target().static_type())) {
    return CompilationError(alias->source_loc())
           << "invalid target for alias declaration";
  }

  CARBON_ASSIGN_OR_RETURN(Nonnull<const Value*> target,
                          InterpExp(&alias->target(), arena_, trace_stream_));

  SetConstantValue(alias, target);
  alias->set_static_type(&alias->target().static_type());
  return Success();
}

auto TypeChecker::TypeCheck(AST& ast) -> ErrorOr<Success> {
  ImplScope impl_scope;
  ScopeInfo top_level_scope_info = ScopeInfo::ForNonClassScope(&impl_scope);
  for (Nonnull<Declaration*> declaration : ast.declarations) {
    CARBON_RETURN_IF_ERROR(
<<<<<<< HEAD
        DeclareDeclaration(declaration, impl_scope, impl_scope, llvm::None));
=======
        DeclareDeclaration(declaration, top_level_scope_info));
>>>>>>> 9211e2d0
  }
  for (Nonnull<Declaration*> decl : ast.declarations) {
    CARBON_RETURN_IF_ERROR(TypeCheckDeclaration(decl, impl_scope));
    // Check to see if this declaration is a builtin.
    // FIXME: Only do this when type-checking the prelude.
    builtins_.Register(decl);
  }
  CARBON_RETURN_IF_ERROR(TypeCheckExp(*ast.main_call, impl_scope));
  return Success();
}

auto TypeChecker::TypeCheckDeclaration(Nonnull<Declaration*> d,
                                       const ImplScope& impl_scope)
    -> ErrorOr<Success> {
  switch (d->kind()) {
    case DeclarationKind::InterfaceDeclaration: {
      CARBON_RETURN_IF_ERROR(TypeCheckInterfaceDeclaration(
          &cast<InterfaceDeclaration>(*d), impl_scope));
      break;
    }
    case DeclarationKind::ImplDeclaration: {
      CARBON_RETURN_IF_ERROR(
          TypeCheckImplDeclaration(&cast<ImplDeclaration>(*d), impl_scope));
      break;
    }
    case DeclarationKind::FunctionDeclaration:
      CARBON_RETURN_IF_ERROR(TypeCheckFunctionDeclaration(
          &cast<FunctionDeclaration>(*d), impl_scope));
      return Success();
    case DeclarationKind::ClassDeclaration:
      CARBON_RETURN_IF_ERROR(
          TypeCheckClassDeclaration(&cast<ClassDeclaration>(*d), impl_scope));
      return Success();
    case DeclarationKind::ChoiceDeclaration:
      CARBON_RETURN_IF_ERROR(
          TypeCheckChoiceDeclaration(&cast<ChoiceDeclaration>(*d), impl_scope));
      return Success();
    case DeclarationKind::VariableDeclaration: {
      auto& var = cast<VariableDeclaration>(*d);
      if (var.has_initializer()) {
        CARBON_RETURN_IF_ERROR(TypeCheckExp(&var.initializer(), impl_scope));
      }
      const auto* binding_type =
          dyn_cast<ExpressionPattern>(&var.binding().type());
      if (binding_type == nullptr) {
        // TODO: consider adding support for `auto`
        return CompilationError(var.source_loc())
               << "Type of a top-level variable must be an expression.";
      }
      if (var.has_initializer()) {
        CARBON_ASSIGN_OR_RETURN(
            Nonnull<Expression*> converted_initializer,
            ImplicitlyConvert("initializer of variable", impl_scope,
                              &var.initializer(), &var.static_type()));
        var.set_initializer(converted_initializer);
      }
      return Success();
    }
    case DeclarationKind::SelfDeclaration: {
      CARBON_FATAL() << "Unreachable TypeChecker `Self` declaration";
    }
    case DeclarationKind::AliasDeclaration: {
      return Success();
    }
  }
  return Success();
}

auto TypeChecker::DeclareDeclaration(Nonnull<Declaration*> d,
<<<<<<< HEAD
                                     ImplScope& enclosing_scope,
                                     ImplScope& non_class_scope,
                                     EnclosingBindings enclosing_bindings)
=======
                                     const ScopeInfo& scope_info)
>>>>>>> 9211e2d0
    -> ErrorOr<Success> {
  switch (d->kind()) {
    case DeclarationKind::InterfaceDeclaration: {
      auto& iface_decl = cast<InterfaceDeclaration>(*d);
      CARBON_RETURN_IF_ERROR(
          DeclareInterfaceDeclaration(&iface_decl, scope_info));
      break;
    }
    case DeclarationKind::ImplDeclaration: {
      auto& impl_decl = cast<ImplDeclaration>(*d);
<<<<<<< HEAD
      CARBON_RETURN_IF_ERROR(DeclareImplDeclaration(
          &impl_decl, enclosing_scope, non_class_scope, enclosing_bindings));
=======
      CARBON_RETURN_IF_ERROR(DeclareImplDeclaration(&impl_decl, scope_info));
>>>>>>> 9211e2d0
      break;
    }
    case DeclarationKind::FunctionDeclaration: {
      auto& func_def = cast<FunctionDeclaration>(*d);
      CARBON_RETURN_IF_ERROR(DeclareFunctionDeclaration(&func_def, scope_info));
      break;
    }

    case DeclarationKind::ClassDeclaration: {
      auto& class_decl = cast<ClassDeclaration>(*d);
<<<<<<< HEAD
      CARBON_RETURN_IF_ERROR(DeclareClassDeclaration(
          &class_decl, enclosing_scope, non_class_scope, enclosing_bindings));
=======
      CARBON_RETURN_IF_ERROR(DeclareClassDeclaration(&class_decl, scope_info));
>>>>>>> 9211e2d0
      break;
    }

    case DeclarationKind::ChoiceDeclaration: {
      auto& choice = cast<ChoiceDeclaration>(*d);
      CARBON_RETURN_IF_ERROR(DeclareChoiceDeclaration(&choice, scope_info));
      break;
    }

    case DeclarationKind::VariableDeclaration: {
      auto& var = cast<VariableDeclaration>(*d);
      // Associate the variable name with it's declared type in the
      // compile-time symbol table.
      if (!llvm::isa<ExpressionPattern>(var.binding().type())) {
        return CompilationError(var.binding().type().source_loc())
               << "Expected expression for variable type";
      }
      Expression& type =
          cast<ExpressionPattern>(var.binding().type()).expression();
      CARBON_RETURN_IF_ERROR(TypeCheckPattern(&var.binding(), std::nullopt,
                                              *scope_info.innermost_scope,
                                              var.value_category()));
      CARBON_ASSIGN_OR_RETURN(Nonnull<const Value*> declared_type,
                              InterpExp(&type, arena_, trace_stream_));
      var.set_static_type(declared_type);
      break;
    }

    case DeclarationKind::SelfDeclaration: {
      CARBON_FATAL() << "Unreachable TypeChecker declare `Self` declaration";
    }

    case DeclarationKind::AliasDeclaration: {
      auto& alias = cast<AliasDeclaration>(*d);
      CARBON_RETURN_IF_ERROR(DeclareAliasDeclaration(&alias, scope_info));
      break;
    }
  }
  return Success();
}

template <typename T>
void TypeChecker::SetConstantValue(Nonnull<T*> value_node,
                                   Nonnull<const Value*> value) {
  std::optional<Nonnull<const Value*>> old_value = value_node->constant_value();
  CARBON_CHECK(!old_value.has_value());
  value_node->set_constant_value(value);
  CARBON_CHECK(constants_.insert(value_node).second);
}

void TypeChecker::PrintConstants(llvm::raw_ostream& out) {
  llvm::ListSeparator sep;
  for (const auto& value_node : constants_) {
    out << sep << value_node;
  }
}

}  // namespace Carbon<|MERGE_RESOLUTION|>--- conflicted
+++ resolved
@@ -2016,11 +2016,7 @@
       if (expected) {
         CARBON_RETURN_IF_ERROR(ExpectType(alternative.source_loc(),
                                           "alternative pattern", &choice_type,
-<<<<<<< HEAD
                                           *expected, &impl_scope));
-=======
-                                          *expected));
->>>>>>> 9211e2d0
       }
       std::optional<Nonnull<const Value*>> parameter_types =
           choice_type.FindAlternative(alternative.alternative_name());
@@ -2425,13 +2421,7 @@
 }
 
 auto TypeChecker::DeclareClassDeclaration(Nonnull<ClassDeclaration*> class_decl,
-<<<<<<< HEAD
-                                          ImplScope& enclosing_scope,
-                                          ImplScope& non_class_scope,
-                                          EnclosingBindings enclosing_bindings)
-=======
                                           const ScopeInfo& scope_info)
->>>>>>> 9211e2d0
     -> ErrorOr<Success> {
   if (trace_stream_) {
     **trace_stream_ << "** declaring class " << class_decl->name() << "\n";
@@ -2439,16 +2429,9 @@
   Nonnull<SelfDeclaration*> self = class_decl->self();
 
   ImplScope class_scope;
-<<<<<<< HEAD
-  class_scope.AddParent(&enclosing_scope);
-
-  std::vector<Nonnull<const GenericBinding*>> bindings(
-      enclosing_bindings.begin(), enclosing_bindings.end());
-=======
   class_scope.AddParent(scope_info.innermost_scope);
 
   std::vector<Nonnull<const GenericBinding*>> bindings = scope_info.bindings;
->>>>>>> 9211e2d0
   if (class_decl->type_params().has_value()) {
     Nonnull<TuplePattern*> type_params = *class_decl->type_params();
     CARBON_RETURN_IF_ERROR(TypeCheckPattern(type_params, std::nullopt,
@@ -2458,7 +2441,6 @@
       **trace_stream_ << class_scope;
     }
   }
-<<<<<<< HEAD
 
   // For class declaration `class MyType(T:! Type, U:! AnInterface)`, `Self`
   // should have the value `MyType(T, U)`.
@@ -2473,22 +2455,6 @@
   SetConstantValue(self, self_type);
   self->set_static_type(arena_->New<TypeOfClassType>(self_type));
 
-=======
-
-  // For class declaration `class MyType(T:! Type, U:! AnInterface)`, `Self`
-  // should have the value `MyType(T, U)`.
-  BindingMap generic_args;
-  for (auto* binding : bindings) {
-    // binding.symbolic_identity() set by call to `TypeCheckPattern(...)`
-    // above and/or by any enclosing generic classes.
-    generic_args[binding] = *binding->symbolic_identity();
-  }
-  Nonnull<NominalClassType*> self_type =
-      arena_->New<NominalClassType>(class_decl, generic_args);
-  SetConstantValue(self, self_type);
-  self->set_static_type(arena_->New<TypeOfClassType>(self_type));
-
->>>>>>> 9211e2d0
   // The declarations of the members may refer to the class, so we must set the
   // constant value of the class and its static type before we start processing
   // the members.
@@ -2504,15 +2470,6 @@
   } else {
     SetConstantValue(class_decl, self_type);
     class_decl->set_static_type(&self->static_type());
-<<<<<<< HEAD
-  }
-
-  for (Nonnull<Declaration*> m : class_decl->members()) {
-    CARBON_RETURN_IF_ERROR(
-        DeclareDeclaration(m, class_scope, non_class_scope, bindings));
-  }
-
-=======
   }
 
   ScopeInfo class_scope_info =
@@ -2521,7 +2478,6 @@
     CARBON_RETURN_IF_ERROR(DeclareDeclaration(m, class_scope_info));
   }
 
->>>>>>> 9211e2d0
   if (trace_stream_) {
     **trace_stream_ << "** finished declaring class " << class_decl->name()
                     << "\n";
@@ -2586,12 +2542,7 @@
 
   ScopeInfo iface_scope_info = ScopeInfo::ForNonClassScope(&iface_scope);
   for (Nonnull<Declaration*> m : iface_decl->members()) {
-<<<<<<< HEAD
-    CARBON_RETURN_IF_ERROR(
-        DeclareDeclaration(m, iface_scope, iface_scope, llvm::None));
-=======
     CARBON_RETURN_IF_ERROR(DeclareDeclaration(m, iface_scope_info));
->>>>>>> 9211e2d0
   }
   if (trace_stream_) {
     **trace_stream_ << "** finished declaring interface " << iface_decl->name()
@@ -2625,13 +2576,7 @@
 }
 
 auto TypeChecker::DeclareImplDeclaration(Nonnull<ImplDeclaration*> impl_decl,
-<<<<<<< HEAD
-                                         ImplScope& enclosing_scope,
-                                         ImplScope& non_class_scope,
-                                         EnclosingBindings enclosing_bindings)
-=======
                                          const ScopeInfo& scope_info)
->>>>>>> 9211e2d0
     -> ErrorOr<Success> {
   if (trace_stream_) {
     **trace_stream_ << "declaring " << *impl_decl << "\n";
@@ -2683,17 +2628,6 @@
       arena_->New<IdentifierExpression>(impl_decl->source_loc(), "impl");
   impl_id->set_value_node(impl_decl);
   {
-<<<<<<< HEAD
-    // The deduced bindings the parameters for all enclosing classes followed
-    // by any deduced parameters written on the `impl` declaration itself.
-    std::vector<Nonnull<const GenericBinding*>> deduced_bindings(
-        enclosing_bindings.begin(), enclosing_bindings.end());
-    deduced_bindings.insert(deduced_bindings.end(),
-                            impl_decl->deduced_parameters().begin(),
-                            impl_decl->deduced_parameters().end());
-    non_class_scope.Add(iface_type, std::move(deduced_bindings),
-                        impl_type_value, impl_bindings, impl_id);
-=======
     // The deduced bindings are the parameters for all enclosing classes
     // followed by any deduced parameters written on the `impl` declaration
     // itself.
@@ -2705,18 +2639,12 @@
     scope_info.innermost_non_class_scope->Add(
         iface_type, std::move(deduced_bindings), impl_type_value, impl_bindings,
         impl_id);
->>>>>>> 9211e2d0
   }
 
   // Declare the impl members.
   ScopeInfo impl_scope_info = ScopeInfo::ForNonClassScope(&impl_scope);
   for (Nonnull<Declaration*> m : impl_decl->members()) {
-<<<<<<< HEAD
-    CARBON_RETURN_IF_ERROR(
-        DeclareDeclaration(m, impl_scope, impl_scope, llvm::None));
-=======
     CARBON_RETURN_IF_ERROR(DeclareDeclaration(m, impl_scope_info));
->>>>>>> 9211e2d0
   }
   // Check that the interface is satisfied by the impl members.
   for (Nonnull<Declaration*> m : iface_decl.members()) {
@@ -2863,11 +2791,7 @@
   ScopeInfo top_level_scope_info = ScopeInfo::ForNonClassScope(&impl_scope);
   for (Nonnull<Declaration*> declaration : ast.declarations) {
     CARBON_RETURN_IF_ERROR(
-<<<<<<< HEAD
-        DeclareDeclaration(declaration, impl_scope, impl_scope, llvm::None));
-=======
         DeclareDeclaration(declaration, top_level_scope_info));
->>>>>>> 9211e2d0
   }
   for (Nonnull<Declaration*> decl : ast.declarations) {
     CARBON_RETURN_IF_ERROR(TypeCheckDeclaration(decl, impl_scope));
@@ -2937,13 +2861,7 @@
 }
 
 auto TypeChecker::DeclareDeclaration(Nonnull<Declaration*> d,
-<<<<<<< HEAD
-                                     ImplScope& enclosing_scope,
-                                     ImplScope& non_class_scope,
-                                     EnclosingBindings enclosing_bindings)
-=======
                                      const ScopeInfo& scope_info)
->>>>>>> 9211e2d0
     -> ErrorOr<Success> {
   switch (d->kind()) {
     case DeclarationKind::InterfaceDeclaration: {
@@ -2954,12 +2872,7 @@
     }
     case DeclarationKind::ImplDeclaration: {
       auto& impl_decl = cast<ImplDeclaration>(*d);
-<<<<<<< HEAD
-      CARBON_RETURN_IF_ERROR(DeclareImplDeclaration(
-          &impl_decl, enclosing_scope, non_class_scope, enclosing_bindings));
-=======
       CARBON_RETURN_IF_ERROR(DeclareImplDeclaration(&impl_decl, scope_info));
->>>>>>> 9211e2d0
       break;
     }
     case DeclarationKind::FunctionDeclaration: {
@@ -2970,12 +2883,7 @@
 
     case DeclarationKind::ClassDeclaration: {
       auto& class_decl = cast<ClassDeclaration>(*d);
-<<<<<<< HEAD
-      CARBON_RETURN_IF_ERROR(DeclareClassDeclaration(
-          &class_decl, enclosing_scope, non_class_scope, enclosing_bindings));
-=======
       CARBON_RETURN_IF_ERROR(DeclareClassDeclaration(&class_decl, scope_info));
->>>>>>> 9211e2d0
       break;
     }
 
