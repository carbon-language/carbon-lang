--- conflicted
+++ resolved
@@ -368,15 +368,10 @@
     case Value::Kind::ConstraintType:
     case Value::Kind::TypeOfClassType:
     case Value::Kind::TypeOfChoiceType:
-<<<<<<< HEAD
     case Value::Kind::TypeOfInterfaceType:
     case Value::Kind::TypeOfConstraintType:
-      // FIXME: These types should presumably also convert to constraint types.
+      // TODO: These types should presumably also convert to constraint types.
       if (isa<TypeType>(destination)) {
-=======
-      // TODO: These types should presumably also convert to interface types.
-      if (destination->kind() == Value::Kind::TypeType) {
->>>>>>> 2e87933c
         return true;
       }
       break;
