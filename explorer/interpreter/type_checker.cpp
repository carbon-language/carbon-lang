--- conflicted
+++ resolved
@@ -6618,13 +6618,8 @@
   // arguments by the time we come to perform an instantiation, but in order
   // for that to work, we need to defer instantiating templates until we know
   // the values of checked generic parameters, such as by performing
-<<<<<<< HEAD
-  // monomorphization for checked generics, which explorer doesn't yet do. See
-  // #2153 for the plan here.
-=======
   // monomorphization for checked generics (see #2153 for details). However,
   // explorer doesn't yet support that.
->>>>>>> 4e1adcf4
   //
   // As a workaround for the lack of support for #2153, we can instantiate
   // templates with the argument equal to a generic parameter. When we do so,
