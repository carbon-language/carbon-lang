// Part of the Carbon Language project, under the Apache License v2.0 with LLVM
// Exceptions. See /LICENSE for license information.
// SPDX-License-Identifier: Apache-2.0 WITH LLVM-exception

#include "explorer/interpreter/type_checker.h"

#include <algorithm>
#include <deque>
#include <iterator>
#include <map>
#include <optional>
#include <set>
#include <string>
#include <string_view>
#include <tuple>
#include <unordered_set>
#include <vector>

#include "common/check.h"
#include "common/error.h"
#include "common/ostream.h"
#include "explorer/ast/declaration.h"
#include "explorer/ast/expression.h"
#include "explorer/ast/pattern.h"
#include "explorer/ast/value.h"
#include "explorer/ast/value_transform.h"
#include "explorer/common/arena.h"
#include "explorer/common/error_builders.h"
#include "explorer/common/nonnull.h"
#include "explorer/common/source_location.h"
#include "explorer/interpreter/impl_scope.h"
#include "explorer/interpreter/interpreter.h"
#include "explorer/interpreter/pattern_analysis.h"
#include "explorer/interpreter/type_structure.h"
#include "llvm/ADT/DenseSet.h"
#include "llvm/ADT/STLExtras.h"
#include "llvm/ADT/ScopeExit.h"
#include "llvm/ADT/StringExtras.h"
#include "llvm/ADT/TinyPtrVector.h"
#include "llvm/Support/Casting.h"
#include "llvm/Support/Error.h"
#include "llvm/Support/SaveAndRestore.h"

using llvm::cast;
using llvm::dyn_cast;
using llvm::isa;

namespace Carbon {

auto TypeChecker::IsSameType(Nonnull<const Value*> type1,
                             Nonnull<const Value*> type2,
                             const ImplScope& /*impl_scope*/) const -> bool {
  return TypeEqual(type1, type2, std::nullopt);
}

auto TypeChecker::ExpectExactType(SourceLocation source_loc,
                                  std::string_view context,
                                  Nonnull<const Value*> expected,
                                  Nonnull<const Value*> actual,
                                  const ImplScope& impl_scope) const
    -> ErrorOr<Success> {
  if (!IsSameType(expected, actual, impl_scope)) {
    return ProgramError(source_loc) << "type error in " << context << "\n"
                                    << "expected: " << *expected << "\n"
                                    << "actual: " << *actual;
  }
  return Success();
}

static auto ExpectPointerType(SourceLocation source_loc,
                              std::string_view context,
                              Nonnull<const Value*> actual)
    -> ErrorOr<Success> {
  // TODO: Try to resolve in equality context.
  if (actual->kind() != Value::Kind::PointerType) {
    return ProgramError(source_loc) << "type error in " << context << "\n"
                                    << "expected a pointer type\n"
                                    << "actual: " << *actual;
  }
  return Success();
}

// Returns whether the value is a type whose values are themselves known to be
// types.
static auto IsTypeOfType(Nonnull<const Value*> value) -> bool {
  switch (value->kind()) {
    case Value::Kind::IntValue:
    case Value::Kind::DestructorValue:
    case Value::Kind::FunctionValue:
    case Value::Kind::BoundMethodValue:
    case Value::Kind::PointerValue:
    case Value::Kind::LocationValue:
    case Value::Kind::BoolValue:
    case Value::Kind::TupleValue:
    case Value::Kind::StructValue:
    case Value::Kind::NominalClassValue:
    case Value::Kind::AlternativeValue:
    case Value::Kind::BindingPlaceholderValue:
    case Value::Kind::AddrValue:
    case Value::Kind::AlternativeConstructorValue:
    case Value::Kind::StringValue:
    case Value::Kind::UninitializedValue:
    case Value::Kind::ImplWitness:
    case Value::Kind::BindingWitness:
    case Value::Kind::ConstraintWitness:
    case Value::Kind::ConstraintImplWitness:
    case Value::Kind::ParameterizedEntityName:
    case Value::Kind::MemberName:
      // These are values, not types.
      return false;
    case Value::Kind::IntType:
    case Value::Kind::BoolType:
    case Value::Kind::FunctionType:
    case Value::Kind::PointerType:
    case Value::Kind::StructType:
    case Value::Kind::NominalClassType:
    case Value::Kind::MixinPseudoType:
    case Value::Kind::ChoiceType:
    case Value::Kind::StringType:
    case Value::Kind::StaticArrayType:
    case Value::Kind::TupleType:
    case Value::Kind::TypeOfMixinPseudoType:
    case Value::Kind::TypeOfParameterizedEntityName:
    case Value::Kind::TypeOfMemberName:
    case Value::Kind::TypeOfNamespaceName:
      // These are types whose values are not types.
      return false;
    case Value::Kind::AutoType:
    case Value::Kind::VariableType:
    case Value::Kind::AssociatedConstant:
      // A value of one of these types could be a type, but isn't known to be.
      return false;
    case Value::Kind::TypeType:
    case Value::Kind::InterfaceType:
    case Value::Kind::NamedConstraintType:
    case Value::Kind::ConstraintType:
      // A value of one of these types is itself always a type.
      return true;
  }
}

// Returns whether the value is a type value, such as might be a valid type for
// a syntactic pattern. This includes types involving `auto`. Use
// `TypeContainsAuto` to determine if a type involves `auto`.
static auto IsType(Nonnull<const Value*> value) -> bool {
  switch (value->kind()) {
    case Value::Kind::IntValue:
    case Value::Kind::FunctionValue:
    case Value::Kind::DestructorValue:
    case Value::Kind::BoundMethodValue:
    case Value::Kind::PointerValue:
    case Value::Kind::LocationValue:
    case Value::Kind::BoolValue:
    case Value::Kind::TupleValue:
    case Value::Kind::StructValue:
    case Value::Kind::NominalClassValue:
    case Value::Kind::AlternativeValue:
    case Value::Kind::BindingPlaceholderValue:
    case Value::Kind::AddrValue:
    case Value::Kind::AlternativeConstructorValue:
    case Value::Kind::StringValue:
    case Value::Kind::UninitializedValue:
    case Value::Kind::ImplWitness:
    case Value::Kind::BindingWitness:
    case Value::Kind::ConstraintWitness:
    case Value::Kind::ConstraintImplWitness:
    case Value::Kind::ParameterizedEntityName:
    case Value::Kind::MemberName:
      return false;
    case Value::Kind::IntType:
    case Value::Kind::BoolType:
    case Value::Kind::TypeType:
    case Value::Kind::PointerType:
    case Value::Kind::FunctionType:
    case Value::Kind::StructType:
    case Value::Kind::TupleType:
    case Value::Kind::NominalClassType:
    case Value::Kind::InterfaceType:
    case Value::Kind::NamedConstraintType:
    case Value::Kind::ConstraintType:
    case Value::Kind::ChoiceType:
    case Value::Kind::VariableType:
    case Value::Kind::StringType:
    case Value::Kind::StaticArrayType:
    case Value::Kind::AutoType:
      return true;
    case Value::Kind::TypeOfParameterizedEntityName:
    case Value::Kind::TypeOfMemberName:
    case Value::Kind::TypeOfMixinPseudoType:
    case Value::Kind::TypeOfNamespaceName:
      // These aren't first-class types, but they are still types.
      return true;
    case Value::Kind::AssociatedConstant: {
      // An associated type is an associated constant whose type is a
      // type-of-type.
      const auto& assoc = cast<AssociatedConstant>(*value);
      // TODO: Should we substitute in the arguments? Given
      //   interface I(T:! type) { let V:! T; }
      // ... is T.(I(type).V) considered to be a type?
      return IsTypeOfType(&assoc.constant().static_type());
    }
    case Value::Kind::MixinPseudoType:
      // Mixin type is a second-class type that cannot be used
      // within a type annotation expression.
      return false;
  }
}

// Expect that a type is complete. Issue a diagnostic if not.
static auto ExpectCompleteType(SourceLocation source_loc,
                               std::string_view context,
                               Nonnull<const Value*> type) -> ErrorOr<Success> {
  CARBON_CHECK(IsType(type));

  switch (type->kind()) {
    case Value::Kind::IntValue:
    case Value::Kind::FunctionValue:
    case Value::Kind::DestructorValue:
    case Value::Kind::BoundMethodValue:
    case Value::Kind::PointerValue:
    case Value::Kind::LocationValue:
    case Value::Kind::BoolValue:
    case Value::Kind::StructValue:
    case Value::Kind::TupleValue:
    case Value::Kind::NominalClassValue:
    case Value::Kind::AlternativeValue:
    case Value::Kind::BindingPlaceholderValue:
    case Value::Kind::AddrValue:
    case Value::Kind::AlternativeConstructorValue:
    case Value::Kind::StringValue:
    case Value::Kind::UninitializedValue:
    case Value::Kind::ImplWitness:
    case Value::Kind::BindingWitness:
    case Value::Kind::ConstraintWitness:
    case Value::Kind::ConstraintImplWitness:
    case Value::Kind::ParameterizedEntityName:
    case Value::Kind::MemberName:
    case Value::Kind::MixinPseudoType:
      CARBON_FATAL() << "should not see non-type values";

    case Value::Kind::IntType:
    case Value::Kind::BoolType:
    case Value::Kind::StringType:
    case Value::Kind::PointerType:
    case Value::Kind::TypeType:
    case Value::Kind::FunctionType:
    case Value::Kind::StructType:
    case Value::Kind::ConstraintType:
    case Value::Kind::VariableType:
    case Value::Kind::AssociatedConstant:
    case Value::Kind::TypeOfParameterizedEntityName:
    case Value::Kind::TypeOfMemberName:
    case Value::Kind::TypeOfMixinPseudoType:
    case Value::Kind::TypeOfNamespaceName: {
      // These types are always complete.
      return Success();
    }

    case Value::Kind::StaticArrayType:
      // TODO: This should probably be complete only if the element type is
      // complete.
      return Success();

    case Value::Kind::TupleType: {
      // TODO: Tuple types should be complete only if all element types are
      // complete.
      return Success();
    }

    // TODO: Once we support forward-declarations, make sure we have an actual
    // definition in these cases.
    case Value::Kind::NominalClassType: {
      if (cast<NominalClassType>(type)->declaration().is_declared()) {
        return Success();
      }
      break;
    }
    case Value::Kind::NamedConstraintType: {
      if (cast<NamedConstraintType>(type)->declaration().is_declared()) {
        return Success();
      }
      break;
    }
    case Value::Kind::InterfaceType: {
      if (cast<InterfaceType>(type)->declaration().is_declared()) {
        return Success();
      }
      break;
    }
    case Value::Kind::ChoiceType: {
      if (cast<ChoiceType>(type)->declaration().is_declared()) {
        return Success();
      }
      break;
    }

    case Value::Kind::AutoType: {
      // Undeduced `auto` is considered incomplete.
      break;
    }
  }

  return ProgramError(source_loc)
         << "incomplete type `" << *type << "` used in " << context;
}

// Expect that a type is concrete. Issue a diagnostic if not.
static auto ExpectConcreteType(SourceLocation source_loc,
                               Nonnull<const Value*> type) -> ErrorOr<Success> {
  CARBON_CHECK(IsType(type));

  if (const auto* dest_class = dyn_cast<NominalClassType>(type)) {
    if (dest_class->declaration().extensibility() ==
        ClassExtensibility::Abstract) {
      return ProgramError(source_loc) << "Cannot instantiate abstract class "
                                      << dest_class->declaration().name();
    }
  }
  return Success();
}

// Returns whether *value represents the type of a Carbon value, as
// opposed to a type pattern or a non-type value.
static auto TypeIsDeduceable(Nonnull<const Value*> type) -> bool {
  CARBON_CHECK(IsType(type)) << "expected a type, but found " << *type;

  switch (type->kind()) {
    case Value::Kind::IntValue:
    case Value::Kind::FunctionValue:
    case Value::Kind::DestructorValue:
    case Value::Kind::BoundMethodValue:
    case Value::Kind::PointerValue:
    case Value::Kind::LocationValue:
    case Value::Kind::BoolValue:
    case Value::Kind::TupleValue:
    case Value::Kind::StructValue:
    case Value::Kind::NominalClassValue:
    case Value::Kind::AlternativeValue:
    case Value::Kind::BindingPlaceholderValue:
    case Value::Kind::AddrValue:
    case Value::Kind::AlternativeConstructorValue:
    case Value::Kind::StringValue:
    case Value::Kind::UninitializedValue:
    case Value::Kind::ImplWitness:
    case Value::Kind::BindingWitness:
    case Value::Kind::ConstraintWitness:
    case Value::Kind::ConstraintImplWitness:
    case Value::Kind::ParameterizedEntityName:
    case Value::Kind::MemberName:
    case Value::Kind::MixinPseudoType:
      CARBON_FATAL() << "non-type value";
    case Value::Kind::IntType:
    case Value::Kind::BoolType:
    case Value::Kind::TypeType:
    case Value::Kind::VariableType:
    case Value::Kind::StringType:
    case Value::Kind::TypeOfMixinPseudoType:
    case Value::Kind::TypeOfParameterizedEntityName:
    case Value::Kind::TypeOfMemberName:
    case Value::Kind::TypeOfNamespaceName:
      // These types do not contain other types.
      return false;
    case Value::Kind::FunctionType:
    case Value::Kind::NominalClassType:
    case Value::Kind::InterfaceType:
    case Value::Kind::NamedConstraintType:
    case Value::Kind::ConstraintType:
    case Value::Kind::ChoiceType:
    case Value::Kind::AssociatedConstant:
      // These types can contain other types, but those types can't involve
      // `auto`.
      return false;
    case Value::Kind::AutoType:
      return true;
    case Value::Kind::StructType:
      return llvm::any_of(
          llvm::map_range(cast<StructType>(type)->fields(),
                          [](const NamedValue& v) { return v.value; }),
          TypeIsDeduceable);
    case Value::Kind::TupleType:
      return llvm::any_of(cast<TupleType>(type)->elements(), TypeIsDeduceable);
    case Value::Kind::PointerType:
      return TypeIsDeduceable(&cast<PointerType>(type)->pointee_type());
    case Value::Kind::StaticArrayType:
      const auto* array_type = cast<StaticArrayType>(type);
      return !array_type->has_size() ||
             TypeIsDeduceable(&array_type->element_type());
  }
}

// Returns whether `type` is a placeholder type, which is a second-class type
// that cannot be the type of a binding but can be the type of an expression.
static auto IsPlaceholderType(Nonnull<const Value*> type) -> bool {
  CARBON_CHECK(IsType(type)) << "expected a type, but found " << *type;
  return isa<TypeOfParameterizedEntityName, TypeOfMemberName,
             TypeOfMixinPseudoType, TypeOfNamespaceName>(type);
}

// Returns whether `value` is a concrete type, which would be valid as the
// static type of an expression. This is currently any type other than `auto`.
static auto IsNonDeduceableType(Nonnull<const Value*> value) -> bool {
  return IsType(value) && !TypeIsDeduceable(value);
}

static auto ExpectResolvedBindingType(const BindingPattern& binding,
                                      Nonnull<const Value*> type)
    -> ErrorOr<Success> {
  switch (type->kind()) {
    case Value::Kind::AutoType: {
      auto error = ProgramError(binding.source_loc());
      error << "cannot deduce `auto` type for ";
      if (type != &binding.type().value()) {
        error << *type << " in ";
      }
      return error << binding;
    }
    case Value::Kind::StructType: {
      const auto fields = cast<StructType>(type)->fields();
      for (const auto& field : fields) {
        if (auto result = ExpectResolvedBindingType(binding, field.value);
            !result.ok()) {
          return result;
        }
      }
      return Success();
    }
    case Value::Kind::TupleType: {
      const auto elems = cast<TupleType>(type)->elements();
      for (const auto* elem : elems) {
        if (auto result = ExpectResolvedBindingType(binding, elem);
            !result.ok()) {
          return result;
        }
      }
      return Success();
    }
    case Value::Kind::PointerType:
      return ExpectResolvedBindingType(
          binding, &cast<PointerType>(type)->pointee_type());
    case Value::Kind::StaticArrayType: {
      const auto* array_type = cast<StaticArrayType>(type);
      if (!array_type->has_size()) {
        auto error = ProgramError(binding.source_loc());
        error << "cannot deduce size for ";
        if (type != &binding.type().value()) {
          error << *array_type << " in ";
        }
        return error << binding;
      }
      return ExpectResolvedBindingType(binding, &array_type->element_type());
    }
    default:
      return Success();
  }
}

// Returns whether the given value is template-dependent, that is, if it
// depends on any template parameter.
static auto DependsOnTemplateParameter(Nonnull<const Value*> value) -> bool {
  bool mentions_no_template_parameters =
      VisitNestedValues(value, [](Nonnull<const Value*> nested) -> bool {
        if (const auto* var_type = dyn_cast<VariableType>(nested)) {
          return var_type->binding().binding_kind() !=
                 GenericBinding::BindingKind::Template;
        }
        return true;
      });
  return !mentions_no_template_parameters;
}

// Returns whether all template parameters in `bindings` are saturated: that
// is, they have arguments that are not dependent on any template parameter.
// This indicates that we're ready to perform template instantiation.
static auto IsTemplateSaturated(const Bindings& bindings) -> bool {
  for (auto [binding, value] : bindings.args()) {
    if (binding->binding_kind() == GenericBinding::BindingKind::Template &&
        DependsOnTemplateParameter(value)) {
      return false;
    }
  }
  return true;
}

// Returns whether all template parameters in `params` are saturated: that they
// have template argument values specified.
static auto IsTemplateSaturated(
    llvm::ArrayRef<Nonnull<const GenericBinding*>> bindings) -> bool {
  for (const auto* binding : bindings) {
    if (binding->binding_kind() == GenericBinding::BindingKind::Template &&
        !binding->has_template_value()) {
      return false;
    }
  }
  return true;
}

// Returns the named field, or None if not found.
static auto FindField(llvm::ArrayRef<NamedValue> fields,
                      const std::string& field_name)
    -> std::optional<NamedValue> {
  const auto* it = std::find_if(
      fields.begin(), fields.end(),
      [&](const NamedValue& field) { return field.name == field_name; });
  if (it == fields.end()) {
    return std::nullopt;
  }
  return *it;
}

auto TypeChecker::FieldTypes(const NominalClassType& class_type) const
    -> ErrorOr<std::vector<NamedValue>> {
  std::vector<NamedValue> field_types;
  for (Nonnull<Declaration*> m : class_type.declaration().members()) {
    switch (m->kind()) {
      case DeclarationKind::VariableDeclaration: {
        const auto& var = cast<VariableDeclaration>(*m);
        CARBON_ASSIGN_OR_RETURN(
            Nonnull<const Value*> field_type,
            Substitute(class_type.bindings(), &var.binding().static_type()));
        field_types.push_back({var.binding().name(), field_type});
        break;
      }
      default:
        break;
    }
  }
  return field_types;
}

auto TypeChecker::FieldTypesWithBase(const NominalClassType& class_type) const
    -> ErrorOr<std::vector<NamedValue>> {
  CARBON_ASSIGN_OR_RETURN(auto fields, FieldTypes(class_type));
  if (const auto base_type = class_type.base()) {
    CARBON_ASSIGN_OR_RETURN(std::vector<NamedValue> base_fields,
                            FieldTypesWithBase(*base_type.value()));
    fields.emplace_back(NamedValue{std::string(NominalClassValue::BaseField),
                                   base_type.value()});
  }
  return fields;
}

auto TypeChecker::IsImplicitlyConvertible(
    Nonnull<const Value*> source, Nonnull<const Value*> destination,
    const ImplScope& impl_scope, bool allow_user_defined_conversions) const
    -> ErrorOr<bool> {
  // Check for an exact match to avoid impl lookup in this common case.
  CARBON_CHECK(IsNonDeduceableType(source));
  CARBON_CHECK(IsNonDeduceableType(destination));
  if (IsSameType(source, destination, impl_scope)) {
    return true;
  }

  // If the source is a type, or a type-like tuple, then it might convert to
  // another type-of-type. This can't be done by `ImplicitAs` because it
  // depends on the value, not only on the type.
  //
  // TODO: We can't tell whether the conversion to this type-of-type would
  // work, because we don't have the source value, only its type. So we allow
  // this conversion if the source converts to `type`, even if it won't convert
  // to the actual destination type. We'll catch any problems when we actually
  // come to perform the conversion.
  if (isa<TupleType>(source) && IsTypeOfType(destination)) {
    return IsBuiltinConversion(source, arena_->New<TypeType>(), impl_scope,
                               allow_user_defined_conversions);
  }
  if (IsTypeOfType(source) && IsTypeOfType(destination)) {
    return true;
  }

  // If we're not supposed to look for a user-defined conversion, check for
  // builtin conversions, which are normally found by impl lookup.
  if (!allow_user_defined_conversions) {
    return IsBuiltinConversion(source, destination, impl_scope,
                               allow_user_defined_conversions);
  }

  // We didn't find a builtin implicit conversion. Check if a user-defined one
  // exists.
  SourceLocation source_loc = SourceLocation::DiagnosticsIgnored();
  CARBON_ASSIGN_OR_RETURN(
      Nonnull<const InterfaceType*> iface_type,
      GetBuiltinInterfaceType(
          source_loc, BuiltinInterfaceName{Builtin::ImplicitAs, destination}));
  CARBON_ASSIGN_OR_RETURN(
      std::optional<Nonnull<const Witness*>> conversion_witness,
      impl_scope.TryResolve(iface_type, source, source_loc, *this,
                            /*bindings=*/{}, /*diagnose_missing_impl=*/false));
  return conversion_witness.has_value();
}

auto TypeChecker::IsBuiltinConversion(Nonnull<const Value*> source,
                                      Nonnull<const Value*> destination,
                                      const ImplScope& impl_scope,
                                      bool allow_user_defined_conversions) const
    -> ErrorOr<bool> {
  switch (source->kind()) {
    case Value::Kind::StructType:
      switch (destination->kind()) {
        case Value::Kind::StructType: {
          llvm::ArrayRef<NamedValue> source_fields =
              cast<StructType>(*source).fields();
          llvm::ArrayRef<NamedValue> destination_fields =
              cast<StructType>(*destination).fields();
          // Ensure every source field exists in the destination type.
          for (const auto& source_field : source_fields) {
            if (!FindField(destination_fields, source_field.name)) {
              return false;
            }
          }
          // Ensure every destination field is initialized.
          for (const auto& destination_field : destination_fields) {
            std::optional<NamedValue> source_field =
                FindField(source_fields, destination_field.name);
            if (!source_field.has_value()) {
              return false;
            }
            CARBON_ASSIGN_OR_RETURN(
                bool convertible,
                IsImplicitlyConvertible(source_field->value,
                                        destination_field.value, impl_scope,
                                        allow_user_defined_conversions));
            if (!convertible) {
              return false;
            }
          }
          return true;
        }
        case Value::Kind::NominalClassType: {
          CARBON_ASSIGN_OR_RETURN(
              std::vector<NamedValue> field_types,
              FieldTypesWithBase(cast<NominalClassType>(*destination)));
          CARBON_ASSIGN_OR_RETURN(
              bool convertible,
              IsImplicitlyConvertible(
                  source, arena_->New<StructType>(field_types), impl_scope,
                  allow_user_defined_conversions));
          if (convertible) {
            return true;
          }
          break;
        }
        case Value::Kind::TypeType:
        case Value::Kind::InterfaceType:
        case Value::Kind::NamedConstraintType:
        case Value::Kind::ConstraintType:
          // A value of empty struct type implicitly converts to a type.
          if (cast<StructType>(*source).fields().empty()) {
            return true;
          }
          break;
        default:
          break;
      }
      break;
    case Value::Kind::TupleType: {
      const auto& source_tuple = cast<TupleType>(*source);
      switch (destination->kind()) {
        case Value::Kind::TupleType: {
          const auto& destination_tuple = cast<TupleType>(*destination);
          if (source_tuple.elements().size() !=
              destination_tuple.elements().size()) {
            break;
          }
          bool all_ok = true;
          for (size_t i = 0; i < source_tuple.elements().size(); ++i) {
            CARBON_ASSIGN_OR_RETURN(
                bool convertible,
                IsImplicitlyConvertible(
                    source_tuple.elements()[i], destination_tuple.elements()[i],
                    impl_scope, allow_user_defined_conversions));
            if (!convertible) {
              all_ok = false;
              break;
            }
          }
          if (all_ok) {
            return true;
          }
          break;
        }
        case Value::Kind::StaticArrayType: {
          const auto& destination_array = cast<StaticArrayType>(*destination);
          if (destination_array.size() != source_tuple.elements().size()) {
            break;
          }
          bool all_ok = true;
          for (Nonnull<const Value*> source_element : source_tuple.elements()) {
            CARBON_ASSIGN_OR_RETURN(
                bool convertible,
                IsImplicitlyConvertible(
                    source_element, &destination_array.element_type(),
                    impl_scope, allow_user_defined_conversions));
            if (!convertible) {
              all_ok = false;
              break;
            }
          }
          if (all_ok) {
            return true;
          }
          break;
        }
        case Value::Kind::TypeType: {
          // A tuple value converts to `type` if all of its fields do.
          bool all_types = true;
          for (Nonnull<const Value*> source_element : source_tuple.elements()) {
            CARBON_ASSIGN_OR_RETURN(
                bool convertible,
                IsImplicitlyConvertible(source_element, destination, impl_scope,
                                        allow_user_defined_conversions));
            if (!convertible) {
              all_types = false;
              break;
            }
          }
          if (all_types) {
            return true;
          }
          break;
        }
        default:
          break;
      }
      break;
    }
    case Value::Kind::PointerType: {
      if (destination->kind() != Value::Kind::PointerType) {
        break;
      }
      const auto* src_ptr = cast<PointerType>(source);
      const auto* dest_ptr = cast<PointerType>(destination);
      if (src_ptr->pointee_type().kind() != Value::Kind::NominalClassType ||
          dest_ptr->pointee_type().kind() != Value::Kind::NominalClassType) {
        break;
      }
      const auto& src_class = cast<NominalClassType>(src_ptr->pointee_type());
      if (src_class.InheritsClass(&dest_ptr->pointee_type())) {
        return true;
      }
      break;
    }
    default:
      break;
  }

  return false;
}

auto TypeChecker::BuildSubtypeConversion(Nonnull<Expression*> source,
                                         Nonnull<const PointerType*> src_ptr,
                                         Nonnull<const PointerType*> dest_ptr)
    -> ErrorOr<Nonnull<Expression*>> {
  const auto* src_class = cast<NominalClassType>(&src_ptr->pointee_type());
  const auto* dest_class = cast<NominalClassType>(&dest_ptr->pointee_type());
  const auto dest = dest_class->declaration().name();
  Nonnull<Expression*> last_expr = source;
  const auto* cur_class = src_class;
  while (!TypeEqual(cur_class, dest_class, std::nullopt)) {
    const auto src = src_class->declaration().name();
    const auto base_class = cur_class->base();
    CARBON_CHECK(base_class) << "Invalid subtyping conversion";
    auto* base_expr = arena_->New<BaseAccessExpression>(
        source->source_loc(), last_expr,
        arena_->New<BaseElement>(arena_->New<PointerType>(*base_class)));
    last_expr = base_expr;
    cur_class = *base_class;
  }
  CARBON_CHECK(last_expr) << "Error, no conversion was needed";
  return last_expr;
}

auto TypeChecker::BuildBuiltinConversion(Nonnull<Expression*> source,
                                         Nonnull<const Value*> destination,
                                         const ImplScope& impl_scope)
    -> ErrorOr<Nonnull<Expression*>> {
  Nonnull<const Value*> source_type = &source->static_type();

  if (trace_stream_->is_enabled()) {
    *trace_stream_ << "building builtin conversion from " << *source_type
                   << " to " << *destination << "\n";
  }

  // Build a simple conversion that the interpreter can perform directly.
  auto make_builtin_conversion = [&](Nonnull<Expression*> from) {
    auto* result = arena_->New<BuiltinConvertExpression>(from);
    result->set_static_type(destination);
    result->set_expression_category(ExpressionCategory::Value);
    return result;
  };

  // Report that the conversion was not possible. This error should only be
  // visible if __builtin_implicit_as_convert is called directly.
  auto conversion_failed = [&] {
    return ProgramError(source->source_loc())
           << "no builtin conversion from " << *source_type << " to "
           << *destination << " is known";
  };

  // Note that the conversion expression that we build may evaluate `source`
  // more than once. This is OK because the __builtin_implicit_as_convert
  // intrinsic is only intended to be called from within the prelude's impl of
  // ImplicitAs, where `source` has no side effects.

  switch (source_type->kind()) {
    case Value::Kind::StructType:
      switch (destination->kind()) {
        case Value::Kind::StructType: {
          llvm::ArrayRef<NamedValue> source_fields =
              cast<StructType>(*source_type).fields();
          llvm::ArrayRef<NamedValue> destination_fields =
              cast<StructType>(*destination).fields();
          // Ensure every source field exists in the destination type.
          for (const auto& source_field : source_fields) {
            if (!FindField(destination_fields, source_field.name)) {
              return conversion_failed();
            }
          }
          // Initialize every destination field.
          std::vector<FieldInitializer> result_fields;
          for (const auto& destination_field : destination_fields) {
            std::optional<NamedValue> source_field =
                FindField(source_fields, destination_field.name);
            if (!source_field.has_value()) {
              return conversion_failed();
            }
            auto* elem = arena_->New<SimpleMemberAccessExpression>(
                source->source_loc(), source, source_field->name);
            CARBON_RETURN_IF_ERROR(TypeCheckExp(elem, impl_scope));
            CARBON_ASSIGN_OR_RETURN(
                Nonnull<Expression*> converted,
                ImplicitlyConvert("implicit conversion", impl_scope, elem,
                                  destination_field.value));
            result_fields.push_back(
                FieldInitializer(destination_field.name, converted));
          }
          auto* result = arena_->New<StructLiteral>(source->source_loc(),
                                                    std::move(result_fields));
          CARBON_RETURN_IF_ERROR(TypeCheckExp(result, impl_scope));
          return result;
        }
        case Value::Kind::NominalClassType: {
          CARBON_ASSIGN_OR_RETURN(
              std::vector<NamedValue> field_types,
              FieldTypesWithBase(cast<NominalClassType>(*destination)));
          CARBON_ASSIGN_OR_RETURN(
              Nonnull<Expression*> result,
              ImplicitlyConvert("implicit conversion", impl_scope, source,
                                arena_->New<StructType>(field_types)));
          // Perform a builtin conversion from struct to class.
          return make_builtin_conversion(result);
        }
        case Value::Kind::TypeType:
          // A value of empty struct type implicitly converts to type `type`.
          if (cast<StructType>(*source_type).fields().empty()) {
            return make_builtin_conversion(source);
          }
          return conversion_failed();
        default:
          return conversion_failed();
      }
      return conversion_failed();
    case Value::Kind::TupleType: {
      const auto& source_tuple = cast<TupleType>(*source_type);
      switch (destination->kind()) {
        case Value::Kind::TupleType: {
          const auto& destination_tuple = cast<TupleType>(*destination);
          if (source_tuple.elements().size() !=
              destination_tuple.elements().size()) {
            return conversion_failed();
          }
          std::vector<Nonnull<Expression*>> converted_elements;
          for (size_t i = 0; i < source_tuple.elements().size(); ++i) {
            auto* elem = arena_->New<IndexExpression>(
                source->source_loc(), source,
                arena_->New<IntLiteral>(source->source_loc(), i));
            CARBON_RETURN_IF_ERROR(TypeCheckExp(elem, impl_scope));
            CARBON_ASSIGN_OR_RETURN(
                Nonnull<Expression*> converted,
                ImplicitlyConvert("implicit conversion", impl_scope, elem,
                                  destination_tuple.elements()[i]));
            converted_elements.push_back(converted);
          }
          auto* result = arena_->New<TupleLiteral>(
              source->source_loc(), std::move(converted_elements));
          CARBON_RETURN_IF_ERROR(TypeCheckExp(result, impl_scope));
          return result;
        }
        case Value::Kind::StaticArrayType: {
          const auto& destination_array = cast<StaticArrayType>(*destination);
          // First, convert each tuple element to the array element type if
          // necessary.
          if (!std::all_of(source_tuple.elements().begin(),
                           source_tuple.elements().end(),
                           [&](Nonnull<const Value*> element_type) {
                             return TypeEqual(element_type,
                                              &destination_array.element_type(),
                                              std::nullopt);
                           })) {
            auto* destination_tuple_type = arena_->New<TupleType>(std::vector(
                destination_array.size(), &destination_array.element_type()));
            CARBON_ASSIGN_OR_RETURN(
                source, BuildBuiltinConversion(source, destination_tuple_type,
                                               impl_scope));
          }
          // Perform a builtin conversion from tuple to array.
          return make_builtin_conversion(source);
        }
        case Value::Kind::TypeType: {
          // First, convert each tuple element to 'type' if necessary.
          if (!std::all_of(source_tuple.elements().begin(),
                           source_tuple.elements().end(),
                           [](Nonnull<const Value*> element_type) {
                             return isa<TypeType>(element_type);
                           })) {
            auto* destination_tuple_type = arena_->New<TupleType>(
                std::vector(source_tuple.elements().size(), destination));
            CARBON_ASSIGN_OR_RETURN(
                source, BuildBuiltinConversion(source, destination_tuple_type,
                                               impl_scope));
          }
          // Perform a builtin conversion from tuple of types to type.
          return make_builtin_conversion(source);
        }
        default:
          return conversion_failed();
      }
      return conversion_failed();
    }
    case Value::Kind::PointerType: {
      if (destination->kind() != Value::Kind::PointerType) {
        return conversion_failed();
      }
      const auto* src_ptr = cast<PointerType>(source_type);
      const auto* dest_ptr = cast<PointerType>(destination);
      if (src_ptr->pointee_type().kind() != Value::Kind::NominalClassType ||
          dest_ptr->pointee_type().kind() != Value::Kind::NominalClassType) {
        return conversion_failed();
      }
      const auto& src_class = cast<NominalClassType>(src_ptr->pointee_type());
      if (src_class.InheritsClass(&dest_ptr->pointee_type())) {
        return BuildSubtypeConversion(source, src_ptr, dest_ptr);
      }
      return conversion_failed();
    }
    default:
      return conversion_failed();
  }

  CARBON_FATAL() << "unreachable";
}

auto TypeChecker::ImplicitlyConvert(std::string_view context,
                                    const ImplScope& impl_scope,
                                    Nonnull<Expression*> source,
                                    Nonnull<const Value*> destination)
    -> ErrorOr<Nonnull<Expression*>> {
  Nonnull<const Value*> source_type = &source->static_type();

  CARBON_RETURN_IF_ERROR(
      ExpectNonPlaceholderType(source->source_loc(), source_type));

  if (TypeEqual(source_type, destination, std::nullopt)) {
    // No conversions are required.
    return source;
  }

  // Conversion from a tuple of types to the type `type` is used in the prelude
  // before the intrinsic impl of `ImplicitAs` is declared. We also need to do
  // this as a prerequisite to the conversion of tuples to constrained types
  // below.
  if (isa<TupleType>(source_type) && IsTypeOfType(destination)) {
    auto* type_type = arena_->New<TypeType>();
    CARBON_ASSIGN_OR_RETURN(
        bool convertible,
        IsBuiltinConversion(source_type, type_type, impl_scope,
                            /*allow_user_defined_conversions=*/true));
    if (convertible) {
      CARBON_ASSIGN_OR_RETURN(
          source, BuildBuiltinConversion(source, type_type, impl_scope));
      source_type = &source->static_type();
    }
  }

  // A type of type can be converted to another type of type if the value of
  // the former satisfies the constraints of the latter. This conversion
  // depends on the value, not only the type, so isn't supported by
  // `ImplicitAs`.
  if (IsTypeOfType(source_type) && IsTypeOfType(destination)) {
    // Don't require the source value to be constant if the destination is
    // `type`.
    // TODO: Instead of excluding the special case where the destination is
    // `type`, we should check if the source type has a subset of the
    // constraints of the destination type. In that case, the source should not
    // be required to be constant. That case should also be supported by
    // `ImplicitAs`.
    if (isa<TypeType>(destination)) {
      return source;
    }

    // First convert the source expression to type `type`.
    CARBON_ASSIGN_OR_RETURN(Nonnull<Expression*> source_as_type,
                            ImplicitlyConvert(context, impl_scope, source,
                                              arena_->New<TypeType>()));
    CARBON_ASSIGN_OR_RETURN(Nonnull<const Value*> converted_value,
                            InterpExp(source_as_type));
    CARBON_ASSIGN_OR_RETURN(
        Nonnull<const ConstraintType*> destination_constraint,
        ConvertToConstraintType(source->source_loc(), "implicit conversion",
                                destination));
    destination = destination_constraint;
    if (trace_stream_->is_enabled()) {
      *trace_stream_ << "converting type " << *converted_value
                     << " to constraint " << *destination_constraint << " for "
                     << context << " in scope " << impl_scope << "\n";
    }
    // Note, we discard the witness. We don't actually need it in order to
    // perform the conversion, but we do want to know it exists.
    // TODO: A value of constraint type should carry both the type and the
    // witness.
    CARBON_RETURN_IF_ERROR(impl_scope.Resolve(
        destination_constraint, converted_value, source->source_loc(), *this));
    return arena_->New<ValueLiteral>(source->source_loc(), converted_value,
                                     destination_constraint,
                                     ExpressionCategory::Value);
  }

  // Conversion from a tuple literal to a tuple type converts each element in
  // turn, rather than converting the tuple as a whole. This is important in
  // order to evaluate arguments to a function call in a reasonable order, and
  // this conversion needs to be built-in because we use it while type-checking
  // the prelude.
  if (auto* source_tuple = dyn_cast<TupleLiteral>(source)) {
    if (auto* destination_tuple = dyn_cast<TupleType>(destination)) {
      if (source_tuple->fields().size() !=
          destination_tuple->elements().size()) {
        return ProgramError(source->source_loc())
               << "type error in " << context << ": `" << *source_type << "`"
               << " is not implicitly convertible to tuple type "
               << "`" << *destination << "` of different length";
      }
      std::vector<Nonnull<Expression*>> converted_elements;
      for (size_t i = 0; i < source_tuple->fields().size(); ++i) {
        CARBON_ASSIGN_OR_RETURN(
            Nonnull<Expression*> converted,
            ImplicitlyConvert("implicit conversion", impl_scope,
                              source_tuple->fields()[i],
                              destination_tuple->elements()[i]));
        converted_elements.push_back(converted);
      }
      auto* result = arena_->New<TupleLiteral>(source->source_loc(),
                                               std::move(converted_elements));
      // TODO: Should be ExpressionCategory::Initializing.
      result->set_expression_category(ExpressionCategory::Value);
      result->set_static_type(destination);
      return result;
    }
  }

  // Build a call to the conversion function.
  ErrorOr<Nonnull<Expression*>> converted = BuildBuiltinMethodCall(
      impl_scope, source,
      BuiltinInterfaceName{Builtin::ImplicitAs, destination},
      BuiltinMethodCall{"Convert"});
  if (!converted.ok()) {
    // We couldn't find a matching `impl`.
    return ProgramError(source->source_loc())
           << "type error in " << context << ": "
           << "'" << *source_type << "' is not implicitly convertible to '"
           << *destination << "'";
  }
  return *converted;
}

auto TypeChecker::IsIntrinsicConstraintSatisfied(
    const IntrinsicConstraint& constraint, const ImplScope& impl_scope) const
    -> ErrorOr<bool> {
  // TODO: Check to see if this constraint is known in the current impl scope.
  switch (constraint.kind) {
    case IntrinsicConstraint::ImplicitAs:
      CARBON_CHECK(constraint.arguments.size() == 1)
          << "wrong number of arguments for `__intrinsic_implicit_as`";
      CARBON_ASSIGN_OR_RETURN(
          bool convertible,
          IsBuiltinConversion(constraint.type, constraint.arguments[0],
                              impl_scope,
                              /*allow_user_defined_conversions=*/true));
      if (trace_stream_->is_enabled()) {
        *trace_stream_ << constraint << " evaluated to " << convertible << "\n";
      }
      return convertible;
  }
}

auto TypeChecker::GetBuiltinInterfaceType(SourceLocation source_loc,
                                          BuiltinInterfaceName interface) const
    -> ErrorOr<Nonnull<const InterfaceType*>> {
  auto bad_builtin = [&]() -> Error {
    return ProgramError(source_loc) << "unsupported declaration for builtin `"
                                    << interface.builtin << "`";
  };

  // Find the builtin interface declaration.
  CARBON_ASSIGN_OR_RETURN(Nonnull<const Declaration*> builtin_decl,
                          builtins_.Get(source_loc, interface.builtin));
  const auto* iface_decl = dyn_cast<InterfaceDeclaration>(builtin_decl);
  if (!iface_decl || !iface_decl->constant_value()) {
    return bad_builtin();
  }

  // Match the interface arguments up with the parameters and build the
  // interface type.
  bool has_parameters = iface_decl->params().has_value();
  bool has_arguments = !interface.arguments.empty();
  if (has_parameters != has_arguments) {
    return bad_builtin();
  }
  BindingMap binding_args;
  if (has_arguments) {
    TupleValue args(interface.arguments);
    if (!PatternMatch(&iface_decl->params().value()->value(),
                      ExpressionResult::Value(&args), source_loc, std::nullopt,
                      binding_args, trace_stream_, this->arena_)) {
      return bad_builtin();
    }
  }
  Nonnull<const Bindings*> bindings =
      arena_->New<Bindings>(std::move(binding_args), Bindings::NoWitnesses);
  return arena_->New<InterfaceType>(iface_decl, bindings);
}

auto TypeChecker::BuildBuiltinMethodCall(const ImplScope& impl_scope,
                                         Nonnull<Expression*> source,
                                         BuiltinInterfaceName interface,
                                         BuiltinMethodCall method)
    -> ErrorOr<Nonnull<Expression*>> {
  const SourceLocation source_loc = source->source_loc();
  CARBON_ASSIGN_OR_RETURN(Nonnull<const InterfaceType*> iface_type,
                          GetBuiltinInterfaceType(source_loc, interface));

  if (interface.builtin == Builtin::ImplicitAs) {
    // Type-checking the below expression resolves the member name to
    // `As(Destination).Convert`, which allows both implicit and explicit
    // conversions. So manually check that `ImplicitAs(Destination)` is
    // actually implemented.
    // TODO: This check should be performed as part of type-checking the
    // compound member access expression below. This is a short-term
    // workaround.
    CARBON_RETURN_IF_ERROR(impl_scope.Resolve(
        iface_type, &source->static_type(), source->source_loc(), *this));
  }

  // Build an expression to perform the call `source.(interface.method)(args)`.
  Nonnull<Expression*> iface_expr =
      arena_->New<ValueLiteral>(source_loc, iface_type, arena_->New<TypeType>(),
                                ExpressionCategory::Value);
  Nonnull<Expression*> iface_member = arena_->New<SimpleMemberAccessExpression>(
      source_loc, iface_expr, method.name);
  Nonnull<Expression*> method_access =
      arena_->New<CompoundMemberAccessExpression>(source_loc, source,
                                                  iface_member);
  Nonnull<Expression*> call_args =
      arena_->New<TupleLiteral>(source_loc, method.arguments);
  Nonnull<Expression*> call =
      arena_->New<CallExpression>(source_loc, method_access, call_args);
  CARBON_RETURN_IF_ERROR(TypeCheckExp(call, impl_scope));
  return {call};
}

// Checks that the given type is not a placeholder type. Diagnoses otherwise.
auto TypeChecker::ExpectNonPlaceholderType(SourceLocation source_loc,
                                           Nonnull<const Value*> type)
    -> ErrorOr<Success> {
  if (!IsPlaceholderType(type)) {
    return Success();
  }
  if (const auto* member_name = dyn_cast<TypeOfMemberName>(type)) {
    return ProgramError(source_loc)
           << *member_name << " can only be used in a member access or alias";
  }
  if (const auto* param_entity =
          dyn_cast<TypeOfParameterizedEntityName>(type)) {
    return ProgramError(source_loc)
           << "'" << param_entity->name() << "' must be given an argument list";
  }
  if (const auto* mixin_type = dyn_cast<TypeOfMixinPseudoType>(type)) {
    return ProgramError(source_loc)
           << "invalid use of mixin "
           << mixin_type->mixin_type().declaration().name();
  }
  if (const auto* namespace_type = dyn_cast<TypeOfNamespaceName>(type)) {
    return ProgramError(source_loc)
           << "expected `.member_name` after name of " << *namespace_type;
  }
  CARBON_FATAL() << "unknown kind of placeholder type " << *type;
}

// Argument deduction matches two values and attempts to find a set of
// substitutions into deduced bindings in one of them that would result in the
// other.
class TypeChecker::ArgumentDeduction {
 public:
  ArgumentDeduction(
      SourceLocation source_loc, std::string_view context,
      llvm::ArrayRef<Nonnull<const GenericBinding*>> bindings_to_deduce,
      Nonnull<TraceStream*> trace_stream)
      : source_loc_(source_loc),
        context_(context),
        deduced_bindings_in_order_(bindings_to_deduce),
        trace_stream_(trace_stream) {
    if (trace_stream_->is_enabled()) {
      *trace_stream_ << "performing argument deduction for bindings: ";
      llvm::ListSeparator sep;
      for (const auto* binding : bindings_to_deduce) {
        *trace_stream_ << sep << *binding;
      }
      *trace_stream_ << "\n";
    }
    for (const auto* binding : bindings_to_deduce) {
      deduced_values_.insert({binding, {}});
    }
  }

  // Deduces the values of deduced bindings in `param` from the corresponding
  // values in `arg`. `allow_implicit_conversion` specifies whether implicit
  // conversions are permitted from the argument to the parameter type.
  auto Deduce(Nonnull<const Value*> param, Nonnull<const Value*> arg,
              bool allow_implicit_conversion) -> ErrorOr<Success>;

  // Finds a binding to deduce that has not been deduced, if any exist.
  auto FindUndeducedBinding() const
      -> std::optional<Nonnull<const GenericBinding*>> {
    for (const auto* binding : deduced_bindings_in_order_) {
      llvm::ArrayRef<Nonnull<const Value*>> values =
          deduced_values_.find(binding)->second;
      if (values.empty()) {
        return binding;
      }
    }
    return std::nullopt;
  }

  // Adds a value for a binding that is not deduced but still participates in
  // substitution. For example, the `T` parameter in `fn F(T:! type, x: T)`.
  void AddNonDeducedBindingValue(Nonnull<const GenericBinding*> binding,
                                 Nonnull<Expression*> argument) {
    non_deduced_values_.push_back({binding, argument});
  }

  // Finishes deduction and forms a set of substitutions that transform `param`
  // into `arg`.
  auto Finish(TypeChecker& type_checker, const ImplScope& impl_scope,
              bool diagnose_deduction_failure) const
      -> ErrorOr<std::optional<Bindings>>;

 private:
  SourceLocation source_loc_;
  std::string_view context_;
  llvm::ArrayRef<Nonnull<const GenericBinding*>> deduced_bindings_in_order_;
  Nonnull<TraceStream*> trace_stream_;

  // Values for deduced bindings.
  std::map<Nonnull<const GenericBinding*>,
           llvm::TinyPtrVector<Nonnull<const Value*>>>
      deduced_values_;
  // Values for non-deduced bindings, such as parameters with corresponding
  // argument expressions.
  std::vector<std::pair<Nonnull<const GenericBinding*>, Nonnull<Expression*>>>
      non_deduced_values_;

  // Non-deduced mismatches that we deferred until we could perform
  // substitutions into them.
  struct NonDeducedMismatch {
    Nonnull<const Value*> param;
    Nonnull<const Value*> arg;
    bool allow_implicit_conversion;
  };
  std::vector<NonDeducedMismatch> non_deduced_mismatches_;
};

auto TypeChecker::ArgumentDeduction::Deduce(Nonnull<const Value*> param,
                                            Nonnull<const Value*> arg,
                                            bool allow_implicit_conversion)
    -> ErrorOr<Success> {
  if (trace_stream_->is_enabled()) {
    *trace_stream_ << "deducing " << *param << " from " << *arg << "\n";
  }

  // If param is the name of a variable we're deducing, then deduce it.
  if (const auto* var_type = dyn_cast<VariableType>(param)) {
    const auto& binding = var_type->binding();
    if (auto it = deduced_values_.find(&binding); it != deduced_values_.end()) {
      it->second.push_back(arg);
      return Success();
    }
  }

  // Handle the case where we can't perform deduction, either because the
  // parameter is a primitive type or because the parameter and argument have
  // different forms. In this case, we require an implicit conversion to exist,
  // or for an exact type match if implicit conversions are not permitted.
  auto handle_non_deduced_value = [&]() -> ErrorOr<Success> {
    if (ValueEqual(param, arg, std::nullopt)) {
      return Success();
    }

    // Defer checking until we can substitute into the parameter and see if it
    // actually matches.
    non_deduced_mismatches_.push_back(
        {.param = param,
         .arg = arg,
         .allow_implicit_conversion = allow_implicit_conversion});
    return Success();
  };

  // Handle the case where we know we can't have an exact match, but there
  // might still be an implicit conversion.
  auto handle_non_matching_value = [&]() -> ErrorOr<Success> {
    if (!allow_implicit_conversion) {
      return ProgramError(source_loc_)
             << "type mismatch in argument deduction\n"
             << "expected: " << *param << "\n"
             << "actual: " << *arg;
    }
    return handle_non_deduced_value();
  };

  // If either parameter or argument is an unknown kind of value, we can't
  // perform any deduction. Keep track of them so we can check they're the same
  // later.
  if (IsValueKindDependent(param) || IsValueKindDependent(arg)) {
    return handle_non_deduced_value();
  }

  // If the values have different non-dependent kinds, they can't possibly
  // match after substitution.
  if (param->kind() != arg->kind()) {
    return handle_non_matching_value();
  }

  switch (param->kind()) {
    case Value::Kind::TupleType: {
      const auto& param_tup = cast<TupleType>(*param);
      const auto& arg_tup = cast<TupleType>(*arg);
      if (param_tup.elements().size() != arg_tup.elements().size()) {
        return ProgramError(source_loc_)
               << "mismatch in tuple sizes, expected "
               << param_tup.elements().size() << " but got "
               << arg_tup.elements().size();
      }
      for (size_t i = 0; i < param_tup.elements().size(); ++i) {
        CARBON_RETURN_IF_ERROR(Deduce(param_tup.elements()[i],
                                      arg_tup.elements()[i],
                                      allow_implicit_conversion));
      }
      return Success();
    }
    case Value::Kind::StructType: {
      const auto& param_struct = cast<StructType>(*param);
      const auto& arg_struct = cast<StructType>(*arg);
      auto diagnose_missing_field = [&](const StructType& struct_type,
                                        const NamedValue& field,
                                        bool missing_from_source) -> Error {
        static constexpr const char* SourceOrDestination[2] = {"source",
                                                               "destination"};
        return ProgramError(source_loc_)
               << "mismatch in field names, "
               << SourceOrDestination[missing_from_source ? 1 : 0] << " field `"
               << field.name << "` not in "
               << SourceOrDestination[missing_from_source ? 0 : 1] << " type `"
               << struct_type << "`";
      };
      const auto& param_fields = param_struct.fields();
      const auto& arg_fields = arg_struct.fields();
      if (allow_implicit_conversion) {
        for (const NamedValue& param_field : param_fields) {
          if (std::optional<NamedValue> arg_field =
                  FindField(arg_fields, param_field.name)) {
            CARBON_RETURN_IF_ERROR(Deduce(param_field.value, arg_field->value,
                                          allow_implicit_conversion));
          } else {
            return diagnose_missing_field(arg_struct, param_field, true);
          }
        }
        if (param_fields.size() != arg_fields.size()) {
          for (const NamedValue& arg_field : arg_fields) {
            if (!FindField(param_fields, arg_field.name).has_value()) {
              return diagnose_missing_field(param_struct, arg_field, false);
            }
          }
          CARBON_FATAL() << "field count mismatch but no missing field; "
                         << "duplicate field name?";
        }
      } else {
        size_t smaller_size = std::min(param_fields.size(), arg_fields.size());
        for (size_t i = 0; i < smaller_size; ++i) {
          NamedValue param_field = param_fields[i];
          NamedValue arg_field = arg_fields[i];
          if (param_field.name != arg_field.name) {
            return ProgramError(source_loc_)
                   << "mismatch in field names, `" << param_field.name
                   << "` != `" << arg_field.name << "`";
          }
          CARBON_RETURN_IF_ERROR(Deduce(param_field.value, arg_field.value,
                                        allow_implicit_conversion));
        }
        if (param_fields.size() < arg_fields.size()) {
          return diagnose_missing_field(param_struct,
                                        arg_fields[param_fields.size()], false);
        } else if (param_fields.size() > arg_fields.size()) {
          return diagnose_missing_field(arg_struct,
                                        param_fields[arg_fields.size()], true);
        }
      }
      return Success();
    }
    case Value::Kind::FunctionType: {
      const auto& param_fn = cast<FunctionType>(*param);
      const auto& arg_fn = cast<FunctionType>(*arg);
      // TODO: handle situation when arg has deduced parameters.
      CARBON_RETURN_IF_ERROR(Deduce(&param_fn.parameters(),
                                    &arg_fn.parameters(),
                                    /*allow_implicit_conversion=*/false));
      CARBON_RETURN_IF_ERROR(Deduce(&param_fn.return_type(),
                                    &arg_fn.return_type(),
                                    /*allow_implicit_conversion=*/false));
      return Success();
    }
    case Value::Kind::PointerType: {
      const auto& param_pointee = cast<PointerType>(param)->pointee_type();
      const auto& arg_pointee = cast<PointerType>(arg)->pointee_type();
      if (allow_implicit_conversion) {
        // TODO: Change based on whether we want to allow
        // deduce-from-base-class, for parametrized base class. See
        // https://github.com/carbon-language/carbon-lang/issues/2464.
        if (const auto* arg_class = dyn_cast<NominalClassType>(&arg_pointee);
            arg_class && arg_class->InheritsClass(&param_pointee)) {
          return Success();
        }
      }
      return Deduce(&param_pointee, &arg_pointee,
                    /*allow_implicit_conversion=*/false);
    }
    // Nothing to do in the case for `auto`.
    case Value::Kind::AutoType: {
      return Success();
    }
    case Value::Kind::NominalClassType: {
      const auto& param_class_type = cast<NominalClassType>(*param);
      const auto& arg_class_type = cast<NominalClassType>(*arg);
      if (!DeclaresSameEntity(param_class_type.declaration(),
                              arg_class_type.declaration())) {
        return handle_non_matching_value();
      }
      for (const auto& [ty, param_ty] : param_class_type.type_args()) {
        CARBON_RETURN_IF_ERROR(Deduce(param_ty,
                                      arg_class_type.type_args().at(ty),
                                      /*allow_implicit_conversion=*/false));
      }
      return Success();
    }
    case Value::Kind::InterfaceType: {
      const auto& param_iface_type = cast<InterfaceType>(*param);
      const auto& arg_iface_type = cast<InterfaceType>(*arg);
      if (!DeclaresSameEntity(param_iface_type.declaration(),
                              arg_iface_type.declaration())) {
        return handle_non_matching_value();
      }
      for (const auto& [ty, param_ty] : param_iface_type.args()) {
        CARBON_RETURN_IF_ERROR(Deduce(param_ty, arg_iface_type.args().at(ty),
                                      /*allow_implicit_conversion=*/false));
      }
      return Success();
    }
    case Value::Kind::NamedConstraintType: {
      const auto& param_constraint_type = cast<NamedConstraintType>(*param);
      const auto& arg_constraint_type = cast<NamedConstraintType>(*arg);
      if (!DeclaresSameEntity(param_constraint_type.declaration(),
                              arg_constraint_type.declaration())) {
        return handle_non_matching_value();
      }
      for (const auto& [ty, param_ty] :
           param_constraint_type.bindings().args()) {
        CARBON_RETURN_IF_ERROR(
            Deduce(param_ty, arg_constraint_type.bindings().args().at(ty),
                   /*allow_implicit_conversion=*/false));
      }
      return Success();
    }
    // For the following cases, we check the type matches.
    case Value::Kind::VariableType:
      // We handled deduced variables above; this case covers variables that
      // are not deduced as part of this deduction step.
    case Value::Kind::StaticArrayType:
      // TODO: We could deduce the array type from an array or tuple argument.
    case Value::Kind::ChoiceType:
      // TODO: Choice types should be handled like other named declarations.
    case Value::Kind::ConstraintType:
    case Value::Kind::AssociatedConstant:
    case Value::Kind::IntType:
    case Value::Kind::BoolType:
    case Value::Kind::TypeType:
    case Value::Kind::StringType:
    case Value::Kind::TypeOfParameterizedEntityName:
    case Value::Kind::TypeOfMemberName:
    case Value::Kind::TypeOfNamespaceName: {
      return handle_non_deduced_value();
    }
    case Value::Kind::ImplWitness:
    case Value::Kind::BindingWitness:
    case Value::Kind::ConstraintWitness:
    case Value::Kind::ConstraintImplWitness:
    case Value::Kind::ParameterizedEntityName:
    case Value::Kind::MemberName:
    case Value::Kind::IntValue:
    case Value::Kind::BoolValue:
    case Value::Kind::FunctionValue:
    case Value::Kind::DestructorValue:
    case Value::Kind::BoundMethodValue:
    case Value::Kind::PointerValue:
    case Value::Kind::LocationValue:
    case Value::Kind::StructValue:
    case Value::Kind::TupleValue:
    case Value::Kind::NominalClassValue:
    case Value::Kind::AlternativeValue:
    case Value::Kind::BindingPlaceholderValue:
    case Value::Kind::AddrValue:
    case Value::Kind::AlternativeConstructorValue:
    case Value::Kind::StringValue:
    case Value::Kind::UninitializedValue: {
      // Argument deduction within the parameters of a parameterized class type
      // or interface type can compare values, rather than types.
      // TODO: Deduce within the values where possible.
      return handle_non_deduced_value();
    }
    case Value::Kind::MixinPseudoType:
    case Value::Kind::TypeOfMixinPseudoType:
      CARBON_CHECK(false) << "Type expression must not contain Mixin types";
  }
}

auto TypeChecker::ArgumentDeduction::Finish(
    TypeChecker& type_checker, const ImplScope& impl_scope,
    bool diagnose_deduction_failure) const -> ErrorOr<std::optional<Bindings>> {
  // Check deduced values and build our resulting `Bindings` set. We do this in
  // declaration order so that any bindings used in the type of a later binding
  // have known values before we check that binding.
  Bindings bindings;
  for (const auto* binding : deduced_bindings_in_order_) {
    llvm::ArrayRef<Nonnull<const Value*>> values =
        deduced_values_.find(binding)->second;
    if (values.empty()) {
      if (!diagnose_deduction_failure) {
        return {std::nullopt};
      }
      return ProgramError(source_loc_)
             << "could not deduce type argument for type parameter "
             << binding->name() << " in " << context_;
    }

    CARBON_ASSIGN_OR_RETURN(
        const Value* binding_type,
        type_checker.Substitute(bindings, &binding->static_type()));
    const auto* first_value = values[0];
    for (const auto* value : values) {
      // All deductions are required to produce the same value. Note that we
      // intentionally don't consider equality constraints here; we need the
      // same symbolic type, otherwise it would be ambiguous which spelling
      // should be used, and we'd need to check all pairs of types for equality
      // because our notion of equality is non-transitive.
      if (!ValueEqual(first_value, value, std::nullopt)) {
        if (!diagnose_deduction_failure) {
          return {std::nullopt};
        }
        return ProgramError(source_loc_)
               << "deduced multiple different values for " << *binding
               << ":\n  " << *first_value << "\n  " << *value;
      }
    }

    // Find a witness for the binding if needed.
    std::optional<Nonnull<const Witness*>> witness;
    if (binding->impl_binding()) {
      CARBON_ASSIGN_OR_RETURN(
          witness, impl_scope.TryResolve(binding_type, first_value, source_loc_,
                                         type_checker, bindings,
                                         diagnose_deduction_failure));
      if (!witness) {
        return {std::nullopt};
      }
    }

    bindings.Add(binding, first_value, witness);
  }

  // Evaluate and add non-deduced values. These are assumed to lexically follow
  // the deduced bindings, so any bindings the type might reference are now
  // known.
  // TODO: This is not the case for `fn F(T:! type, u: (V:! ImplicitAs(T)))`.
  // However, we intend to disallow that.
  for (auto [binding, arg] : non_deduced_values_) {
    // Form the binding's resolved type and convert the argument expression to
    // it.
    const Value* binding_type = &binding->static_type();
    CARBON_ASSIGN_OR_RETURN(const Value* substituted_type,
                            type_checker.Substitute(bindings, binding_type));
    CARBON_ASSIGN_OR_RETURN(
        arg, type_checker.ImplicitlyConvert(context_, impl_scope, arg,
                                            substituted_type));

    // Evaluate the argument to get the value.
    CARBON_ASSIGN_OR_RETURN(Nonnull<const Value*> value,
                            type_checker.InterpExp(arg));
    if (trace_stream_->is_enabled()) {
      *trace_stream_ << "evaluated generic parameter " << *binding << " as "
                     << *value << "\n";
    }

    // Find a witness for the binding if needed.
    std::optional<Nonnull<const Witness*>> witness;
    if (binding->impl_binding()) {
      CARBON_ASSIGN_OR_RETURN(
          witness,
          impl_scope.TryResolve(binding_type, value, source_loc_, type_checker,
                                bindings, diagnose_deduction_failure));
      if (!witness) {
        return {std::nullopt};
      }
    }

    bindings.Add(binding, value, witness);
  }

  // Check non-deduced potential mismatches now we can substitute into them.
  for (const auto& mismatch : non_deduced_mismatches_) {
    CARBON_ASSIGN_OR_RETURN(const Value* subst_param,
                            type_checker.Substitute(bindings, mismatch.param));

    bool type = IsType(subst_param) && IsType(mismatch.arg);
    if (type && mismatch.allow_implicit_conversion) {
      CARBON_ASSIGN_OR_RETURN(bool convertible,
                              type_checker.IsImplicitlyConvertible(
                                  mismatch.arg, subst_param, impl_scope, true));
      if (!convertible) {
        if (!diagnose_deduction_failure) {
          return {std::nullopt};
        }
        return ProgramError(source_loc_)
               << "mismatch in non-deduced types, `" << *mismatch.arg
               << "` is not implicitly convertible to `" << *subst_param << "`";
      }
    } else {
      if (!ValueEqual(subst_param, mismatch.arg, std::nullopt)) {
        if (!diagnose_deduction_failure) {
          return {std::nullopt};
        }
        return ProgramError(source_loc_)
               << "mismatch in non-deduced " << (type ? "types" : "values")
               << ", `" << *mismatch.arg << "` != `" << *subst_param << "`";
      }
    }
  }

  if (trace_stream_->is_enabled()) {
    *trace_stream_ << "deduction succeeded with results: {";
    llvm::ListSeparator sep;
    for (const auto& [binding, val] : bindings.args()) {
      *trace_stream_ << sep << *binding << " = " << *val;
    }
    for (const auto& [binding, val] : bindings.witnesses()) {
      *trace_stream_ << sep << *binding << " = " << *val;
    }
    *trace_stream_ << "}\n";
  }

  return {std::move(bindings)};
}

// Look for a rewrite to use when naming the given interface member in a type
// that has the given list of rewrites.
static auto LookupRewrite(llvm::ArrayRef<RewriteConstraint> rewrites,
                          Nonnull<const InterfaceType*> interface,
                          Nonnull<const Declaration*> member)
    -> std::optional<const RewriteConstraint*> {
  if (!isa<AssociatedConstantDeclaration>(member)) {
    return std::nullopt;
  }

  for (const auto& rewrite : rewrites) {
    if (ValueEqual(interface, &rewrite.constant->interface(), std::nullopt) &&
        member == &rewrite.constant->constant()) {
      // A ConstraintType can only have one rewrite per (interface, member)
      // pair, so we don't need to check the rest.
      return &rewrite;
    }
  }

  return std::nullopt;
}

// Look for a rewrite to use when naming the given interface member in a type
// declared with the given type-of-type.
static auto LookupRewrite(Nonnull<const Value*> type_of_type,
                          Nonnull<const InterfaceType*> interface,
                          Nonnull<const Declaration*> member)
    -> std::optional<const RewriteConstraint*> {
  // Find the set of rewrites. Only ConstraintTypes have rewrites.
  // TODO: If we can ever see an InterfaceType here, we should convert it to a
  // constraint type.
  llvm::ArrayRef<RewriteConstraint> rewrites;
  if (const auto* constraint_type = dyn_cast<ConstraintType>(type_of_type)) {
    rewrites = constraint_type->rewrite_constraints();
  }

  return LookupRewrite(rewrites, interface, member);
}

// Builder for constraint types.
//
// This type supports incrementally building a constraint type by adding
// constraints one at a time, and will deduplicate the constraints as it goes.
//
// TODO: The deduplication here is very inefficient. We should use value
// canonicalization or hashing or similar to speed this up.
class TypeChecker::ConstraintTypeBuilder {
 public:
  // Information about a rewrite constraint that is currently being rewritten.
  struct RewriteInfo {
    Nonnull<const RewriteConstraint*> rewrite;
    // Whether the rewrite has been found to refer to itself. If so, the
    // self-reference will not be expanded. `Resolve` uses this to detect
    // rewrites that cannot be resolved due to cycles.
    bool rewrite_references_itself = false;
  };

  ConstraintTypeBuilder(Nonnull<Arena*> arena, SourceLocation source_loc)
      : ConstraintTypeBuilder(arena, MakeSelfBinding(arena, source_loc)) {}
  ConstraintTypeBuilder(Nonnull<Arena*> arena,
                        Nonnull<GenericBinding*> self_binding)
      : arena_(arena),
        self_binding_(self_binding),
        impl_binding_(AddImplBinding(arena, self_binding_)) {}
  ConstraintTypeBuilder(Nonnull<Arena*> arena,
                        Nonnull<GenericBinding*> self_binding,
                        Nonnull<ImplBinding*> impl_binding)
      : arena_(arena),
        self_binding_(self_binding),
        impl_binding_(impl_binding) {}

  // Returns the self binding for this builder.
  auto self_binding() const -> Nonnull<const GenericBinding*> {
    return self_binding_;
  }

  // Returns the current set of rewrite constraints for this builder.
  auto rewrite_constraints() const -> llvm::ArrayRef<RewriteConstraint> {
    return rewrite_constraints_;
  }

  auto current_rewrite_info() -> std::optional<Nonnull<RewriteInfo*>> {
    return current_rewrite_info_;
  }

  // Produces a type that refers to the `.Self` type of the constraint.
  auto GetSelfType() const -> Nonnull<const Value*> {
    return *self_binding_->symbolic_identity();
  }

  // Gets a witness that `.Self` implements the eventual constraint type built
  // by this builder.
  auto GetSelfWitness() const -> Nonnull<const Witness*> {
    return cast<Witness>(*impl_binding_->symbolic_identity());
  }

  // Adds an `impls` constraint -- `T impls C` if not already present.
  // Returns the index of the impls constraint within the self witness.
  auto AddImplsConstraint(ImplsConstraint impls) -> int {
    for (int i = 0; i != static_cast<int>(impls_constraints_.size()); ++i) {
      ImplsConstraint& existing = impls_constraints_[i];
      if (TypeEqual(existing.type, impls.type, std::nullopt) &&
          TypeEqual(existing.interface, impls.interface, std::nullopt)) {
        return i;
      }
    }
    impls_constraints_.push_back(impls);
    return impls_constraints_.size() - 1;
  }

  // Adds an intrinsic constraint, if not already present.
  void AddIntrinsicConstraint(IntrinsicConstraint intrinsic) {
    // TODO: Consider performing deduplication.
    intrinsic_constraints_.push_back(std::move(intrinsic));
  }

  // Adds an equality constraint -- `A == B`.
  void AddEqualityConstraint(EqualityConstraint equal) {
    if (equal.values.size() < 2) {
      // There's no need to track degenerate equality constraints. These can be
      // formed by rewrites.
      return;
    }

    // TODO: Check to see if this constraint is already present and deduplicate
    // if so. We could also look for a superset / subset and keep the larger
    // one. We could in theory detect `A == B and B == C and C == A` and merge
    // into a single `A == B == C` constraint, but that's more work than it's
    // worth doing here.
    equality_constraints_.push_back(std::move(equal));
  }

  void AddRewriteConstraint(RewriteConstraint rewrite) {
    rewrite_constraints_.push_back(rewrite);
  }

  // Add a context for qualified name lookup, if not already present.
  void AddLookupContext(LookupContext context) {
    for (LookupContext existing : lookup_contexts_) {
      if (ValueEqual(existing.context, context.context, std::nullopt)) {
        return;
      }
    }
    lookup_contexts_.push_back(context);
  }

  // Adds all the constraints from another constraint type. The given value
  // `self` is substituted for `.Self`, typically specified in terms of this
  // constraint's self binding. The `self_witness` is the witness for the
  // resulting constraint, and can be `GetSelfWitness()`. The `bindings`
  // parameter specifies any additional substitutions to perform.
  auto AddAndSubstitute(const TypeChecker& type_checker,
                        Nonnull<const ConstraintType*> constraint,
                        Nonnull<const Value*> self,
                        Nonnull<const Witness*> self_witness,
                        const Bindings& bindings, bool add_lookup_contexts)
      -> ErrorOr<Success> {
    if (type_checker.trace_stream_->is_enabled()) {
      *type_checker.trace_stream_
          << "merging " << *constraint << " into constraint with "
          << *constraint->self_binding() << " ~> " << *self << "\n";
    }

    // First substitute into the impl bindings to form the full witness for
    // the constraint type.
    std::vector<Nonnull<const Witness*>> witnesses;
    for (const auto& impls_constraint : constraint->impls_constraints()) {
      Bindings local_bindings = bindings;
      local_bindings.Add(constraint->self_binding(), self,
                         type_checker.MakeConstraintWitness(witnesses));
      CARBON_ASSIGN_OR_RETURN(
          Nonnull<const Value*> type,
          type_checker.Substitute(local_bindings, impls_constraint.type));
      CARBON_ASSIGN_OR_RETURN(const auto* interface,
                              type_checker.SubstituteCast<InterfaceType>(
                                  local_bindings, impls_constraint.interface));
      int index = AddImplsConstraint({.type = type, .interface = interface});
      witnesses.push_back(
          type_checker.MakeConstraintWitnessAccess(self_witness, index));
    }

    // Now form a complete witness and substitute it into the rest of the
    // constraint.
    Bindings local_bindings = bindings;
    local_bindings.Add(
        constraint->self_binding(), self,
        type_checker.MakeConstraintWitness(std::move(witnesses)));

    // If lookups into the resulting constraint should look into this added
    // constraint, then rewrites for this added constraint become rewrites for
    // the resulting constraint. Otherwise, discard the rewrites and keep only
    // their corresponding equality constraints.
    for (const auto& rewrite_constraint : constraint->rewrite_constraints()) {
      CARBON_ASSIGN_OR_RETURN(
          const auto* interface,
          type_checker.SubstituteCast<InterfaceType>(
              local_bindings, &rewrite_constraint.constant->interface()));
      CARBON_ASSIGN_OR_RETURN(
          Nonnull<const Value*> converted_value,
          type_checker.Substitute(local_bindings,
                                  rewrite_constraint.converted_replacement));

      // Form a symbolic value naming the non-rewritten associated constant.
      // The impls constraint will always already exist.
      int index = AddImplsConstraint({.type = self, .interface = interface});
      const auto* witness =
          type_checker.MakeConstraintWitnessAccess(self_witness, index);
      const auto* constant_value = arena_->New<AssociatedConstant>(
          self, interface, &rewrite_constraint.constant->constant(), witness);

      if (add_lookup_contexts) {
        // Add the constraint `.(I.C) = V`, tracking the value and type prior
        // to conversion for use in rewrites.
        CARBON_ASSIGN_OR_RETURN(
            Nonnull<const Value*> value,
            type_checker.Substitute(
                local_bindings, rewrite_constraint.unconverted_replacement));
        CARBON_ASSIGN_OR_RETURN(
            Nonnull<const Value*> type,
            type_checker.Substitute(
                local_bindings,
                rewrite_constraint.unconverted_replacement_type));
        AddRewriteConstraint({.constant = constant_value,
                              .unconverted_replacement = value,
                              .unconverted_replacement_type = type,
                              .converted_replacement = converted_value});
      } else {
        // Add the constraint `Self.(I.C) == V`.
        AddEqualityConstraint({.values = {constant_value, converted_value}});
      }
    }

    for (const auto& equality_constraint : constraint->equality_constraints()) {
      std::vector<Nonnull<const Value*>> values;
      for (const Value* value : equality_constraint.values) {
        // Ensure we don't create any duplicates through substitution.
        if (std::find_if(values.begin(), values.end(), [&](const Value* v) {
              return ValueEqual(v, value, std::nullopt);
            }) == values.end()) {
          CARBON_ASSIGN_OR_RETURN(
              Nonnull<const Value*> subst_value,
              type_checker.Substitute(local_bindings, value));
          values.push_back(subst_value);
        }
      }
      AddEqualityConstraint({.values = std::move(values)});
    }

    for (const auto& intrinsic_constraint :
         constraint->intrinsic_constraints()) {
      CARBON_ASSIGN_OR_RETURN(
          Nonnull<const Value*> type,
          type_checker.Substitute(local_bindings, intrinsic_constraint.type));
      IntrinsicConstraint converted = {
          .type = type, .kind = intrinsic_constraint.kind, .arguments = {}};
      converted.arguments.reserve(intrinsic_constraint.arguments.size());
      for (Nonnull<const Value*> argument : intrinsic_constraint.arguments) {
        CARBON_ASSIGN_OR_RETURN(
            Nonnull<const Value*> subst_arg,
            type_checker.Substitute(local_bindings, argument));
        converted.arguments.push_back(subst_arg);
      }
      AddIntrinsicConstraint(std::move(converted));
    }

    if (add_lookup_contexts) {
      for (const auto& lookup_context : constraint->lookup_contexts()) {
        CARBON_ASSIGN_OR_RETURN(
            Nonnull<const Value*> subst_context,
            type_checker.Substitute(local_bindings, lookup_context.context));
        AddLookupContext({.context = subst_context});
      }
    }

    return Success();
  }

  class ConstraintsInScopeTracker {
    friend class ConstraintTypeBuilder;

   private:
    int num_impls_constraints_added = 0;
    int num_equality_constraints_added = 0;
  };

  // Brings all the constraints accumulated so far into the given impl scope, as
  // if we built the constraint type and then added it into the scope. If this
  // will be called more than once, an ConstraintssInScopeTracker can be
  // provided to avoid adding the same implementations more than once.
  void BringConstraintsIntoScope(const TypeChecker& type_checker,
                                 Nonnull<ImplScope*> impl_scope,
                                 Nonnull<ConstraintsInScopeTracker*> tracker) {
    // Figure out which constraints we're going to add.
    int first_impls_constraint_to_add = std::exchange(
        tracker->num_impls_constraints_added, impls_constraints_.size());
    int first_equality_constraint_to_add = std::exchange(
        tracker->num_equality_constraints_added, equality_constraints_.size());
    auto new_impls_constraints =
        llvm::ArrayRef<ImplsConstraint>(impls_constraints_)
            .drop_front(first_impls_constraint_to_add);
    auto new_equality_constraints =
        llvm::ArrayRef<EqualityConstraint>(equality_constraints_)
            .drop_front(first_equality_constraint_to_add);

    // Add all of the new constraints.
    impl_scope->Add(new_impls_constraints, std::nullopt, std::nullopt,
                    GetSelfWitness(), type_checker);
    for (const auto& equal : new_equality_constraints) {
      impl_scope->AddEqualityConstraint(arena_->New<EqualityConstraint>(equal));
    }
  }

  // Resolve this set of constraints. Form values for rewrite constraints,
  // apply the rewrites within the other constraints, and produce a
  // self-consistent set of constraints or diagnose if that is not possible.
  //
  // This should be done when attaching constraints to a declared name, not
  // when simply forming a constraint type for later use in the type of a
  // declared name.
  auto Resolve(TypeChecker& type_checker, SourceLocation source_loc,
               const ImplScope& /*impl_scope*/) -> ErrorOr<Success> {
    CARBON_RETURN_IF_ERROR(DeduplicateRewrites(source_loc));
    CARBON_RETURN_IF_ERROR(ApplyRewritesToRewrites(type_checker, source_loc));
    CARBON_RETURN_IF_ERROR(ApplyRewritesToConstraints(type_checker));
    return Success();
  }

  // Converts the builder into a ConstraintType. Note that this consumes the
  // builder.
  auto Build() && -> Nonnull<const ConstraintType*> {
    // Create the new type.
    auto* result = arena_->New<ConstraintType>(
        self_binding_, std::move(impls_constraints_),
        std::move(intrinsic_constraints_), std::move(equality_constraints_),
        std::move(rewrite_constraints_), std::move(lookup_contexts_));
    // Update the impl binding to denote the constraint type itself.
    impl_binding_->set_interface(result);
    return result;
  }

  // Sets up a `.Self` binding to act as the self type of a constraint.
  static void PrepareSelfBinding(Nonnull<Arena*> arena,
                                 Nonnull<GenericBinding*> self_binding) {
    Nonnull<const Value*> self = arena->New<VariableType>(self_binding);
    self_binding->set_symbolic_identity(self);
    self_binding->set_value(self);
  }

 private:
  // Makes a generic binding to serve as the `.Self` of a constraint type.
  static auto MakeSelfBinding(Nonnull<Arena*> arena, SourceLocation source_loc)
      -> Nonnull<GenericBinding*> {
    // Note, the type-of-type here is a placeholder and isn't really
    // meaningful.
    auto* result = arena->New<GenericBinding>(
        source_loc, ".Self", arena->New<TypeTypeLiteral>(source_loc),
        GenericBinding::BindingKind::Checked);
    PrepareSelfBinding(arena, result);
    return result;
  }

  // Adds an impl binding to the given self binding.
  static auto AddImplBinding(Nonnull<Arena*> arena,
                             Nonnull<GenericBinding*> self_binding)
      -> Nonnull<ImplBinding*> {
    // The `.Self` binding for a constraint should always have an
    // `ImplBinding`. The interface type will be set by `Build`.
    Nonnull<ImplBinding*> impl_binding = arena->New<ImplBinding>(
        self_binding->source_loc(), self_binding, std::nullopt);
    impl_binding->set_symbolic_identity(
        arena->New<BindingWitness>(impl_binding));
    self_binding->set_impl_binding(impl_binding);
    return impl_binding;
  }

  // Check for conflicting rewrites and deduplicate.
  auto DeduplicateRewrites(SourceLocation source_loc) -> ErrorOr<Success> {
    std::vector<RewriteConstraint> new_rewrite_constraints;
    for (auto& rewrite_a : rewrite_constraints_) {
      if (auto existing_rewrite = LookupRewrite(
              new_rewrite_constraints, &rewrite_a.constant->interface(),
              &rewrite_a.constant->constant())) {
        const auto& rewrite_b = **existing_rewrite;
        if (ValueEqual(rewrite_a.unconverted_replacement,
                       rewrite_b.unconverted_replacement, std::nullopt) &&
            TypeEqual(rewrite_a.unconverted_replacement_type,
                      rewrite_b.unconverted_replacement_type, std::nullopt)) {
          // This is a duplicate, ignore it.
          continue;
        }
        return ProgramError(source_loc)
               << "multiple different rewrites for `" << *rewrite_a.constant
               << "`:\n"
               << "  " << *rewrite_b.unconverted_replacement << "\n"
               << "  " << *rewrite_a.unconverted_replacement;
      }
      new_rewrite_constraints.push_back(rewrite_a);
    }
    rewrite_constraints_ = std::move(new_rewrite_constraints);
    return Success();
  }

  // Apply rewrites to each other and find a fixed point, or diagnose if there
  // is a cycle.
  auto ApplyRewritesToRewrites(TypeChecker& type_checker,
                               SourceLocation source_loc) -> ErrorOr<Success> {
    // Add this builder to the type checker's scope so that it considers our
    // rewrites.
    type_checker.partial_constraint_types_.push_back(this);
    auto pop_partial_constraint_type = llvm::make_scope_exit(
        [&] { type_checker.partial_constraint_types_.pop_back(); });

    std::deque<Nonnull<RewriteConstraint*>> rewrite_queue;
    for (auto& rewrite : rewrite_constraints_) {
      if (type_checker.trace_stream_->is_enabled()) {
        *type_checker.trace_stream_ << "initial rewrite of "
                                    << *rewrite.constant << " is "
                                    << *rewrite.converted_replacement << "\n";
      }
      rewrite_queue.push_back(&rewrite);
    }

    int rewrite_iterations = 0;
    while (!rewrite_queue.empty()) {
      auto* rewrite = rewrite_queue.front();
      rewrite_queue.pop_front();

      // This iteration limit exists only to prevent large fuzzer-generated
      // examples from leading to long compile times. If the limit is hit in a
      // real example, it should be increased.
      if (rewrite_iterations > 1000) {
        return ProgramError(source_loc)
               << "reached iteration limit resolving rewrite constraints";
      }
      ++rewrite_iterations;

      // Rebuild the rewrite and see if it changed. Also track whether it
      // attempted to reference itself recursively.
      RewriteInfo info = {.rewrite = rewrite};
      current_rewrite_info_ = &info;
      CARBON_ASSIGN_OR_RETURN(
          Nonnull<const Value*> rebuilt,
          type_checker.RebuildValue(rewrite->converted_replacement));
      current_rewrite_info_ = std::nullopt;

      if (info.rewrite_references_itself) {
        // This would result in an infinite loop.
        return ProgramError(source_loc)
               << "rewrite of " << *rewrite->constant
               << " applies within its own resolved expansion of " << *rebuilt;
      }

      if (!ValueEqual(rebuilt, rewrite->converted_replacement, std::nullopt)) {
        if (type_checker.trace_stream_->is_enabled()) {
          *type_checker.trace_stream_ << "rewrote rewrite of "
                                      << *rewrite->constant << " to "
                                      << *rebuilt << "\n";
        }
        rewrite->converted_replacement = rebuilt;
        // Now we've rewritten this rewrite, we might find more rewrites apply
        // to the portion we rewrote.
        rewrite_queue.push_back(rewrite);
      } else {
        if (type_checker.trace_stream_->is_enabled()) {
          *type_checker.trace_stream_ << "rewrite of " << *rewrite->constant
                                      << " converged to " << *rebuilt << "\n";
        }
      }
    }

    return Success();
  }

  // Apply the rewrite constraints throughout our constraints.
  auto ApplyRewritesToConstraints(TypeChecker& type_checker)
      -> ErrorOr<Success> {
    // Add this builder to the type checker's scope so that it considers our
    // rewrites.
    type_checker.partial_constraint_types_.push_back(this);
    auto pop_partial_constraint_type = llvm::make_scope_exit(
        [&] { type_checker.partial_constraint_types_.pop_back(); });

    // Apply rewrites through the rewrite constraints. We assume that the
    // converted replacements have already been rewritten fully.
    for (auto& rewrite : rewrite_constraints_) {
      CARBON_ASSIGN_OR_RETURN(
          rewrite.unconverted_replacement,
          type_checker.RebuildValue(rewrite.unconverted_replacement));
      CARBON_ASSIGN_OR_RETURN(
          rewrite.unconverted_replacement_type,
          type_checker.RebuildValue(rewrite.unconverted_replacement_type));
    }

    // Apply rewrites throughout impls constraints.
    for (auto& impls_constraint : impls_constraints_) {
      CARBON_ASSIGN_OR_RETURN(impls_constraint.type,
                              type_checker.RebuildValue(impls_constraint.type));
      CARBON_ASSIGN_OR_RETURN(
          const auto* subst_interface,
          type_checker.RebuildValue(impls_constraint.interface));
      impls_constraint.interface = cast<InterfaceType>(subst_interface);
    }

    // Apply rewrites throughout intrinsic constraints.
    for (auto& intrinsic_constraint : intrinsic_constraints_) {
      CARBON_ASSIGN_OR_RETURN(
          intrinsic_constraint.type,
          type_checker.RebuildValue(intrinsic_constraint.type));
      for (auto& argument : intrinsic_constraint.arguments) {
        CARBON_ASSIGN_OR_RETURN(argument, type_checker.RebuildValue(argument));
      }
    }

    // Apply rewrites throughout equality constraints.
    for (auto& equality_constraint : equality_constraints_) {
      for (auto*& value : equality_constraint.values) {
        CARBON_ASSIGN_OR_RETURN(value, type_checker.RebuildValue(value));
      }
    }

    // Apply rewrites throughout lookup contexts.
    for (auto& lookup_context : lookup_contexts_) {
      CARBON_ASSIGN_OR_RETURN(
          lookup_context.context,
          type_checker.RebuildValue(lookup_context.context));
    }

    return Success();
  }

  Nonnull<Arena*> arena_;
  Nonnull<GenericBinding*> self_binding_;
  Nonnull<ImplBinding*> impl_binding_;
  std::vector<ImplsConstraint> impls_constraints_;
  std::vector<IntrinsicConstraint> intrinsic_constraints_;
  std::vector<EqualityConstraint> equality_constraints_;
  std::vector<RewriteConstraint> rewrite_constraints_;
  std::vector<LookupContext> lookup_contexts_;
  std::optional<RewriteInfo*> current_rewrite_info_;
};

// A collection of substituted `GenericBinding`s and `ImplBinding`s.
class TypeChecker::SubstitutedGenericBindings {
 public:
  SubstitutedGenericBindings(Nonnull<const TypeChecker*> type_checker,
                             Bindings bindings)
      : type_checker_(type_checker), bindings_(std::move(bindings)) {}

  // Makes a new impl binding for a generic binding if needed, and returns its
  // witness.
  auto MakeImplBinding(Nonnull<GenericBinding*> new_binding,
                       Nonnull<const GenericBinding*> old_binding)
      -> std::optional<Nonnull<const Witness*>> {
    if (!old_binding->impl_binding()) {
      return std::nullopt;
    }
    Nonnull<ImplBinding*> impl_binding =
        type_checker_->arena_->New<ImplBinding>(new_binding->source_loc(),
                                                new_binding,
                                                &new_binding->static_type());
    impl_binding->set_original(old_binding->impl_binding().value());
    auto* witness = type_checker_->arena_->New<BindingWitness>(impl_binding);
    impl_binding->set_symbolic_identity(witness);
    new_binding->set_impl_binding(impl_binding);
    impl_bindings_.push_back(impl_binding);
    return witness;
  }

  // Substitutes into a generic binding and adds it to the bindings map.
  auto SubstituteIntoGenericBinding(Nonnull<const GenericBinding*> old_binding)
      -> ErrorOr<Nonnull<GenericBinding*>> {
    CARBON_ASSIGN_OR_RETURN(
        Nonnull<const Value*> new_type,
        type_checker_->Substitute(bindings_, &old_binding->static_type()));
    Nonnull<GenericBinding*> new_binding =
        type_checker_->arena_->New<GenericBinding>(
            old_binding->source_loc(), old_binding->name(),
            const_cast<Expression*>(&old_binding->type()),
            old_binding->binding_kind());
    new_binding->set_original(old_binding->original());
    new_binding->set_static_type(new_type);
    bindings_.Add(old_binding,
                  type_checker_->arena_->New<VariableType>(new_binding),
                  MakeImplBinding(new_binding, old_binding));
    return new_binding;
  }

  // Gets the current set of bindings, including any remappings for substituted
  // generic bindings and impl bindings.
  auto bindings() const -> const Bindings& { return bindings_; }

  // Returns ownership of the collection of created `ImplBinding`s.
  auto TakeImplBindings() && -> std::vector<Nonnull<const ImplBinding*>> {
    return std::move(impl_bindings_);
  }

 private:
  Nonnull<const TypeChecker*> type_checker_;
  Bindings bindings_;
  std::vector<Nonnull<const ImplBinding*>> impl_bindings_;
};

auto TypeChecker::Substitute(const Bindings& bindings,
                             Nonnull<const Value*> type) const
    -> ErrorOr<Nonnull<const Value*>> {
  // Don't waste time recursively rebuilding a type if we have nothing to
  // substitute.
  if (bindings.empty()) {
    return type;
  }

  CARBON_ASSIGN_OR_RETURN(const auto* result, SubstituteImpl(bindings, type));

  if (trace_stream_->is_enabled()) {
    *trace_stream_ << "substitution of {";
    llvm::ListSeparator sep;
    for (const auto& [name, value] : bindings.args()) {
      *trace_stream_ << sep << *name << " -> " << *value;
    }
    for (const auto& [name, value] : bindings.witnesses()) {
      *trace_stream_ << sep << *name << " -> " << *value;
    }
    *trace_stream_ << "}\n  old: " << *type << "\n  new: " << *result << "\n";
  }
  return result;
}

auto TypeChecker::RebuildValue(Nonnull<const Value*> value) const
    -> ErrorOr<Nonnull<const Value*>> {
  return SubstituteImpl(Bindings(), value);
}

class TypeChecker::SubstituteTransform
    : public ValueTransform<SubstituteTransform, ErrorUnwrapper> {
 public:
  SubstituteTransform(Nonnull<const TypeChecker*> type_checker,
                      const Bindings& bindings)
      : ValueTransform(type_checker->arena_),
        type_checker_(type_checker),
        bindings_(bindings) {}

  using ValueTransform::operator();

  // Replace a `VariableType` with its binding value if available.
  auto operator()(Nonnull<const VariableType*> var_type)
      -> Nonnull<const Value*> {
    auto it = bindings_.args().find(&var_type->binding());
    if (it == bindings_.args().end()) {
      if (const auto* trace_stream = type_checker_->trace_stream_;
          trace_stream->is_enabled()) {
        *trace_stream << "substitution: no value for binding " << *var_type
                      << ", leaving alone\n";
      }
      return var_type;
    } else {
      return it->second;
    }
  }

  // Replace a `BindingWitness` with its binding value if available.
  auto operator()(Nonnull<const BindingWitness*> witness)
      -> Nonnull<const Value*> {
    auto it = bindings_.witnesses().find(witness->binding());
    if (it == bindings_.witnesses().end()) {
      if (const auto* trace_stream = type_checker_->trace_stream_;
          trace_stream->is_enabled()) {
        *trace_stream << "substitution: no value for binding " << *witness
                      << ", leaving alone\n";
      }
      return witness;
    } else {
      return it->second;
    }
  }

  // When substituting into the bindings of an `ImplWitness`, we may need to
  // perform template instantiation.
  auto operator()(Nonnull<const ImplWitness*> witness)
      -> ErrorOr<Nonnull<const ImplWitness*>> {
    CARBON_ASSIGN_OR_RETURN(const auto* bindings,
                            Transform(&witness->bindings()));
    const auto* declaration = &witness->declaration();
    if (!IsTemplateSaturated(witness->bindings()) &&
        IsTemplateSaturated(*bindings)) {
      CARBON_ASSIGN_OR_RETURN(
          CARBON_PROTECT_COMMAS(auto [new_decl, new_bindings]),
          type_checker_->InstantiateImplDeclaration(declaration, bindings));
      declaration = new_decl;
      bindings = new_bindings;
    }
    return type_checker_->arena_->New<ImplWitness>(declaration, bindings);
  }

  // For an associated constant, look for a rewrite.
  auto operator()(Nonnull<const AssociatedConstant*> assoc)
      -> ErrorOr<Nonnull<const Value*>> {
    CARBON_ASSIGN_OR_RETURN(Nonnull<const Value*> base,
                            Transform(&assoc->base()));
    CARBON_ASSIGN_OR_RETURN(Nonnull<const InterfaceType*> interface,
                            Transform(&assoc->interface()));
    // If we're substituting into an associated constant, we may now be able
    // to rewrite it to a concrete value.
    CARBON_ASSIGN_OR_RETURN(auto rewritten_value,
                            type_checker_->LookupRewriteInTypeOf(
                                base, interface, &assoc->constant()));
    if (rewritten_value) {
      return (*rewritten_value)->converted_replacement;
    }
    CARBON_ASSIGN_OR_RETURN(Nonnull<const Value*> witness_value,
                            Transform(&assoc->witness()));
    const auto* witness = cast<Witness>(witness_value);
    CARBON_ASSIGN_OR_RETURN(
        witness, type_checker_->RefineWitness(witness, base, interface));
    CARBON_ASSIGN_OR_RETURN(rewritten_value,
                            type_checker_->LookupRewriteInWitness(
                                witness, interface, &assoc->constant()));
    if (rewritten_value) {
      return (*rewritten_value)->converted_replacement;
    }
    return type_checker_->arena_->New<AssociatedConstant>(
        base, interface, &assoc->constant(), witness);
  }

  // Rebuilding a function type needs special handling to build new bindings.
  // TODO: This is probably not specific to substitution, and would apply to
  // other transforms too.
  auto operator()(Nonnull<const FunctionType*> fn_type)
      -> ErrorOr<Nonnull<const FunctionType*>> {
    SubstitutedGenericBindings subst_bindings(type_checker_, bindings_);

    // Apply substitution to into generic parameters and deduced bindings.
    std::vector<FunctionType::GenericParameter> generic_parameters;
    for (const FunctionType::GenericParameter& gp :
         fn_type->generic_parameters()) {
      CARBON_ASSIGN_OR_RETURN(
          Nonnull<const GenericBinding*> subst_binding,
          subst_bindings.SubstituteIntoGenericBinding(gp.binding));
      generic_parameters.push_back(
          {.index = gp.index, .binding = subst_binding});
    }
    std::vector<Nonnull<const GenericBinding*>> deduced_bindings;
    for (Nonnull<const GenericBinding*> gb : fn_type->deduced_bindings()) {
      CARBON_ASSIGN_OR_RETURN(Nonnull<const GenericBinding*> subst_binding,
                              subst_bindings.SubstituteIntoGenericBinding(gb));
      deduced_bindings.push_back(subst_binding);
    }

    // Apply substitution to parameter and return types and create the new
    // function type.
    CARBON_ASSIGN_OR_RETURN(const auto* param, type_checker_->SubstituteImpl(
                                                   subst_bindings.bindings(),
                                                   &fn_type->parameters()));
    CARBON_ASSIGN_OR_RETURN(const auto* ret, type_checker_->SubstituteImpl(
                                                 subst_bindings.bindings(),
                                                 &fn_type->return_type()));
    std::optional<FunctionType::MethodSelf> method_self =
        fn_type->method_self();
    if (method_self.has_value()) {
      CARBON_ASSIGN_OR_RETURN(
          const auto* self_type,
          type_checker_->SubstituteImpl(subst_bindings.bindings(),
                                        method_self->self_type));
      method_self->self_type = self_type;
    }
    return type_checker_->arena_->New<FunctionType>(
<<<<<<< HEAD
        method_self, param, std::move(generic_parameters), ret,
        std::move(deduced_bindings),
        std::move(subst_bindings).TakeImplBindings());
=======
        param, std::move(generic_parameters), ret, std::move(deduced_bindings),
        std::move(subst_bindings).TakeImplBindings(),
        fn_type->is_initializing());
>>>>>>> 594ebff2
  }

  // Substituting into a `ConstraintType` needs special handling if we replace
  // its self type.
  auto operator()(Nonnull<const ConstraintType*> constraint)
      -> ErrorOr<Nonnull<const Value*>> {
    if (auto it = bindings_.args().find(constraint->self_binding());
        it != bindings_.args().end()) {
      // This happens when we substitute into the parameter type of a
      // function that takes a `T:! Constraint` parameter. In this case we
      // produce the new type-of-type of the replacement type.
      Nonnull<const Value*> type_of_type;
      if (const auto* var_type = dyn_cast<VariableType>(it->second)) {
        type_of_type = &var_type->binding().static_type();
      } else if (const auto* assoc_type =
                     dyn_cast<AssociatedConstant>(it->second)) {
        CARBON_ASSIGN_OR_RETURN(
            type_of_type,
            type_checker_->GetTypeForAssociatedConstant(assoc_type));
      } else {
        type_of_type = type_checker_->arena_->New<TypeType>();
      }
      if (const auto* trace_stream = type_checker_->trace_stream_;
          trace_stream->is_enabled()) {
        *trace_stream << "substitution: self of constraint " << *constraint
                      << " is substituted, new type of type is "
                      << *type_of_type << "\n";
      }
      // TODO: Should we keep any part of the old constraint -- rewrites,
      // equality constraints, etc?
      return type_of_type;
    }
    ConstraintTypeBuilder builder(type_checker_->arena_,
                                  constraint->self_binding()->source_loc());
    CARBON_RETURN_IF_ERROR(builder.AddAndSubstitute(
        *type_checker_, constraint, builder.GetSelfType(),
        builder.GetSelfWitness(), bindings_,
        /*add_lookup_contexts=*/true));
    Nonnull<const ConstraintType*> new_constraint = std::move(builder).Build();
    if (const auto* trace_stream = type_checker_->trace_stream_;
        trace_stream->is_enabled()) {
      *trace_stream << "substitution: " << *constraint << " => "
                    << *new_constraint << "\n";
    }
    return new_constraint;
  }

 private:
  Nonnull<const TypeChecker*> type_checker_;
  const Bindings& bindings_;
};

auto TypeChecker::SubstituteImpl(const Bindings& bindings,
                                 Nonnull<const Value*> type) const
    -> ErrorOr<Nonnull<const Value*>> {
  return SubstituteTransform(this, bindings).Transform(type);
}

auto TypeChecker::RefineWitness(Nonnull<const Witness*> witness,
                                Nonnull<const Value*> type,
                                Nonnull<const Value*> constraint) const
    -> ErrorOr<Nonnull<const Witness*>> {
  if (!top_level_impl_scope_) {
    return witness;
  }

  // See if this is already resolved as some number of layers of
  // ConstraintImplWitness applied to an ImplWitness.
  Nonnull<const Witness*> inner_witness = witness;
  while (const auto* inner_constraint_impl_witness =
             dyn_cast<ConstraintImplWitness>(inner_witness)) {
    inner_witness = inner_constraint_impl_witness->constraint_witness();
  }
  if (isa<ImplWitness>(inner_witness)) {
    return witness;
  }

  // Attempt to look for an impl witness in the top-level impl scope.
  // TODO: Provide a location.
  CARBON_ASSIGN_OR_RETURN(
      std::optional<Nonnull<const Witness*>> refined_witness,
      (*top_level_impl_scope_)
          ->TryResolve(constraint, type, SourceLocation::DiagnosticsIgnored(),
                       *this, /*bindings=*/{},
                       /*diagnose_missing_impl=*/false));
  if (refined_witness) {
    return *refined_witness;
  }

  if (trace_stream_->is_enabled()) {
    *trace_stream_ << "could not refine " << *witness << "\n";
  }
  return witness;
}

auto TypeChecker::MatchImpl(const InterfaceType& iface,
                            Nonnull<const Value*> impl_type,
                            const ImplScope::ImplFact& impl,
                            const ImplScope& impl_scope,
                            SourceLocation source_loc) const
    -> ErrorOr<std::optional<Nonnull<const Witness*>>> {
  // Avoid cluttering the trace output with matches that could obviously never
  // have worked.
  // TODO: Eventually, ImplScope should filter by type structure before calling
  // into here.
  if (!DeclaresSameEntity(impl.interface->declaration(), iface.declaration())) {
    return {std::nullopt};
  }

  // Track that we're matching this impl.
  MatchingImplSet::Match match(&matching_impl_set_, &impl, impl_type, &iface);

  if (trace_stream_->is_enabled()) {
    *trace_stream_ << "MatchImpl: looking for " << *impl_type << " as " << iface
                   << "\n";
    *trace_stream_ << "checking " << *impl.type << " as "
                   << *impl.interface << "\n";
  }

  ArgumentDeduction deduction(source_loc, "match", impl.deduced, trace_stream_);
  if (ErrorOr<Success> e =
          deduction.Deduce(impl.type, impl_type,
                           /*allow_implicit_conversion=*/false);
      !e.ok()) {
    if (trace_stream_->is_enabled()) {
      *trace_stream_ << "type does not match: " << e.error() << "\n";
    }
    return {std::nullopt};
  }

  if (ErrorOr<Success> e = deduction.Deduce(
          impl.interface, &iface, /*allow_implicit_conversion=*/false);
      !e.ok()) {
    if (trace_stream_->is_enabled()) {
      *trace_stream_ << "interface does not match: " << e.error() << "\n";
    }
    return {std::nullopt};
  }

  // This impl seems to match. Reject if we're already matching this or a
  // simpler version of it, before we recursively try to satisfy its
  // constraints.
  CARBON_RETURN_IF_ERROR(match.DiagnosePotentialCycle(source_loc));

  CARBON_ASSIGN_OR_RETURN(
      std::optional<Bindings> bindings_or_error,
      deduction.Finish(const_cast<TypeChecker&>(*this), impl_scope,
                       /*diagnose_deduction_failure=*/false));
  if (!bindings_or_error) {
    if (trace_stream_->is_enabled()) {
      *trace_stream_ << "impl does not match\n";
    }
    return {std::nullopt};
  } else {
    if (trace_stream_->is_enabled()) {
      *trace_stream_ << "matched with " << *impl.type << " as "
                     << *impl.interface << "\n\n";
    }
    CARBON_ASSIGN_OR_RETURN(
        const auto* subst_witness,
        SubstituteCast<Witness>(*bindings_or_error, impl.witness));
    return {subst_witness};
  }
}

auto TypeChecker::MakeConstraintWitness(
    std::vector<Nonnull<const Witness*>> impls_constraint_witnesses) const
    -> Nonnull<const Witness*> {
  return arena_->New<ConstraintWitness>(std::move(impls_constraint_witnesses));
}

auto TypeChecker::MakeConstraintWitnessAccess(Nonnull<const Witness*> witness,
                                              int impl_offset) const
    -> Nonnull<const Witness*> {
  return ConstraintImplWitness::Make(arena_, witness, impl_offset);
}

auto TypeChecker::ConvertToConstraintType(
    SourceLocation source_loc, std::string_view context,
    Nonnull<const Value*> constraint) const
    -> ErrorOr<Nonnull<const ConstraintType*>> {
  if (const auto* constraint_type = dyn_cast<ConstraintType>(constraint)) {
    return constraint_type;
  }
  if (const auto* iface_type = dyn_cast<InterfaceType>(constraint)) {
    CARBON_RETURN_IF_ERROR(
        ExpectCompleteType(source_loc, "constraint", iface_type));
    return SubstituteCast<ConstraintType>(
        iface_type->bindings(), *iface_type->declaration().constraint_type());
  }
  if (const auto* constraint_type = dyn_cast<NamedConstraintType>(constraint)) {
    CARBON_RETURN_IF_ERROR(
        ExpectCompleteType(source_loc, "constraint", constraint_type));
    return SubstituteCast<ConstraintType>(
        constraint_type->bindings(),
        *constraint_type->declaration().constraint_type());
  }
  if (isa<TypeType>(constraint)) {
    // TODO: Should we build this once and cache it?
    ConstraintTypeBuilder builder(arena_, source_loc);
    return std::move(builder).Build();
  }

  return ProgramError(source_loc)
         << "expected a constraint in " << context << ", found " << *constraint;
}

auto TypeChecker::CombineConstraints(
    SourceLocation source_loc,
    llvm::ArrayRef<Nonnull<const ConstraintType*>> constraints)
    -> ErrorOr<Nonnull<const ConstraintType*>> {
  ConstraintTypeBuilder builder(arena_, source_loc);
  for (Nonnull<const ConstraintType*> constraint : constraints) {
    CARBON_RETURN_IF_ERROR(
        builder.AddAndSubstitute(*this, constraint, builder.GetSelfType(),
                                 builder.GetSelfWitness(), Bindings(),
                                 /*add_lookup_contexts=*/true));
  }
  return std::move(builder).Build();
}

auto TypeChecker::DeduceCallBindings(
    CallExpression& call, Nonnull<const Value*> params_type,
    llvm::ArrayRef<FunctionType::GenericParameter> generic_params,
    llvm::ArrayRef<Nonnull<const GenericBinding*>> deduced_bindings,
    const ImplScope& impl_scope) -> ErrorOr<Success> {
  llvm::ArrayRef<Nonnull<const Value*>> params =
      cast<TupleType>(*params_type).elements();
  llvm::ArrayRef<Nonnull<Expression*>> args =
      cast<TupleLiteral>(call.argument()).fields();
  if (params.size() != args.size()) {
    return ProgramError(call.source_loc())
           << "wrong number of arguments in function call, expected "
           << params.size() << " but got " << args.size();
  }

  // Deductions performed for deduced parameters and generic parameters.
  ArgumentDeduction deduction(call.source_loc(), "call", deduced_bindings,
                              trace_stream_);

  // Deduce and/or convert each argument to the corresponding
  // parameter.
  for (size_t i = 0; i < params.size(); ++i) {
    const Value* param = params[i];
    Expression* arg = args[i];
    if (!generic_params.empty() && generic_params.front().index == i) {
      // The parameter is a `:!` binding. Collect its argument so we can
      // evaluate it when we're done with deduction.
      deduction.AddNonDeducedBindingValue(generic_params.front().binding, arg);
      generic_params = generic_params.drop_front();
    } else {
      // Otherwise deduce its type from the corresponding argument.
      CARBON_RETURN_IF_ERROR(
          deduction.Deduce(param, &arg->static_type(),
                           /*allow_implicit_conversion=*/true));
    }
  }
  CARBON_CHECK(generic_params.empty())
      << "did not find all generic parameters in parameter list";

  CARBON_ASSIGN_OR_RETURN(
      std::optional<Bindings> bindings,
      deduction.Finish(*this, impl_scope, /*diagnose_deduction_failure=*/true));
  CARBON_CHECK(bindings) << "should have diagnosed deduction failure";
  call.set_bindings(std::move(*bindings));

  // Convert the arguments to the deduced and substituted parameter type.
  CARBON_ASSIGN_OR_RETURN(Nonnull<const Value*> param_type,
                          Substitute(call.bindings(), params_type));
  CARBON_ASSIGN_OR_RETURN(
      Nonnull<Expression*> converted_argument,
      ImplicitlyConvert("call", impl_scope, &call.argument(), param_type));
  call.set_argument(converted_argument);

  return Success();
}

auto TypeChecker::LookupInConstraint(SourceLocation source_loc,
                                     std::string_view lookup_kind,
                                     Nonnull<const Value*> type,
                                     std::string_view member_name)
    -> ErrorOr<ConstraintLookupResult> {
  // Find the set of lookup contexts.
  CARBON_ASSIGN_OR_RETURN(
      Nonnull<const ConstraintType*> constraint_type,
      ConvertToConstraintType(source_loc, lookup_kind, type));
  llvm::ArrayRef<LookupContext> lookup_contexts =
      constraint_type->lookup_contexts();

  std::optional<ConstraintLookupResult> found;
  for (LookupContext lookup : lookup_contexts) {
    if (!isa<InterfaceType>(lookup.context)) {
      // TODO: Support other kinds of lookup context, notably named
      // constraints.
      continue;
    }
    const auto& iface_type = cast<InterfaceType>(*lookup.context);
    if (std::optional<Nonnull<const Declaration*>> member =
            FindMember(member_name, iface_type.declaration().members());
        member.has_value()) {
      if (found.has_value()) {
        if (ValueEqual(found->interface, &iface_type, std::nullopt)) {
          continue;
        }
        // TODO: If we resolve to the same member either way, this
        // is not ambiguous.
        return ProgramError(source_loc)
               << "ambiguous " << lookup_kind << ", " << member_name
               << " found in " << *found->interface << " and " << iface_type;
      }
      found = {.interface = &iface_type, .member = member.value()};
    }
  }

  if (!found) {
    if (isa<TypeType>(type)) {
      return ProgramError(source_loc)
             << lookup_kind << " in unconstrained type";
    }
    return ProgramError(source_loc)
           << lookup_kind << ", " << member_name << " not in " << *type;
  }

  return found.value();
}

auto TypeChecker::GetTypeForAssociatedConstant(
    Nonnull<const AssociatedConstant*> assoc) const
    -> ErrorOr<Nonnull<const Value*>> {
  const auto* assoc_type = &assoc->constant().static_type();
  Bindings bindings = assoc->interface().bindings();
  bindings.Add(assoc->interface().declaration().self(), &assoc->base(),
               &assoc->witness());
  return Substitute(bindings, assoc_type);
}

auto TypeChecker::LookupRewriteInTypeOf(
    Nonnull<const Value*> type, Nonnull<const InterfaceType*> interface,
    Nonnull<const Declaration*> member) const
    -> ErrorOr<std::optional<const RewriteConstraint*>> {
  // If the type is the self type of an incomplete `where` expression or a
  // constraint type we're in the process of resolving, find its set of
  // rewrites. These rewrites may not be complete -- earlier rewrites will have
  // been applied to later ones, but not vice versa -- but those are the
  // intended semantics in this case.
  for (auto* builder : partial_constraint_types_) {
    if (ValueEqual(type, builder->GetSelfType(), std::nullopt)) {
      if (auto result = LookupRewrite(builder->rewrite_constraints(), interface,
                                      member)) {
        // If we're in the middle of rewriting this rewrite, let the constraint
        // type builder know it applies within itself, and don't expand it
        // within itself.
        if (auto current_rewrite_info = builder->current_rewrite_info();
            current_rewrite_info &&
            (*current_rewrite_info)->rewrite == *result) {
          (*current_rewrite_info)->rewrite_references_itself = true;
          return {std::nullopt};
        }
        return result;
      }
    }
  }

  // Given `(T:! C).Y`, look in `C` for rewrites.
  if (const auto* var_type = dyn_cast<VariableType>(type)) {
    if (!var_type->binding().has_static_type()) {
      // We looked for a rewrite before we finished type-checking the generic
      // binding. This happens when forming the type of a generic binding. Just
      // say there are no rewrites yet; any rewrites will be applied when the
      // constraint on the binding's type is resolved.
      return {std::nullopt};
    }
    return LookupRewrite(&var_type->binding().static_type(), interface, member);
  }

  // Given `(T.U).Y` for an associated type `U`, substitute into the type of
  // `U` to find rewrites.
  if (const auto* assoc_const = dyn_cast<AssociatedConstant>(type)) {
    if (!assoc_const->constant().has_static_type()) {
      // We looked for a rewrite before we finished type-checking the
      // associated constant. This happens when forming the type of the
      // associated constant, if `.Self` is used to access an associated
      // constant. Just say that there are not rewrites yet; any rewrites will
      // be applied when the constraint on the binding's type is resolved.
      return {std::nullopt};
    }
    // The following is an expanded version of
    //  return LookupRewrite(GetTypeForAssociatedConstant(assoc_const),
    //                       interface, member);
    // where we substitute as little as possible to try to avoid infinite
    // recursion.
    if (const auto* constraint =
            dyn_cast<ConstraintType>(&assoc_const->constant().static_type())) {
      for (auto rewrite : constraint->rewrite_constraints()) {
        if (&rewrite.constant->constant() != &assoc_const->constant()) {
          continue;
        }
        Bindings bindings = assoc_const->interface().bindings();
        bindings.Add(assoc_const->interface().declaration().self(),
                     &assoc_const->base(), &assoc_const->witness());
        // TODO: These substitutions can lead to infinite recursion.
        CARBON_ASSIGN_OR_RETURN(
            Nonnull<const Value*> rewrite_interface,
            Substitute(bindings, &rewrite.constant->interface()));
        if (ValueEqual(interface, rewrite_interface, std::nullopt)) {
          CARBON_ASSIGN_OR_RETURN(
              Nonnull<const Value*> unconverted_replacement,
              Substitute(bindings, rewrite.unconverted_replacement));
          CARBON_ASSIGN_OR_RETURN(
              Nonnull<const Value*> unconverted_replacement_type,
              Substitute(bindings, rewrite.unconverted_replacement_type));
          CARBON_ASSIGN_OR_RETURN(
              Nonnull<const Value*> converted_replacement,
              Substitute(bindings, rewrite.converted_replacement));
          RewriteConstraint substituted = {
              // Not substituted, but our callers don't need it.
              .constant = rewrite.constant,
              .unconverted_replacement = unconverted_replacement,
              .unconverted_replacement_type = unconverted_replacement_type,
              .converted_replacement = converted_replacement};
          return {arena_->New<RewriteConstraint>(substituted)};
        }
      }
    }
  }

  return {std::nullopt};
}

auto TypeChecker::LookupRewriteInWitness(
    Nonnull<const Witness*> witness, Nonnull<const InterfaceType*> interface,
    Nonnull<const Declaration*> member) const
    -> ErrorOr<std::optional<const RewriteConstraint*>> {
  if (const auto* impl_witness = dyn_cast<ImplWitness>(witness)) {
    CARBON_ASSIGN_OR_RETURN(
        Nonnull<const Value*> constraint,
        Substitute(impl_witness->bindings(),
                   impl_witness->declaration().constraint_type()));
    return LookupRewrite(constraint, interface, member);
  }
  return {std::nullopt};
}

// Rewrites a member access expression to produce the given constant value.
static void RewriteMemberAccess(Nonnull<MemberAccessExpression*> access,
                                Nonnull<const RewriteConstraint*> value) {
  access->set_expression_category(ExpressionCategory::Value);
  access->set_static_type(value->unconverted_replacement_type);
  access->set_constant_value(value->unconverted_replacement);
}

// Determine whether the given member declaration declares an instance member.
static auto IsInstanceMember(Nonnull<const Element*> element) {
  switch (element->kind()) {
    case ElementKind::BaseElement:
    case ElementKind::PositionalElement:
      return true;
    case ElementKind::NamedElement:
      const auto* const nom_element = cast<NamedElement>(element);
      if (!nom_element->declaration()) {
        // This is a struct field.
        return true;
      }
      Nonnull<const Declaration*> declaration = *nom_element->declaration();
      switch (declaration->kind()) {
        case DeclarationKind::FunctionDeclaration:
          return cast<FunctionDeclaration>(declaration)->is_method();
        case DeclarationKind::VariableDeclaration:
          return true;
        default:
          return false;
      }
  }
}

auto TypeChecker::CheckAddrMeAccess(
    Nonnull<MemberAccessExpression*> access,
    Nonnull<const FunctionDeclaration*> func_decl, const Bindings& bindings,
    const ImplScope& impl_scope) -> ErrorOr<Success> {
  if (func_decl->is_method() &&
      func_decl->self_pattern().kind() == PatternKind::AddrPattern) {
    access->set_is_addr_me_method();
    CARBON_ASSIGN_OR_RETURN(
        Nonnull<const Value*> me_type,
        Substitute(bindings, &func_decl->self_pattern().static_type()));
    CARBON_RETURN_IF_ERROR(
        ExpectExactType(access->source_loc(), "method access, receiver type",
                        me_type, &access->object().static_type(), impl_scope));
    if (access->object().expression_category() !=
        ExpressionCategory::Reference) {
      return ProgramError(access->source_loc())
             << "method " << *access
             << " requires its receiver to be a reference expression";
    }
  }
  return Success();
}

auto TypeChecker::TypeCheckExp(Nonnull<Expression*> e,
                               const ImplScope& impl_scope)
    -> ErrorOr<Success> {
  return RunWithExtraStack([&]() { return TypeCheckExpImpl(e, impl_scope); });
}

// NOLINTNEXTLINE(readability-function-size)
auto TypeChecker::TypeCheckExpImpl(Nonnull<Expression*> e,
                                   const ImplScope& impl_scope)
    -> ErrorOr<Success> {
  if (trace_stream_->is_enabled()) {
    *trace_stream_ << "checking " << e->kind() << " " << *e;
    *trace_stream_ << "\n";
  }
  if (e->is_type_checked()) {
    if (trace_stream_->is_enabled()) {
      *trace_stream_ << "expression has already been type-checked\n";
    }
    return Success();
  }
  switch (e->kind()) {
    case ExpressionKind::ValueLiteral:
    case ExpressionKind::BuiltinConvertExpression:
    case ExpressionKind::BaseAccessExpression:
      CARBON_FATAL() << "attempting to type check node " << *e
                     << " generated during type checking";
    case ExpressionKind::IndexExpression: {
      auto& index = cast<IndexExpression>(*e);
      CARBON_RETURN_IF_ERROR(TypeCheckExp(&index.object(), impl_scope));
      CARBON_RETURN_IF_ERROR(TypeCheckExp(&index.offset(), impl_scope));
      const Value& object_type = index.object().static_type();
      switch (object_type.kind()) {
        case Value::Kind::TupleType: {
          const auto& tuple_type = cast<TupleType>(object_type);
          CARBON_RETURN_IF_ERROR(
              ExpectExactType(index.offset().source_loc(), "tuple index",
                              arena_->New<IntType>(),
                              &index.offset().static_type(), impl_scope));
          CARBON_ASSIGN_OR_RETURN(auto offset_value,
                                  InterpExp(&index.offset()));
          int i = cast<IntValue>(*offset_value).value();
          if (i < 0 || i >= static_cast<int>(tuple_type.elements().size())) {
            return ProgramError(e->source_loc())
                   << "index " << i << " is out of range for type "
                   << tuple_type;
          }
          index.set_static_type(tuple_type.elements()[i]);
          index.set_expression_category(index.object().expression_category());
          return Success();
        }
        case Value::Kind::StaticArrayType: {
          CARBON_RETURN_IF_ERROR(
              ExpectExactType(index.offset().source_loc(), "array index",
                              arena_->New<IntType>(),
                              &index.offset().static_type(), impl_scope));
          index.set_static_type(
              &cast<StaticArrayType>(object_type).element_type());
          index.set_expression_category(index.object().expression_category());
          return Success();
        }
        default:
          return ProgramError(e->source_loc())
                 << "only arrays and tuples can be indexed, found "
                 << object_type;
      }
    }
    case ExpressionKind::TupleLiteral: {
      std::vector<Nonnull<const Value*>> arg_types;
      for (auto* arg : cast<TupleLiteral>(*e).fields()) {
        CARBON_RETURN_IF_ERROR(TypeCheckExp(arg, impl_scope));
        CARBON_RETURN_IF_ERROR(
            ExpectNonPlaceholderType(arg->source_loc(), &arg->static_type()));
        arg_types.push_back(&arg->static_type());
      }
      e->set_static_type(arena_->New<TupleType>(std::move(arg_types)));
      e->set_expression_category(ExpressionCategory::Value);
      return Success();
    }
    case ExpressionKind::StructLiteral: {
      std::vector<NamedValue> arg_types;
      for (auto& arg : cast<StructLiteral>(*e).fields()) {
        CARBON_RETURN_IF_ERROR(TypeCheckExp(&arg.expression(), impl_scope));
        CARBON_RETURN_IF_ERROR(ExpectNonPlaceholderType(
            arg.expression().source_loc(), &arg.expression().static_type()));
        arg_types.push_back({arg.name(), &arg.expression().static_type()});
      }
      e->set_static_type(arena_->New<StructType>(std::move(arg_types)));
      e->set_expression_category(ExpressionCategory::Value);
      return Success();
    }
    case ExpressionKind::StructTypeLiteral: {
      auto& struct_type = cast<StructTypeLiteral>(*e);
      std::vector<NamedValue> fields;
      for (auto& arg : struct_type.fields()) {
        CARBON_ASSIGN_OR_RETURN(
            Nonnull<const Value*> type,
            TypeCheckTypeExp(&arg.expression(), impl_scope));
        fields.push_back({arg.name(), type});
      }
      struct_type.set_static_type(arena_->New<TypeType>());
      struct_type.set_expression_category(ExpressionCategory::Value);
      struct_type.set_constant_value(
          arena_->New<StructType>(std::move(fields)));
      return Success();
    }
    case ExpressionKind::SimpleMemberAccessExpression: {
      auto& access = cast<SimpleMemberAccessExpression>(*e);

      // If name lookup resolved this member access statically, rewrite it to
      // an identifier expression.
      if (auto value_node = access.value_node()) {
        auto* rewritten = arena_->New<IdentifierExpression>(
            access.source_loc(), access.member_name());
        rewritten->set_value_node(*value_node);
        CARBON_RETURN_IF_ERROR(TypeCheckExp(rewritten, impl_scope));
        access.set_rewritten_form(rewritten);
        return Success();
      }

      CARBON_RETURN_IF_ERROR(TypeCheckExp(&access.object(), impl_scope));
      const Value& object_type = access.object().static_type();
      CARBON_RETURN_IF_ERROR(ExpectCompleteType(access.source_loc(),
                                                "member access", &object_type));
      switch (object_type.kind()) {
        case Value::Kind::StructType: {
          const auto& struct_type = cast<StructType>(object_type);
          for (const auto& field : struct_type.fields()) {
            if (access.member_name() == field.name) {
              access.set_member(arena_->New<NamedElement>(&field));
              access.set_static_type(field.value);
              access.set_expression_category(
                  access.object().expression_category());
              return Success();
            }
          }
          return ProgramError(access.source_loc())
                 << "struct " << struct_type << " does not have a field named "
                 << access.member_name();
        }
        case Value::Kind::NominalClassType: {
          const auto& t_class = cast<NominalClassType>(object_type);
          CARBON_ASSIGN_OR_RETURN(
              const auto res,
              FindMemberWithParents(access.member_name(), &t_class));
          if (res.has_value()) {
            auto [member_type, member, member_t_class] = res.value();
            CARBON_ASSIGN_OR_RETURN(
                Nonnull<const Value*> field_type,
                Substitute(member_t_class->bindings(), member_type));
            access.set_member(arena_->New<NamedElement>(member));
            access.set_is_type_access(!IsInstanceMember(&access.member()));
            switch (member->kind()) {
              case DeclarationKind::VariableDeclaration:
                access.set_static_type(field_type);
                access.set_expression_category(
                    access.object().expression_category());
                break;
              case DeclarationKind::FunctionDeclaration: {
                const auto* func_decl = cast<FunctionDeclaration>(member);
                CARBON_RETURN_IF_ERROR(CheckAddrMeAccess(
                    &access, func_decl, t_class.bindings(), impl_scope));
                if (access.is_type_access()) {
                  access.set_static_type(field_type);
                } else {
                  // Remove `self` from type since now bound.
                  auto* function_type = cast<FunctionType>(field_type);
                  access.set_static_type(arena_->New<FunctionType>(
                      FunctionType::ExceptSelf{}, *function_type));
                }
                access.set_expression_category(ExpressionCategory::Value);
                break;
              }
              case DeclarationKind::AliasDeclaration:
                return ProgramError(access.source_loc())
                       << "Member access to aliases is not yet supported.";
              default:
                CARBON_FATAL() << "member " << access.member_name()
                               << " is not a field or method";
                break;
            }
            return Success();
          } else {
            return ProgramError(e->source_loc())
                   << "class " << t_class.declaration().name()
                   << " does not have a field named " << access.member_name();
          }
        }
        case Value::Kind::VariableType:
        case Value::Kind::AssociatedConstant: {
          // This case handles access to a method on a receiver whose type is a
          // type variable or associated constant. For example, `x.foo` where
          // the type of `x` is `T` and `T` implements an interface that
          // includes `foo`, or `x.y().foo` where the type of `x` is `T` and
          // the return type of `y()` is an associated constant from `T`'s
          // constraint.
          Nonnull<const Value*> constraint;
          if (const auto* var_type = dyn_cast<VariableType>(&object_type)) {
            constraint = &var_type->binding().static_type();
          } else {
            CARBON_ASSIGN_OR_RETURN(
                constraint, GetTypeForAssociatedConstant(
                                cast<AssociatedConstant>(&object_type)));
          }
          CARBON_ASSIGN_OR_RETURN(
              ConstraintLookupResult result,
              LookupInConstraint(e->source_loc(), "member access", constraint,
                                 access.member_name()));
          if (auto replacement =
                  LookupRewrite(constraint, result.interface, result.member)) {
            RewriteMemberAccess(&access, *replacement);
            return Success();
          }
          // Compute a witness that the variable type implements this
          // interface. This will typically be either a reference to its
          // `ImplBinding` or, for a constraint, to a witness for an impl
          // constraint within it.
          // TODO: We should only need to look at the impl binding for this
          // variable or witness for this associated constant, not everything in
          // the impl scope, to find the witness.
          CARBON_ASSIGN_OR_RETURN(
              Nonnull<const ConstraintType*> iface_constraint,
              ConvertToConstraintType(access.source_loc(), "member access",
                                      result.interface));
          CARBON_ASSIGN_OR_RETURN(
              Nonnull<const Witness*> witness,
              impl_scope.Resolve(iface_constraint, &object_type,
                                 e->source_loc(), *this));

          Bindings bindings = result.interface->bindings();
          bindings.Add(result.interface->declaration().self(), &object_type,
                       witness);

          const Value& member_type = result.member->static_type();
          CARBON_ASSIGN_OR_RETURN(Nonnull<const Value*> inst_member_type,
                                  Substitute(bindings, &member_type))
          access.set_member(arena_->New<NamedElement>(result.member));
          access.set_found_in_interface(result.interface);
          access.set_is_type_access(!IsInstanceMember(&access.member()));
<<<<<<< HEAD
=======
          access.set_static_type(inst_member_type);
          access.set_expression_category(ExpressionCategory::Value);
>>>>>>> 594ebff2

          if (const auto* func_decl =
                  dyn_cast<FunctionDeclaration>(result.member)) {
            CARBON_RETURN_IF_ERROR(
                CheckAddrMeAccess(&access, func_decl, bindings, impl_scope));
            if (access.is_type_access()) {
              access.set_static_type(inst_member_type);
            } else {
              // Remove `self` from type since now bound.
              auto* function_type = cast<FunctionType>(inst_member_type);
              access.set_static_type(arena_->New<FunctionType>(
                  FunctionType::ExceptSelf{}, *function_type));
            }
          } else {
            access.set_static_type(inst_member_type);
          }

          // TODO: This is just a ConstraintImplWitness into the
          // iface_constraint. If we can compute the right index, we can avoid
          // re-resolving it.
          CARBON_ASSIGN_OR_RETURN(
              Nonnull<const Witness*> impl,
              impl_scope.Resolve(result.interface, &object_type,
                                 e->source_loc(), *this));
          access.set_impl(impl);
          return Success();
        }
        case Value::Kind::InterfaceType:
        case Value::Kind::NamedConstraintType:
        case Value::Kind::ConstraintType: {
          // This case handles access to a class function from a constrained
          // type variable. If `T` is a type variable and `foo` is a class
          // function in an interface implemented by `T`, then `T.foo` accesses
          // the `foo` class function of `T`.
          //
          // TODO: Per the language rules, we are supposed to also perform
          // lookup into `type` and report an ambiguity if the name is found in
          // both places.
          CARBON_ASSIGN_OR_RETURN(Nonnull<const Value*> type,
                                  InterpExp(&access.object()));
          CARBON_ASSIGN_OR_RETURN(
              ConstraintLookupResult result,
              LookupInConstraint(e->source_loc(), "member access", &object_type,
                                 access.member_name()));
          if (auto replacement = LookupRewrite(&object_type, result.interface,
                                               result.member)) {
            RewriteMemberAccess(&access, *replacement);
            return Success();
          }
          CARBON_ASSIGN_OR_RETURN(
              Nonnull<const ConstraintType*> iface_constraint,
              ConvertToConstraintType(access.source_loc(), "member access",
                                      result.interface));
          CARBON_ASSIGN_OR_RETURN(Nonnull<const Witness*> witness,
                                  impl_scope.Resolve(iface_constraint, type,
                                                     e->source_loc(), *this));
          CARBON_ASSIGN_OR_RETURN(Nonnull<const Witness*> impl,
                                  impl_scope.Resolve(result.interface, type,
                                                     e->source_loc(), *this));
          access.set_member(arena_->New<NamedElement>(result.member));
          access.set_impl(impl);
          access.set_found_in_interface(result.interface);

          if (IsInstanceMember(&access.member())) {
            // This is a member name denoting an instance member.
            // TODO: Consider setting the static type of all instance member
            // declarations to be member name types, rather than special-casing
            // member accesses that name them.
            access.set_static_type(
                arena_->New<TypeOfMemberName>(NamedElement(result.member)));
            access.set_expression_category(ExpressionCategory::Value);
          } else {
            // This is a non-instance member whose value is found directly via
            // the witness table, such as a non-method function or an
            // associated constant.
            const Value& member_type = result.member->static_type();
            Bindings bindings = result.interface->bindings();
            bindings.Add(result.interface->declaration().self(), type, witness);
            CARBON_ASSIGN_OR_RETURN(Nonnull<const Value*> inst_member_type,
                                    Substitute(bindings, &member_type));
            access.set_static_type(inst_member_type);
            access.set_expression_category(ExpressionCategory::Value);
          }
          return Success();
        }
        case Value::Kind::TypeType: {
          // This is member access into an unconstrained type. Evaluate it and
          // perform lookup in the result.
          CARBON_ASSIGN_OR_RETURN(Nonnull<const Value*> type,
                                  InterpExp(&access.object()));
          CARBON_RETURN_IF_ERROR(
              ExpectCompleteType(access.source_loc(), "member access", type));
          switch (type->kind()) {
            case Value::Kind::StructType: {
              for (const auto& field : cast<StructType>(type)->fields()) {
                if (access.member_name() == field.name) {
                  access.set_member(arena_->New<NamedElement>(&field));
                  access.set_static_type(
                      arena_->New<TypeOfMemberName>(NamedElement(&field)));
                  access.set_expression_category(ExpressionCategory::Value);
                  return Success();
                }
              }
              return ProgramError(access.source_loc())
                     << "struct " << *type << " does not have a field named "
                     << " does not have a field named " << access.member_name();
            }
            case Value::Kind::ChoiceType: {
              const auto& choice = cast<ChoiceType>(*type);
              std::optional<Nonnull<const AlternativeSignature*>> signature =
                  choice.declaration().FindAlternative(access.member_name());
              if (!signature.has_value()) {
                return ProgramError(e->source_loc())
                       << choice << " does not have an alternative named "
                       << access.member_name();
              }

              // If we find an alternative with no declared signature, we are
              // constructing an unparameterized alternative value.
              if (!(*signature)->parameters_static_type()) {
                access.set_member(
                    arena_->New<NamedElement>(arena_->New<NamedValue>(
                        NamedValue{access.member_name(), &choice})));
                access.set_static_type(&choice);
                access.set_expression_category(ExpressionCategory::Value);
                return Success();
              }

              CARBON_ASSIGN_OR_RETURN(
                  Nonnull<const Value*> parameter_type,
                  Substitute(choice.bindings(),
                             *(*signature)->parameters_static_type()));
              Nonnull<const Value*> type = arena_->New<FunctionType>(
                  std::nullopt, parameter_type, &choice);
              // TODO: Should there be a Declaration corresponding to each
              // choice type alternative?
              access.set_member(
                  arena_->New<NamedElement>(arena_->New<NamedValue>(
                      NamedValue{access.member_name(), type})));
              access.set_static_type(type);
              access.set_expression_category(ExpressionCategory::Value);
              return Success();
            }
            case Value::Kind::NominalClassType: {
              const auto& class_type = cast<NominalClassType>(*type);
              CARBON_ASSIGN_OR_RETURN(
                  auto type_member,
                  FindMixedMemberAndType(access.member_name(),
                                         class_type.declaration().members(),
                                         &class_type));
              if (type_member.has_value()) {
                auto [member_type, member] = type_member.value();
                access.set_member(arena_->New<NamedElement>(member));
                switch (member->kind()) {
                  case DeclarationKind::FunctionDeclaration: {
                    const auto& func = cast<FunctionDeclaration>(*member);
                    if (func.is_method()) {
                      break;
                    }
                    CARBON_ASSIGN_OR_RETURN(Nonnull<const Value*> field_type,
                                            Substitute(class_type.bindings(),
                                                       &member->static_type()));
                    access.set_static_type(field_type);
                    access.set_expression_category(ExpressionCategory::Value);
                    return Success();
                  }
                  default:
                    break;
                }
                access.set_static_type(
                    arena_->New<TypeOfMemberName>(NamedElement(member)));
                access.set_expression_category(ExpressionCategory::Value);
                return Success();
              } else {
                return ProgramError(access.source_loc())
                       << class_type << " does not have a member named "
                       << access.member_name();
              }
            }
            case Value::Kind::InterfaceType:
            case Value::Kind::NamedConstraintType:
            case Value::Kind::ConstraintType: {
              CARBON_ASSIGN_OR_RETURN(
                  ConstraintLookupResult result,
                  LookupInConstraint(e->source_loc(), "member access", type,
                                     access.member_name()));
              access.set_member(arena_->New<NamedElement>(result.member));
              access.set_found_in_interface(result.interface);
              access.set_static_type(
                  arena_->New<TypeOfMemberName>(NamedElement(result.member)));
              access.set_expression_category(ExpressionCategory::Value);
              return Success();
            }
            default:
              // TODO: We should handle VariableType and AssociatedConstant
              // here.
              return ProgramError(access.source_loc())
                     << "unsupported member access into type " << *type;
          }
        }
        default:
          return ProgramError(e->source_loc())
                 << "member access, unexpected " << object_type << " in " << *e;
      }
    }
    case ExpressionKind::CompoundMemberAccessExpression: {
      auto& access = cast<CompoundMemberAccessExpression>(*e);
      CARBON_RETURN_IF_ERROR(TypeCheckExp(&access.object(), impl_scope));
      CARBON_RETURN_IF_ERROR(TypeCheckExp(&access.path(), impl_scope));
      if (!isa<TypeOfMemberName>(access.path().static_type())) {
        return ProgramError(e->source_loc())
               << "expected name of instance member or interface member in "
                  "compound member access, found "
               << access.path().static_type();
      }

      // Evaluate the member name expression to determine which member we're
      // accessing.
      CARBON_ASSIGN_OR_RETURN(Nonnull<const Value*> member_name_value,
                              InterpExp(&access.path()));
      const auto& member_name = cast<MemberName>(*member_name_value);
      access.set_member(&member_name);
      bool is_instance_member = IsInstanceMember(&member_name.member());

      bool has_instance = true;
      std::optional<Nonnull<const Value*>> base_type = member_name.base_type();
      if (!base_type.has_value()) {
        if (IsTypeOfType(&access.object().static_type())) {
          // This is `Type.(member_name)`, where `member_name` doesn't specify
          // a type. This access doesn't perform instance binding.
          CARBON_ASSIGN_OR_RETURN(base_type, InterpExp(&access.object()));
          has_instance = false;
        } else {
          // This is `value.(member_name)`, where `member_name` doesn't specify
          // a type. The member will be found in the type of `value`, or in a
          // corresponding `impl` if `member_name` is an interface member.
          base_type = &access.object().static_type();
        }
      } else {
        // This is `value.(member_name)`, where `member_name` specifies a type.
        // `value` is implicitly converted to that type.
        CARBON_ASSIGN_OR_RETURN(
            Nonnull<Expression*> converted_object,
            ImplicitlyConvert("compound member access", impl_scope,
                              &access.object(), *base_type));
        access.set_object(converted_object);
      }
      access.set_is_type_access(has_instance && !is_instance_member);

      // Perform associated constant rewriting and impl selection if necessary.
      std::optional<Nonnull<const Witness*>> witness;
      if (std::optional<Nonnull<const InterfaceType*>> iface =
              member_name.interface()) {
        // If we're naming an associated constant, we might have a rewrite for
        // it that we can apply immediately.
        CARBON_ASSIGN_OR_RETURN(
            auto replacement,
            LookupRewriteInTypeOf(*base_type, *iface,
                                  *member_name.member().declaration()));
        if (replacement) {
          RewriteMemberAccess(&access, *replacement);
          return Success();
        }

        CARBON_ASSIGN_OR_RETURN(
            Nonnull<const ConstraintType*> iface_constraint,
            ConvertToConstraintType(access.source_loc(),
                                    "compound member access", *iface));
        // TODO: We should check that the base type implements the specified
        // interface, not only the interface containing the member.
        // `x.(ImplicitAs(T).Convert)()` should require that the type of `x`
        // implements `ImplicitAs(T)`, not only `As(T)`.
        CARBON_ASSIGN_OR_RETURN(witness,
                                impl_scope.Resolve(iface_constraint, *base_type,
                                                   e->source_loc(), *this));
        CARBON_ASSIGN_OR_RETURN(
            Nonnull<const Witness*> impl,
            impl_scope.Resolve(*iface, *base_type, e->source_loc(), *this));
        CARBON_ASSIGN_OR_RETURN(
            replacement,
            LookupRewriteInWitness(impl, *iface,
                                   *member_name.member().declaration()));
        if (replacement) {
          RewriteMemberAccess(&access, *replacement);
          return Success();
        }
        access.set_impl(impl);
      }

      auto bindings_for_member = [&]() -> Bindings {
        if (member_name.interface()) {
          Nonnull<const InterfaceType*> iface_type = *member_name.interface();
          Bindings bindings = iface_type->bindings();
          bindings.Add(iface_type->declaration().self(), *base_type, witness);
          return bindings;
        }
        if (const auto* class_type =
                dyn_cast<NominalClassType>(base_type.value())) {
          return class_type->bindings();
        }
        return Bindings();
      };

      auto set_static_type_as_member_type = [&]() -> ErrorOr<Success> {
        Nonnull<const Value*> member_type = &member_name.member().type();
        CARBON_ASSIGN_OR_RETURN(member_type,
                                Substitute(bindings_for_member(), member_type));
        access.set_static_type(member_type);
        return Success();
      };

      auto set_static_type_remove_self = [&]() -> ErrorOr<Success> {
        Nonnull<const Value*> member_type = &member_name.member().type();
        CARBON_ASSIGN_OR_RETURN(member_type,
                                Substitute(bindings_for_member(), member_type));
        auto* function_type = cast<FunctionType>(member_type);
        access.set_static_type(arena_->New<FunctionType>(
            FunctionType::ExceptSelf{}, *function_type));
        return Success();
      };

      switch (std::optional<Nonnull<const Declaration*>> decl =
                  member_name.member().declaration();
              decl ? decl.value()->kind()
                   : DeclarationKind::VariableDeclaration) {
        case DeclarationKind::VariableDeclaration:
          if (has_instance) {
            CARBON_RETURN_IF_ERROR(set_static_type_as_member_type());
            access.set_expression_category(
                access.object().expression_category());
            return Success();
          }
          break;
        case DeclarationKind::FunctionDeclaration: {
          if (has_instance || !is_instance_member) {
            // This should not be possible: the name of a static member
            // function should have function type not member name type.
            CARBON_CHECK(!has_instance || is_instance_member ||
                         !member_name.base_type().has_value())
                << "vacuous compound member access";
            // If this is instance access, remove self bound from function type
            if (has_instance && is_instance_member) {
              CARBON_RETURN_IF_ERROR(set_static_type_remove_self());
            } else {
              CARBON_RETURN_IF_ERROR(set_static_type_as_member_type());
            }
            access.set_expression_category(ExpressionCategory::Value);
            CARBON_RETURN_IF_ERROR(
                CheckAddrMeAccess(&access, cast<FunctionDeclaration>(*decl),
                                  bindings_for_member(), impl_scope));
            return Success();
          }
          break;
        }
        case DeclarationKind::AssociatedConstantDeclaration:
          CARBON_RETURN_IF_ERROR(set_static_type_as_member_type());
          access.set_expression_category(access.object().expression_category());
          return Success();
        default:
          CARBON_FATAL() << "member " << member_name
                         << " is not a field or method";
          break;
      }

      access.set_static_type(
          arena_->New<TypeOfMemberName>(member_name.member()));
      access.set_expression_category(ExpressionCategory::Value);
      return Success();
    }
    case ExpressionKind::IdentifierExpression: {
      auto& ident = cast<IdentifierExpression>(*e);
      if (ident.value_node().base().kind() ==
          AstNodeKind::FunctionDeclaration) {
        const auto& function =
            cast<FunctionDeclaration>(ident.value_node().base());
        if (!function.has_static_type()) {
          CARBON_CHECK(function.return_term().is_auto());
          return ProgramError(ident.source_loc())
                 << "Function calls itself, but has a deduced return type";
        }
      }
      ident.set_static_type(&ident.value_node().static_type());
      ident.set_expression_category(ident.value_node().expression_category());
      return Success();
    }
    case ExpressionKind::DotSelfExpression: {
      auto& dot_self = cast<DotSelfExpression>(*e);
      if (dot_self.self_binding().is_type_checked()) {
        dot_self.set_static_type(&dot_self.self_binding().static_type());
      } else {
        dot_self.set_static_type(arena_->New<TypeType>());
        dot_self.self_binding().set_named_as_type_via_dot_self();
      }
      dot_self.set_expression_category(ExpressionCategory::Value);
      return Success();
    }
    case ExpressionKind::IntLiteral:
      e->set_expression_category(ExpressionCategory::Value);
      e->set_static_type(arena_->New<IntType>());
      return Success();
    case ExpressionKind::BoolLiteral:
      e->set_expression_category(ExpressionCategory::Value);
      e->set_static_type(arena_->New<BoolType>());
      return Success();
    case ExpressionKind::OperatorExpression: {
      auto& op = cast<OperatorExpression>(*e);
      std::vector<Nonnull<const Value*>> ts;
      for (Nonnull<Expression*> argument : op.arguments()) {
        CARBON_RETURN_IF_ERROR(TypeCheckExp(argument, impl_scope));
        ts.push_back(&argument->static_type());
      }

      auto handle_unary_operator = [&](Builtin builtin) -> ErrorOr<Success> {
        ErrorOr<Nonnull<Expression*>> result = BuildBuiltinMethodCall(
            impl_scope, op.arguments()[0], BuiltinInterfaceName{builtin},
            BuiltinMethodCall{"Op"});
        if (!result.ok()) {
          // We couldn't find a matching `impl`.
          return ProgramError(e->source_loc())
                 << "type error in `" << OperatorToString(op.op()) << "`:\n"
                 << result.error().message();
        }
        op.set_rewritten_form(*result);
        return Success();
      };

      auto handle_binary_operator = [&](Builtin builtin) -> ErrorOr<Success> {
        ErrorOr<Nonnull<Expression*>> result = BuildBuiltinMethodCall(
            impl_scope, op.arguments()[0], BuiltinInterfaceName{builtin, ts[1]},
            BuiltinMethodCall{"Op", {op.arguments()[1]}});
        if (!result.ok()) {
          // We couldn't find a matching `impl`.
          return ProgramError(e->source_loc())
                 << "type error in `" << OperatorToString(op.op()) << "`:\n"
                 << result.error().message();
        }
        op.set_rewritten_form(*result);
        return Success();
      };

      auto handle_binary_arithmetic = [&](Builtin builtin) -> ErrorOr<Success> {
        // Handle a built-in operator first.
        // TODO: Replace this with an intrinsic.
        if (isa<IntType>(ts[0]) && isa<IntType>(ts[1]) &&
            IsSameType(ts[0], ts[1], impl_scope)) {
          op.set_static_type(ts[0]);
          op.set_expression_category(ExpressionCategory::Value);
          return Success();
        }

        // Now try an overloaded operator.
        return handle_binary_operator(builtin);
      };

      auto handle_compare =
          [&](Builtin builtin, const std::string& method_name,
              const std::string_view& operator_desc) -> ErrorOr<Success> {
        ErrorOr<Nonnull<Expression*>> converted = BuildBuiltinMethodCall(
            impl_scope, op.arguments()[0], BuiltinInterfaceName{builtin, ts[1]},
            BuiltinMethodCall{method_name, op.arguments()[1]});
        if (!converted.ok()) {
          // We couldn't find a matching `impl`.
          return ProgramError(e->source_loc())
                 << *ts[0] << " is not " << operator_desc << " comparable with "
                 << *ts[1] << " (" << converted.error().message() << ")";
        }
        op.set_rewritten_form(*converted);
        return Success();
      };

      switch (op.op()) {
        case Operator::Neg: {
          // Handle a built-in negation first.
          // TODO: Replace this with an intrinsic.
          if (isa<IntType>(ts[0])) {
            op.set_static_type(arena_->New<IntType>());
            op.set_expression_category(ExpressionCategory::Value);
            return Success();
          }
          // Now try an overloaded negation.
          return handle_unary_operator(Builtin::Negate);
        }
        case Operator::Add:
          return handle_binary_arithmetic(Builtin::AddWith);
        case Operator::Sub:
          return handle_binary_arithmetic(Builtin::SubWith);
        case Operator::Mul:
          return handle_binary_arithmetic(Builtin::MulWith);
        case Operator::Div:
          return handle_binary_arithmetic(Builtin::DivWith);
        case Operator::Mod:
          return handle_binary_arithmetic(Builtin::ModWith);
        case Operator::BitwiseAnd:
          // `&` between type-of-types performs constraint combination.
          // TODO: Should this be done via an intrinsic?
          if (IsTypeOfType(ts[0]) && IsTypeOfType(ts[1])) {
            CARBON_ASSIGN_OR_RETURN(Nonnull<const Value*> lhs,
                                    InterpExp(op.arguments()[0]));
            CARBON_ASSIGN_OR_RETURN(Nonnull<const Value*> rhs,
                                    InterpExp(op.arguments()[1]));
            CARBON_ASSIGN_OR_RETURN(
                Nonnull<const ConstraintType*> lhs_constraint,
                ConvertToConstraintType(op.arguments()[0]->source_loc(),
                                        "first operand of `&`", lhs));
            CARBON_ASSIGN_OR_RETURN(
                Nonnull<const ConstraintType*> rhs_constraint,
                ConvertToConstraintType(op.arguments()[1]->source_loc(),
                                        "second operand of `&`", rhs));
            CARBON_ASSIGN_OR_RETURN(
                Nonnull<const ConstraintType*> result,
                CombineConstraints(e->source_loc(),
                                   {lhs_constraint, rhs_constraint}));
            op.set_rewritten_form(arena_->New<ValueLiteral>(
                op.source_loc(), result, arena_->New<TypeType>(),
                ExpressionCategory::Value));
            return Success();
          }
          return handle_binary_operator(Builtin::BitAndWith);
        case Operator::BitwiseOr:
          return handle_binary_operator(Builtin::BitOrWith);
        case Operator::BitwiseXor:
          return handle_binary_operator(Builtin::BitXorWith);
        case Operator::BitShiftLeft:
          return handle_binary_operator(Builtin::LeftShiftWith);
        case Operator::BitShiftRight:
          return handle_binary_operator(Builtin::RightShiftWith);
        case Operator::Complement:
          return handle_unary_operator(Builtin::BitComplement);
        case Operator::And:
          CARBON_RETURN_IF_ERROR(ExpectExactType(e->source_loc(), "&&(1)",
                                                 arena_->New<BoolType>(), ts[0],
                                                 impl_scope));
          CARBON_RETURN_IF_ERROR(ExpectExactType(e->source_loc(), "&&(2)",
                                                 arena_->New<BoolType>(), ts[1],
                                                 impl_scope));
          op.set_static_type(arena_->New<BoolType>());
          op.set_expression_category(ExpressionCategory::Value);
          return Success();
        case Operator::Or:
          CARBON_RETURN_IF_ERROR(ExpectExactType(e->source_loc(), "||(1)",
                                                 arena_->New<BoolType>(), ts[0],
                                                 impl_scope));
          CARBON_RETURN_IF_ERROR(ExpectExactType(e->source_loc(), "||(2)",
                                                 arena_->New<BoolType>(), ts[1],
                                                 impl_scope));
          op.set_static_type(arena_->New<BoolType>());
          op.set_expression_category(ExpressionCategory::Value);
          return Success();
        case Operator::Not:
          CARBON_RETURN_IF_ERROR(ExpectExactType(e->source_loc(), "!",
                                                 arena_->New<BoolType>(), ts[0],
                                                 impl_scope));
          op.set_static_type(arena_->New<BoolType>());
          op.set_expression_category(ExpressionCategory::Value);
          return Success();
        case Operator::Eq:
          return handle_compare(Builtin::EqWith, "Equal", "equality");
        case Operator::NotEq:
          return handle_compare(Builtin::EqWith, "NotEqual", "equality");
        case Operator::Less:
          return handle_compare(Builtin::LessWith, "Less", "less");
        case Operator::LessEq:
          return handle_compare(Builtin::LessEqWith, "LessEq", "less equal");
        case Operator::GreaterEq:
          return handle_compare(Builtin::GreaterEqWith, "GreaterEq",
                                "greater equal");
        case Operator::Greater:
          return handle_compare(Builtin::GreaterWith, "Greater", "greater");
        case Operator::Deref:
          CARBON_RETURN_IF_ERROR(
              ExpectPointerType(e->source_loc(), "*", ts[0]));
          op.set_static_type(&cast<PointerType>(*ts[0]).pointee_type());
          op.set_expression_category(ExpressionCategory::Reference);
          return Success();
        case Operator::Ptr: {
          auto* type_type = arena_->New<TypeType>();
          CARBON_ASSIGN_OR_RETURN(
              Nonnull<Expression*> converted,
              ImplicitlyConvert("pointee type", impl_scope, op.arguments()[0],
                                type_type));
          op.arguments()[0] = converted;
          op.set_static_type(arena_->New<TypeType>());
          op.set_expression_category(ExpressionCategory::Value);
          return Success();
        }
        case Operator::AddressOf:
          if (op.arguments()[0]->expression_category() !=
              ExpressionCategory::Reference) {
            return ProgramError(op.arguments()[0]->source_loc())
                   << "Argument to " << OperatorToString(op.op())
                   << " should be a reference expression.";
          }
          op.set_static_type(arena_->New<PointerType>(ts[0]));
          op.set_expression_category(ExpressionCategory::Value);
          return Success();
        case Operator::As: {
          CARBON_ASSIGN_OR_RETURN(
              Nonnull<const Value*> type,
              TypeCheckTypeExp(op.arguments()[1], impl_scope));
          ErrorOr<Nonnull<Expression*>> converted =
              BuildBuiltinMethodCall(impl_scope, op.arguments()[0],
                                     BuiltinInterfaceName{Builtin::As, type},
                                     BuiltinMethodCall{"Convert"});
          if (!converted.ok()) {
            // We couldn't find a matching `impl`.
            return ProgramError(e->source_loc())
                   << "type error in `as`: `" << *ts[0]
                   << "` is not explicitly convertible to `" << *type << "`:\n"
                   << converted.error().message();
          }
          op.set_rewritten_form(*converted);
          return Success();
        }
      }
      break;
    }
    case ExpressionKind::CallExpression: {
      auto& call = cast<CallExpression>(*e);
      CARBON_RETURN_IF_ERROR(TypeCheckExp(&call.function(), impl_scope));
      CARBON_RETURN_IF_ERROR(TypeCheckExp(&call.argument(), impl_scope));
      switch (call.function().static_type().kind()) {
        case Value::Kind::FunctionType: {
          const auto& fun_t = cast<FunctionType>(call.function().static_type());
          if (trace_stream_->is_enabled()) {
            *trace_stream_ << "checking call to function of type " << fun_t
                           << "\nwith arguments of type: "
                           << call.argument().static_type() << "\n";
          }
          CARBON_RETURN_IF_ERROR(DeduceCallBindings(
              call, &fun_t.parameters(), fun_t.generic_parameters(),
              fun_t.deduced_bindings(), impl_scope));

          // Substitute into the return type to determine the type of the call
          // expression.
          CARBON_ASSIGN_OR_RETURN(
              Nonnull<const Value*> return_type,
              Substitute(call.bindings(), &fun_t.return_type()));
          call.set_static_type(return_type);
          call.set_expression_category(fun_t.is_initializing()
                                           ? ExpressionCategory::Initializing
                                           : ExpressionCategory::Value);
          return Success();
        }
        case Value::Kind::TypeOfParameterizedEntityName: {
          // This case handles the application of a parameterized class or
          // interface to a set of arguments, such as Point(i32) or
          // AddWith(i32).
          const ParameterizedEntityName& param_name =
              cast<TypeOfParameterizedEntityName>(call.function().static_type())
                  .name();

          // Collect the top-level generic parameters and their constraints.
          std::vector<FunctionType::GenericParameter> generic_parameters;
          llvm::ArrayRef<Nonnull<const Pattern*>> params =
              param_name.params().fields();
          for (size_t i = 0; i != params.size(); ++i) {
            // TODO: Should we disallow all other kinds of top-level params?
            if (const auto* binding = dyn_cast<GenericBinding>(params[i])) {
              generic_parameters.push_back({i, binding});
            }
          }

          CARBON_RETURN_IF_ERROR(DeduceCallBindings(
              call, &param_name.params().static_type(), generic_parameters,
              /*deduced_bindings=*/std::nullopt, impl_scope));

          // Currently the only kinds of parameterized entities we support are
          // types.
          CARBON_CHECK(
              isa<ClassDeclaration, InterfaceDeclaration, ConstraintDeclaration,
                  ChoiceDeclaration>(param_name.declaration()))
              << "unknown type of ParameterizedEntityName for " << param_name;
          call.set_static_type(arena_->New<TypeType>());
          call.set_expression_category(ExpressionCategory::Value);
          return Success();
        }
        case Value::Kind::ChoiceType: {
          // Give a better diagnostic for an attempt to call a choice constant.
          auto* member_access =
              dyn_cast<SimpleMemberAccessExpression>(&call.function());
          if (member_access &&
              isa<TypeType>(member_access->object().static_type())) {
            CARBON_ASSIGN_OR_RETURN(Nonnull<const Value*> type,
                                    InterpExp(&member_access->object()));
            if (isa<ChoiceType>(type)) {
              return ProgramError(e->source_loc())
                     << "alternative `" << *type << "."
                     << member_access->member_name()
                     << "` does not expect an argument list";
            }
          }
          [[fallthrough]];
        }
        default: {
          return ProgramError(e->source_loc())
                 << "in call `" << *e
                 << "`, expected callee to be a function, found `"
                 << call.function().static_type() << "`";
        }
      }
      break;
    }
    case ExpressionKind::FunctionTypeLiteral: {
      auto& fn = cast<FunctionTypeLiteral>(*e);
      CARBON_ASSIGN_OR_RETURN(Nonnull<const Value*> param,
                              TypeCheckTypeExp(&fn.parameter(), impl_scope));
      CARBON_ASSIGN_OR_RETURN(Nonnull<const Value*> ret,
                              TypeCheckTypeExp(&fn.return_type(), impl_scope));
      fn.set_static_type(arena_->New<TypeType>());
      fn.set_expression_category(ExpressionCategory::Value);
      fn.set_constant_value(
          arena_->New<FunctionType>(std::nullopt, param, ret));
      return Success();
    }
    case ExpressionKind::StringLiteral:
      e->set_static_type(arena_->New<StringType>());
      e->set_expression_category(ExpressionCategory::Value);
      return Success();
    case ExpressionKind::IntrinsicExpression: {
      auto& intrinsic_exp = cast<IntrinsicExpression>(*e);
      CARBON_RETURN_IF_ERROR(TypeCheckExp(&intrinsic_exp.args(), impl_scope));
      const auto& args = intrinsic_exp.args().fields();
      switch (cast<IntrinsicExpression>(*e).intrinsic()) {
        case IntrinsicExpression::Intrinsic::Print:
          // TODO: Remove Print special casing once we have variadics or
          // overloads. Here, that's the name Print instead of __intrinsic_print
          // in errors.
          if (args.empty() || args.size() > 2) {
            return ProgramError(e->source_loc())
                   << "Print takes 1 or 2 arguments, received " << args.size();
          }
          CARBON_RETURN_IF_ERROR(ExpectExactType(
              e->source_loc(), "Print argument 0", arena_->New<StringType>(),
              &args[0]->static_type(), impl_scope));
          if (args.size() >= 2) {
            CARBON_RETURN_IF_ERROR(ExpectExactType(
                e->source_loc(), "Print argument 1", arena_->New<IntType>(),
                &args[1]->static_type(), impl_scope));
          }
          e->set_static_type(TupleType::Empty());
          e->set_expression_category(ExpressionCategory::Value);
          return Success();
        case IntrinsicExpression::Intrinsic::Assert: {
          if (args.size() != 2) {
            return ProgramError(e->source_loc())
                   << "__intrinsic_assert takes 2 arguments";
          }
          CARBON_RETURN_IF_ERROR(ExpectExactType(
              e->source_loc(), "__intrinsic_assert argument 0",
              arena_->New<BoolType>(), &args[0]->static_type(), impl_scope));
          CARBON_RETURN_IF_ERROR(ExpectExactType(
              e->source_loc(), "__intrinsic_assert argument 1",
              arena_->New<StringType>(), &args[1]->static_type(), impl_scope));
          e->set_static_type(TupleType::Empty());
          e->set_expression_category(ExpressionCategory::Value);
          return Success();
        }
        case IntrinsicExpression::Intrinsic::Alloc: {
          if (args.size() != 1) {
            return ProgramError(e->source_loc())
                   << "__intrinsic_new takes 1 argument";
          }
          const auto* arg_type = &args[0]->static_type();
          e->set_static_type(arena_->New<PointerType>(arg_type));
          e->set_expression_category(ExpressionCategory::Value);
          return Success();
        }
        case IntrinsicExpression::Intrinsic::Dealloc: {
          if (args.size() != 1) {
            return ProgramError(e->source_loc())
                   << "__intrinsic_delete takes 1 argument";
          }
          const auto* arg_type = &args[0]->static_type();
          CARBON_RETURN_IF_ERROR(
              ExpectPointerType(e->source_loc(), "*", arg_type));
          e->set_static_type(TupleType::Empty());
          e->set_expression_category(ExpressionCategory::Value);
          return Success();
        }
        case IntrinsicExpression::Intrinsic::PrintAllocs: {
          if (!args.empty()) {
            return ProgramError(e->source_loc())
                   << "__intrinsic_print_allocs takes no arguments";
          }
          e->set_static_type(TupleType::Empty());
          e->set_expression_category(ExpressionCategory::Value);
          return Success();
        }
        case IntrinsicExpression::Intrinsic::Rand: {
          if (args.size() != 2) {
            return ProgramError(e->source_loc())
                   << "Rand takes 2 arguments, received " << args.size();
          }
          CARBON_RETURN_IF_ERROR(ExpectExactType(
              e->source_loc(), "Rand argument 0", arena_->New<IntType>(),
              &args[0]->static_type(), impl_scope));

          CARBON_RETURN_IF_ERROR(ExpectExactType(
              e->source_loc(), "Rand argument 1", arena_->New<IntType>(),
              &args[1]->static_type(), impl_scope));

          e->set_static_type(arena_->New<IntType>());
          e->set_expression_category(ExpressionCategory::Value);
          return Success();
        }
        case IntrinsicExpression::Intrinsic::ImplicitAs: {
          if (args.size() != 1) {
            return ProgramError(e->source_loc())
                   << "__intrinsic_implicit_as takes 1 argument";
          }
          CARBON_RETURN_IF_ERROR(TypeCheckTypeExp(args[0], impl_scope));
          e->set_static_type(arena_->New<TypeType>());
          e->set_expression_category(ExpressionCategory::Value);
          return Success();
        }
        case IntrinsicExpression::Intrinsic::ImplicitAsConvert: {
          if (args.size() != 2) {
            return ProgramError(e->source_loc())
                   << "__intrinsic_implicit_as_convert takes 2 arguments";
          }
          CARBON_ASSIGN_OR_RETURN(Nonnull<const Value*> result,
                                  TypeCheckTypeExp(args[1], impl_scope));
          CARBON_ASSIGN_OR_RETURN(
              Nonnull<Expression*> converted,
              BuildBuiltinConversion(args[0], result, impl_scope));
          cast<IntrinsicExpression>(e)->set_rewritten_form(converted);
          return Success();
        }
        case IntrinsicExpression::Intrinsic::IntEq: {
          if (args.size() != 2) {
            return ProgramError(e->source_loc())
                   << "__intrinsic_int_eq takes 2 arguments";
          }
          CARBON_RETURN_IF_ERROR(ExpectExactType(
              e->source_loc(), "__intrinsic_int_eq argument 1",
              arena_->New<IntType>(), &args[0]->static_type(), impl_scope));
          CARBON_RETURN_IF_ERROR(ExpectExactType(
              e->source_loc(), "__intrinsic_int_eq argument 2",
              arena_->New<IntType>(), &args[1]->static_type(), impl_scope));
          e->set_static_type(arena_->New<BoolType>());
          e->set_expression_category(ExpressionCategory::Value);
          return Success();
        }
        case IntrinsicExpression::Intrinsic::IntCompare: {
          if (args.size() != 2) {
            return ProgramError(e->source_loc())
                   << "__intrinsic_int_compare takes 2 arguments";
          }
          CARBON_RETURN_IF_ERROR(ExpectExactType(
              e->source_loc(), "__intrinsic_int_compare argument 1",
              arena_->New<IntType>(), &args[0]->static_type(), impl_scope));
          CARBON_RETURN_IF_ERROR(ExpectExactType(
              e->source_loc(), "__intrinsic_int_compare argument 2",
              arena_->New<IntType>(), &args[1]->static_type(), impl_scope));
          e->set_static_type(arena_->New<IntType>());
          e->set_expression_category(ExpressionCategory::Value);
          return Success();
        }
        case IntrinsicExpression::Intrinsic::StrEq: {
          if (args.size() != 2) {
            return ProgramError(e->source_loc())
                   << "__intrinsic_str_eq takes 2 arguments";
          }
          CARBON_RETURN_IF_ERROR(ExpectExactType(
              e->source_loc(), "__intrinsic_str_eq argument 1",
              arena_->New<StringType>(), &args[0]->static_type(), impl_scope));
          CARBON_RETURN_IF_ERROR(ExpectExactType(
              e->source_loc(), "__intrinsic_str_eq argument 2",
              arena_->New<StringType>(), &args[1]->static_type(), impl_scope));
          e->set_static_type(arena_->New<BoolType>());
          e->set_expression_category(ExpressionCategory::Value);
          return Success();
        }
        case IntrinsicExpression::Intrinsic::StrCompare: {
          if (args.size() != 2) {
            return ProgramError(e->source_loc())
                   << "__intrinsic_str_compare takes 2 arguments";
          }
          CARBON_RETURN_IF_ERROR(ExpectExactType(
              e->source_loc(), "__intrinsic_str_compare argument 1",
              arena_->New<StringType>(), &args[0]->static_type(), impl_scope));
          CARBON_RETURN_IF_ERROR(ExpectExactType(
              e->source_loc(), "__intrinsic_str_compare argument 2",
              arena_->New<StringType>(), &args[1]->static_type(), impl_scope));
          e->set_static_type(arena_->New<IntType>());
          e->set_expression_category(ExpressionCategory::Value);
          return Success();
        }
        case IntrinsicExpression::Intrinsic::IntBitComplement:
          if (args.size() != 1) {
            return ProgramError(e->source_loc())
                   << intrinsic_exp.name() << " takes 1 argument";
          }
          CARBON_RETURN_IF_ERROR(ExpectExactType(
              e->source_loc(), "complement argument", arena_->New<IntType>(),
              &args[0]->static_type(), impl_scope));
          e->set_static_type(arena_->New<IntType>());
          e->set_expression_category(ExpressionCategory::Value);
          return Success();
        case IntrinsicExpression::Intrinsic::IntBitAnd:
        case IntrinsicExpression::Intrinsic::IntBitOr:
        case IntrinsicExpression::Intrinsic::IntBitXor:
        case IntrinsicExpression::Intrinsic::IntLeftShift:
        case IntrinsicExpression::Intrinsic::IntRightShift:
          if (args.size() != 2) {
            return ProgramError(e->source_loc())
                   << intrinsic_exp.name() << " takes 2 arguments";
          }
          CARBON_RETURN_IF_ERROR(ExpectExactType(
              e->source_loc(), "argument 1", arena_->New<IntType>(),
              &args[0]->static_type(), impl_scope));
          CARBON_RETURN_IF_ERROR(ExpectExactType(
              e->source_loc(), "argument 2", arena_->New<IntType>(),
              &args[1]->static_type(), impl_scope));
          e->set_static_type(arena_->New<IntType>());
          e->set_expression_category(ExpressionCategory::Value);
          return Success();
      }
    }
    case ExpressionKind::IntTypeLiteral:
    case ExpressionKind::BoolTypeLiteral:
    case ExpressionKind::StringTypeLiteral:
    case ExpressionKind::TypeTypeLiteral:
      e->set_expression_category(ExpressionCategory::Value);
      e->set_static_type(arena_->New<TypeType>());
      return Success();
    case ExpressionKind::IfExpression: {
      auto& if_expr = cast<IfExpression>(*e);
      CARBON_RETURN_IF_ERROR(TypeCheckExp(&if_expr.condition(), impl_scope));
      CARBON_ASSIGN_OR_RETURN(
          Nonnull<Expression*> converted_condition,
          ImplicitlyConvert("condition of `if`", impl_scope,
                            &if_expr.condition(), arena_->New<BoolType>()));
      if_expr.set_condition(converted_condition);

      // TODO: Compute the common type and convert both operands to it.
      CARBON_RETURN_IF_ERROR(
          TypeCheckExp(&if_expr.then_expression(), impl_scope));
      CARBON_RETURN_IF_ERROR(
          TypeCheckExp(&if_expr.else_expression(), impl_scope));
      CARBON_RETURN_IF_ERROR(ExpectExactType(
          e->source_loc(), "expression of `if` expression",
          &if_expr.then_expression().static_type(),
          &if_expr.else_expression().static_type(), impl_scope));
      e->set_static_type(&if_expr.then_expression().static_type());
      e->set_expression_category(ExpressionCategory::Value);
      return Success();
    }
    case ExpressionKind::WhereExpression: {
      auto& where = cast<WhereExpression>(*e);
      ImplScope inner_impl_scope(&impl_scope);

      auto& self = where.self_binding();

      // If there's some enclosing `.Self` value, our self is symbolically
      // equal to that. Otherwise it's a new type variable.
      if (auto enclosing_dot_self = where.enclosing_dot_self()) {
        // TODO: We need to also enforce that our `.Self` does end up being the
        // same as the enclosing type.
        self.set_symbolic_identity(*(*enclosing_dot_self)->symbolic_identity());
        self.set_value(&(*enclosing_dot_self)->value());
      } else {
        ConstraintTypeBuilder::PrepareSelfBinding(arena_, &self);
      }

      ConstraintTypeBuilder builder(arena_, &self);
      ConstraintTypeBuilder::ConstraintsInScopeTracker constraint_tracker;

      // Keep track of the builder so that we can look up its rewrites while
      // processing later constraints.
      partial_constraint_types_.push_back(&builder);
      auto pop_partial_constraint_type =
          llvm::make_scope_exit([&] { partial_constraint_types_.pop_back(); });

      // Note, we don't want to call `TypeCheckPattern` here. Most of the setup
      // for the self binding is instead done by the `ConstraintTypeBuilder`.
      CARBON_ASSIGN_OR_RETURN(Nonnull<const Value*> base_type,
                              TypeCheckTypeExp(&self.type(), impl_scope));
      self.set_static_type(base_type);

      CARBON_ASSIGN_OR_RETURN(
          Nonnull<const ConstraintType*> base,
          ConvertToConstraintType(where.source_loc(),
                                  "first operand of `where` expression",
                                  base_type));

      // Start with the given constraint.
      CARBON_RETURN_IF_ERROR(
          builder.AddAndSubstitute(*this, base, builder.GetSelfType(),
                                   builder.GetSelfWitness(), Bindings(),
                                   /*add_lookup_contexts=*/true));

      // Type-check and apply the `where` clauses.
      for (Nonnull<WhereClause*> clause : where.clauses()) {
        // Constraints from the LHS of `where` are in scope in the RHS, and
        // constraints from earlier `where` clauses are in scope in later
        // clauses.
        builder.BringConstraintsIntoScope(*this, &inner_impl_scope,
                                          &constraint_tracker);

        CARBON_RETURN_IF_ERROR(TypeCheckWhereClause(clause, inner_impl_scope));

        switch (clause->kind()) {
          case WhereClauseKind::ImplsWhereClause: {
            auto& impls_clause = cast<ImplsWhereClause>(*clause);
            CARBON_ASSIGN_OR_RETURN(
                Nonnull<const Value*> type,
                TypeCheckTypeExp(&impls_clause.type(), inner_impl_scope));
            CARBON_ASSIGN_OR_RETURN(Nonnull<const Value*> constraint,
                                    InterpExp(&impls_clause.constraint()));
            CARBON_ASSIGN_OR_RETURN(
                Nonnull<const ConstraintType*> constraint_type,
                ConvertToConstraintType(impls_clause.source_loc(),
                                        "expression after `impls`",
                                        constraint));
            // Transform `where .B impls (C where .D impls E)` into
            // `where .B impls C and .B.D impls E` then add all the resulting
            // constraints.
            CARBON_RETURN_IF_ERROR(
                builder.AddAndSubstitute(*this, constraint_type, type,
                                         builder.GetSelfWitness(), Bindings(),
                                         /*add_lookup_contexts=*/false));
            break;
          }
          case WhereClauseKind::EqualsWhereClause: {
            const auto& equals_clause = cast<EqualsWhereClause>(*clause);
            CARBON_ASSIGN_OR_RETURN(Nonnull<const Value*> lhs,
                                    InterpExp(&equals_clause.lhs()));
            CARBON_ASSIGN_OR_RETURN(Nonnull<const Value*> rhs,
                                    InterpExp(&equals_clause.rhs()));
            if (!ValueEqual(lhs, rhs, std::nullopt)) {
              builder.AddEqualityConstraint({.values = {lhs, rhs}});
            }
            break;
          }
          case WhereClauseKind::RewriteWhereClause: {
            const auto& rewrite_clause = cast<RewriteWhereClause>(*clause);
            CARBON_ASSIGN_OR_RETURN(
                ConstraintLookupResult result,
                LookupInConstraint(clause->source_loc(),
                                   "rewrite constraint lookup", base_type,
                                   rewrite_clause.member_name()));
            const auto* constant =
                dyn_cast<AssociatedConstantDeclaration>(result.member);
            if (!constant) {
              return ProgramError(clause->source_loc())
                     << "in rewrite constraint lookup, `"
                     << rewrite_clause.member_name()
                     << "` does not name an associated constant";
            }

            // Find (or add) `.Self impls I`, and form a symbolic value naming
            // the associated constant.
            // TODO: Reject if the impls constraint didn't already exist.
            int index = builder.AddImplsConstraint(
                {.type = builder.GetSelfType(), .interface = result.interface});
            const auto* witness =
                MakeConstraintWitnessAccess(builder.GetSelfWitness(), index);
            auto* constant_value = arena_->New<AssociatedConstant>(
                builder.GetSelfType(), result.interface, constant, witness);

            // Find the replacement value prior to conversion to the constant's
            // type. This is the value we'll rewrite to when type-checking a
            // member access.
            CARBON_ASSIGN_OR_RETURN(Nonnull<const Value*> replacement_value,
                                    InterpExp(&rewrite_clause.replacement()));
            Nonnull<const Value*> replacement_type =
                &rewrite_clause.replacement().static_type();

            auto* replacement_literal = arena_->New<ValueLiteral>(
                rewrite_clause.source_loc(), replacement_value,
                replacement_type, ExpressionCategory::Value);

            // Convert the replacement value to the type of the associated
            // constant and find the converted value. This is the value that
            // we'll produce during evaluation and substitution.
            CARBON_ASSIGN_OR_RETURN(
                Nonnull<const Value*> constraint_type,
                GetTypeForAssociatedConstant(constant_value));
            CARBON_ASSIGN_OR_RETURN(
                Nonnull<Expression*> converted_expression,
                ImplicitlyConvert("rewrite constraint", inner_impl_scope,
                                  replacement_literal, constraint_type));
            CARBON_ASSIGN_OR_RETURN(Nonnull<const Value*> converted_value,
                                    InterpExp(converted_expression));

            // Add the rewrite constraint.
            builder.AddRewriteConstraint(
                {.constant = constant_value,
                 .unconverted_replacement = replacement_value,
                 .unconverted_replacement_type = replacement_type,
                 .converted_replacement = converted_value});
            break;
          }
        }
      }

      where.set_rewritten_form(arena_->New<ValueLiteral>(
          where.source_loc(), std::move(builder).Build(),
          arena_->New<TypeType>(), ExpressionCategory::Value));
      return Success();
    }
    case ExpressionKind::UnimplementedExpression:
      CARBON_FATAL() << "Unimplemented: " << *e;
    case ExpressionKind::ArrayTypeLiteral: {
      auto& array_literal = cast<ArrayTypeLiteral>(*e);
      CARBON_ASSIGN_OR_RETURN(
          Nonnull<const Value*> element_type,
          TypeCheckTypeExp(&array_literal.element_type_expression(),
                           impl_scope));
      std::optional<size_t> array_size;
      if (array_literal.has_size_expression()) {
        CARBON_RETURN_IF_ERROR(
            TypeCheckExp(&array_literal.size_expression(), impl_scope));
        CARBON_RETURN_IF_ERROR(ExpectExactType(
            array_literal.size_expression().source_loc(), "array size",
            arena_->New<IntType>(),
            &array_literal.size_expression().static_type(), impl_scope));
        CARBON_ASSIGN_OR_RETURN(Nonnull<const Value*> size_value,
                                InterpExp(&array_literal.size_expression()));
        if (cast<IntValue>(size_value)->value() < 0) {
          return ProgramError(array_literal.size_expression().source_loc())
                 << "Array size cannot be negative";
        }
        array_size = cast<IntValue>(size_value)->value();
      }
      array_literal.set_static_type(arena_->New<TypeType>());
      array_literal.set_expression_category(ExpressionCategory::Value);
      array_literal.set_constant_value(
          arena_->New<StaticArrayType>(element_type, array_size));
      return Success();
    }
  }
}

void TypeChecker::CollectAndNumberGenericBindingsInPattern(
    Nonnull<Pattern*> p,
    std::vector<Nonnull<const GenericBinding*>>& generic_bindings) {
  VisitNestedPatterns(*p, [&](Pattern& pattern) {
    if (auto* binding = dyn_cast<GenericBinding>(&pattern)) {
      binding->set_index(generic_bindings.size());
      generic_bindings.push_back(binding);
    }
    return true;
  });
}

void TypeChecker::CollectImplBindingsInPattern(
    Nonnull<const Pattern*> p,
    std::vector<Nonnull<const ImplBinding*>>& impl_bindings) {
  VisitNestedPatterns(*p, [&](const Pattern& pattern) {
    if (const auto* binding = dyn_cast<GenericBinding>(&pattern)) {
      if (binding->impl_binding().has_value()) {
        impl_bindings.push_back(binding->impl_binding().value());
      }
    }
    return true;
  });
}

void TypeChecker::BringPatternImplBindingsIntoScope(Nonnull<const Pattern*> p,
                                                    ImplScope& impl_scope) {
  std::vector<Nonnull<const ImplBinding*>> impl_bindings;
  CollectImplBindingsInPattern(p, impl_bindings);
  BringImplBindingsIntoScope(impl_bindings, impl_scope);
}

void TypeChecker::BringImplBindingsIntoScope(
    llvm::ArrayRef<Nonnull<const ImplBinding*>> impl_bindings,
    ImplScope& impl_scope) {
  for (Nonnull<const ImplBinding*> impl_binding : impl_bindings) {
    BringImplBindingIntoScope(impl_binding, impl_scope);
  }
}

void TypeChecker::BringImplBindingIntoScope(
    Nonnull<const ImplBinding*> impl_binding, ImplScope& impl_scope) {
  CARBON_CHECK(impl_binding->type_var()->symbolic_identity().has_value() &&
               impl_binding->symbolic_identity().has_value());
  impl_scope.Add(impl_binding->interface(),
                 *impl_binding->type_var()->symbolic_identity(),
                 cast<Witness>(*impl_binding->symbolic_identity()), *this);
}

auto TypeChecker::TypeCheckTypeExp(Nonnull<Expression*> type_expression,
                                   const ImplScope& impl_scope, bool concrete)
    -> ErrorOr<Nonnull<const Value*>> {
  CARBON_RETURN_IF_ERROR(TypeCheckExp(type_expression, impl_scope));
  CARBON_ASSIGN_OR_RETURN(
      type_expression,
      ImplicitlyConvert("type expression", impl_scope, type_expression,
                        arena_->New<TypeType>()));
  CARBON_ASSIGN_OR_RETURN(Nonnull<const Value*> type,
                          InterpExp(type_expression));
  CARBON_CHECK(IsType(type))
      << "type expression did not produce a type, got " << *type;
  if (concrete) {
    if (TypeIsDeduceable(type)) {
      return ProgramError(type_expression->source_loc())
             << "`auto` is not permitted in this context";
    }
    CARBON_CHECK(IsNonDeduceableType(type))
        << "unknown kind of non-concrete type " << *type;
  }
  CARBON_CHECK(!IsPlaceholderType(type))
      << "should be no way to write a placeholder type";
  return type;
}

auto TypeChecker::TypeCheckWhereClause(Nonnull<WhereClause*> clause,
                                       const ImplScope& impl_scope)
    -> ErrorOr<Success> {
  switch (clause->kind()) {
    case WhereClauseKind::ImplsWhereClause: {
      auto& impls_clause = cast<ImplsWhereClause>(*clause);
      // TODO: `type` is checked in the caller, because its converted value is
      // needed. Find a way to move that checking back here.
      CARBON_RETURN_IF_ERROR(
          TypeCheckExp(&impls_clause.constraint(), impl_scope));
      if (!isa<TypeType>(impls_clause.constraint().static_type())) {
        return ProgramError(impls_clause.constraint().source_loc())
               << "expression after `impls` does not resolve to a constraint, "
               << "found " << impls_clause.constraint().static_type();
      }
      return Success();
    }
    case WhereClauseKind::EqualsWhereClause: {
      auto& equals_clause = cast<EqualsWhereClause>(*clause);
      CARBON_RETURN_IF_ERROR(TypeCheckExp(&equals_clause.lhs(), impl_scope));
      CARBON_RETURN_IF_ERROR(TypeCheckExp(&equals_clause.rhs(), impl_scope));

      // TODO: It's not clear what level of type compatibility is required
      // between the operands. For now we require a builtin no-op implicit
      // conversion.
      Nonnull<const Value*> lhs_type = &equals_clause.lhs().static_type();
      Nonnull<const Value*> rhs_type = &equals_clause.rhs().static_type();
      CARBON_ASSIGN_OR_RETURN(
          bool lhs_converts_to_rhs,
          IsImplicitlyConvertible(lhs_type, rhs_type, impl_scope,
                                  /*allow_user_defined_conversions=*/false));
      CARBON_ASSIGN_OR_RETURN(
          bool rhs_converts_to_lhs,
          IsImplicitlyConvertible(rhs_type, lhs_type, impl_scope,
                                  /*allow_user_defined_conversions=*/false));
      if (!lhs_converts_to_rhs && !rhs_converts_to_lhs) {
        return ProgramError(clause->source_loc())
               << "type mismatch between values in `where LHS == RHS`\n"
               << "  LHS type: " << *lhs_type << "\n"
               << "  RHS type: " << *rhs_type;
      }
      return Success();
    }
    case WhereClauseKind::RewriteWhereClause: {
      auto& rewrite_clause = cast<RewriteWhereClause>(*clause);
      CARBON_RETURN_IF_ERROR(
          TypeCheckExp(&rewrite_clause.replacement(), impl_scope));
      return Success();
    }
  }
}

// Returns the list size for type deduction.
static auto GetSize(Nonnull<const Value*> from) -> size_t {
  switch (from->kind()) {
    case Value::Kind::TupleType:
    case Value::Kind::TupleValue: {
      const auto& from_tup = cast<TupleValueBase>(*from);
      return from_tup.elements().size();
    }
    case Value::Kind::StaticArrayType: {
      const auto& from_arr = cast<StaticArrayType>(*from);
      CARBON_CHECK(from_arr.has_size());
      return from_arr.size();
    }
    default:
      return 0;
  }
}

auto TypeChecker::TypeCheckPattern(
    Nonnull<Pattern*> p, PatternRequirements requirements,
    std::optional<Nonnull<const Value*>> expected, ImplScope& impl_scope,
    ExpressionCategory enclosing_expression_category) -> ErrorOr<Success> {
  if (trace_stream_->is_enabled()) {
    *trace_stream_ << "checking " << p->kind() << " " << *p;
    if (expected) {
      *trace_stream_ << ", expecting " << **expected;
    }
    *trace_stream_ << "\n";
  }
  switch (p->kind()) {
    case PatternKind::AutoPattern:
    case PatternKind::ExpressionPattern:
      if (requirements == PatternRequirements::Irrefutable) {
        return ProgramError(p->source_loc())
               << "An irrefutable pattern is required, but `" << *p
               << "` is refutable.";
      }
      break;
    case PatternKind::BindingPattern:
    case PatternKind::GenericBinding:
      if (requirements == PatternRequirements::BindingType) {
        return ProgramError(p->source_loc())
               << "Binding types cannot contain bindings, but `" << *p
               << "` is a binding.";
      }
      break;
    default:
      break;
  }
  switch (p->kind()) {
    case PatternKind::AutoPattern: {
      p->set_static_type(arena_->New<TypeType>());
      p->set_value(arena_->New<AutoType>());
      return Success();
    }
    case PatternKind::BindingPattern: {
      auto& binding = cast<BindingPattern>(*p);
      CARBON_RETURN_IF_ERROR(TypeCheckPattern(
          &binding.type(), PatternRequirements::BindingType, expected,
          impl_scope, enclosing_expression_category));
      Nonnull<const Value*> type = &binding.type().value();
      // Convert to a type.
      // TODO: Convert the pattern before interpreting it rather than doing
      // this as a separate step.
      if (!isa<TypeType>(binding.type().static_type())) {
        auto* literal = arena_->New<ValueLiteral>(binding.source_loc(), type,
                                                  &binding.type().static_type(),
                                                  ExpressionCategory::Value);
        CARBON_ASSIGN_OR_RETURN(
            auto* converted,
            ImplicitlyConvert("type of name binding", impl_scope, literal,
                              arena_->New<TypeType>()));
        CARBON_ASSIGN_OR_RETURN(type, InterpExp(converted));
      }
      CARBON_CHECK(IsType(type))
          << "conversion to type succeeded but didn't produce a type, got "
          << *type;
      if (expected) {
        // TODO: Per proposal #2188, we should be performing conversions at
        // this level rather than on the overall initializer.
        if (!IsNonDeduceableType(type)) {
          BindingMap generic_args;
          if (!PatternMatch(type, ExpressionResult::Value(*expected),
                            binding.type().source_loc(), std::nullopt,
                            generic_args, trace_stream_, this->arena_)) {
            return ProgramError(binding.type().source_loc())
                   << "type pattern '" << *type
                   << "' does not match actual type '" << **expected << "'";
          }

          if (type->kind() == Value::Kind::StaticArrayType) {
            const auto& arr = cast<StaticArrayType>(*type);
            CARBON_CHECK(!arr.has_size());
            const size_t size = GetSize(*expected);
            type = arena_->New<StaticArrayType>(&arr.element_type(), size);
          } else {
            type = *expected;
          }
        }
      } else {
        CARBON_RETURN_IF_ERROR(ExpectResolvedBindingType(binding, type));
      }

      CARBON_CHECK(IsNonDeduceableType(type))
          << "did not resolve " << binding << " to concrete type, got "
          << *type;
      CARBON_CHECK(!IsPlaceholderType(type))
          << "should be no way to write a placeholder type";
      binding.set_static_type(type);
      binding.set_value(binding.name() != AnonymousName
                            ? arena_->New<BindingPlaceholderValue>(&binding)
                            : arena_->New<BindingPlaceholderValue>());

      if (!binding.has_expression_category()) {
        binding.set_expression_category(enclosing_expression_category);
      }
      return Success();
    }
    case PatternKind::GenericBinding: {
      auto& binding = cast<GenericBinding>(*p);
      if (expected) {
        return ProgramError(binding.type().source_loc())
               << "generic binding may not occur in pattern with expected "
                  "type "
               << binding;
      }

      return TypeCheckGenericBinding(binding, "generic binding", impl_scope);
    }
    case PatternKind::TuplePattern: {
      auto& tuple = cast<TuplePattern>(*p);
      std::vector<Nonnull<const Value*>> field_types;
      std::vector<Nonnull<const Value*>> field_patterns;
      if (expected && (*expected)->kind() != Value::Kind::TupleType) {
        return ProgramError(p->source_loc()) << "didn't expect a tuple";
      }
      if (expected && tuple.fields().size() !=
                          cast<TupleType>(**expected).elements().size()) {
        return ProgramError(tuple.source_loc()) << "tuples of different length";
      }
      for (size_t i = 0; i < tuple.fields().size(); ++i) {
        Nonnull<Pattern*> field = tuple.fields()[i];
        std::optional<Nonnull<const Value*>> expected_field_type;
        if (expected) {
          expected_field_type = cast<TupleType>(**expected).elements()[i];
        }
        CARBON_RETURN_IF_ERROR(TypeCheckPattern(field, requirements,
                                                expected_field_type, impl_scope,
                                                enclosing_expression_category));
        if (trace_stream_->is_enabled()) {
          *trace_stream_ << "finished checking tuple pattern field " << *field
                         << "\n";
        }
        field_types.push_back(&field->static_type());
        field_patterns.push_back(&field->value());
      }
      tuple.set_static_type(arena_->New<TupleType>(std::move(field_types)));
      tuple.set_value(arena_->New<TupleValue>(std::move(field_patterns)));
      return Success();
    }
    case PatternKind::AlternativePattern: {
      auto& alternative = cast<AlternativePattern>(*p);
      CARBON_ASSIGN_OR_RETURN(
          Nonnull<const Value*> type,
          TypeCheckTypeExp(&alternative.choice_type(), impl_scope));
      if (!isa<ChoiceType>(type)) {
        return ProgramError(alternative.source_loc())
               << "alternative pattern does not name a choice type.";
      }
      const auto& choice_type = cast<ChoiceType>(*type);
      // TODO: Per proposal #2188, we should perform an implicit conversion on
      // the scrutinee if a choice type is provided.
      std::optional<Nonnull<const AlternativeSignature*>> signature =
          choice_type.declaration().FindAlternative(
              alternative.alternative_name());
      if (!signature) {
        return ProgramError(alternative.source_loc())
               << "`" << alternative.alternative_name()
               << "` is not an alternative of " << choice_type;
      }
      if (!(*signature)->parameters_static_type()) {
        return ProgramError(alternative.source_loc())
               << "alternative `" << choice_type << "."
               << alternative.alternative_name()
               << "` does not expect an argument list";
      }

      CARBON_ASSIGN_OR_RETURN(
          Nonnull<const Value*> parameter_type,
          Substitute(choice_type.bindings(),
                     *(*signature)->parameters_static_type()));
      CARBON_RETURN_IF_ERROR(TypeCheckPattern(
          &alternative.arguments(), requirements, parameter_type, impl_scope,
          enclosing_expression_category));
      alternative.set_static_type(&choice_type);
      alternative.set_value(arena_->New<AlternativeValue>(
          &choice_type, *signature,
          cast<TupleValue>(&alternative.arguments().value())));
      return Success();
    }
    case PatternKind::ExpressionPattern: {
      auto& expression = cast<ExpressionPattern>(*p).expression();
      CARBON_RETURN_IF_ERROR(TypeCheckExp(&expression, impl_scope));
      p->set_static_type(&expression.static_type());
      // TODO: Per proposal #2188, we should form an `==` comparison here.
      CARBON_ASSIGN_OR_RETURN(Nonnull<const Value*> expr_value,
                              InterpExp(&expression));
      p->set_value(expr_value);
      return Success();
    }
    case PatternKind::VarPattern: {
      auto& var_pattern = cast<VarPattern>(*p);

      CARBON_RETURN_IF_ERROR(
          TypeCheckPattern(&var_pattern.pattern(), requirements, expected,
                           impl_scope, var_pattern.expression_category()));
      var_pattern.set_static_type(&var_pattern.pattern().static_type());
      var_pattern.set_value(&var_pattern.pattern().value());
      return Success();
    }
    case PatternKind::AddrPattern: {
      std::optional<Nonnull<const Value*>> expected_ptr;
      auto& addr_pattern = cast<AddrPattern>(*p);
      if (expected) {
        expected_ptr = arena_->New<PointerType>(expected.value());
      }
      CARBON_RETURN_IF_ERROR(
          TypeCheckPattern(&addr_pattern.binding(), requirements, expected_ptr,
                           impl_scope, enclosing_expression_category));

      if (const auto* inner_binding_type =
              dyn_cast<PointerType>(&addr_pattern.binding().static_type())) {
        addr_pattern.set_static_type(&inner_binding_type->pointee_type());
      } else {
        return ProgramError(addr_pattern.source_loc())
               << "Type associated with addr must be a pointer type.";
      }
      addr_pattern.set_value(
          arena_->New<AddrValue>(&addr_pattern.binding().value()));
      return Success();
    }
  }
}

auto TypeChecker::TypeCheckGenericBinding(GenericBinding& binding,
                                          std::string_view context,
                                          ImplScope& impl_scope)
    -> ErrorOr<Success> {
  // The binding can be referred to in its own type via `.Self`, so set up
  // its symbolic identity before we type-check and interpret the type.
  auto* symbolic_value = arena_->New<VariableType>(&binding);
  binding.set_symbolic_identity(symbolic_value);
  binding.set_value(symbolic_value);

  CARBON_ASSIGN_OR_RETURN(Nonnull<const Value*> type,
                          TypeCheckTypeExp(&binding.type(), impl_scope));
  if (binding.named_as_type_via_dot_self() && !IsTypeOfType(type)) {
    return ProgramError(binding.type().source_loc())
           << "`.Self` used in type of non-type " << context << " `"
           << binding.name() << "`";
  }

  // Create an impl binding if we have a constraint.
  if (IsTypeOfType(type) && !isa<TypeType>(type)) {
    CARBON_ASSIGN_OR_RETURN(
        Nonnull<const ConstraintType*> constraint,
        ConvertToConstraintType(binding.source_loc(), context, type));
    Nonnull<ImplBinding*> impl_binding =
        arena_->New<ImplBinding>(binding.source_loc(), &binding, std::nullopt);
    auto* witness = arena_->New<BindingWitness>(impl_binding);
    impl_binding->set_symbolic_identity(witness);
    binding.set_impl_binding(impl_binding);

    // Substitute the VariableType as `.Self` of the constraint to form the
    // resolved type of the binding. Eg, `T:! X where .Self impls Y` resolves
    // to `T:! <constraint T impls X and T impls Y>`.
    ConstraintTypeBuilder builder(arena_, &binding, impl_binding);
    CARBON_RETURN_IF_ERROR(
        builder.AddAndSubstitute(*this, constraint, symbolic_value, witness,
                                 Bindings(), /*add_lookup_contexts=*/true));
    if (trace_stream_->is_enabled()) {
      *trace_stream_ << "resolving constraint type for " << binding << " from "
                     << *constraint << "\n";
    }
    CARBON_RETURN_IF_ERROR(
        builder.Resolve(*this, binding.type().source_loc(), impl_scope));
    type = std::move(builder).Build();
    if (trace_stream_->is_enabled()) {
      *trace_stream_ << "resolved constraint type is " << *type << "\n";
    }

    BringImplBindingIntoScope(impl_binding, impl_scope);
  }

  binding.set_static_type(type);
  return Success();
}

// Get the builtin interface that should be used for the given kind of
// assignment operator.
static auto GetBuiltinInterfaceForAssignOperator(AssignOperator op) -> Builtin {
  switch (op) {
    case AssignOperator::Plain:
      return Builtin::AssignWith;
    case AssignOperator::Add:
      return Builtin::AddAssignWith;
    case AssignOperator::Sub:
      return Builtin::SubAssignWith;
    case AssignOperator::Mul:
      return Builtin::MulAssignWith;
    case AssignOperator::Div:
      return Builtin::DivAssignWith;
    case AssignOperator::Mod:
      return Builtin::ModAssignWith;
    case AssignOperator::And:
      return Builtin::BitAndAssignWith;
    case AssignOperator::Or:
      return Builtin::BitOrAssignWith;
    case AssignOperator::Xor:
      return Builtin::BitXorAssignWith;
    case AssignOperator::ShiftLeft:
      return Builtin::LeftShiftAssignWith;
    case AssignOperator::ShiftRight:
      return Builtin::RightShiftAssignWith;
  }
}

auto TypeChecker::TypeCheckStmt(Nonnull<Statement*> s,
                                const ImplScope& impl_scope)
    -> ErrorOr<Success> {
  if (trace_stream_->is_enabled()) {
    *trace_stream_ << "checking " << s->kind() << " " << *s << "\n";
  }
  switch (s->kind()) {
    case StatementKind::Match: {
      auto& match = cast<Match>(*s);
      CARBON_RETURN_IF_ERROR(TypeCheckExp(&match.expression(), impl_scope));
      CARBON_RETURN_IF_ERROR(ExpectNonPlaceholderType(
          match.expression().source_loc(), &match.expression().static_type()));
      std::vector<Match::Clause> new_clauses;
      std::optional<Nonnull<const Value*>> expected_type;
      PatternMatrix patterns;
      for (auto& clause : match.clauses()) {
        ImplScope clause_scope(&impl_scope);
        // TODO: Should user-defined conversions be permitted in `match`
        // statements? When would we run them? See #1283.
        CARBON_RETURN_IF_ERROR(
            TypeCheckPattern(&clause.pattern(), PatternRequirements::None,
                             &match.expression().static_type(), clause_scope,
                             ExpressionCategory::Value));
        if (expected_type.has_value()) {
          // TODO: For now, we require all patterns to have the same type. If
          // that's not the same type as the scrutinee, we will convert the
          // scrutinee. We might want to instead allow a different conversion
          // to be performed for each pattern.
          CARBON_RETURN_IF_ERROR(
              ExpectExactType(clause.pattern().source_loc(),
                              "`match` pattern type", expected_type.value(),
                              &clause.pattern().static_type(), impl_scope));
        } else {
          expected_type = &clause.pattern().static_type();
        }
        if (patterns.IsRedundant({&clause.pattern()})) {
          return ProgramError(clause.pattern().source_loc())
                 << "unreachable case: all values matched by this case "
                 << "are matched by earlier cases";
        }
        patterns.Add({&clause.pattern()});
        CARBON_RETURN_IF_ERROR(
            TypeCheckStmt(&clause.statement(), clause_scope));
      }
      if (expected_type.has_value()) {
        CARBON_ASSIGN_OR_RETURN(
            Nonnull<Expression*> converted_expression,
            ImplicitlyConvert("`match` expression", impl_scope,
                              &match.expression(), expected_type.value()));
        match.set_expression(converted_expression);
      }
      return Success();
    }
    case StatementKind::While: {
      auto& while_stmt = cast<While>(*s);
      CARBON_RETURN_IF_ERROR(TypeCheckExp(&while_stmt.condition(), impl_scope));
      CARBON_ASSIGN_OR_RETURN(
          Nonnull<Expression*> converted_condition,
          ImplicitlyConvert("condition of `while`", impl_scope,
                            &while_stmt.condition(), arena_->New<BoolType>()));
      while_stmt.set_condition(converted_condition);
      CARBON_RETURN_IF_ERROR(TypeCheckStmt(&while_stmt.body(), impl_scope));
      return Success();
    }
    case StatementKind::For: {
      auto& for_stmt = cast<For>(*s);
      ImplScope inner_impl_scope(&impl_scope);

      CARBON_RETURN_IF_ERROR(
          TypeCheckExp(&for_stmt.loop_target(), inner_impl_scope));

      const Value& rhs = for_stmt.loop_target().static_type();
      if (rhs.kind() == Value::Kind::StaticArrayType) {
        CARBON_RETURN_IF_ERROR(TypeCheckPattern(
            &for_stmt.variable_declaration(), PatternRequirements::Irrefutable,
            &cast<StaticArrayType>(rhs).element_type(), inner_impl_scope,
            ExpressionCategory::Reference));
        CARBON_RETURN_IF_ERROR(ExpectExactType(
            for_stmt.source_loc(), "`for` pattern",
            &cast<StaticArrayType>(rhs).element_type(),
            &for_stmt.variable_declaration().static_type(), impl_scope));
      } else {
        return ProgramError(for_stmt.source_loc())
               << "expected array type after in, found value of type " << rhs;
      }

      CARBON_RETURN_IF_ERROR(TypeCheckStmt(&for_stmt.body(), inner_impl_scope));
      return Success();
    }
    case StatementKind::Break:
    case StatementKind::Continue:
      return Success();
    case StatementKind::Block: {
      auto& block = cast<Block>(*s);
      for (auto* block_statement : block.statements()) {
        CARBON_RETURN_IF_ERROR(TypeCheckStmt(block_statement, impl_scope));
      }
      return Success();
    }
    case StatementKind::VariableDefinition: {
      auto& var = cast<VariableDefinition>(*s);

      // TODO: If the pattern contains a binding that implies a new impl is
      // available, should that remain in scope for as long as its binding?
      // ```
      // var a: (T:! Widget) = ...;
      // // Is the `impl T as Widget` in scope here?
      // a.(Widget.F)();
      // ```
      ImplScope var_scope(&impl_scope);
      std::optional<Nonnull<const Value*>> init_type;

      // Type-check the initializer before we inspect the type of the variable
      // so we can use its type to deduce parts of the type of the binding.
      if (var.has_init()) {
        CARBON_RETURN_IF_ERROR(TypeCheckExp(&var.init(), impl_scope));
        CARBON_RETURN_IF_ERROR(ExpectNonPlaceholderType(
            var.init().source_loc(), &var.init().static_type()));
        init_type = &var.init().static_type();
      }
      CARBON_RETURN_IF_ERROR(
          TypeCheckPattern(&var.pattern(), PatternRequirements::Irrefutable,
                           init_type, var_scope, var.expression_category()));
      CARBON_RETURN_IF_ERROR(ExpectCompleteType(
          var.source_loc(), "type of variable", &var.pattern().static_type()));
      CARBON_RETURN_IF_ERROR(
          ExpectConcreteType(var.source_loc(), &var.pattern().static_type()));
      if (var.has_init()) {
        CARBON_ASSIGN_OR_RETURN(
            Nonnull<Expression*> converted_init,
            ImplicitlyConvert("initializer of variable", impl_scope,
                              &var.init(), &var.pattern().static_type()));
        var.set_init(converted_init);
      }
      return Success();
    }
    case StatementKind::Assign: {
      auto& assign = cast<Assign>(*s);
      CARBON_RETURN_IF_ERROR(TypeCheckExp(&assign.rhs(), impl_scope));
      CARBON_RETURN_IF_ERROR(TypeCheckExp(&assign.lhs(), impl_scope));
      if (assign.lhs().expression_category() != ExpressionCategory::Reference) {
        return ProgramError(assign.source_loc())
               << "Only a reference expression can be assigned to, but got `"
               << assign.lhs() << "`";
      }
      if (assign.op() == AssignOperator::Plain &&
          IsSameType(&assign.lhs().static_type(), &assign.rhs().static_type(),
                     impl_scope)) {
        // TODO: Interface lookup.
        CARBON_ASSIGN_OR_RETURN(
            Nonnull<Expression*> converted_rhs,
            ImplicitlyConvert("assignment", impl_scope, &assign.rhs(),
                              &assign.lhs().static_type()));
        assign.set_rhs(converted_rhs);
      } else {
        CARBON_ASSIGN_OR_RETURN(
            Nonnull<Expression*> rewritten,
            BuildBuiltinMethodCall(
                impl_scope, &assign.lhs(),
                BuiltinInterfaceName{
                    GetBuiltinInterfaceForAssignOperator(assign.op()),
                    {&assign.rhs().static_type()}},
                BuiltinMethodCall{"Op", {&assign.rhs()}}));
        assign.set_rewritten_form(rewritten);
      }
      return Success();
    }
    case StatementKind::IncrementDecrement: {
      auto& inc_dec = cast<IncrementDecrement>(*s);
      CARBON_ASSIGN_OR_RETURN(
          Nonnull<Expression*> rewritten,
          BuildBuiltinMethodCall(
              impl_scope, &inc_dec.argument(),
              BuiltinInterfaceName{
                  inc_dec.is_increment() ? Builtin::Inc : Builtin::Dec, {}},
              BuiltinMethodCall{"Op"}));
      inc_dec.set_rewritten_form(rewritten);
      return Success();
    }
    case StatementKind::ExpressionStatement: {
      auto& expr_stmt = cast<ExpressionStatement>(*s);
      CARBON_RETURN_IF_ERROR(TypeCheckExp(&expr_stmt.expression(), impl_scope));
      CARBON_RETURN_IF_ERROR(ExpectNonPlaceholderType(
          expr_stmt.source_loc(), &expr_stmt.expression().static_type()));
      return Success();
    }
    case StatementKind::If: {
      auto& if_stmt = cast<If>(*s);
      CARBON_RETURN_IF_ERROR(TypeCheckExp(&if_stmt.condition(), impl_scope));
      CARBON_ASSIGN_OR_RETURN(
          Nonnull<Expression*> converted_condition,
          ImplicitlyConvert("condition of `if`", impl_scope,
                            &if_stmt.condition(), arena_->New<BoolType>()));
      if_stmt.set_condition(converted_condition);
      CARBON_RETURN_IF_ERROR(TypeCheckStmt(&if_stmt.then_block(), impl_scope));
      if (if_stmt.else_block()) {
        CARBON_RETURN_IF_ERROR(
            TypeCheckStmt(*if_stmt.else_block(), impl_scope));
      }
      return Success();
    }
    case StatementKind::ReturnVar: {
      auto& ret = cast<ReturnVar>(*s);
      ReturnTerm& return_term = ret.function().return_term();
      if (return_term.is_auto()) {
        return_term.set_static_type(&ret.value_node().static_type());
      } else {
        // TODO: Consider using `ExpectExactType` here.
        CARBON_CHECK(IsNonDeduceableType(&return_term.static_type()));
        CARBON_CHECK(IsNonDeduceableType(&ret.value_node().static_type()));
        if (!IsSameType(&return_term.static_type(),
                        &ret.value_node().static_type(), impl_scope)) {
          return ProgramError(ret.value_node().base().source_loc())
                 << "type of returned var `" << ret.value_node().static_type()
                 << "` does not match return type `"
                 << return_term.static_type() << "`";
        }
      }
      return Success();
    }
    case StatementKind::ReturnExpression: {
      auto& ret = cast<ReturnExpression>(*s);
      CARBON_RETURN_IF_ERROR(TypeCheckExp(&ret.expression(), impl_scope));
      ReturnTerm& return_term = ret.function().return_term();
      if (return_term.is_auto()) {
        CARBON_RETURN_IF_ERROR(ExpectNonPlaceholderType(
            ret.source_loc(), &ret.expression().static_type()));
        return_term.set_static_type(&ret.expression().static_type());
      } else {
        CARBON_ASSIGN_OR_RETURN(
            Nonnull<Expression*> converted_ret_val,
            ImplicitlyConvert("return value", impl_scope, &ret.expression(),
                              &return_term.static_type()));
        ret.set_expression(converted_ret_val);
      }
      return Success();
    }
  }
}

// Returns true if we can statically verify that `match` is exhaustive, meaning
// that one of its clauses will be executed for any possible operand value.
static auto IsExhaustive(const Match& match) -> bool {
  PatternMatrix matrix;
  for (const Match::Clause& clause : match.clauses()) {
    matrix.Add({&clause.pattern()});
  }
  return matrix.IsRedundant({AbstractPattern::MakeWildcard()});
}

auto TypeChecker::ExpectReturnOnAllPaths(
    std::optional<Nonnull<Statement*>> opt_stmt, SourceLocation source_loc)
    -> ErrorOr<Success> {
  if (!opt_stmt) {
    return ProgramError(source_loc)
           << "control-flow reaches end of function that provides a `->` "
              "return type without reaching a return statement";
  }
  Nonnull<Statement*> stmt = *opt_stmt;
  switch (stmt->kind()) {
    case StatementKind::Match: {
      auto& match = cast<Match>(*stmt);
      if (!IsExhaustive(match)) {
        return ProgramError(source_loc)
               << "non-exhaustive match may allow control-flow to reach the "
                  "end "
                  "of a function that provides a `->` return type";
      }
      std::vector<Match::Clause> new_clauses;
      for (auto& clause : match.clauses()) {
        CARBON_RETURN_IF_ERROR(
            ExpectReturnOnAllPaths(&clause.statement(), stmt->source_loc()));
      }
      return Success();
    }
    case StatementKind::Block: {
      auto& block = cast<Block>(*stmt);
      if (block.statements().empty()) {
        return ProgramError(stmt->source_loc())
               << "control-flow reaches end of function that provides a `->` "
                  "return type without reaching a return statement";
      }
      CARBON_RETURN_IF_ERROR(ExpectReturnOnAllPaths(
          block.statements()[block.statements().size() - 1],
          block.source_loc()));
      return Success();
    }
    case StatementKind::If: {
      auto& if_stmt = cast<If>(*stmt);
      CARBON_RETURN_IF_ERROR(
          ExpectReturnOnAllPaths(&if_stmt.then_block(), stmt->source_loc()));
      CARBON_RETURN_IF_ERROR(
          ExpectReturnOnAllPaths(if_stmt.else_block(), stmt->source_loc()));
      return Success();
    }
    case StatementKind::ReturnVar:
    case StatementKind::ReturnExpression:
      return Success();
    case StatementKind::Assign:
    case StatementKind::IncrementDecrement:
    case StatementKind::ExpressionStatement:
    case StatementKind::While:
    case StatementKind::For:
    case StatementKind::Break:
    case StatementKind::Continue:
    case StatementKind::VariableDefinition:
      return ProgramError(stmt->source_loc())
             << "control-flow reaches end of function that provides a `->` "
                "return type without reaching a return statement";
  }
}

// TODO: Add checking to function definitions to ensure that
//   all deduced type parameters will be deduced.
auto TypeChecker::DeclareCallableDeclaration(Nonnull<CallableDeclaration*> f,
                                             const ScopeInfo& scope_info)
    -> ErrorOr<Success> {
  const auto name = GetName(*f);
  CARBON_CHECK(name) << "Unexpected missing name for `" << *f << "`.";
  if (trace_stream_->is_enabled()) {
    *trace_stream_ << "** declaring function " << *name << "\n";
  }
  ImplScope function_scope(scope_info.innermost_scope);
  std::vector<Nonnull<const GenericBinding*>> all_bindings =
      scope_info.bindings;
  std::vector<Nonnull<const ImplBinding*>> impl_bindings;
  // Bring the deduced parameters into scope.
  for (Nonnull<GenericBinding*> deduced : f->deduced_parameters()) {
    CARBON_RETURN_IF_ERROR(TypeCheckPattern(
        deduced, PatternRequirements::Irrefutable, std::nullopt, function_scope,
        ExpressionCategory::Value));
    CollectAndNumberGenericBindingsInPattern(deduced, all_bindings);
    CollectImplBindingsInPattern(deduced, impl_bindings);
  }
  // Type check the receiver pattern.
  std::optional<FunctionType::MethodSelf> method_self;
  if (f->is_method()) {
    CARBON_RETURN_IF_ERROR(TypeCheckPattern(
        &f->self_pattern(), PatternRequirements::Irrefutable, std::nullopt,
        function_scope, ExpressionCategory::Value));
    CollectAndNumberGenericBindingsInPattern(&f->self_pattern(), all_bindings);
    CollectImplBindingsInPattern(&f->self_pattern(), impl_bindings);
    FunctionType::MethodSelf method_self_present = {
        (f->self_pattern().kind() == PatternKind::AddrPattern),
        &f->self_pattern().static_type()};
    method_self = method_self_present;
  }
  // Type check the parameter pattern.
  CARBON_RETURN_IF_ERROR(TypeCheckPattern(
      &f->param_pattern(), PatternRequirements::Irrefutable, std::nullopt,
      function_scope, ExpressionCategory::Value));
  CollectImplBindingsInPattern(&f->param_pattern(), impl_bindings);

  // All bindings we've seen so far in this scope are our deduced bindings.
  std::vector<Nonnull<const GenericBinding*>> deduced_bindings(
      all_bindings.begin() + scope_info.bindings.size(), all_bindings.end());

  // Keep track of any generic parameters and nested generic bindings in the
  // parameter pattern.
  std::vector<FunctionType::GenericParameter> generic_parameters;
  for (size_t i = 0; i != f->param_pattern().fields().size(); ++i) {
    Pattern* param_pattern = f->param_pattern().fields()[i];

    size_t old_size = all_bindings.size();
    CollectAndNumberGenericBindingsInPattern(param_pattern, all_bindings);

    if (const auto* binding = dyn_cast<GenericBinding>(param_pattern)) {
      generic_parameters.push_back({i, binding});
    } else {
      deduced_bindings.insert(deduced_bindings.end(),
                              all_bindings.begin() + old_size,
                              all_bindings.end());
    }
  }

  // Evaluate the return type, if we can do so without examining the body.
  if (std::optional<Nonnull<Expression*>> return_expression =
          f->return_term().type_expression();
      return_expression.has_value()) {
    CARBON_ASSIGN_OR_RETURN(
        Nonnull<const Value*> ret_type,
        TypeCheckTypeExp(*return_expression, function_scope));
    // TODO: This is setting the constant value of the return type. It would
    // make more sense if this were called `set_constant_value` rather than
    // `set_static_type`.
    f->return_term().set_static_type(ret_type);
  } else if (f->return_term().is_omitted()) {
    f->return_term().set_static_type(TupleType::Empty());
  } else {
    // We have to type-check the body in order to determine the return type.
    if (!f->body().has_value()) {
      return ProgramError(f->return_term().source_loc())
             << "Function declaration has deduced return type but no body";
    }
    CARBON_RETURN_IF_ERROR(TypeCheckStmt(*f->body(), function_scope));
    if (!f->return_term().is_omitted()) {
      CARBON_RETURN_IF_ERROR(
          ExpectReturnOnAllPaths(f->body(), f->source_loc()));
    }
  }
  CARBON_CHECK(IsNonDeduceableType(&f->return_term().static_type()));

  f->set_static_type(arena_->New<FunctionType>(
<<<<<<< HEAD
      method_self, &f->param_pattern().static_type(),
      std::move(generic_parameters), &f->return_term().static_type(),
      std::move(deduced_bindings), std::move(impl_bindings)));
=======
      &f->param_pattern().static_type(), std::move(generic_parameters),
      &f->return_term().static_type(), std::move(deduced_bindings),
      std::move(impl_bindings), /*is_initializing*/ true));
>>>>>>> 594ebff2
  switch (f->kind()) {
    case DeclarationKind::FunctionDeclaration:
      // TODO: Should we pass in the bindings from the enclosing scope?
      f->set_constant_value(arena_->New<FunctionValue>(
          cast<FunctionDeclaration>(f), Bindings::None()));
      break;
    case DeclarationKind::DestructorDeclaration:
      f->set_constant_value(
          arena_->New<DestructorValue>(cast<DestructorDeclaration>(f)));
      break;
    default:
      CARBON_FATAL() << "f is not a callable declaration";
  }

  if (name == "Main") {
    if (!f->return_term().type_expression().has_value()) {
      return ProgramError(f->return_term().source_loc())
             << "`Main` must have an explicit return type";
    }
    CARBON_RETURN_IF_ERROR(
        ExpectExactType(f->return_term().source_loc(), "return type of `Main`",
                        arena_->New<IntType>(), &f->return_term().static_type(),
                        function_scope));
    if (!f->param_pattern().fields().empty()) {
      return ProgramError(f->source_loc())
             << "`Main` must not take any parameters";
    }
  }

  if (trace_stream_->is_enabled()) {
    *trace_stream_ << "** finished declaring function " << *name << " of type "
                   << f->static_type() << "\n";
  }
  return Success();
}

auto TypeChecker::TypeCheckCallableDeclaration(Nonnull<CallableDeclaration*> f,
                                               const ImplScope& impl_scope)
    -> ErrorOr<Success> {
  auto name = GetName(*f);
  CARBON_CHECK(name) << "Unexpected missing name for `" << *f << "`.";
  if (trace_stream_->is_enabled()) {
    *trace_stream_ << "** checking function " << *name << "\n";
  }
  // If f->return_term().is_auto(), the function body was already
  // type checked in DeclareFunctionDeclaration.
  if (f->body().has_value() && !f->return_term().is_auto()) {
    // Bring the impl bindings into scope.
    ImplScope function_scope(&impl_scope);
    BringImplBindingsIntoScope(
        cast<FunctionType>(f->static_type()).impl_bindings(), function_scope);
    if (trace_stream_->is_enabled()) {
      *trace_stream_ << function_scope;
    }
    CARBON_RETURN_IF_ERROR(TypeCheckStmt(*f->body(), function_scope));
    if (!f->return_term().is_omitted()) {
      CARBON_RETURN_IF_ERROR(
          ExpectReturnOnAllPaths(f->body(), f->source_loc()));
    }
  }
  if (trace_stream_->is_enabled()) {
    *trace_stream_ << "** finished checking function " << *name << "\n";
  }
  return Success();
}

auto TypeChecker::DeclareClassDeclaration(Nonnull<ClassDeclaration*> class_decl,
                                          const ScopeInfo& scope_info)
    -> ErrorOr<Success> {
  if (trace_stream_->is_enabled()) {
    *trace_stream_ << "** declaring class " << class_decl->name() << "\n";
  }
  Nonnull<SelfDeclaration*> self = class_decl->self();
  ImplScope class_scope(scope_info.innermost_scope);

  // The base class and member declarations may refer to the class, so we must
  // set the static type before we start processing them. We can't set the
  // constant value until later, but the base class declaration doesn't need it.
  self->set_static_type(arena_->New<TypeType>());
  std::optional<Nonnull<ParameterizedEntityName*>> param_name;
  if (class_decl->type_params().has_value()) {
    // TODO: The `enclosing_bindings` should be tracked in the parameterized
    // entity name so that they can be included in the eventual type.
    param_name = arena_->New<ParameterizedEntityName>(
        class_decl, *class_decl->type_params());
    class_decl->set_static_type(
        arena_->New<TypeOfParameterizedEntityName>(*param_name));
  } else {
    class_decl->set_static_type(&self->static_type());
  }

  // Find base class declaration, if any. Verify that is before any data member
  // declarations, and there is at most one.
  std::optional<Nonnull<const NominalClassType*>> base_class;
  bool after_data_member = false;
  for (Nonnull<Declaration*> m : class_decl->members()) {
    switch (m->kind()) {
      case DeclarationKind::VariableDeclaration:
      case DeclarationKind::MixDeclaration: {
        after_data_member = true;
        break;
      }
      case DeclarationKind::ExtendBaseDeclaration: {
        if (after_data_member) {
          return ProgramError(m->source_loc())
                 << "`extend base:` declaration must not be after `var` or "
                    "`mix` declarations in a class.";
        }
        if (base_class.has_value()) {
          return ProgramError(m->source_loc())
                 << "At most one `extend base:` declaration in a class.";
        }
        Nonnull<Expression*> base_class_expr =
            cast<ExtendBaseDeclaration>(*m).base_class();
        CARBON_ASSIGN_OR_RETURN(const auto base_type,
                                TypeCheckTypeExp(base_class_expr, class_scope));
        if (base_type->kind() != Value::Kind::NominalClassType) {
          return ProgramError(m->source_loc())
                 << "Unsupported base class type for class `"
                 << class_decl->name()
                 << "`. Only simple classes are currently supported as base "
                    "class.";
        }
        CARBON_RETURN_IF_ERROR(ExpectCompleteType(base_class_expr->source_loc(),
                                                  "base class declaration",
                                                  base_type));

        base_class = cast<NominalClassType>(base_type);
        if (base_class.value()->declaration().extensibility() ==
            ClassExtensibility::None) {
          return ProgramError(m->source_loc())
                 << "Base class `" << base_class.value()->declaration().name()
                 << "` is `final` and cannot be inherited. Add the `base` or "
                    "`abstract` class prefix to `"
                 << base_class.value()->declaration().name()
                 << "` to allow it to be inherited";
        }
        class_decl->set_base_type(base_class);
        break;
      }
      default:
        break;
    }
  }

  std::vector<Nonnull<const GenericBinding*>> bindings = scope_info.bindings;
  if (class_decl->type_params().has_value()) {
    Nonnull<TuplePattern*> type_params = *class_decl->type_params();
    CARBON_RETURN_IF_ERROR(
        TypeCheckPattern(type_params, PatternRequirements::Irrefutable,
                         std::nullopt, class_scope, ExpressionCategory::Value));
    CollectAndNumberGenericBindingsInPattern(type_params, bindings);
    if (trace_stream_->is_enabled()) {
      *trace_stream_ << class_scope;
    }
  }

  // Generate a vtable for the type if necessary.
  VTable class_vtable = base_class ? (*base_class)->vtable() : VTable();
  const int class_level = base_class ? (*base_class)->hierarchy_level() + 1 : 0;
  for (const auto* m : class_decl->members()) {
    const auto* fun = dyn_cast<FunctionDeclaration>(m);
    if (!fun) {
      continue;
    }
    if (fun->virt_override() != VirtualOverride::None && !fun->is_method()) {
      return ProgramError(fun->source_loc())
             << "Error declaring `" << fun->name() << "`"
             << ": class functions cannot be virtual.";
    }
    CARBON_CHECK(!fun->name().is_qualified())
        << "qualified function name not permitted in class scope";
    bool has_vtable_entry =
        class_vtable.find(fun->name().inner_name()) != class_vtable.end();
    // TODO: Implement complete declaration logic from
    // `/docs/design/classes.md#virtual-methods`.
    switch (fun->virt_override()) {
      case VirtualOverride::Abstract:
        // Not supported yet.
        return ProgramError(fun->source_loc())
               << "Error declaring `" << fun->name() << "`"
               << ": `abstract` methods are not yet supported.";
      case VirtualOverride::None:
      case VirtualOverride::Virtual:
        if (has_vtable_entry) {
          return ProgramError(fun->source_loc())
                 << "Error declaring `" << fun->name() << "`"
                 << ": method is declared virtual in base class, use `impl` "
                    "to override it.";
        }
        // TODO: Error if declaring virtual method shadowing non-virtual method.
        // See https://github.com/carbon-language/carbon-lang/issues/2355.
        if (fun->virt_override() == VirtualOverride::None) {
          // Not added to the vtable.
          continue;
        }
        break;
      case VirtualOverride::Impl:
        if (!has_vtable_entry) {
          return ProgramError(fun->source_loc())
                 << "Error declaring `" << fun->name() << "`"
                 << ": cannot override a method that is not declared "
                    "`abstract` or `virtual` in base class.";
        }
        break;
    }
    class_vtable[fun->name().inner_name()] = {fun, class_level};
  }

  // Check destructor's virtual override, add to vtable if necessary.
  if (const auto destructor = class_decl->destructor()) {
    const auto* fun = (*destructor);
    static constexpr llvm::StringRef DestructorName = "destructor";
    bool has_vtable_entry =
        class_vtable.find(DestructorName) != class_vtable.end();
    switch (fun->virt_override()) {
      case VirtualOverride::None:
        break;
      case VirtualOverride::Abstract:
        return ProgramError(fun->source_loc())
               << "Cannot declare abstract destructor.";
      case VirtualOverride::Virtual:
        if (has_vtable_entry) {
          return ProgramError(fun->source_loc())
                 << "Error declaring destructor for `" << class_decl->name()
                 << "`: use `impl` to implement virtual destructor in child "
                    "class.";
        }
        class_vtable[DestructorName] = {fun, class_level};
        break;
      case VirtualOverride::Impl:
        if (!has_vtable_entry) {
          return ProgramError(fun->source_loc())
                 << "Error declaring destructor for `" << class_decl->name()
                 << "`: cannot override a destructor that is not declared "
                    "`virtual` in base class.";
        }
        class_vtable[DestructorName] = {fun, class_level};
        break;
    }
  }

  // For class declaration `class MyType(T:! type, U:! AnInterface)`, `Self`
  // should have the value `MyType(T, U)`.
  Nonnull<NominalClassType*> self_type = arena_->New<NominalClassType>(
      class_decl, Bindings::SymbolicIdentity(arena_, bindings), base_class,
      std::move(class_vtable));
  self->set_constant_value(self_type);

  // The declarations of the members may refer to the class, so we must set the
  // constant value of the class before we start processing the members.
  if (param_name.has_value()) {
    class_decl->set_constant_value(*param_name);
  } else {
    class_decl->set_constant_value(self_type);
  }

  ScopeInfo class_scope_info =
      ScopeInfo::ForClassScope(scope_info, &class_scope, std::move(bindings));
  for (Nonnull<Declaration*> m : class_decl->members()) {
    CARBON_RETURN_IF_ERROR(DeclareDeclaration(m, class_scope_info));
  }

  if (trace_stream_->is_enabled()) {
    *trace_stream_ << "** finished declaring class " << class_decl->name()
                   << "\n";
  }
  return Success();
}

auto TypeChecker::TypeCheckClassDeclaration(
    Nonnull<ClassDeclaration*> class_decl, const ImplScope& impl_scope)
    -> ErrorOr<Success> {
  if (trace_stream_->is_enabled()) {
    *trace_stream_ << "** checking class " << class_decl->name() << "\n";
  }
  ImplScope class_scope(&impl_scope);
  if (class_decl->type_params().has_value()) {
    BringPatternImplBindingsIntoScope(*class_decl->type_params(), class_scope);
  }
  if (trace_stream_->is_enabled()) {
    *trace_stream_ << class_scope;
  }
  auto [it, inserted] =
      collected_members_.insert({class_decl, CollectedMembersMap()});
  CARBON_CHECK(inserted) << "Adding class " << class_decl->name()
                         << " to collected_members_ must not fail";
  for (Nonnull<Declaration*> m : class_decl->members()) {
    CARBON_RETURN_IF_ERROR(TypeCheckDeclaration(m, class_scope, class_decl));
    CARBON_RETURN_IF_ERROR(CollectMember(class_decl, m));
  }
  if (trace_stream_->is_enabled()) {
    *trace_stream_ << "** finished checking class " << class_decl->name()
                   << "\n";
  }
  return Success();
}

// EXPERIMENTAL MIXIN FEATURE
auto TypeChecker::DeclareMixinDeclaration(Nonnull<MixinDeclaration*> mixin_decl,
                                          const ScopeInfo& scope_info)
    -> ErrorOr<Success> {
  if (trace_stream_->is_enabled()) {
    *trace_stream_ << "** declaring mixin " << mixin_decl->name() << "\n";
  }
  ImplScope mixin_scope(scope_info.innermost_scope);

  if (mixin_decl->params().has_value()) {
    CARBON_RETURN_IF_ERROR(TypeCheckPattern(
        *mixin_decl->params(), PatternRequirements::Irrefutable, std::nullopt,
        mixin_scope, ExpressionCategory::Value));
    if (trace_stream_->is_enabled()) {
      *trace_stream_ << mixin_scope;
    }

    Nonnull<ParameterizedEntityName*> param_name =
        arena_->New<ParameterizedEntityName>(mixin_decl, *mixin_decl->params());
    mixin_decl->set_static_type(
        arena_->New<TypeOfParameterizedEntityName>(param_name));
    mixin_decl->set_constant_value(param_name);
  } else {
    Nonnull<MixinPseudoType*> mixin_type =
        arena_->New<MixinPseudoType>(mixin_decl);
    mixin_decl->set_static_type(arena_->New<TypeOfMixinPseudoType>(mixin_type));
    mixin_decl->set_constant_value(mixin_type);
  }

  // Process the Self parameter.
  CARBON_RETURN_IF_ERROR(
      TypeCheckPattern(mixin_decl->self(), PatternRequirements::Irrefutable,
                       std::nullopt, mixin_scope, ExpressionCategory::Value));

  ScopeInfo mixin_scope_info = ScopeInfo::ForNonClassScope(&mixin_scope);
  for (Nonnull<Declaration*> m : mixin_decl->members()) {
    CARBON_RETURN_IF_ERROR(DeclareDeclaration(m, mixin_scope_info));
  }

  if (trace_stream_->is_enabled()) {
    *trace_stream_ << "** finished declaring mixin " << mixin_decl->name()
                   << "\n";
  }
  return Success();
}

// EXPERIMENTAL MIXIN FEATURE
// Checks to see if mixin_decl is already within collected_members_. If it is,
// then the mixin has already been type checked before either while type
// checking a previous mix declaration or while type checking the original mixin
// declaration. If not, then every member declaration is type checked and then
// added to collected_members_ under the mixin_decl key.
auto TypeChecker::TypeCheckMixinDeclaration(
    Nonnull<const MixinDeclaration*> mixin_decl, const ImplScope& impl_scope)
    -> ErrorOr<Success> {
  auto [it, inserted] =
      collected_members_.insert({mixin_decl, CollectedMembersMap()});
  if (!inserted) {
    // This declaration has already been type checked before
    if (trace_stream_->is_enabled()) {
      *trace_stream_ << "** skipped checking mixin " << mixin_decl->name()
                     << "\n";
    }
    return Success();
  }
  if (trace_stream_->is_enabled()) {
    *trace_stream_ << "** checking mixin " << mixin_decl->name() << "\n";
  }
  ImplScope mixin_scope(&impl_scope);
  if (mixin_decl->params().has_value()) {
    BringPatternImplBindingsIntoScope(*mixin_decl->params(), mixin_scope);
  }
  if (trace_stream_->is_enabled()) {
    *trace_stream_ << mixin_scope;
  }
  for (Nonnull<Declaration*> m : mixin_decl->members()) {
    CARBON_RETURN_IF_ERROR(TypeCheckDeclaration(m, mixin_scope, mixin_decl));
    CARBON_RETURN_IF_ERROR(CollectMember(mixin_decl, m));
  }
  if (trace_stream_->is_enabled()) {
    *trace_stream_ << "** finished checking mixin " << mixin_decl->name()
                   << "\n";
  }
  return Success();
}

// EXPERIMENTAL MIXIN FEATURE
// Type checks the mixin mentioned in the mix declaration.
// TypeCheckMixinDeclaration ensures that the members of that mixin are
// available in collected_members_. The mixin members are then collected as
// members of the enclosing class or mixin declaration.
auto TypeChecker::TypeCheckMixDeclaration(
    Nonnull<MixDeclaration*> mix_decl, const ImplScope& impl_scope,
    std::optional<Nonnull<const Declaration*>> enclosing_decl)
    -> ErrorOr<Success> {
  if (trace_stream_->is_enabled()) {
    *trace_stream_ << "** checking " << *mix_decl << "\n";
  }
  // TODO(darshal): Check if the imports (interface mentioned in the 'for'
  // clause) of the mixin being mixed are being impl'd in the enclosed
  // class/mixin declaration This raises the question of how to handle impl
  // declarations in mixin declarations

  CARBON_CHECK(enclosing_decl.has_value());
  Nonnull<const Declaration*> encl_decl = enclosing_decl.value();
  const auto& mixin_decl = mix_decl->mixin_value().declaration();
  CARBON_RETURN_IF_ERROR(TypeCheckMixinDeclaration(&mixin_decl, impl_scope));
  CollectedMembersMap& mix_members = FindCollectedMembers(&mixin_decl);

  // Merge members collected in the enclosing declaration with the members
  // collected for the mixin declaration associated with the mix declaration
  for (auto [mix_member_name, mix_member] : mix_members) {
    CARBON_RETURN_IF_ERROR(CollectMember(encl_decl, mix_member));
  }

  if (trace_stream_->is_enabled()) {
    *trace_stream_ << "** finished checking " << *mix_decl << "\n";
  }

  return Success();
}

auto TypeChecker::DeclareConstraintTypeDeclaration(
    Nonnull<ConstraintTypeDeclaration*> constraint_decl,
    const ScopeInfo& scope_info) -> ErrorOr<Success> {
  CARBON_CHECK(
      isa<InterfaceDeclaration, ConstraintDeclaration>(constraint_decl))
      << "unexpected kind of constraint type declaration";
  bool is_interface = isa<InterfaceDeclaration>(constraint_decl);

  if (trace_stream_->is_enabled()) {
    *trace_stream_ << "** declaring ";
    constraint_decl->PrintID(trace_stream_->stream());
    *trace_stream_ << "\n";
  }
  ImplScope constraint_scope(scope_info.innermost_scope);

  // Type-check the parameters and find the set of bindings that are in scope.
  std::vector<Nonnull<const GenericBinding*>> bindings = scope_info.bindings;
  if (constraint_decl->params().has_value()) {
    CARBON_RETURN_IF_ERROR(TypeCheckPattern(
        *constraint_decl->params(), PatternRequirements::Irrefutable,
        std::nullopt, constraint_scope, ExpressionCategory::Value));
    if (trace_stream_->is_enabled()) {
      *trace_stream_ << constraint_scope;
    }
    CollectAndNumberGenericBindingsInPattern(*constraint_decl->params(),
                                             bindings);
  }

  // Form the full symbolic type of the interface or named constraint. This is
  // used as part of the value of associated constants, if they're referenced
  // within their interface, and as the symbolic value of the declaration.
  Nonnull<const Value*> constraint_type;
  if (is_interface) {
    constraint_type = arena_->New<InterfaceType>(
        cast<InterfaceDeclaration>(constraint_decl),
        Bindings::SymbolicIdentity(arena_, bindings));
  } else {
    constraint_type = arena_->New<NamedConstraintType>(
        cast<ConstraintDeclaration>(constraint_decl),
        Bindings::SymbolicIdentity(arena_, bindings));
  }

  // Set up the meaning of the declaration when used as an identifier.
  if (constraint_decl->params().has_value()) {
    Nonnull<ParameterizedEntityName*> param_name =
        arena_->New<ParameterizedEntityName>(constraint_decl,
                                             *constraint_decl->params());
    constraint_decl->set_static_type(
        arena_->New<TypeOfParameterizedEntityName>(param_name));
    constraint_decl->set_constant_value(param_name);
  } else {
    constraint_decl->set_static_type(arena_->New<TypeType>());
    constraint_decl->set_constant_value(constraint_type);
  }

  // Set the type of Self to be the instantiated constraint type.
  Nonnull<SelfDeclaration*> self_type = constraint_decl->self_type();
  self_type->set_static_type(arena_->New<TypeType>());
  self_type->set_constant_value(constraint_type);

  // Build a constraint corresponding to this constraint type.
  ConstraintTypeBuilder::PrepareSelfBinding(arena_, constraint_decl->self());
  ConstraintTypeBuilder builder(arena_, constraint_decl->self());
  ConstraintTypeBuilder::ConstraintsInScopeTracker constraint_tracker;
  constraint_decl->self()->set_static_type(constraint_type);

  // Lookups into this constraint type look in this declaration.
  builder.AddLookupContext({.context = constraint_type});

  // If this is an interface, this is a symbolic witness that Self implements
  // this interface.
  std::optional<Nonnull<const Witness*>> iface_impl_witness;
  if (is_interface) {
    // The impls constraint says only that the direct members of the interface
    // are available. For any indirect constraints, we need to add separate
    // entries to the constraint type. This ensures that all indirect
    // constraints are lifted to the top level so they can be accessed directly
    // and resolved independently if necessary.
    int index = builder.AddImplsConstraint(
        {.type = builder.GetSelfType(),
         .interface = cast<InterfaceType>(constraint_type)});
    iface_impl_witness =
        MakeConstraintWitnessAccess(builder.GetSelfWitness(), index);
  }

  ScopeInfo constraint_scope_info =
      ScopeInfo::ForNonClassScope(&constraint_scope);
  for (Nonnull<Declaration*> m : constraint_decl->members()) {
    CARBON_RETURN_IF_ERROR(DeclareDeclaration(m, constraint_scope_info));

    // TODO: This should probably live in `DeclareDeclaration`, but it needs
    // to update state that's not available from there.
    switch (m->kind()) {
      case DeclarationKind::InterfaceExtendDeclaration: {
        // For an `extend C;` declaration, add `Self impls C` to our
        // constraint.
        auto* extend = cast<InterfaceExtendDeclaration>(m);
        CARBON_ASSIGN_OR_RETURN(
            Nonnull<const Value*> base,
            TypeCheckTypeExp(extend->base(), constraint_scope));
        CARBON_ASSIGN_OR_RETURN(
            Nonnull<const ConstraintType*> constraint_type,
            ConvertToConstraintType(m->source_loc(), "extend declaration",
                                    base));
        CARBON_RETURN_IF_ERROR(builder.AddAndSubstitute(
            *this, constraint_type, builder.GetSelfType(),
            builder.GetSelfWitness(), Bindings(),
            /*add_lookup_contexts=*/true));
        break;
      }

      case DeclarationKind::InterfaceRequireDeclaration: {
        // For an `require X impls Y;` declaration, add `X impls Y` to our
        // constraint.
        auto* require = cast<InterfaceRequireDeclaration>(m);
        CARBON_ASSIGN_OR_RETURN(
            Nonnull<const Value*> impl_type,
            TypeCheckTypeExp(require->impl_type(), constraint_scope));
        CARBON_ASSIGN_OR_RETURN(
            Nonnull<const Value*> constraint,
            TypeCheckTypeExp(require->constraint(), constraint_scope));
        CARBON_ASSIGN_OR_RETURN(
            Nonnull<const ConstraintType*> constraint_type,
            ConvertToConstraintType(m->source_loc(), "require declaration",
                                    constraint));
        CARBON_RETURN_IF_ERROR(
            builder.AddAndSubstitute(*this, constraint_type, impl_type,
                                     builder.GetSelfWitness(), Bindings(),
                                     /*add_lookup_contexts=*/false));
        break;
      }

      case DeclarationKind::AssociatedConstantDeclaration: {
        auto* assoc = cast<AssociatedConstantDeclaration>(m);
        if (!is_interface) {
          // TODO: Template constraints can have associated constants.
          return ProgramError(assoc->source_loc())
                 << "associated constant not permitted in named constraint";
        }

        CARBON_RETURN_IF_ERROR(TypeCheckGenericBinding(
            assoc->binding(), "associated constant", constraint_scope));
        Nonnull<const Value*> constraint = &assoc->binding().static_type();
        assoc->set_static_type(constraint);

        // The constant value is used if the constant is named later in the
        // same constraint type. Note that this differs from the symbolic
        // identity of the binding, which was set in TypeCheckGenericBinding to
        // a VariableType naming the binding so that .Self resolves to the
        // binding itself.
        auto* assoc_value = arena_->New<AssociatedConstant>(
            &constraint_decl->self()->value(),
            cast<InterfaceType>(constraint_type), assoc, *iface_impl_witness);
        assoc->set_constant_value(assoc_value);

        // The type specified for the associated constant becomes a
        // constraint for the constraint type: `let X:! Interface` adds a
        // `Self.X impls Interface` constraint that `impl` declarations must
        // satisfy and users of the constraint type can rely on.
        if (const auto* constraint_type =
                dyn_cast<ConstraintType>(constraint)) {
          CARBON_RETURN_IF_ERROR(
              builder.AddAndSubstitute(*this, constraint_type, assoc_value,
                                       builder.GetSelfWitness(), Bindings(),
                                       /*add_lookup_contexts=*/false));
        }
        break;
      }

      case DeclarationKind::FunctionDeclaration: {
        if (!is_interface) {
          // TODO: Template constraints can have associated functions.
          return ProgramError(m->source_loc())
                 << "associated function not permitted in named constraint";
        }
        break;
      }

      default: {
        CARBON_FATAL()
            << "unexpected declaration in constraint type declaration:\n"
            << *m;
        break;
      }
    }

    // Add any new impls constraints to the scope.
    builder.BringConstraintsIntoScope(*this, &constraint_scope,
                                      &constraint_tracker);
  }

  constraint_decl->set_constraint_type(std::move(builder).Build());

  if (trace_stream_->is_enabled()) {
    *trace_stream_ << "** finished declaring ";
    constraint_decl->PrintID(trace_stream_->stream());
    *trace_stream_ << "\n";
  }
  return Success();
}

auto TypeChecker::TypeCheckConstraintTypeDeclaration(
    Nonnull<ConstraintTypeDeclaration*> constraint_decl,
    const ImplScope& impl_scope) -> ErrorOr<Success> {
  if (trace_stream_->is_enabled()) {
    *trace_stream_ << "** checking ";
    constraint_decl->PrintID(trace_stream_->stream());
    *trace_stream_ << "\n";
  }
  ImplScope constraint_scope(&impl_scope);
  if (constraint_decl->params().has_value()) {
    BringPatternImplBindingsIntoScope(*constraint_decl->params(),
                                      constraint_scope);
  }
  if (trace_stream_->is_enabled()) {
    *trace_stream_ << constraint_scope;
  }
  for (Nonnull<Declaration*> m : constraint_decl->members()) {
    CARBON_RETURN_IF_ERROR(
        TypeCheckDeclaration(m, constraint_scope, constraint_decl));
  }
  if (trace_stream_->is_enabled()) {
    *trace_stream_ << "** finished checking ";
    constraint_decl->PrintID(trace_stream_->stream());
    *trace_stream_ << "\n";
  }
  return Success();
}

auto TypeChecker::CheckImplIsDeducible(
    SourceLocation source_loc, Nonnull<const Value*> impl_type,
    Nonnull<const InterfaceType*> impl_iface,
    llvm::ArrayRef<Nonnull<const GenericBinding*>> deduced_bindings,
    const ImplScope& /*impl_scope*/) -> ErrorOr<Success> {
  ArgumentDeduction deduction(source_loc, "impl", deduced_bindings,
                              trace_stream_);
  CARBON_RETURN_IF_ERROR(deduction.Deduce(impl_type, impl_type,
                                          /*allow_implicit_conversion=*/false));
  CARBON_RETURN_IF_ERROR(deduction.Deduce(impl_iface, impl_iface,
                                          /*allow_implicit_conversion=*/false));
  if (auto not_deduced = deduction.FindUndeducedBinding()) {
    return ProgramError(source_loc)
           << "parameter `" << **not_deduced << "` is not deducible from `impl "
           << *impl_type << " as " << *impl_iface << "`";
  }
  return Success();
}

auto TypeChecker::CheckImplIsComplete(Nonnull<const InterfaceType*> iface_type,
                                      Nonnull<const ImplDeclaration*> impl_decl,
                                      Nonnull<const Value*> self_type,
                                      Nonnull<const Witness*> /*self_witness*/,
                                      Nonnull<const Witness*> iface_witness,
                                      const ImplScope& impl_scope)
    -> ErrorOr<Success> {
  const auto& iface_decl = iface_type->declaration();
  for (Nonnull<Declaration*> m : iface_decl.members()) {
    if (auto* assoc = dyn_cast<AssociatedConstantDeclaration>(m)) {
      // An associated constant must be given a value.
      if (!LookupRewrite(impl_decl->constraint_type(), iface_type, assoc)) {
        return ProgramError(impl_decl->source_loc())
               << "implementation doesn't provide a concrete value for "
               << *iface_type << "." << assoc->binding().name();
      }
    } else if (isa<InterfaceRequireDeclaration, InterfaceExtendDeclaration>(
                   m)) {
      // These get translated into constraints so there's nothing we need to
      // check here.
    } else {
      // Every member function must be declared.
      std::optional<std::string_view> mem_name = GetName(*m);
      CARBON_CHECK(mem_name.has_value()) << "unnamed interface member " << *m;

      std::optional<Nonnull<const Declaration*>> mem =
          FindMember(*mem_name, impl_decl->members());
      if (!mem.has_value()) {
        return ProgramError(impl_decl->source_loc())
               << "implementation missing " << *mem_name;
      }

      Bindings bindings = iface_type->bindings();
      bindings.Add(iface_decl.self(), self_type, iface_witness);
      CARBON_ASSIGN_OR_RETURN(Nonnull<const Value*> iface_mem_type,
                              Substitute(bindings, &m->static_type()));
      // TODO: How should the signature in the implementation be permitted
      // to differ from the signature in the interface?
      CARBON_RETURN_IF_ERROR(
          ExpectExactType((*mem)->source_loc(), "member of implementation",
                          iface_mem_type, &(*mem)->static_type(), impl_scope));
    }
  }
  return Success();
}

auto TypeChecker::CheckAndAddImplBindings(
    Nonnull<const ImplDeclaration*> impl_decl, Nonnull<const Value*> impl_type,
    Nonnull<const Witness*> self_witness, Nonnull<const Witness*> impl_witness,
    llvm::ArrayRef<Nonnull<const GenericBinding*>> deduced_bindings,
    const ScopeInfo& scope_info) -> ErrorOr<Success> {
  // Each interface that is a lookup context is required to be implemented by
  // the impl members. Other constraints are required to be satisfied by
  // either those implementations or implementations available elsewhere.
  Nonnull<const ConstraintType*> constraint = impl_decl->constraint_type();
  for (auto lookup : constraint->lookup_contexts()) {
    if (const auto* iface_type = dyn_cast<InterfaceType>(lookup.context)) {
      CARBON_RETURN_IF_ERROR(ExpectCompleteType(
          impl_decl->source_loc(), "impl declaration", iface_type));
      CARBON_RETURN_IF_ERROR(
          CheckImplIsDeducible(impl_decl->source_loc(), impl_type, iface_type,
                               deduced_bindings, *scope_info.innermost_scope));

      // Bring the associated constant values for this interface into scope. We
      // know that if the methods of this interface are used, they will use
      // these values.
      ImplScope iface_scope(scope_info.innermost_scope);
      BringAssociatedConstantsIntoScope(constraint, impl_type, iface_type,
                                        iface_scope);

      // Compute a witness that the implementing type implements this interface
      // by resolving the interface constraint in a context where this `impl`
      // is used for it. We don't actually want the whole `impl` to be in
      // scope, though, because it could be partially specialized.
      Nonnull<const Witness*> iface_witness;
      {
        ImplScope impl_scope(&iface_scope);
        impl_scope.Add(impl_decl->constraint_type(), impl_type, impl_witness,
                       *this);
        CARBON_ASSIGN_OR_RETURN(
            Nonnull<const ConstraintType*> iface_constraint,
            ConvertToConstraintType(impl_decl->source_loc(), "impl declaration",
                                    iface_type));
        CARBON_ASSIGN_OR_RETURN(
            iface_witness, impl_scope.Resolve(iface_constraint, impl_type,
                                              impl_decl->source_loc(), *this));
      }

      CARBON_RETURN_IF_ERROR(CheckImplIsComplete(iface_type, impl_decl,
                                                 impl_type, self_witness,
                                                 iface_witness, iface_scope));

      std::optional<TypeStructureSortKey> sort_key;
      if (!deduced_bindings.empty()) {
        sort_key = TypeStructureSortKey::ForImpl(impl_type, iface_type);
        if (trace_stream_->is_enabled()) {
          *trace_stream_ << "type structure sort key for `impl " << *impl_type
                         << " as " << *iface_type << "` is " << sort_key
                         << "\n";
        }
      }

      // TODO: We should do this either before checking any interface or after
      // checking all of them, so that the order of lookup contexts doesn't
      // matter.
      scope_info.innermost_non_class_scope->Add(
          iface_type, deduced_bindings, impl_type, impl_decl->impl_bindings(),
          self_witness, *this, sort_key);
    } else if (isa<NamedConstraintType>(lookup.context)) {
      // Nothing to check here, since a named constraint can't introduce any
      // associated entities.
    } else {
      // TODO: Add support for implementing `adapter`s.
      return ProgramError(impl_decl->source_loc())
             << "cannot implement a constraint whose lookup context includes "
             << *lookup.context;
    }
  }
  return Success();
}

auto TypeChecker::DeclareImplDeclaration(Nonnull<ImplDeclaration*> impl_decl,
                                         const ScopeInfo& scope_info,
                                         bool is_template_instantiation)
    -> ErrorOr<Success> {
  if (trace_stream_->is_enabled()) {
    *trace_stream_ << "declaring " << *impl_decl << "\n";
  }

  if (!IsTemplateSaturated(impl_decl->deduced_parameters())) {
    CloneContext context(arena_);
    TemplateInfo template_info = {.pattern = context.Clone(impl_decl)};
    for (const auto* deduced : impl_decl->deduced_parameters()) {
      template_info.param_map.insert(
          {deduced, context.GetExistingClone(deduced)});
    }
    templates_.insert({impl_decl, std::move(template_info)});
  }

  ImplScope impl_scope(scope_info.innermost_scope);
  std::vector<Nonnull<const GenericBinding*>> generic_bindings =
      scope_info.bindings;
  std::vector<Nonnull<const ImplBinding*>> impl_bindings;

  // Bring the deduced parameters into scope.
  for (Nonnull<GenericBinding*> deduced : impl_decl->deduced_parameters()) {
    generic_bindings.push_back(deduced);
    CARBON_RETURN_IF_ERROR(
        TypeCheckPattern(deduced, PatternRequirements::Irrefutable,
                         std::nullopt, impl_scope, ExpressionCategory::Value));
    CollectImplBindingsInPattern(deduced, impl_bindings);
  }
  impl_decl->set_impl_bindings(impl_bindings);

  // Check and interpret the impl_type
  CARBON_ASSIGN_OR_RETURN(Nonnull<const Value*> impl_type_value,
                          TypeCheckTypeExp(impl_decl->impl_type(), impl_scope));

  // Set `Self` to `impl_type`. We do this whether `Self` resolves to it or to
  // the `Self` from an enclosing scope. This needs to be done before
  // processing the interface, in case the interface expression uses `Self`.
  Nonnull<SelfDeclaration*> self = impl_decl->self();
  self->set_constant_value(impl_type_value);
  self->set_static_type(arena_->New<TypeType>());

  // Check and interpret the interface.
  CARBON_ASSIGN_OR_RETURN(
      Nonnull<const Value*> implemented_type,
      TypeCheckTypeExp(&impl_decl->interface(), impl_scope));
  CARBON_ASSIGN_OR_RETURN(
      Nonnull<const ConstraintType*> implemented_constraint,
      ConvertToConstraintType(impl_decl->interface().source_loc(),
                              "impl declaration", implemented_type));

  // Substitute the given type for `.Self` to form the resolved constraint that
  // this `impl` implements.
  Nonnull<const ConstraintType*> constraint_type;
  {
    // TODO: Combine this with the SelfDeclaration.
    auto* self_binding = arena_->New<GenericBinding>(
        self->source_loc(), "Self", &impl_decl->interface(),
        GenericBinding::BindingKind::Checked);
    self_binding->set_symbolic_identity(impl_type_value);
    self_binding->set_value(impl_type_value);
    auto* impl_binding = arena_->New<ImplBinding>(self_binding->source_loc(),
                                                  self_binding, std::nullopt);
    impl_binding->set_symbolic_identity(
        arena_->New<BindingWitness>(impl_binding));
    self_binding->set_impl_binding(impl_binding);

    ConstraintTypeBuilder builder(arena_, self_binding, impl_binding);
    CARBON_RETURN_IF_ERROR(
        builder.AddAndSubstitute(*this, implemented_constraint, impl_type_value,
                                 builder.GetSelfWitness(), Bindings(),
                                 /*add_lookup_contexts=*/true));
    if (trace_stream_->is_enabled()) {
      *trace_stream_ << "resolving impls constraint type for " << *impl_decl
                     << " from " << *implemented_constraint << "\n";
    }
    CARBON_RETURN_IF_ERROR(builder.Resolve(
        *this, impl_decl->interface().source_loc(), impl_scope));
    constraint_type = std::move(builder).Build();
    if (trace_stream_->is_enabled()) {
      *trace_stream_ << "resolving impls constraint type as "
                     << *constraint_type << "\n";
    }
    impl_decl->set_constraint_type(constraint_type);
  }

  // Declare the impl members. An `impl` behaves like a class scope.
  ScopeInfo impl_scope_info =
      ScopeInfo::ForClassScope(scope_info, &impl_scope, generic_bindings);
  for (Nonnull<Declaration*> m : impl_decl->members()) {
    CARBON_RETURN_IF_ERROR(DeclareDeclaration(m, impl_scope_info));
  }

  // Build the self witness. This is the witness used to demonstrate that
  // this impl implements its lookup contexts.
  auto* self_witness = arena_->New<ImplWitness>(
      impl_decl, Bindings::SymbolicIdentity(arena_, generic_bindings));

  // Check that this impl satisfies its constraints and push it into the
  // ImplScope. For a templated impl, only the template is pushed into scope.
  // Instantiations are found by substituting arguments into the parameterized
  // ImplWitness.
  if (!is_template_instantiation) {
    // Compute a witness that the impl implements its constraint.
    std::vector<EqualityConstraint> rewrite_constraints_as_equality_constraints;
    ImplScope self_impl_scope(&impl_scope);

    // For each interface we're going to implement, this impl is the witness
    // that that interface is implemented.
    for (auto lookup : constraint_type->lookup_contexts()) {
      if (const auto* iface_type = dyn_cast<InterfaceType>(lookup.context)) {
        self_impl_scope.Add(iface_type, impl_type_value, self_witness, *this);
      }
    }

    // This impl also provides all of the equalities from its rewrite
    // constraints.
    for (const auto& rewrite : constraint_type->rewrite_constraints()) {
      rewrite_constraints_as_equality_constraints.push_back(
          {.values = {rewrite.constant, rewrite.converted_replacement}});
    }
    for (const auto& eq : rewrite_constraints_as_equality_constraints) {
      self_impl_scope.AddEqualityConstraint(&eq);
    }

    // Ensure that's enough for our interface to be satisfied.
    CARBON_ASSIGN_OR_RETURN(
        Nonnull<const Witness*> impl_witness,
        self_impl_scope.Resolve(constraint_type, impl_type_value,
                                impl_decl->source_loc(), *this));

    // Create the implied impl bindings.
    CARBON_RETURN_IF_ERROR(CheckAndAddImplBindings(
        impl_decl, impl_type_value, self_witness, impl_witness,
        generic_bindings, impl_scope_info));
  }

  if (trace_stream_->is_enabled()) {
    *trace_stream_ << "** finished declaring impl " << *impl_decl->impl_type()
                   << " as " << impl_decl->interface() << "\n";
  }
  return Success();
}

void TypeChecker::BringAssociatedConstantsIntoScope(
    Nonnull<const ConstraintType*> constraint, Nonnull<const Value*> self,
    Nonnull<const InterfaceType*> interface, ImplScope& scope) {
  std::set<Nonnull<const AssociatedConstantDeclaration*>> assocs_in_interface;
  for (Nonnull<Declaration*> m : interface->declaration().members()) {
    if (auto* assoc = dyn_cast<AssociatedConstantDeclaration>(m)) {
      assocs_in_interface.insert(assoc);
    }
  }

  for (const auto& eq : constraint->equality_constraints()) {
    for (Nonnull<const Value*> value : eq.values) {
      if (const auto* assoc = dyn_cast<AssociatedConstant>(value)) {
        if (assocs_in_interface.count(&assoc->constant()) &&
            ValueEqual(&assoc->base(), self, std::nullopt) &&
            ValueEqual(&assoc->interface(), interface, std::nullopt)) {
          // This equality constraint mentions an associated constant that is
          // part of interface. Bring it into scope.
          scope.AddEqualityConstraint(&eq);
          break;
        }
      }
    }
  }

  // TODO: Find a way to bring rewrite constraints into scope.
}

auto TypeChecker::TypeCheckImplDeclaration(Nonnull<ImplDeclaration*> impl_decl,
                                           const ImplScope& enclosing_scope)
    -> ErrorOr<Success> {
  if (!IsTemplateSaturated(impl_decl->deduced_parameters())) {
    if (trace_stream_->is_enabled()) {
      *trace_stream_ << "deferring checking templated " << *impl_decl << "\n";
    }
    return Success();
  }

  if (trace_stream_->is_enabled()) {
    *trace_stream_ << "checking " << *impl_decl << "\n";
  }

  Nonnull<const Value*> self = *impl_decl->self()->constant_value();
  Nonnull<const ConstraintType*> constraint = impl_decl->constraint_type();

  // Bring the impl bindings from the parameters into scope.
  ImplScope impl_scope(&enclosing_scope);
  BringImplBindingsIntoScope(impl_decl->impl_bindings(), impl_scope);
  for (Nonnull<Declaration*> m : impl_decl->members()) {
    CARBON_ASSIGN_OR_RETURN(
        ConstraintLookupResult result,
        LookupInConstraint(m->source_loc(), "member impl declaration",
                           constraint, GetName(*m).value()));

    // Bring the associated constant values for the interface that this method
    // implements part of into scope.
    ImplScope member_scope(&impl_scope);
    BringAssociatedConstantsIntoScope(constraint, self, result.interface,
                                      member_scope);

    CARBON_RETURN_IF_ERROR(TypeCheckDeclaration(m, member_scope, impl_decl));
  }
  if (trace_stream_->is_enabled()) {
    *trace_stream_ << "finished checking impl\n";
  }
  return Success();
}

auto TypeChecker::DeclareChoiceDeclaration(Nonnull<ChoiceDeclaration*> choice,
                                           const ScopeInfo& scope_info)
    -> ErrorOr<Success> {
  ImplScope choice_scope(scope_info.innermost_scope);
  std::vector<Nonnull<const GenericBinding*>> bindings = scope_info.bindings;
  if (choice->type_params().has_value()) {
    Nonnull<TuplePattern*> type_params = *choice->type_params();
    CARBON_RETURN_IF_ERROR(
        TypeCheckPattern(type_params, PatternRequirements::None, std::nullopt,
                         choice_scope, ExpressionCategory::Value));
    CollectAndNumberGenericBindingsInPattern(type_params, bindings);
    if (trace_stream_->is_enabled()) {
      *trace_stream_ << choice_scope;
    }
  }

  for (Nonnull<AlternativeSignature*> alternative : choice->alternatives()) {
    if (auto params = alternative->parameters()) {
      CARBON_ASSIGN_OR_RETURN(
          auto type, TypeCheckTypeExp(*params, *scope_info.innermost_scope));
      alternative->set_parameters_static_type(type);
    }
  }

  if (choice->type_params().has_value()) {
    Nonnull<ParameterizedEntityName*> param_name =
        arena_->New<ParameterizedEntityName>(choice, *choice->type_params());
    choice->set_static_type(
        arena_->New<TypeOfParameterizedEntityName>(param_name));
    choice->set_constant_value(param_name);
    return Success();
  }

  auto* ct = arena_->New<ChoiceType>(
      choice, Bindings::SymbolicIdentity(arena_, bindings));

  choice->set_static_type(arena_->New<TypeType>());
  choice->set_constant_value(ct);
  return Success();
}

auto TypeChecker::TypeCheckChoiceDeclaration(
    Nonnull<ChoiceDeclaration*> /*choice*/, const ImplScope& /*impl_scope*/)
    -> ErrorOr<Success> {
  // Nothing to do here, but perhaps that will change in the future?
  return Success();
}

static auto IsValidTypeForAliasTarget(Nonnull<const Value*> type) -> bool {
  switch (type->kind()) {
    case Value::Kind::IntValue:
    case Value::Kind::FunctionValue:
    case Value::Kind::DestructorValue:
    case Value::Kind::BoundMethodValue:
    case Value::Kind::PointerValue:
    case Value::Kind::LocationValue:
    case Value::Kind::BoolValue:
    case Value::Kind::StructValue:
    case Value::Kind::NominalClassValue:
    case Value::Kind::MixinPseudoType:
    case Value::Kind::AlternativeValue:
    case Value::Kind::TupleValue:
    case Value::Kind::ImplWitness:
    case Value::Kind::BindingWitness:
    case Value::Kind::ConstraintWitness:
    case Value::Kind::ConstraintImplWitness:
    case Value::Kind::ParameterizedEntityName:
    case Value::Kind::MemberName:
    case Value::Kind::BindingPlaceholderValue:
    case Value::Kind::AddrValue:
    case Value::Kind::AlternativeConstructorValue:
    case Value::Kind::StringValue:
    case Value::Kind::UninitializedValue:
      CARBON_FATAL() << "type of alias target is not a type: " << *type;

    case Value::Kind::AutoType:
    case Value::Kind::VariableType:
      CARBON_FATAL() << "pattern type in alias target: " << *type;

    case Value::Kind::IntType:
    case Value::Kind::BoolType:
    case Value::Kind::PointerType:
    case Value::Kind::StaticArrayType:
    case Value::Kind::StructType:
    case Value::Kind::TupleType:
    case Value::Kind::NominalClassType:
    case Value::Kind::ChoiceType:
    case Value::Kind::StringType:
    case Value::Kind::AssociatedConstant:
    case Value::Kind::TypeOfMixinPseudoType:
      return false;

    case Value::Kind::FunctionType:
    case Value::Kind::InterfaceType:
    case Value::Kind::NamedConstraintType:
    case Value::Kind::ConstraintType:
    case Value::Kind::TypeType:
    case Value::Kind::TypeOfParameterizedEntityName:
    case Value::Kind::TypeOfMemberName:
    case Value::Kind::TypeOfNamespaceName:
      return true;
  }
}

auto TypeChecker::DeclareAliasDeclaration(Nonnull<AliasDeclaration*> alias,
                                          const ScopeInfo& scope_info)
    -> ErrorOr<Success> {
  CARBON_RETURN_IF_ERROR(
      TypeCheckExp(&alias->target(), *scope_info.innermost_scope));

  if (!IsValidTypeForAliasTarget(&alias->target().static_type())) {
    return ProgramError(alias->source_loc())
           << "invalid target for alias declaration";
  }

  alias->set_static_type(&alias->target().static_type());
  // constant_value not needed for namespace alias because these are resolved by
  // NameResolver
  if (alias->target().static_type().kind() !=
      Value::Kind::TypeOfNamespaceName) {
    CARBON_ASSIGN_OR_RETURN(Nonnull<const Value*> target,
                            InterpExp(&alias->target()));
    alias->set_constant_value(target);
  }
  return Success();
}

auto TypeChecker::TypeCheck(AST& ast) -> ErrorOr<Success> {
  ImplScope impl_scope;
  ScopeInfo top_level_scope_info = ScopeInfo::ForNonClassScope(&impl_scope);

  // Track that `impl_scope` is the top-level `ImplScope`.
  llvm::SaveAndRestore<decltype(top_level_impl_scope_)>
      set_top_level_impl_scope(top_level_impl_scope_, &impl_scope);

  if (trace_stream_->is_enabled()) {
    *trace_stream_ << "Omitting prelude type checking traces...\n";
    trace_stream_->set_in_prelude(true);
  }
  for (int i = 0; i < static_cast<int>(ast.declarations.size()); ++i) {
    if (i == ast.num_prelude_declarations) {
      trace_stream_->set_in_prelude(false);
      if (trace_stream_->is_enabled()) {
        *trace_stream_ << "Finished prelude, resuming traces...\n";
      }
    }
    auto* declaration = ast.declarations[i];
    CARBON_RETURN_IF_ERROR(
        DeclareDeclaration(declaration, top_level_scope_info));
    CARBON_RETURN_IF_ERROR(
        TypeCheckDeclaration(declaration, impl_scope, std::nullopt));
    // Check to see if this declaration is a builtin.
    // TODO: Only do this when type-checking the prelude.
    builtins_.Register(declaration);
  }
  CARBON_RETURN_IF_ERROR(TypeCheckExp(*ast.main_call, impl_scope));
  return Success();
}

auto TypeChecker::TypeCheckDeclaration(
    Nonnull<Declaration*> d, const ImplScope& impl_scope,
    std::optional<Nonnull<const Declaration*>> enclosing_decl)
    -> ErrorOr<Success> {
  if (trace_stream_->is_enabled()) {
    *trace_stream_ << "checking " << d->kind() << "\n";
  }
  switch (d->kind()) {
    case DeclarationKind::NamespaceDeclaration:
      break;
    case DeclarationKind::InterfaceDeclaration:
    case DeclarationKind::ConstraintDeclaration: {
      CARBON_RETURN_IF_ERROR(TypeCheckConstraintTypeDeclaration(
          &cast<ConstraintTypeDeclaration>(*d), impl_scope));
      break;
    }
    case DeclarationKind::ImplDeclaration: {
      CARBON_RETURN_IF_ERROR(
          TypeCheckImplDeclaration(&cast<ImplDeclaration>(*d), impl_scope));
      break;
    }
    case DeclarationKind::MatchFirstDeclaration: {
      auto* match_first = cast<MatchFirstDeclaration>(d);
      for (auto* impl : match_first->impl_declarations()) {
        impl->set_match_first(match_first);
        CARBON_RETURN_IF_ERROR(TypeCheckImplDeclaration(impl, impl_scope));
      }
      break;
    }
    case DeclarationKind::DestructorDeclaration:
    case DeclarationKind::FunctionDeclaration:
      CARBON_RETURN_IF_ERROR(TypeCheckCallableDeclaration(
          &cast<CallableDeclaration>(*d), impl_scope));
      break;
    case DeclarationKind::ClassDeclaration:
      CARBON_RETURN_IF_ERROR(
          TypeCheckClassDeclaration(&cast<ClassDeclaration>(*d), impl_scope));
      break;
    case DeclarationKind::MixinDeclaration: {
      CARBON_RETURN_IF_ERROR(
          TypeCheckMixinDeclaration(&cast<MixinDeclaration>(*d), impl_scope));
      break;
    }
    case DeclarationKind::MixDeclaration: {
      CARBON_RETURN_IF_ERROR(TypeCheckMixDeclaration(
          &cast<MixDeclaration>(*d), impl_scope, enclosing_decl));
      break;
    }
    case DeclarationKind::ChoiceDeclaration:
      CARBON_RETURN_IF_ERROR(
          TypeCheckChoiceDeclaration(&cast<ChoiceDeclaration>(*d), impl_scope));
      break;
    case DeclarationKind::VariableDeclaration: {
      auto& var = cast<VariableDeclaration>(*d);
      if (var.has_initializer()) {
        CARBON_RETURN_IF_ERROR(TypeCheckExp(&var.initializer(), impl_scope));
      }
      if (!isa<ExpressionPattern>(&var.binding().type())) {
        // TODO: consider adding support for `auto`
        return ProgramError(var.source_loc())
               << "Type of a top-level variable must be an expression.";
      }
      if (var.has_initializer()) {
        CARBON_ASSIGN_OR_RETURN(
            Nonnull<Expression*> converted_initializer,
            ImplicitlyConvert("initializer of variable", impl_scope,
                              &var.initializer(), &var.static_type()));
        var.set_initializer(converted_initializer);
      }
      break;
    }
    case DeclarationKind::InterfaceExtendDeclaration:
    case DeclarationKind::InterfaceRequireDeclaration:
    case DeclarationKind::AssociatedConstantDeclaration: {
      // Checked in DeclareConstraintTypeDeclaration.
      break;
    }
    case DeclarationKind::SelfDeclaration: {
      CARBON_FATAL() << "Unreachable TypeChecker `Self` declaration";
    }
    case DeclarationKind::AliasDeclaration: {
      break;
    }
    case DeclarationKind::ExtendBaseDeclaration: {
      // Checked in TypeCheckClassDeclaration.
      break;
    }
  }
  d->set_is_type_checked();
  return Success();
}

auto TypeChecker::DeclareDeclaration(Nonnull<Declaration*> d,
                                     const ScopeInfo& scope_info)
    -> ErrorOr<Success> {
  switch (d->kind()) {
    case DeclarationKind::NamespaceDeclaration: {
      auto& namespace_decl = cast<NamespaceDeclaration>(*d);
      namespace_decl.set_static_type(
          arena_->New<TypeOfNamespaceName>(&namespace_decl));
      break;
    }
    case DeclarationKind::InterfaceDeclaration:
    case DeclarationKind::ConstraintDeclaration: {
      auto& iface_decl = cast<ConstraintTypeDeclaration>(*d);
      CARBON_RETURN_IF_ERROR(
          DeclareConstraintTypeDeclaration(&iface_decl, scope_info));
      break;
    }
    case DeclarationKind::ImplDeclaration: {
      auto& impl_decl = cast<ImplDeclaration>(*d);
      CARBON_RETURN_IF_ERROR(DeclareImplDeclaration(
          &impl_decl, scope_info, /*is_template_instantiation=*/false));
      break;
    }
    case DeclarationKind::MatchFirstDeclaration: {
      for (auto* impl : cast<MatchFirstDeclaration>(d)->impl_declarations()) {
        CARBON_RETURN_IF_ERROR(DeclareImplDeclaration(
            impl, scope_info, /*is_template_instantiation=*/false));
      }
      break;
    }
    case DeclarationKind::FunctionDeclaration: {
      auto& func_def = cast<CallableDeclaration>(*d);
      CARBON_RETURN_IF_ERROR(DeclareCallableDeclaration(&func_def, scope_info));
      break;
    }
    case DeclarationKind::DestructorDeclaration: {
      auto& destructor_def = cast<CallableDeclaration>(*d);
      CARBON_RETURN_IF_ERROR(
          DeclareCallableDeclaration(&destructor_def, scope_info));
      break;
    }
    case DeclarationKind::ClassDeclaration: {
      auto& class_decl = cast<ClassDeclaration>(*d);
      CARBON_RETURN_IF_ERROR(DeclareClassDeclaration(&class_decl, scope_info));
      break;
    }
    case DeclarationKind::ExtendBaseDeclaration: {
      // Handled in DeclareClassDeclaration.
      break;
    }
    case DeclarationKind::MixinDeclaration: {
      auto& mixin_decl = cast<MixinDeclaration>(*d);
      CARBON_RETURN_IF_ERROR(DeclareMixinDeclaration(&mixin_decl, scope_info));
      break;
    }
    case DeclarationKind::MixDeclaration: {
      auto& mix_decl = cast<MixDeclaration>(*d);
      CARBON_RETURN_IF_ERROR(
          TypeCheckExp(&mix_decl.mixin(), *scope_info.innermost_scope));
      CARBON_ASSIGN_OR_RETURN(Nonnull<const Value*> mixin,
                              InterpExp(&mix_decl.mixin()));
      if (const auto* mixin_value = dyn_cast<MixinPseudoType>(mixin)) {
        mix_decl.set_mixin_value(mixin_value);
      } else {
        return ProgramError(mix_decl.source_loc())
               << "Not a valid mixin: `" << mix_decl.mixin() << "`";
      }
      const auto& mixin_decl = mix_decl.mixin_value().declaration();
      if (!mixin_decl.is_declared()) {
        return ProgramError(mix_decl.source_loc())
               << "incomplete mixin `" << mixin_decl.name()
               << "` used in mix declaration";
      }
      break;
    }
    case DeclarationKind::ChoiceDeclaration: {
      auto& choice = cast<ChoiceDeclaration>(*d);
      CARBON_RETURN_IF_ERROR(DeclareChoiceDeclaration(&choice, scope_info));
      break;
    }

    case DeclarationKind::VariableDeclaration: {
      auto& var = cast<VariableDeclaration>(*d);
      // Associate the variable name with it's declared type in the
      // compile-time symbol table.
      if (!isa<ExpressionPattern>(var.binding().type())) {
        return ProgramError(var.binding().type().source_loc())
               << "Expected expression for variable type";
      }
      CARBON_RETURN_IF_ERROR(TypeCheckPattern(
          &var.binding(), PatternRequirements::Irrefutable, std::nullopt,
          *scope_info.innermost_scope, var.expression_category()));
      CARBON_RETURN_IF_ERROR(ExpectCompleteType(
          var.source_loc(), "type of variable", &var.binding().static_type()));
      CARBON_RETURN_IF_ERROR(
          ExpectConcreteType(var.source_loc(), &var.binding().static_type()));
      var.set_static_type(&var.binding().static_type());
      break;
    }

    case DeclarationKind::InterfaceExtendDeclaration:
    case DeclarationKind::InterfaceRequireDeclaration:
    case DeclarationKind::AssociatedConstantDeclaration: {
      // The semantic effects are handled by DeclareConstraintTypeDeclaration.
      break;
    }

    case DeclarationKind::SelfDeclaration: {
      CARBON_FATAL() << "Unreachable TypeChecker declare `Self` declaration";
    }

    case DeclarationKind::AliasDeclaration: {
      auto& alias = cast<AliasDeclaration>(*d);
      CARBON_RETURN_IF_ERROR(DeclareAliasDeclaration(&alias, scope_info));
      break;
    }
  }
  d->set_is_declared();
  return Success();
}

auto TypeChecker::FindMemberWithParents(
    std::string_view name, Nonnull<const NominalClassType*> enclosing_class)
    -> ErrorOr<std::optional<
        std::tuple<Nonnull<const Value*>, Nonnull<const Declaration*>,
                   Nonnull<const NominalClassType*>>>> {
  CARBON_ASSIGN_OR_RETURN(
      const auto res,
      FindMixedMemberAndType(name, enclosing_class->declaration().members(),
                             enclosing_class));
  if (res.has_value()) {
    return {std::make_tuple(res->first, res->second, enclosing_class)};
  }
  if (const auto base = enclosing_class->base(); base.has_value()) {
    return FindMemberWithParents(name, base.value());
  }
  return {std::nullopt};
}

auto TypeChecker::FindMixedMemberAndType(
    const std::string_view& name, llvm::ArrayRef<Nonnull<Declaration*>> members,
    const Nonnull<const Value*> enclosing_type)
    -> ErrorOr<std::optional<
        std::pair<Nonnull<const Value*>, Nonnull<const Declaration*>>>> {
  for (Nonnull<const Declaration*> member : members) {
    if (isa<MixDeclaration>(member)) {
      const auto& mix_decl = cast<MixDeclaration>(*member);
      Nonnull<const MixinPseudoType*> mixin = &mix_decl.mixin_value();
      CARBON_ASSIGN_OR_RETURN(
          const auto res,
          FindMixedMemberAndType(name, mixin->declaration().members(), mixin));
      if (res.has_value()) {
        if (isa<NominalClassType>(enclosing_type)) {
          Bindings temp_map;
          // TODO: What is the type of Self? Do we ever need a witness?
          temp_map.Add(mixin->declaration().self(), enclosing_type,
                       std::nullopt);
          CARBON_ASSIGN_OR_RETURN(const auto* const mix_member_type,
                                  Substitute(temp_map, res.value().first));
          return {std::make_pair(mix_member_type, res.value().second)};
        } else {
          return res;
        }
      }

    } else if (std::optional<std::string_view> mem_name = GetName(*member);
               mem_name.has_value()) {
      if (*mem_name == name) {
        return {std::make_pair(&member->static_type(), member)};
      }
    }
  }

  return {std::nullopt};
}

auto TypeChecker::CollectMember(Nonnull<const Declaration*> enclosing_decl,
                                Nonnull<const Declaration*> member_decl)
    -> ErrorOr<Success> {
  CARBON_CHECK(isa<MixinDeclaration>(enclosing_decl) ||
               isa<ClassDeclaration>(enclosing_decl))
      << "Can't collect members for " << *enclosing_decl;
  auto member_name = GetName(*member_decl);
  if (!member_name.has_value()) {
    // No need to collect members without a name
    return Success();
  }
  auto encl_decl_name = GetName(*enclosing_decl);
  CARBON_CHECK(encl_decl_name.has_value());
  auto enclosing_decl_name = encl_decl_name.value();
  auto enclosing_decl_loc = enclosing_decl->source_loc();
  CollectedMembersMap& encl_members = FindCollectedMembers(enclosing_decl);
  auto [it, inserted] = encl_members.insert({member_name.value(), member_decl});
  if (!inserted) {
    if (member_decl == it->second) {
      return ProgramError(enclosing_decl_loc)
             << "Member named " << member_name.value() << " (declared at "
             << member_decl->source_loc() << ")"
             << " is being mixed multiple times into " << enclosing_decl_name;
    } else {
      return ProgramError(enclosing_decl_loc)
             << "Member named " << member_name.value() << " (declared at "
             << member_decl->source_loc() << ") cannot be mixed into "
             << enclosing_decl_name
             << " because it clashes with an existing member"
             << " with the same name (declared at " << it->second->source_loc()
             << ")";
    }
  }
  return Success();
}

auto TypeChecker::FindCollectedMembers(Nonnull<const Declaration*> decl)
    -> CollectedMembersMap& {
  switch (decl->kind()) {
    case DeclarationKind::MixinDeclaration:
    case DeclarationKind::ClassDeclaration: {
      auto it = collected_members_.find(decl);
      CARBON_CHECK(it != collected_members_.end());
      return it->second;
    }
    default:
      CARBON_FATAL() << "Can't collect members for " << *decl;
  }
}

auto TypeChecker::InstantiateImplDeclaration(
    Nonnull<const ImplDeclaration*> old_impl,
    Nonnull<const Bindings*> bindings) const
    -> ErrorOr<std::pair<Nonnull<ImplDeclaration*>, Nonnull<Bindings*>>> {
  CARBON_CHECK(IsTemplateSaturated(*bindings));

  if (trace_stream_->is_enabled()) {
    *trace_stream_ << "instantiating " << *old_impl;
  }

  auto it = templates_.find(old_impl);
  CARBON_CHECK(it != templates_.end());
  const TemplateInfo& info = it->second;

  // TODO: Only instantiate each declaration once for each set of template
  // arguments.
  CloneContext context(arena_);
  Nonnull<ImplDeclaration*> impl =
      context.Clone(cast<ImplDeclaration>(info.pattern));

  // Update the binding to store its instantiated value or a link back to the
  // original generic parameter.
  Bindings new_bindings;
  for (auto [param, value] : bindings->args()) {
    auto param_it = info.param_map.find(param);
    CARBON_CHECK(param_it != info.param_map.end());

    auto* clone = context.GetExistingClone(param_it->second);
    switch (param->binding_kind()) {
      case GenericBinding::BindingKind::Template: {
        clone->set_template_value(value);
        // TODO: Set a constant value on the impl binding too, if there is one.
        break;
      }

      case GenericBinding::BindingKind::Checked: {
        std::optional<Nonnull<const Value*>> witness;
        if (auto impl = param->impl_binding()) {
          auto it = bindings->witnesses().find(*impl);
          CARBON_CHECK(it != bindings->witnesses().end())
              << "no witness for generic binding";
          witness = it->second;
        }
        new_bindings.Add(clone, value, witness);
        break;
      }
    }
  }

  // TODO: Make this method non-const and remove the const-cast here. The
  // requirement to perform template instantiation unfortunately means that a
  // lot of type-checking stops being free of side-effects, so this means
  // removing `const` throughout most of the type-checker.
  auto* type_checker = const_cast<TypeChecker*>(this);

  // TODO: It's probably not correct to use the top-level impl scope here. It's
  // not obvious what we should use, though -- which impls are in scope in
  // template instantiation?
  CARBON_CHECK(top_level_impl_scope_)
      << "can't perform template instantiation with no top-level scope";
  ImplScope scope(*top_level_impl_scope_);

  // Bring all impls from any checked generic bindings in the template
  // arguments into scope.
  //
  // TODO: There shouldn't be any checked generic bindings in the template
  // arguments by the time we come to perform an instantiation, but in order
  // for that to work, we need to defer instantiating templates until we know
  // the values of checked generic parameters, such as by performing
  // monomorphization for checked generics (see #2153 for details). However,
  // explorer doesn't yet support that.
  //
  // As a workaround for the lack of support for #2153, we can instantiate
  // templates with the argument equal to a generic parameter. When we do so,
  // the constraints on that generic parameter need to be in scope in the
  // instantiation. This is imperfect: it misses constraints on the binding
  // that come from anywhere other than its type.
  for (auto [param, value] : bindings->args()) {
    if (param->binding_kind() != GenericBinding::BindingKind::Template) {
      continue;
    }
    VisitNestedValues(value, [&](Nonnull<const Value*> nested) -> bool {
      if (auto* var_type = dyn_cast<VariableType>(nested)) {
        if (auto impl_binding = var_type->binding().impl_binding()) {
          type_checker->BringImplBindingIntoScope(*impl_binding, scope);
        }
      }
      return true;
    });
  }

  // Type-check the new impl.
  //
  // TODO: Augment any error we see here with an "instantiation failed" note
  // pointing to the location where the instantiation was required.
  CARBON_RETURN_IF_ERROR(type_checker->DeclareImplDeclaration(
      impl, ScopeInfo::ForNonClassScope(&scope),
      /*is_template_instantiation=*/true));
  CARBON_RETURN_IF_ERROR(type_checker->TypeCheckImplDeclaration(impl, scope));

  return std::pair{impl, arena_->New<Bindings>(std::move(new_bindings))};
}

auto TypeChecker::InterpExp(Nonnull<const Expression*> e)
    -> ErrorOr<Nonnull<const Value*>> {
  return Carbon::InterpExp(e, arena_, trace_stream_, print_stream_);
}

}  // namespace Carbon<|MERGE_RESOLUTION|>--- conflicted
+++ resolved
@@ -2440,15 +2440,10 @@
       method_self->self_type = self_type;
     }
     return type_checker_->arena_->New<FunctionType>(
-<<<<<<< HEAD
         method_self, param, std::move(generic_parameters), ret,
         std::move(deduced_bindings),
-        std::move(subst_bindings).TakeImplBindings());
-=======
-        param, std::move(generic_parameters), ret, std::move(deduced_bindings),
         std::move(subst_bindings).TakeImplBindings(),
         fn_type->is_initializing());
->>>>>>> 594ebff2
   }
 
   // Substituting into a `ConstraintType` needs special handling if we replace
@@ -3185,11 +3180,8 @@
           access.set_member(arena_->New<NamedElement>(result.member));
           access.set_found_in_interface(result.interface);
           access.set_is_type_access(!IsInstanceMember(&access.member()));
-<<<<<<< HEAD
-=======
           access.set_static_type(inst_member_type);
           access.set_expression_category(ExpressionCategory::Value);
->>>>>>> 594ebff2
 
           if (const auto* func_decl =
                   dyn_cast<FunctionDeclaration>(result.member)) {
@@ -5181,15 +5173,10 @@
   CARBON_CHECK(IsNonDeduceableType(&f->return_term().static_type()));
 
   f->set_static_type(arena_->New<FunctionType>(
-<<<<<<< HEAD
       method_self, &f->param_pattern().static_type(),
       std::move(generic_parameters), &f->return_term().static_type(),
-      std::move(deduced_bindings), std::move(impl_bindings)));
-=======
-      &f->param_pattern().static_type(), std::move(generic_parameters),
-      &f->return_term().static_type(), std::move(deduced_bindings),
-      std::move(impl_bindings), /*is_initializing*/ true));
->>>>>>> 594ebff2
+      std::move(deduced_bindings), std::move(impl_bindings),
+      /*is_initializing*/ true));
   switch (f->kind()) {
     case DeclarationKind::FunctionDeclaration:
       // TODO: Should we pass in the bindings from the enclosing scope?
