--- conflicted
+++ resolved
@@ -371,11 +371,7 @@
     case Value::Kind::TypeOfChoiceType:
     case Value::Kind::TypeOfInterfaceType:
     case Value::Kind::TypeOfConstraintType:
-<<<<<<< HEAD
-      // FIXME: These types should presumably also convert to constraint types.
-=======
       // TODO: These types should presumably also convert to constraint types.
->>>>>>> 3598ebd3
       if (isa<TypeType>(destination)) {
         return true;
       }
@@ -752,14 +748,6 @@
             source_loc, ".Self", arena->New<TypeTypeLiteral>(source_loc))) {}
   ConstraintTypeBuilder(Nonnull<const GenericBinding*> self_binding)
       : self_binding_(self_binding) {}
-<<<<<<< HEAD
-=======
-  ConstraintTypeBuilder(Nonnull<const ConstraintType*> constraint)
-      : self_binding_(constraint->self_binding()),
-        impl_constraints_(constraint->impl_constraints()),
-        equality_constraints_(constraint->equality_constraints()),
-        lookup_contexts_(constraint->lookup_contexts()) {}
->>>>>>> 3598ebd3
 
   // Produce a type that refers to the `.Self` type of the constraint.
   auto MakeSelfType(Nonnull<Arena*> arena) const
@@ -1049,8 +1037,6 @@
     return std::nullopt;
   }
 
-  // TODO: If the `interface` is a ConstraintType, for every impl_constraint,
-  // try deduction against that.
   if (ErrorOr<Success> e = ArgumentDeduction(
           source_loc, "match", impl.deduced, deduced_args, impl.interface,
           &iface, /*allow_implicit_conversion=*/false, impl_scope);
@@ -2017,7 +2003,6 @@
     }
     case ExpressionKind::WhereExpression: {
       auto& where = cast<WhereExpression>(*e);
-<<<<<<< HEAD
       ImplScope inner_impl_scope;
       inner_impl_scope.AddParent(&impl_scope);
       CARBON_RETURN_IF_ERROR(TypeCheckPattern(&where.self_binding(),
@@ -2035,29 +2020,12 @@
         base = MakeConstraintForInterface(e->source_loc(), interface_type);
       } else if (isa<TypeType>(base_type)) {
         // Start with an unconstrained type.
-=======
-      CARBON_RETURN_IF_ERROR(TypeCheckExp(&where.base(), impl_scope));
-      for (Nonnull<WhereClause*> clause : where.clauses()) {
-        CARBON_RETURN_IF_ERROR(TypeCheckWhereClause(clause, impl_scope));
-      }
-
-      const ConstraintType* base;
-      const Value& base_type = where.base().static_type();
-      if (auto* constraint_type_type =
-              dyn_cast<TypeOfConstraintType>(&base_type)) {
-        base = &constraint_type_type->constraint_type();
-      } else if (auto* interface_type_type =
-                     dyn_cast<TypeOfInterfaceType>(&base_type)) {
-        base = MakeConstraintForInterface(
-            e->source_loc(), &interface_type_type->interface_type());
->>>>>>> 3598ebd3
       } else {
         return CompilationError(e->source_loc())
                << "expected constraint as first operand of `where` expression, "
                << "found " << base_type;
       }
 
-<<<<<<< HEAD
       // Start with the given constraint, if any.
       ConstraintTypeBuilder builder(&where.self_binding());
       if (base) {
@@ -2067,10 +2035,6 @@
       }
 
       // Apply the `where` clauses.
-=======
-      // Apply the `where` clauses.
-      ConstraintTypeBuilder builder(base);
->>>>>>> 3598ebd3
       for (Nonnull<const WhereClause*> clause : where.clauses()) {
         switch (clause->kind()) {
           case WhereClauseKind::IsWhereClause: {
