--- conflicted
+++ resolved
@@ -3048,20 +3048,8 @@
     }
     case StatementKind::VariableDefinition: {
       auto& var = cast<VariableDefinition>(*s);
-<<<<<<< HEAD
       CARBON_RETURN_IF_ERROR(
           CheckVariableDefinitionPattern(var.pattern(), /*lhs=*/true));
-      CARBON_RETURN_IF_ERROR(TypeCheckExp(&var.init(), impl_scope));
-      const Value& rhs_ty = var.init().static_type();
-      // TODO: If the pattern contains a binding that implies a new impl is
-      // available, should that remain in scope for as long as its binding?
-      // ```
-      // var a: (T:! Widget) = ...;
-      // // Is the `impl T as Widget` in scope here?
-      // a.(Widget.F)();
-      // ```
-=======
->>>>>>> 09e44174
       ImplScope var_scope;
       var_scope.AddParent(&impl_scope);
       if (var.has_init()) {
