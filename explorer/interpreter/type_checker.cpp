--- conflicted
+++ resolved
@@ -2269,20 +2269,6 @@
           e->set_value_category(ValueCategory::Let);
           return Success();
         }
-<<<<<<< HEAD
-        case IntrinsicExpression::Intrinsic::ArraySz: {
-          if (args.size() != 1) {
-            return CompilationError(e->source_loc())
-                   << "__intrinsic_array_sz takes 1 argument, received "
-                   << args.size();
-          }
-          /*CARBON_RETURN_IF_ERROR(ExpectExactType(
-              e->source_loc(), "__intrinsic_array_sz argument 0",
-             arena_->New<StaticArrayType>(), &args[0]->static_type(),
-             impl_scope));
-            */
-          e->set_static_type(arena_->New<IntType>());
-=======
         case IntrinsicExpression::Intrinsic::IntEq: {
           if (args.size() != 2) {
             return CompilationError(e->source_loc())
@@ -2311,7 +2297,6 @@
               arena_->New<StringType>(), &args[1]->static_type(), impl_scope));
           e->set_static_type(arena_->New<BoolType>());
           e->set_value_category(ValueCategory::Let);
->>>>>>> c13803de
           return Success();
         }
       }
