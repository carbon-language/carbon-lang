// Part of the Carbon Language project, under the Apache License v2.0 with LLVM
// Exceptions. See /LICENSE for license information.
// SPDX-License-Identifier: Apache-2.0 WITH LLVM-exception

#include "explorer/interpreter/resolve_unformed.h"

#include <unordered_map>

#include "common/check.h"
#include "explorer/ast/ast.h"
#include "explorer/ast/expression.h"
#include "explorer/ast/pattern.h"
#include "explorer/common/nonnull.h"

using llvm::cast;

namespace Carbon {

auto FlowFacts::TakeAction(Nonnull<const AstNode*> node, ActionType action,
                           SourceLocation source_loc, const std::string& name)
    -> ErrorOr<Success> {
  switch (action) {
    case ActionType::AddInit: {
      AddFact(node, FormedState::MustBeFormed);
      break;
    }
    case ActionType::AddUninit: {
      AddFact(node, FormedState::Unformed);
      break;
    }
    case ActionType::Form: {
      // TODO: Use CARBON_CHECK when we are able to handle global variables.
      auto entry = facts_.find(node);
      if (entry != facts_.end() &&
          entry->second.formed_state == FormedState::Unformed) {
        entry->second.formed_state = FormedState::MayBeFormed;
      }
      break;
    }
    case ActionType::Check: {
      // TODO: @slaterlatiao add all available value nodes to flow facts and use
      // CARBON_CHECK on the following line.
      auto entry = facts_.find(node);
      if (entry != facts_.end() &&
          entry->second.formed_state == FormedState::Unformed) {
        return ProgramError(source_loc)
               << "use of uninitialized variable " << name;
      }
      break;
    }
    case ActionType::None:
      break;
  }
  return Success();
}

// Traverses the sub-AST rooted at the given node, resolving the formed/unformed
// states of local variables within it and updating the flow facts.
static auto ResolveUnformed(Nonnull<const Expression*> expression,
                            FlowFacts& flow_facts, FlowFacts::ActionType action)
    -> ErrorOr<Success>;
static auto ResolveUnformed(Nonnull<const Pattern*> pattern,
                            FlowFacts& flow_facts, FlowFacts::ActionType action)
    -> ErrorOr<Success>;
static auto ResolveUnformed(Nonnull<const Statement*> statement,
                            FlowFacts& flow_facts, FlowFacts::ActionType action)
    -> ErrorOr<Success>;
static auto ResolveUnformed(Nonnull<const Declaration*> declaration)
    -> ErrorOr<Success>;

static auto ResolveUnformed(Nonnull<const Expression*> expression,
                            FlowFacts& flow_facts, FlowFacts::ActionType action)
    -> ErrorOr<Success> {
  switch (expression->kind()) {
    case ExpressionKind::IdentifierExpression: {
      auto& identifier = cast<IdentifierExpression>(*expression);
      CARBON_RETURN_IF_ERROR(
          flow_facts.TakeAction(&identifier.value_node().base(), action,
                                identifier.source_loc(), identifier.name()));
      break;
    }
    case ExpressionKind::CallExpression: {
      auto& call = cast<CallExpression>(*expression);
      CARBON_RETURN_IF_ERROR(
          ResolveUnformed(&call.argument(), flow_facts, action));
      break;
    }
    case ExpressionKind::TupleLiteral:
      for (Nonnull<const Expression*> field :
           cast<TupleLiteral>(*expression).fields()) {
        CARBON_RETURN_IF_ERROR(ResolveUnformed(field, flow_facts, action));
      }
      break;
    case ExpressionKind::OperatorExpression: {
      auto& opt_exp = cast<OperatorExpression>(*expression);
      if (opt_exp.op() == Operator::AddressOf) {
        CARBON_CHECK(opt_exp.arguments().size() == 1)
            << "OperatorExpression with op & can only have 1 argument";
        CARBON_RETURN_IF_ERROR(
            // When a variable is taken address of, defer the unformed check to
            // runtime. A more sound analysis can be implemented when a
            // points-to analysis is available.
            ResolveUnformed(opt_exp.arguments().front(), flow_facts,
                            FlowFacts::ActionType::Form));
      } else {
        for (Nonnull<const Expression*> operand : opt_exp.arguments()) {
          CARBON_RETURN_IF_ERROR(ResolveUnformed(operand, flow_facts, action));
        }
      }
      break;
    }
    case ExpressionKind::StructLiteral:
      for (const FieldInitializer& init :
           cast<StructLiteral>(*expression).fields()) {
        CARBON_RETURN_IF_ERROR(ResolveUnformed(&init.expression(), flow_facts,
                                               FlowFacts::ActionType::Check));
      }
      break;
    case ExpressionKind::SimpleMemberAccessExpression:
      CARBON_RETURN_IF_ERROR(ResolveUnformed(
          &cast<SimpleMemberAccessExpression>(*expression).object(), flow_facts,
          FlowFacts::ActionType::Check));
      break;
    case ExpressionKind::DotSelfExpression:
    case ExpressionKind::IntLiteral:
    case ExpressionKind::BoolLiteral:
    case ExpressionKind::BoolTypeLiteral:
    case ExpressionKind::IntTypeLiteral:
    case ExpressionKind::StringLiteral:
    case ExpressionKind::StringTypeLiteral:
    case ExpressionKind::TypeTypeLiteral:
    case ExpressionKind::ContinuationTypeLiteral:
    case ExpressionKind::ValueLiteral:
    case ExpressionKind::IndexExpression:
    case ExpressionKind::CompoundMemberAccessExpression:
    case ExpressionKind::IfExpression:
    case ExpressionKind::WhereExpression:
    case ExpressionKind::StructTypeLiteral:
    case ExpressionKind::IntrinsicExpression:
    case ExpressionKind::UnimplementedExpression:
    case ExpressionKind::FunctionTypeLiteral:
    case ExpressionKind::ArrayTypeLiteral:
      break;
  }
  return Success();
}

static auto ResolveUnformed(Nonnull<const Pattern*> pattern,
                            FlowFacts& flow_facts, FlowFacts::ActionType action)
    -> ErrorOr<Success> {
  switch (pattern->kind()) {
    case PatternKind::BindingPattern: {
      auto& binding_pattern = cast<BindingPattern>(*pattern);
      CARBON_RETURN_IF_ERROR(flow_facts.TakeAction(&binding_pattern, action,
                                                   binding_pattern.source_loc(),
                                                   binding_pattern.name()));
    } break;
    case PatternKind::TuplePattern:
      for (Nonnull<const Pattern*> field :
           cast<TuplePattern>(*pattern).fields()) {
        CARBON_RETURN_IF_ERROR(ResolveUnformed(field, flow_facts, action));
      }
      break;
    case PatternKind::GenericBinding:
    case PatternKind::MixinSelf:
    case PatternKind::AlternativePattern:
    case PatternKind::ExpressionPattern:
    case PatternKind::AutoPattern:
    case PatternKind::VarPattern:
    case PatternKind::AddrPattern:
      // do nothing
      break;
  }
  return Success();
}

static auto ResolveUnformed(Nonnull<const Statement*> statement,
                            FlowFacts& flow_facts, FlowFacts::ActionType action)
    -> ErrorOr<Success> {
  switch (statement->kind()) {
    case StatementKind::Block: {
      auto& block = cast<Block>(*statement);
      for (auto* block_statement : block.statements()) {
        CARBON_RETURN_IF_ERROR(
            ResolveUnformed(block_statement, flow_facts, action));
      }
      break;
    }
    case StatementKind::VariableDefinition: {
      auto& def = cast<VariableDefinition>(*statement);
      if (def.has_init()) {
        CARBON_RETURN_IF_ERROR(ResolveUnformed(&def.pattern(), flow_facts,
                                               FlowFacts::ActionType::AddInit));
        CARBON_RETURN_IF_ERROR(ResolveUnformed(&def.init(), flow_facts,
                                               FlowFacts::ActionType::Check));
      } else {
        CARBON_RETURN_IF_ERROR(ResolveUnformed(
            &def.pattern(), flow_facts, FlowFacts::ActionType::AddUninit));
      }
      break;
    }
    case StatementKind::ReturnVar: {
      auto& ret_var = cast<ReturnVar>(*statement);
      auto& binding_pattern = cast<BindingPattern>(ret_var.value_node().base());
      CARBON_RETURN_IF_ERROR(
          flow_facts.TakeAction(&binding_pattern, FlowFacts::ActionType::Check,
                                ret_var.source_loc(), binding_pattern.name()));
      break;
    }
    case StatementKind::ReturnExpression: {
      auto& ret_exp_stmt = cast<ReturnExpression>(*statement);
      CARBON_RETURN_IF_ERROR(ResolveUnformed(&ret_exp_stmt.expression(),
                                             flow_facts,
                                             FlowFacts::ActionType::Check));
      break;
    }
    case StatementKind::Assign: {
      auto& assign = cast<Assign>(*statement);
      if (assign.lhs().kind() == ExpressionKind::IdentifierExpression) {
        CARBON_RETURN_IF_ERROR(ResolveUnformed(&assign.lhs(), flow_facts,
                                               FlowFacts::ActionType::Form));
      } else {
        // TODO: Support checking non-identifier lhs expression.
        CARBON_RETURN_IF_ERROR(ResolveUnformed(&assign.lhs(), flow_facts,
                                               FlowFacts::ActionType::None));
      }
      CARBON_RETURN_IF_ERROR(ResolveUnformed(&assign.rhs(), flow_facts,
                                             FlowFacts::ActionType::Check));
      break;
    }
    case StatementKind::ExpressionStatement: {
      auto& exp_stmt = cast<ExpressionStatement>(*statement);
      CARBON_RETURN_IF_ERROR(
          ResolveUnformed(&exp_stmt.expression(), flow_facts, action));
      break;
    }
    case StatementKind::If: {
      auto& if_stmt = cast<If>(*statement);
      CARBON_RETURN_IF_ERROR(ResolveUnformed(&if_stmt.condition(), flow_facts,
                                             FlowFacts::ActionType::Check));
      CARBON_RETURN_IF_ERROR(
          ResolveUnformed(&if_stmt.then_block(), flow_facts, action));
      if (if_stmt.else_block().has_value()) {
        CARBON_RETURN_IF_ERROR(
            ResolveUnformed(*if_stmt.else_block(), flow_facts, action));
      }
      break;
    }
    case StatementKind::While: {
      auto& while_stmt = cast<While>(*statement);
      CARBON_RETURN_IF_ERROR(ResolveUnformed(
          &while_stmt.condition(), flow_facts, FlowFacts::ActionType::Check));
      CARBON_RETURN_IF_ERROR(
          ResolveUnformed(&while_stmt.body(), flow_facts, action));
      break;
    }
    case StatementKind::Match: {
      auto& match = cast<Match>(*statement);
      CARBON_RETURN_IF_ERROR(ResolveUnformed(&match.expression(), flow_facts,
                                             FlowFacts::ActionType::Check));
      for (auto& clause : match.clauses()) {
        CARBON_RETURN_IF_ERROR(ResolveUnformed(&clause.pattern(), flow_facts,
                                               FlowFacts::ActionType::Check));
        CARBON_RETURN_IF_ERROR(
            ResolveUnformed(&clause.statement(), flow_facts, action));
      }
      break;
    }
    case StatementKind::Break:
    case StatementKind::Continue:
    case StatementKind::Continuation:
    case StatementKind::Run:
    case StatementKind::Await:
    case StatementKind::For:
      // do nothing
      break;
  }
  return Success();
}

static auto ResolveUnformed(Nonnull<const Declaration*> declaration)
    -> ErrorOr<Success> {
  switch (declaration->kind()) {
    // Checks formed/unformed state intraprocedurally.
    // Can be extended to an interprocedural analysis when a call graph is
    // available.
    case DeclarationKind::FunctionDeclaration:
    case DeclarationKind::DestructorDeclaration: {
      auto& callable = cast<CallableDeclaration>(*declaration);
      if (callable.body().has_value()) {
        FlowFacts flow_facts;
        CARBON_RETURN_IF_ERROR(ResolveUnformed(*callable.body(), flow_facts,
                                               FlowFacts::ActionType::None));
      }
      break;
    }
    case DeclarationKind::ClassDeclaration:
<<<<<<< HEAD
    case DeclarationKind::MixinDeclaration:
    case DeclarationKind::MixDeclaration:
=======
    case DeclarationKind::MixDeclaration:
    case DeclarationKind::MixinDeclaration:
>>>>>>> 05b6c4f3
    case DeclarationKind::InterfaceDeclaration:
    case DeclarationKind::ImplDeclaration:
    case DeclarationKind::ChoiceDeclaration:
    case DeclarationKind::VariableDeclaration:
    case DeclarationKind::AssociatedConstantDeclaration:
    case DeclarationKind::SelfDeclaration:
    case DeclarationKind::AliasDeclaration:
      // do nothing
      break;
  }
  return Success();
}

auto ResolveUnformed(const AST& ast) -> ErrorOr<Success> {
  for (auto declaration : ast.declarations) {
    CARBON_RETURN_IF_ERROR(ResolveUnformed(declaration));
  }
  return Success();
}

}  // namespace Carbon<|MERGE_RESOLUTION|>--- conflicted
+++ resolved
@@ -295,13 +295,8 @@
       break;
     }
     case DeclarationKind::ClassDeclaration:
-<<<<<<< HEAD
-    case DeclarationKind::MixinDeclaration:
-    case DeclarationKind::MixDeclaration:
-=======
     case DeclarationKind::MixDeclaration:
     case DeclarationKind::MixinDeclaration:
->>>>>>> 05b6c4f3
     case DeclarationKind::InterfaceDeclaration:
     case DeclarationKind::ImplDeclaration:
     case DeclarationKind::ChoiceDeclaration:
