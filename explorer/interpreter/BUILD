# Part of the Carbon Language project, under the Apache License v2.0 with LLVM
# Exceptions. See /LICENSE for license information.
# SPDX-License-Identifier: Apache-2.0 WITH LLVM-exception

package(default_visibility = ["//explorer:__pkg__"])

# These currently have to be a single build rule because of a dependency cycle
# in printing.
cc_library(
    name = "action_and_value",
    srcs = [
        "action.cpp",
        "value.cpp",
    ],
    hdrs = [
        "action.h",
        "value.h",
    ],
    deps = [
        ":address",
        ":dictionary",
        ":field_path",
        ":heap_allocation_interface",
        ":stack",
        "//common:check",
        "//common:ostream",
<<<<<<< HEAD
        "//explorer/ast",
=======
        "//explorer/ast:bindings",
        "//explorer/ast:declaration",
        "//explorer/ast:expression",
        "//explorer/ast:member",
        "//explorer/ast:statement",
>>>>>>> 8532f8be
        "//explorer/common:arena",
        "//explorer/common:error_builders",
        "//explorer/common:nonnull",
        "@llvm-project//llvm:Support",
    ],
)

cc_library(
    name = "action_stack",
    srcs = ["action_stack.cpp"],
    hdrs = ["action_stack.h"],
    deps = [
        ":action_and_value",
        ":stack",
        "//common:ostream",
        "//explorer/ast",
        "@llvm-project//llvm:Support",
    ],
)

cc_library(
    name = "address",
    hdrs = ["address.h"],
    deps = [
        ":field_path",
        "//common:ostream",
        "@llvm-project//llvm:Support",
    ],
)

cc_library(
    name = "dictionary",
    hdrs = ["dictionary.h"],
    deps = ["//explorer/common:arena"],
)

cc_library(
    name = "exec_program",
    srcs = ["exec_program.cpp"],
    hdrs = ["exec_program.h"],
    visibility = [
        "//explorer:__pkg__",
        "//explorer/fuzzing:__pkg__",
    ],
    deps = [
        ":interpreter",
        ":resolve_control_flow",
        ":resolve_names",
        ":type_checker",
        "//common:check",
        "//common:ostream",
        "//explorer/ast",
        "//explorer/common:arena",
        "@llvm-project//llvm:Support",
    ],
)

cc_library(
    name = "field_path",
    hdrs = ["field_path.h"],
    deps = [
        "//common:ostream",
        "//explorer/ast",
        "//explorer/ast:static_scope",
        "@llvm-project//llvm:Support",
    ],
)

cc_library(
    name = "heap",
    srcs = ["heap.cpp"],
    hdrs = ["heap.h"],
    deps = [
        ":action_and_value",
        ":address",
        ":heap_allocation_interface",
        "//common:ostream",
        "//explorer/common:error_builders",
        "//explorer/common:nonnull",
        "//explorer/common:source_location",
        "@llvm-project//llvm:Support",
    ],
)

cc_library(
    name = "heap_allocation_interface",
    hdrs = ["heap_allocation_interface.h"],
    deps = [
        ":address",
        "//explorer/common:arena",
        "//explorer/common:nonnull",
    ],
)

cc_library(
    name = "interpreter",
    srcs = [
        "interpreter.cpp",
    ],
    hdrs = [
        "interpreter.h",
    ],
    deps = [
        ":action_and_value",
        ":action_stack",
        ":address",
        ":heap",
        ":stack",
        "//common:check",
        "//common:ostream",
        "//explorer/ast",
        "//explorer/common:arena",
        "//explorer/common:error_builders",
        "@llvm-project//llvm:Support",
    ],
)

cc_library(
    name = "resolve_control_flow",
    srcs = ["resolve_control_flow.cpp"],
    hdrs = ["resolve_control_flow.h"],
    deps = [
        "//common:check",
        "//explorer/ast",
        "//explorer/common:error_builders",
        "//explorer/common:nonnull",
        "@llvm-project//llvm:Support",
    ],
)

cc_library(
    name = "resolve_names",
    srcs = ["resolve_names.cpp"],
    hdrs = ["resolve_names.h"],
    deps = [
        ":action_and_value",
        "//common:check",
        "//explorer/ast",
        "//explorer/ast:static_scope",
        "//explorer/common:arena",
        "@llvm-project//llvm:Support",
    ],
)

cc_library(
    name = "stack",
    hdrs = ["stack.h"],
    deps = ["//common:check"],
)

cc_library(
    name = "type_checker",
    srcs = [
        "builtins.cpp",
        "impl_scope.cpp",
        "type_checker.cpp",
    ],
    hdrs = [
        "builtins.h",
        "impl_scope.h",
        "type_checker.h",
    ],
    deps = [
        ":action_and_value",
        ":dictionary",
        ":interpreter",
        "//common:error",
        "//common:ostream",
        "//explorer/ast",
        "//explorer/common:arena",
        "//explorer/common:error_builders",
        "//explorer/common:nonnull",
        "//explorer/common:source_location",
        "@llvm-project//llvm:Support",
    ],
)<|MERGE_RESOLUTION|>--- conflicted
+++ resolved
@@ -24,15 +24,8 @@
         ":stack",
         "//common:check",
         "//common:ostream",
-<<<<<<< HEAD
-        "//explorer/ast",
-=======
+        "//explorer/ast",
         "//explorer/ast:bindings",
-        "//explorer/ast:declaration",
-        "//explorer/ast:expression",
-        "//explorer/ast:member",
-        "//explorer/ast:statement",
->>>>>>> 8532f8be
         "//explorer/common:arena",
         "//explorer/common:error_builders",
         "//explorer/common:nonnull",
