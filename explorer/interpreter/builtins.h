--- conflicted
+++ resolved
@@ -32,7 +32,6 @@
     MulWith,
     ModWith,
 
-<<<<<<< HEAD
     // Bitwise and shift.
     BitComplement,
     BitAndWith,
@@ -42,9 +41,6 @@
     RightShiftWith,
 
     Last = RightShiftWith
-=======
-    Last = ModWith
->>>>>>> cbd4b8d8
   };
   // TODO: In C++20, replace with `using enum Builtin;`.
   static constexpr Builtin As = Builtin::As;
@@ -53,16 +49,13 @@
   static constexpr Builtin AddWith = Builtin::AddWith;
   static constexpr Builtin SubWith = Builtin::SubWith;
   static constexpr Builtin MulWith = Builtin::MulWith;
-<<<<<<< HEAD
+  static constexpr Builtin ModWith = Builtin::ModWith;
   static constexpr Builtin BitComplement = Builtin::BitComplement;
   static constexpr Builtin BitAndWith = Builtin::BitAndWith;
   static constexpr Builtin BitOrWith = Builtin::BitOrWith;
   static constexpr Builtin BitXorWith = Builtin::BitXorWith;
   static constexpr Builtin LeftShiftWith = Builtin::LeftShiftWith;
   static constexpr Builtin RightShiftWith = Builtin::RightShiftWith;
-=======
-  static constexpr Builtin ModWith = Builtin::ModWith;
->>>>>>> cbd4b8d8
 
   // Register a declaration that might be a builtin.
   void Register(Nonnull<const Declaration*> decl);
@@ -79,13 +72,9 @@
  private:
   static constexpr int NumBuiltins = static_cast<int>(Builtin::Last) + 1;
   static constexpr const char* BuiltinNames[NumBuiltins] = {
-<<<<<<< HEAD
-      "As",        "ImplicitAs", "Negate",        "AddWith",
-      "SubWith",   "MulWith",    "BitComplement", "BitAndWith",
-      "BitOrWith", "BitXorWith", "LeftShiftWith", "RightShiftWith"};
-=======
-      "As", "ImplicitAs", "Negate", "AddWith", "SubWith", "MulWith", "ModWith"};
->>>>>>> cbd4b8d8
+      "As",         "ImplicitAs",    "Negate",        "AddWith",    "SubWith",
+      "MulWith",    "ModWith",       "BitComplement", "BitAndWith", "BitOrWith",
+      "BitXorWith", "LeftShiftWith", "RightShiftWith"};
 
   std::optional<Nonnull<const Declaration*>> builtins_[NumBuiltins] = {};
 };
