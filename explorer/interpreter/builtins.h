--- conflicted
+++ resolved
@@ -34,19 +34,15 @@
     MulWith,
     ModWith,
 
-<<<<<<< HEAD
     // Logical.
     LogAndWith,
     LogOrWith,
     Not,
 
-    Last = Not
-=======
     // Comparison.
     EqWith,
 
     Last = EqWith
->>>>>>> c13803de
   };
   // TODO: In C++20, replace with `using enum Builtin;`.
   static constexpr Builtin As = Builtin::As;
@@ -56,13 +52,10 @@
   static constexpr Builtin SubWith = Builtin::SubWith;
   static constexpr Builtin MulWith = Builtin::MulWith;
   static constexpr Builtin ModWith = Builtin::ModWith;
-<<<<<<< HEAD
   static constexpr Builtin LogAndWith = Builtin::LogAndWith;
   static constexpr Builtin LogOrWith = Builtin::LogOrWith;
   static constexpr Builtin Not = Builtin::Not;
-=======
   static constexpr Builtin EqWith = Builtin::EqWith;
->>>>>>> c13803de
 
   // Register a declaration that might be a builtin.
   void Register(Nonnull<const Declaration*> decl);
@@ -78,16 +71,10 @@
 
  private:
   static constexpr int NumBuiltins = static_cast<int>(Builtin::Last) + 1;
-<<<<<<< HEAD
   static constexpr const char* BuiltinNames[NumBuiltins] = {
       "As", "ImplicitAs", "Negate", "AddWith", "SubWith", "MulWith", "ModWith",
-      "LogAndWith", "LogOrWith", "Not"
+      "LogAndWith", "LogOrWith", "Not", "EqWith"
     };
-=======
-  static constexpr std::array<std::string_view, NumBuiltins> BuiltinNames = {
-      "As",      "ImplicitAs", "Negate",  "AddWith",
-      "SubWith", "MulWith",    "ModWith", "EqWith"};
->>>>>>> c13803de
 
   std::optional<Nonnull<const Declaration*>> builtins_[NumBuiltins] = {};
 };
