// Part of the Carbon Language project, under the Apache License v2.0 with LLVM
// Exceptions. See /LICENSE for license information.
// SPDX-License-Identifier: Apache-2.0 WITH LLVM-exception

#include "explorer/ast/expression.h"

#include <map>
#include <optional>

#include "explorer/ast/pattern.h"
#include "explorer/common/arena.h"
#include "explorer/common/error_builders.h"
#include "llvm/ADT/StringExtras.h"
#include "llvm/Support/Casting.h"
#include "llvm/Support/raw_ostream.h"

namespace Carbon {

using llvm::cast;
using llvm::isa;

auto IntrinsicExpression::FindIntrinsic(std::string_view name,
                                        SourceLocation source_loc)
    -> ErrorOr<Intrinsic> {
  // TODO: Remove Print special casing once we have variadics or overloads.
  if (name == "Print") {
    return Intrinsic::Print;
  }
  static const auto& intrinsic_map = *new std::map<std::string_view, Intrinsic>(
      {{"print", Intrinsic::Print},
       {"new", Intrinsic::Alloc},
       {"delete", Intrinsic::Dealloc},
<<<<<<< HEAD
       {"int_eq", Intrinsic::IntEq},
       {"str_eq", Intrinsic::StrEq}});
=======
       {"rand", Intrinsic::Rand}});
>>>>>>> cbd4b8d8
  name.remove_prefix(std::strlen("__intrinsic_"));
  auto it = intrinsic_map.find(name);
  if (it == intrinsic_map.end()) {
    return CompilationError(source_loc) << "Unknown intrinsic '" << name << "'";
  }
  return it->second;
}

auto ExpressionFromParenContents(
    Nonnull<Arena*> arena, SourceLocation source_loc,
    const ParenContents<Expression>& paren_contents) -> Nonnull<Expression*> {
  std::optional<Nonnull<Expression*>> single_term = paren_contents.SingleTerm();
  if (single_term.has_value()) {
    return *single_term;
  } else {
    return TupleExpressionFromParenContents(arena, source_loc, paren_contents);
  }
}

auto TupleExpressionFromParenContents(
    Nonnull<Arena*> arena, SourceLocation source_loc,
    const ParenContents<Expression>& paren_contents) -> Nonnull<TupleLiteral*> {
  return arena->New<TupleLiteral>(source_loc, paren_contents.elements);
}

Expression::~Expression() = default;

auto ToString(Operator op) -> std::string_view {
  switch (op) {
    case Operator::Add:
      return "+";
    case Operator::As:
      return "as";
    case Operator::AddressOf:
    case Operator::Combine:
      return "&";
    case Operator::Neg:
    case Operator::Sub:
      return "-";
    case Operator::Mul:
    case Operator::Deref:
    case Operator::Ptr:
      return "*";
    case Operator::Not:
      return "not";
    case Operator::And:
      return "and";
    case Operator::Or:
      return "or";
    case Operator::Eq:
      return "==";
    case Operator::Mod:
      return "%";
  }
}

static void PrintFields(llvm::raw_ostream& out,
                        const std::vector<FieldInitializer>& fields,
                        std::string_view separator) {
  llvm::ListSeparator sep;
  for (const auto& field : fields) {
    out << sep << "." << field.name() << separator << field.expression();
  }
}

void Expression::Print(llvm::raw_ostream& out) const {
  switch (kind()) {
    case ExpressionKind::IndexExpression: {
      const auto& index = cast<IndexExpression>(*this);
      out << index.object() << "[" << index.offset() << "]";
      break;
    }
    case ExpressionKind::SimpleMemberAccessExpression: {
      const auto& access = cast<SimpleMemberAccessExpression>(*this);
      out << access.object() << "." << access.member_name();
      break;
    }
    case ExpressionKind::CompoundMemberAccessExpression: {
      const auto& access = cast<CompoundMemberAccessExpression>(*this);
      out << access.object() << ".(" << access.path() << ")";
      break;
    }
    case ExpressionKind::TupleLiteral: {
      out << "(";
      llvm::ListSeparator sep;
      for (Nonnull<const Expression*> field :
           cast<TupleLiteral>(*this).fields()) {
        out << sep << *field;
      }
      out << ")";
      break;
    }
    case ExpressionKind::StructLiteral:
      out << "{";
      PrintFields(out, cast<StructLiteral>(*this).fields(), " = ");
      out << "}";
      break;
    case ExpressionKind::StructTypeLiteral:
      out << "{";
      PrintFields(out, cast<StructTypeLiteral>(*this).fields(), ": ");
      out << "}";
      break;
    case ExpressionKind::OperatorExpression: {
      out << "(";
      const auto& op = cast<OperatorExpression>(*this);
      switch (op.arguments().size()) {
        case 0:
          out << ToString(op.op());
          break;
        case 1:
          out << ToString(op.op()) << " " << *op.arguments()[0];
          break;
        case 2:
          out << *op.arguments()[0] << " " << ToString(op.op()) << " "
              << *op.arguments()[1];
          break;
        default:
          CARBON_FATAL() << "Unexpected argument count: "
                         << op.arguments().size();
      }
      out << ")";
      break;
    }
    case ExpressionKind::CallExpression: {
      const auto& call = cast<CallExpression>(*this);
      out << call.function();
      if (isa<TupleLiteral>(call.argument())) {
        out << call.argument();
      } else {
        out << "(" << call.argument() << ")";
      }
      break;
    }
    case ExpressionKind::FunctionTypeLiteral: {
      const auto& fn = cast<FunctionTypeLiteral>(*this);
      out << "fn " << fn.parameter() << " -> " << fn.return_type();
      break;
    }
    case ExpressionKind::IntrinsicExpression: {
      const auto& iexp = cast<IntrinsicExpression>(*this);
      // TODO: Remove Print special casing once we have variadics or overloads.
      if (iexp.intrinsic() == IntrinsicExpression::Intrinsic::Print) {
        out << "Print" << iexp.args();
        break;
      }

      out << "intrinsic_";
      switch (iexp.intrinsic()) {
        case IntrinsicExpression::Intrinsic::Print:
          out << "print";
          break;
        case IntrinsicExpression::Intrinsic::Alloc:
          out << "new";
          break;
        case IntrinsicExpression::Intrinsic::Dealloc:
          out << "delete";
          break;
<<<<<<< HEAD
        case IntrinsicExpression::Intrinsic::IntEq:
          out << "int_eq";
          break;
        case IntrinsicExpression::Intrinsic::StrEq:
          out << "str_eq";
=======
        case IntrinsicExpression::Intrinsic::Rand:
          out << "rand";
>>>>>>> cbd4b8d8
          break;
      }
      out << iexp.args();
      break;
    }
    case ExpressionKind::IfExpression: {
      const auto& if_expr = cast<IfExpression>(*this);
      out << "if " << if_expr.condition() << " then "
          << if_expr.then_expression() << " else " << if_expr.else_expression();
      break;
    }
    case ExpressionKind::WhereExpression: {
      const auto& where = cast<WhereExpression>(*this);
      out << where.self_binding().type() << " where ";
      llvm::ListSeparator sep(" and ");
      for (const WhereClause* clause : where.clauses()) {
        out << sep << *clause;
      }
      break;
    }
    case ExpressionKind::InstantiateImpl: {
      const auto& inst_impl = cast<InstantiateImpl>(*this);
      out << "instantiate " << *inst_impl.generic_impl();
      break;
    }
    case ExpressionKind::UnimplementedExpression: {
      const auto& unimplemented = cast<UnimplementedExpression>(*this);
      out << "UnimplementedExpression<" << unimplemented.label() << ">(";
      llvm::ListSeparator sep;
      for (Nonnull<const AstNode*> child : unimplemented.children()) {
        out << sep << *child;
      }
      out << ")";
      break;
    }
    case ExpressionKind::ArrayTypeLiteral: {
      const auto& array_literal = cast<ArrayTypeLiteral>(*this);
      out << "[" << array_literal.element_type_expression() << "; "
          << array_literal.size_expression() << "]";
      break;
    }
    case ExpressionKind::IdentifierExpression:
    case ExpressionKind::DotSelfExpression:
    case ExpressionKind::IntLiteral:
    case ExpressionKind::BoolLiteral:
    case ExpressionKind::BoolTypeLiteral:
    case ExpressionKind::IntTypeLiteral:
    case ExpressionKind::StringLiteral:
    case ExpressionKind::StringTypeLiteral:
    case ExpressionKind::TypeTypeLiteral:
    case ExpressionKind::ContinuationTypeLiteral:
    case ExpressionKind::ValueLiteral:
      PrintID(out);
      break;
  }
}

void Expression::PrintID(llvm::raw_ostream& out) const {
  switch (kind()) {
    case ExpressionKind::IdentifierExpression:
      out << cast<IdentifierExpression>(*this).name();
      break;
    case ExpressionKind::DotSelfExpression:
      out << ".Self";
      break;
    case ExpressionKind::IntLiteral:
      out << cast<IntLiteral>(*this).value();
      break;
    case ExpressionKind::BoolLiteral:
      out << (cast<BoolLiteral>(*this).value() ? "true" : "false");
      break;
    case ExpressionKind::BoolTypeLiteral:
      out << "Bool";
      break;
    case ExpressionKind::IntTypeLiteral:
      out << "i32";
      break;
    case ExpressionKind::StringLiteral:
      out << "\"";
      out.write_escaped(cast<StringLiteral>(*this).value());
      out << "\"";
      break;
    case ExpressionKind::StringTypeLiteral:
      out << "String";
      break;
    case ExpressionKind::TypeTypeLiteral:
      out << "Type";
      break;
    case ExpressionKind::ContinuationTypeLiteral:
      out << "Continuation";
      break;
    case ExpressionKind::ValueLiteral:
      // TODO: For layering reasons, we can't print out the value from here.
      out << "ValueLiteral";
      break;
    case ExpressionKind::IndexExpression:
    case ExpressionKind::SimpleMemberAccessExpression:
    case ExpressionKind::CompoundMemberAccessExpression:
    case ExpressionKind::IfExpression:
    case ExpressionKind::WhereExpression:
    case ExpressionKind::TupleLiteral:
    case ExpressionKind::StructLiteral:
    case ExpressionKind::StructTypeLiteral:
    case ExpressionKind::CallExpression:
    case ExpressionKind::OperatorExpression:
    case ExpressionKind::IntrinsicExpression:
    case ExpressionKind::UnimplementedExpression:
    case ExpressionKind::FunctionTypeLiteral:
    case ExpressionKind::ArrayTypeLiteral:
    case ExpressionKind::InstantiateImpl:
      out << "...";
      break;
  }
}

WhereClause::~WhereClause() = default;

void WhereClause::Print(llvm::raw_ostream& out) const {
  switch (kind()) {
    case WhereClauseKind::IsWhereClause: {
      auto& clause = cast<IsWhereClause>(*this);
      out << clause.type() << " is " << clause.constraint();
      break;
    }
    case WhereClauseKind::EqualsWhereClause: {
      auto& clause = cast<EqualsWhereClause>(*this);
      out << clause.lhs() << " == " << clause.rhs();
      break;
    }
  }
}

void WhereClause::PrintID(llvm::raw_ostream& out) const { out << "..."; }

}  // namespace Carbon<|MERGE_RESOLUTION|>--- conflicted
+++ resolved
@@ -30,12 +30,9 @@
       {{"print", Intrinsic::Print},
        {"new", Intrinsic::Alloc},
        {"delete", Intrinsic::Dealloc},
-<<<<<<< HEAD
+       {"rand", Intrinsic::Rand},
        {"int_eq", Intrinsic::IntEq},
        {"str_eq", Intrinsic::StrEq}});
-=======
-       {"rand", Intrinsic::Rand}});
->>>>>>> cbd4b8d8
   name.remove_prefix(std::strlen("__intrinsic_"));
   auto it = intrinsic_map.find(name);
   if (it == intrinsic_map.end()) {
@@ -193,17 +190,14 @@
         case IntrinsicExpression::Intrinsic::Dealloc:
           out << "delete";
           break;
-<<<<<<< HEAD
+        case IntrinsicExpression::Intrinsic::Rand:
+          out << "rand";
+          break;
         case IntrinsicExpression::Intrinsic::IntEq:
           out << "int_eq";
           break;
         case IntrinsicExpression::Intrinsic::StrEq:
           out << "str_eq";
-=======
-        case IntrinsicExpression::Intrinsic::Rand:
-          out << "rand";
->>>>>>> cbd4b8d8
-          break;
       }
       out << iexp.args();
       break;
