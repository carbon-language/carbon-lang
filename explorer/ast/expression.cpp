// Part of the Carbon Language project, under the Apache License v2.0 with LLVM
// Exceptions. See /LICENSE for license information.
// SPDX-License-Identifier: Apache-2.0 WITH LLVM-exception

#include "explorer/ast/expression.h"

#include <map>
#include <optional>

#include "explorer/ast/pattern.h"
#include "explorer/common/arena.h"
#include "explorer/common/error_builders.h"
#include "llvm/ADT/StringExtras.h"
#include "llvm/Support/Casting.h"
#include "llvm/Support/raw_ostream.h"

namespace Carbon {

using llvm::cast;
using llvm::isa;

auto IntrinsicExpression::FindIntrinsic(std::string_view name,
                                        SourceLocation source_loc)
    -> ErrorOr<Intrinsic> {
  static const auto& intrinsic_map =
      *new std::map<std::string_view, Intrinsic>({{"print", Intrinsic::Print}});
  name.remove_prefix(std::strlen("__intrinsic_"));
  auto it = intrinsic_map.find(name);
  if (it == intrinsic_map.end()) {
    return CompilationError(source_loc) << "Unknown intrinsic '" << name << "'";
  }
  return it->second;
}

auto ExpressionFromParenContents(
    Nonnull<Arena*> arena, SourceLocation source_loc,
    const ParenContents<Expression>& paren_contents) -> Nonnull<Expression*> {
  std::optional<Nonnull<Expression*>> single_term = paren_contents.SingleTerm();
  if (single_term.has_value()) {
    return *single_term;
  } else {
    return TupleExpressionFromParenContents(arena, source_loc, paren_contents);
  }
}

auto TupleExpressionFromParenContents(
    Nonnull<Arena*> arena, SourceLocation source_loc,
    const ParenContents<Expression>& paren_contents) -> Nonnull<TupleLiteral*> {
  return arena->New<TupleLiteral>(source_loc, paren_contents.elements);
}

Expression::~Expression() = default;

auto ToString(Operator op) -> std::string_view {
  switch (op) {
    case Operator::Add:
      return "+";
    case Operator::AddressOf:
    case Operator::Combine:
      return "&";
    case Operator::Neg:
    case Operator::Sub:
      return "-";
    case Operator::Mul:
    case Operator::Deref:
    case Operator::Ptr:
      return "*";
    case Operator::Not:
      return "not";
    case Operator::And:
      return "and";
    case Operator::Or:
      return "or";
    case Operator::Eq:
      return "==";
  }
}

static void PrintFields(llvm::raw_ostream& out,
                        const std::vector<FieldInitializer>& fields,
                        std::string_view separator) {
  llvm::ListSeparator sep;
  for (const auto& field : fields) {
    out << sep << "." << field.name() << separator << field.expression();
  }
}

void Expression::Print(llvm::raw_ostream& out) const {
  switch (kind()) {
    case ExpressionKind::IndexExpression: {
      const auto& index = cast<IndexExpression>(*this);
      out << index.object() << "[" << index.offset() << "]";
      break;
    }
    case ExpressionKind::SimpleMemberAccessExpression: {
      const auto& access = cast<SimpleMemberAccessExpression>(*this);
      out << access.object() << "." << access.member();
      break;
    }
    case ExpressionKind::CompoundMemberAccessExpression: {
      const auto& access = cast<CompoundMemberAccessExpression>(*this);
      out << access.object() << ".(" << access.path() << ")";
      break;
    }
    case ExpressionKind::TupleLiteral: {
      out << "(";
      llvm::ListSeparator sep;
      for (Nonnull<const Expression*> field :
           cast<TupleLiteral>(*this).fields()) {
        out << sep << *field;
      }
      out << ")";
      break;
    }
    case ExpressionKind::StructLiteral:
      out << "{";
      PrintFields(out, cast<StructLiteral>(*this).fields(), " = ");
      out << "}";
      break;
    case ExpressionKind::StructTypeLiteral:
      out << "{";
      PrintFields(out, cast<StructTypeLiteral>(*this).fields(), ": ");
      out << "}";
      break;
    case ExpressionKind::PrimitiveOperatorExpression: {
      out << "(";
      const auto& op = cast<PrimitiveOperatorExpression>(*this);
      switch (op.arguments().size()) {
        case 0:
          out << ToString(op.op());
          break;
        case 1:
          out << ToString(op.op()) << " " << *op.arguments()[0];
          break;
        case 2:
          out << *op.arguments()[0] << " " << ToString(op.op()) << " "
              << *op.arguments()[1];
          break;
        default:
          CARBON_FATAL() << "Unexpected argument count: "
                         << op.arguments().size();
      }
      out << ")";
      break;
    }
    case ExpressionKind::CallExpression: {
      const auto& call = cast<CallExpression>(*this);
      out << call.function();
      if (isa<TupleLiteral>(call.argument())) {
        out << call.argument();
      } else {
        out << "(" << call.argument() << ")";
      }
      break;
    }
    case ExpressionKind::FunctionTypeLiteral: {
      const auto& fn = cast<FunctionTypeLiteral>(*this);
      out << "fn " << fn.parameter() << " -> " << fn.return_type();
      break;
    }
    case ExpressionKind::IntrinsicExpression:
      out << "intrinsic_expression(";
      switch (cast<IntrinsicExpression>(*this).intrinsic()) {
        case IntrinsicExpression::Intrinsic::Print:
          out << "print";
      }
      out << ")";
      break;
    case ExpressionKind::IfExpression: {
      const auto& if_expr = cast<IfExpression>(*this);
      out << "if " << if_expr.condition() << " then "
          << if_expr.then_expression() << " else " << if_expr.else_expression();
      break;
    }
    case ExpressionKind::WhereExpression: {
      const auto& where = cast<WhereExpression>(*this);
<<<<<<< HEAD
      out << where.self_binding().type() << " where ";
=======
      out << where.base() << " where ";
>>>>>>> 3598ebd3
      llvm::ListSeparator sep(" and ");
      for (const WhereClause* clause : where.clauses()) {
        out << sep << *clause;
      }
      break;
    }
    case ExpressionKind::InstantiateImpl: {
      const auto& inst_impl = cast<InstantiateImpl>(*this);
      out << "instantiate " << *inst_impl.generic_impl();
      break;
    }
    case ExpressionKind::UnimplementedExpression: {
      const auto& unimplemented = cast<UnimplementedExpression>(*this);
      out << "UnimplementedExpression<" << unimplemented.label() << ">(";
      llvm::ListSeparator sep;
      for (Nonnull<const AstNode*> child : unimplemented.children()) {
        out << sep << *child;
      }
      out << ")";
      break;
    }
    case ExpressionKind::ArrayTypeLiteral: {
      const auto& array_literal = cast<ArrayTypeLiteral>(*this);
      out << "[" << array_literal.element_type_expression() << "; "
          << array_literal.size_expression() << "]";
      break;
    }
    case ExpressionKind::IdentifierExpression:
    case ExpressionKind::DotSelfExpression:
    case ExpressionKind::IntLiteral:
    case ExpressionKind::BoolLiteral:
    case ExpressionKind::BoolTypeLiteral:
    case ExpressionKind::IntTypeLiteral:
    case ExpressionKind::StringLiteral:
    case ExpressionKind::StringTypeLiteral:
    case ExpressionKind::TypeTypeLiteral:
    case ExpressionKind::ContinuationTypeLiteral:
    case ExpressionKind::ValueLiteral:
      PrintID(out);
      break;
  }
}

void Expression::PrintID(llvm::raw_ostream& out) const {
  switch (kind()) {
    case ExpressionKind::IdentifierExpression:
      out << cast<IdentifierExpression>(*this).name();
      break;
    case ExpressionKind::DotSelfExpression:
      out << ".Self";
      break;
    case ExpressionKind::IntLiteral:
      out << cast<IntLiteral>(*this).value();
      break;
    case ExpressionKind::BoolLiteral:
      out << (cast<BoolLiteral>(*this).value() ? "true" : "false");
      break;
    case ExpressionKind::BoolTypeLiteral:
      out << "Bool";
      break;
    case ExpressionKind::IntTypeLiteral:
      out << "i32";
      break;
    case ExpressionKind::StringLiteral:
      out << "\"";
      out.write_escaped(cast<StringLiteral>(*this).value());
      out << "\"";
      break;
    case ExpressionKind::StringTypeLiteral:
      out << "String";
      break;
    case ExpressionKind::TypeTypeLiteral:
      out << "Type";
      break;
    case ExpressionKind::ContinuationTypeLiteral:
      out << "Continuation";
      break;
    case ExpressionKind::ValueLiteral:
      // TODO: For layering reasons, we can't print out the value from here.
      out << "ValueLiteral";
      break;
    case ExpressionKind::IndexExpression:
    case ExpressionKind::SimpleMemberAccessExpression:
    case ExpressionKind::CompoundMemberAccessExpression:
    case ExpressionKind::IfExpression:
    case ExpressionKind::WhereExpression:
    case ExpressionKind::TupleLiteral:
    case ExpressionKind::StructLiteral:
    case ExpressionKind::StructTypeLiteral:
    case ExpressionKind::CallExpression:
    case ExpressionKind::PrimitiveOperatorExpression:
    case ExpressionKind::IntrinsicExpression:
    case ExpressionKind::UnimplementedExpression:
    case ExpressionKind::FunctionTypeLiteral:
    case ExpressionKind::ArrayTypeLiteral:
    case ExpressionKind::InstantiateImpl:
      out << "...";
      break;
  }
}

WhereClause::~WhereClause() = default;

void WhereClause::Print(llvm::raw_ostream& out) const {
  switch (kind()) {
    case WhereClauseKind::IsWhereClause: {
      auto& clause = cast<IsWhereClause>(*this);
      out << clause.type() << " is " << clause.constraint();
      break;
    }
    case WhereClauseKind::EqualsWhereClause: {
      auto& clause = cast<EqualsWhereClause>(*this);
      out << clause.lhs() << " == " << clause.rhs();
      break;
    }
  }
}

void WhereClause::PrintID(llvm::raw_ostream& out) const { out << "..."; }

}  // namespace Carbon<|MERGE_RESOLUTION|>--- conflicted
+++ resolved
@@ -174,11 +174,7 @@
     }
     case ExpressionKind::WhereExpression: {
       const auto& where = cast<WhereExpression>(*this);
-<<<<<<< HEAD
       out << where.self_binding().type() << " where ";
-=======
-      out << where.base() << " where ";
->>>>>>> 3598ebd3
       llvm::ListSeparator sep(" and ");
       for (const WhereClause* clause : where.clauses()) {
         out << sep << *clause;
