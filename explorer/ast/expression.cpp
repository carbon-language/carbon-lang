--- conflicted
+++ resolved
@@ -30,16 +30,13 @@
       {{"print", Intrinsic::Print},
        {"new", Intrinsic::Alloc},
        {"delete", Intrinsic::Dealloc},
-<<<<<<< HEAD
        {"int_bit_complement", Intrinsic::IntBitComplement},
        {"int_bit_and", Intrinsic::IntBitAnd},
        {"int_bit_or", Intrinsic::IntBitOr},
        {"int_bit_xor", Intrinsic::IntBitXor},
        {"int_left_shift", Intrinsic::IntLeftShift},
-       {"int_right_shift", Intrinsic::IntRightShift}});
-=======
+       {"int_right_shift", Intrinsic::IntRightShift},
        {"rand", Intrinsic::Rand}});
->>>>>>> cbd4b8d8
   name.remove_prefix(std::strlen("__intrinsic_"));
   auto it = intrinsic_map.find(name);
   if (it == intrinsic_map.end()) {
@@ -69,6 +66,8 @@
       return "__intrinsic_int_left_shift";
     case IntrinsicExpression::Intrinsic::IntRightShift:
       return "__intrinsic_int_right_shift";
+    case IntrinsicExpression::Intrinsic::Rand:
+      return "__intrinsic_rand";
   }
 }
 
@@ -213,32 +212,7 @@
     }
     case ExpressionKind::IntrinsicExpression: {
       const auto& iexp = cast<IntrinsicExpression>(*this);
-<<<<<<< HEAD
       out << iexp.name() << iexp.args();
-=======
-      // TODO: Remove Print special casing once we have variadics or overloads.
-      if (iexp.intrinsic() == IntrinsicExpression::Intrinsic::Print) {
-        out << "Print" << iexp.args();
-        break;
-      }
-
-      out << "intrinsic_";
-      switch (iexp.intrinsic()) {
-        case IntrinsicExpression::Intrinsic::Print:
-          out << "print";
-          break;
-        case IntrinsicExpression::Intrinsic::Alloc:
-          out << "new";
-          break;
-        case IntrinsicExpression::Intrinsic::Dealloc:
-          out << "delete";
-          break;
-        case IntrinsicExpression::Intrinsic::Rand:
-          out << "rand";
-          break;
-      }
-      out << iexp.args();
->>>>>>> cbd4b8d8
       break;
     }
     case ExpressionKind::IfExpression: {
