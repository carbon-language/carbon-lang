// Part of the Carbon Language project, under the Apache License v2.0 with LLVM
// Exceptions. See /LICENSE for license information.
// SPDX-License-Identifier: Apache-2.0 WITH LLVM-exception

#include "explorer/ast/expression.h"

#include <map>
#include <optional>

#include "explorer/ast/pattern.h"
#include "explorer/common/arena.h"
#include "explorer/common/error_builders.h"
#include "llvm/ADT/StringExtras.h"
#include "llvm/Support/Casting.h"
#include "llvm/Support/raw_ostream.h"

namespace Carbon {

using llvm::cast;
using llvm::isa;

auto IntrinsicExpression::FindIntrinsic(std::string_view name,
                                        SourceLocation source_loc)
    -> ErrorOr<Intrinsic> {
  // TODO: Remove Print special casing once we have variadics or overloads.
  if (name == "Print") {
    return Intrinsic::Print;
  }
  static const auto& intrinsic_map = *new std::map<std::string_view, Intrinsic>(
      {{"print", Intrinsic::Print},
       {"new", Intrinsic::Alloc},
       {"delete", Intrinsic::Dealloc},
<<<<<<< HEAD
       {"array_size", Intrinsic::ArraySz}});
=======
       {"rand", Intrinsic::Rand},
       {"int_eq", Intrinsic::IntEq},
       {"str_eq", Intrinsic::StrEq}});
>>>>>>> c13803de
  name.remove_prefix(std::strlen("__intrinsic_"));
  auto it = intrinsic_map.find(name);
  if (it == intrinsic_map.end()) {
    return CompilationError(source_loc) << "Unknown intrinsic '" << name << "'";
  }
  return it->second;
}

auto ExpressionFromParenContents(
    Nonnull<Arena*> arena, SourceLocation source_loc,
    const ParenContents<Expression>& paren_contents) -> Nonnull<Expression*> {
  std::optional<Nonnull<Expression*>> single_term = paren_contents.SingleTerm();
  if (single_term.has_value()) {
    return *single_term;
  } else {
    return TupleExpressionFromParenContents(arena, source_loc, paren_contents);
  }
}

auto TupleExpressionFromParenContents(
    Nonnull<Arena*> arena, SourceLocation source_loc,
    const ParenContents<Expression>& paren_contents) -> Nonnull<TupleLiteral*> {
  return arena->New<TupleLiteral>(source_loc, paren_contents.elements);
}

Expression::~Expression() = default;

auto ToString(Operator op) -> std::string_view {
  switch (op) {
    case Operator::Add:
      return "+";
    case Operator::As:
      return "as";
    case Operator::AddressOf:
    case Operator::Combine:
      return "&";
    case Operator::Neg:
    case Operator::Sub:
      return "-";
    case Operator::Mul:
    case Operator::Deref:
    case Operator::Ptr:
      return "*";
    case Operator::Not:
      return "not";
    case Operator::And:
      return "and";
    case Operator::Or:
      return "or";
    case Operator::Eq:
      return "==";
    case Operator::Mod:
      return "%";
  }
}

static void PrintFields(llvm::raw_ostream& out,
                        const std::vector<FieldInitializer>& fields,
                        std::string_view separator) {
  llvm::ListSeparator sep;
  for (const auto& field : fields) {
    out << sep << "." << field.name() << separator << field.expression();
  }
}

void Expression::Print(llvm::raw_ostream& out) const {
  switch (kind()) {
    case ExpressionKind::IndexExpression: {
      const auto& index = cast<IndexExpression>(*this);
      out << index.object() << "[" << index.offset() << "]";
      break;
    }
    case ExpressionKind::SimpleMemberAccessExpression: {
      const auto& access = cast<SimpleMemberAccessExpression>(*this);
      out << access.object() << "." << access.member_name();
      break;
    }
    case ExpressionKind::CompoundMemberAccessExpression: {
      const auto& access = cast<CompoundMemberAccessExpression>(*this);
      out << access.object() << ".(" << access.path() << ")";
      break;
    }
    case ExpressionKind::TupleLiteral: {
      out << "(";
      llvm::ListSeparator sep;
      for (Nonnull<const Expression*> field :
           cast<TupleLiteral>(*this).fields()) {
        out << sep << *field;
      }
      out << ")";
      break;
    }
    case ExpressionKind::StructLiteral:
      out << "{";
      PrintFields(out, cast<StructLiteral>(*this).fields(), " = ");
      out << "}";
      break;
    case ExpressionKind::StructTypeLiteral:
      out << "{";
      PrintFields(out, cast<StructTypeLiteral>(*this).fields(), ": ");
      out << "}";
      break;
    case ExpressionKind::OperatorExpression: {
      out << "(";
      const auto& op = cast<OperatorExpression>(*this);
      switch (op.arguments().size()) {
        case 0:
          out << ToString(op.op());
          break;
        case 1:
          out << ToString(op.op()) << " " << *op.arguments()[0];
          break;
        case 2:
          out << *op.arguments()[0] << " " << ToString(op.op()) << " "
              << *op.arguments()[1];
          break;
        default:
          CARBON_FATAL() << "Unexpected argument count: "
                         << op.arguments().size();
      }
      out << ")";
      break;
    }
    case ExpressionKind::CallExpression: {
      const auto& call = cast<CallExpression>(*this);
      out << call.function();
      if (isa<TupleLiteral>(call.argument())) {
        out << call.argument();
      } else {
        out << "(" << call.argument() << ")";
      }
      break;
    }
    case ExpressionKind::FunctionTypeLiteral: {
      const auto& fn = cast<FunctionTypeLiteral>(*this);
      out << "fn " << fn.parameter() << " -> " << fn.return_type();
      break;
    }
    case ExpressionKind::IntrinsicExpression: {
      const auto& iexp = cast<IntrinsicExpression>(*this);
      // TODO: Remove Print special casing once we have variadics or overloads.
      if (iexp.intrinsic() == IntrinsicExpression::Intrinsic::Print) {
        out << "Print" << iexp.args();
        break;
      }

      out << "intrinsic_";
      switch (iexp.intrinsic()) {
        case IntrinsicExpression::Intrinsic::Print:
          out << "print";
          break;
        case IntrinsicExpression::Intrinsic::Alloc:
          out << "new";
          break;
        case IntrinsicExpression::Intrinsic::Dealloc:
          out << "delete";
          break;
<<<<<<< HEAD
        case IntrinsicExpression::Intrinsic::ArraySz:
          out << "array_sz";
          break;
=======
        case IntrinsicExpression::Intrinsic::Rand:
          out << "rand";
          break;
        case IntrinsicExpression::Intrinsic::IntEq:
          out << "int_eq";
          break;
        case IntrinsicExpression::Intrinsic::StrEq:
          out << "str_eq";
>>>>>>> c13803de
      }
      out << iexp.args();
      break;
    }
    case ExpressionKind::IfExpression: {
      const auto& if_expr = cast<IfExpression>(*this);
      out << "if " << if_expr.condition() << " then "
          << if_expr.then_expression() << " else " << if_expr.else_expression();
      break;
    }
    case ExpressionKind::WhereExpression: {
      const auto& where = cast<WhereExpression>(*this);
      out << where.self_binding().type() << " where ";
      llvm::ListSeparator sep(" and ");
      for (const WhereClause* clause : where.clauses()) {
        out << sep << *clause;
      }
      break;
    }
    case ExpressionKind::InstantiateImpl: {
      const auto& inst_impl = cast<InstantiateImpl>(*this);
      out << "instantiate " << *inst_impl.generic_impl();
      break;
    }
    case ExpressionKind::UnimplementedExpression: {
      const auto& unimplemented = cast<UnimplementedExpression>(*this);
      out << "UnimplementedExpression<" << unimplemented.label() << ">(";
      llvm::ListSeparator sep;
      for (Nonnull<const AstNode*> child : unimplemented.children()) {
        out << sep << *child;
      }
      out << ")";
      break;
    }
    case ExpressionKind::ArrayTypeLiteral: {
      const auto& array_literal = cast<ArrayTypeLiteral>(*this);
      out << "[" << array_literal.element_type_expression() << "; "
          << array_literal.size_expression() << "]";
      break;
    }
    case ExpressionKind::IdentifierExpression:
    case ExpressionKind::DotSelfExpression:
    case ExpressionKind::IntLiteral:
    case ExpressionKind::BoolLiteral:
    case ExpressionKind::BoolTypeLiteral:
    case ExpressionKind::IntTypeLiteral:
    case ExpressionKind::StringLiteral:
    case ExpressionKind::StringTypeLiteral:
    case ExpressionKind::TypeTypeLiteral:
    case ExpressionKind::ContinuationTypeLiteral:
    case ExpressionKind::ValueLiteral:
      PrintID(out);
      break;
  }
}

void Expression::PrintID(llvm::raw_ostream& out) const {
  switch (kind()) {
    case ExpressionKind::IdentifierExpression:
      out << cast<IdentifierExpression>(*this).name();
      break;
    case ExpressionKind::DotSelfExpression:
      out << ".Self";
      break;
    case ExpressionKind::IntLiteral:
      out << cast<IntLiteral>(*this).value();
      break;
    case ExpressionKind::BoolLiteral:
      out << (cast<BoolLiteral>(*this).value() ? "true" : "false");
      break;
    case ExpressionKind::BoolTypeLiteral:
      out << "Bool";
      break;
    case ExpressionKind::IntTypeLiteral:
      out << "i32";
      break;
    case ExpressionKind::StringLiteral:
      out << "\"";
      out.write_escaped(cast<StringLiteral>(*this).value());
      out << "\"";
      break;
    case ExpressionKind::StringTypeLiteral:
      out << "String";
      break;
    case ExpressionKind::TypeTypeLiteral:
      out << "Type";
      break;
    case ExpressionKind::ContinuationTypeLiteral:
      out << "Continuation";
      break;
    case ExpressionKind::ValueLiteral:
      // TODO: For layering reasons, we can't print out the value from here.
      out << "ValueLiteral";
      break;
    case ExpressionKind::IndexExpression:
    case ExpressionKind::SimpleMemberAccessExpression:
    case ExpressionKind::CompoundMemberAccessExpression:
    case ExpressionKind::IfExpression:
    case ExpressionKind::WhereExpression:
    case ExpressionKind::TupleLiteral:
    case ExpressionKind::StructLiteral:
    case ExpressionKind::StructTypeLiteral:
    case ExpressionKind::CallExpression:
    case ExpressionKind::OperatorExpression:
    case ExpressionKind::IntrinsicExpression:
    case ExpressionKind::UnimplementedExpression:
    case ExpressionKind::FunctionTypeLiteral:
    case ExpressionKind::ArrayTypeLiteral:
    case ExpressionKind::InstantiateImpl:
      out << "...";
      break;
  }
}

WhereClause::~WhereClause() = default;

void WhereClause::Print(llvm::raw_ostream& out) const {
  switch (kind()) {
    case WhereClauseKind::IsWhereClause: {
      auto& clause = cast<IsWhereClause>(*this);
      out << clause.type() << " is " << clause.constraint();
      break;
    }
    case WhereClauseKind::EqualsWhereClause: {
      auto& clause = cast<EqualsWhereClause>(*this);
      out << clause.lhs() << " == " << clause.rhs();
      break;
    }
  }
}

void WhereClause::PrintID(llvm::raw_ostream& out) const { out << "..."; }

}  // namespace Carbon<|MERGE_RESOLUTION|>--- conflicted
+++ resolved
@@ -30,13 +30,9 @@
       {{"print", Intrinsic::Print},
        {"new", Intrinsic::Alloc},
        {"delete", Intrinsic::Dealloc},
-<<<<<<< HEAD
-       {"array_size", Intrinsic::ArraySz}});
-=======
        {"rand", Intrinsic::Rand},
        {"int_eq", Intrinsic::IntEq},
        {"str_eq", Intrinsic::StrEq}});
->>>>>>> c13803de
   name.remove_prefix(std::strlen("__intrinsic_"));
   auto it = intrinsic_map.find(name);
   if (it == intrinsic_map.end()) {
@@ -194,11 +190,6 @@
         case IntrinsicExpression::Intrinsic::Dealloc:
           out << "delete";
           break;
-<<<<<<< HEAD
-        case IntrinsicExpression::Intrinsic::ArraySz:
-          out << "array_sz";
-          break;
-=======
         case IntrinsicExpression::Intrinsic::Rand:
           out << "rand";
           break;
@@ -207,7 +198,6 @@
           break;
         case IntrinsicExpression::Intrinsic::StrEq:
           out << "str_eq";
->>>>>>> c13803de
       }
       out << iexp.args();
       break;
