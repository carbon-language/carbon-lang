--- conflicted
+++ resolved
@@ -278,13 +278,8 @@
   }
 
   // Return the original generic binding.
-<<<<<<< HEAD
   auto original() const -> Nonnull<const TypeVariableBinding*> {
-    if (original_.has_value())
-=======
-  auto original() const -> Nonnull<const GenericBinding*> {
     if (original_.has_value()) {
->>>>>>> 0b6411e6
       return *original_;
     } else {
       return this;
