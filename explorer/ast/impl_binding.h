--- conflicted
+++ resolved
@@ -31,13 +31,8 @@
   using ImplementsCarbonValueNode = void;
 
   ImplBinding(SourceLocation source_loc,
-<<<<<<< HEAD
               Nonnull<const TypeVariableBinding*> type_var,
-              Nonnull<const Value*> iface)
-=======
-              Nonnull<const GenericBinding*> type_var,
               std::optional<Nonnull<const Value*>> iface)
->>>>>>> 0b6411e6
       : AstNode(AstNodeKind::ImplBinding, source_loc),
         type_var_(type_var),
         iface_(iface) {}
@@ -49,15 +44,10 @@
   void PrintID(llvm::raw_ostream& out) const override;
 
   // The binding for the type variable.
-<<<<<<< HEAD
   auto type_var() const -> Nonnull<const TypeVariableBinding*> {
     return type_var_;
   }
   // The interface being implemented.
-  auto interface() const -> Nonnull<const Value*> { return iface_; }
-=======
-  auto type_var() const -> Nonnull<const GenericBinding*> { return type_var_; }
-  // The constraint being implemented.
   // TODO: Rename this to `constraint`.
   auto interface() const -> Nonnull<const Value*> {
     CARBON_CHECK(iface_) << "interface has not been set yet";
@@ -70,7 +60,6 @@
     CARBON_CHECK(!iface_) << "interface set twice";
     iface_ = iface;
   }
->>>>>>> 0b6411e6
 
   // Required for the ValueNode interface
   auto constant_value() const -> std::optional<Nonnull<const Value*>> {
@@ -104,13 +93,8 @@
   void set_original(Nonnull<const ImplBinding*> orig) { original_ = orig; }
 
  private:
-<<<<<<< HEAD
   Nonnull<const TypeVariableBinding*> type_var_;
-  Nonnull<const Value*> iface_;
-=======
-  Nonnull<const GenericBinding*> type_var_;
   std::optional<Nonnull<const Value*>> iface_;
->>>>>>> 0b6411e6
   std::optional<Nonnull<const Value*>> symbolic_identity_;
   std::optional<Nonnull<const ImplBinding*>> original_;
 };
