--- conflicted
+++ resolved
@@ -20,7 +20,7 @@
 // A NamedValue represents a value with a name, such as a single struct field.
 struct NamedValue {
   NamedValue(std::string name, Nonnull<const Value*> value)
-      : name(name), value(value) {}
+      : name(std::move(name)), value(value) {}
 
   template <typename F>
   auto Decompose(F f) const {
@@ -37,6 +37,14 @@
 // A IndexedValue represents a value identified by an index, such as a tuple
 // field.
 struct IndexedValue {
+  IndexedValue(int index, Nonnull<const Value*> value)
+      : index(index), value(value) {}
+
+  template <typename F>
+  auto Decompose(F f) const {
+    return f(index, value);
+  }
+
   // The field index.
   int index;
 
@@ -54,6 +62,13 @@
   explicit Member(Nonnull<const NamedValue*> struct_member);
   explicit Member(Nonnull<const IndexedValue*> tuple_member);
 
+  template <typename F>
+  auto Decompose(F f) const {
+    auto decl = declaration();
+    auto member = struct_member();
+    return decl ? f(*decl) : member ? f(*member) : f(*tuple_member());
+  }
+
   // Return whether the member's name matches `name`.
   auto IsNamed(std::string_view name) const -> bool;
   // Prints the Member
@@ -64,17 +79,7 @@
   // Return whether the member is named, i.e. has a name.
   auto HasName() const -> bool;
 
-<<<<<<< HEAD
-  template <typename F>
-  auto Decompose(F f) const {
-    auto decl = declaration();
-    return decl ? f(*decl) : f(*struct_member());
-  }
-
-  // The name of the member.
-=======
   // The name of the member. Requires *this to represent a named member.
->>>>>>> 0ef7fa3a
   auto name() const -> std::string_view;
   // The index of the member. Requires *this to represent a positional member.
   auto index() const -> int;
@@ -84,6 +89,8 @@
   auto declaration() const -> std::optional<Nonnull<const Declaration*>>;
   // The NamedValue for a struct member, if appropriate.
   auto struct_member() const -> std::optional<Nonnull<const NamedValue*>>;
+  // The IndexedValue for a tuple member, if appropriate.
+  auto tuple_member() const -> std::optional<Nonnull<const IndexedValue*>>;
 
  private:
   llvm::PointerUnion<Nonnull<const Declaration*>, Nonnull<const NamedValue*>,
