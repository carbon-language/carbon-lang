--- conflicted
+++ resolved
@@ -664,11 +664,7 @@
 
 class IntrinsicExpression : public Expression {
  public:
-<<<<<<< HEAD
-  enum class Intrinsic { Print, Alloc, Dealloc, IntEq, StrEq };
-=======
-  enum class Intrinsic { Print, Alloc, Dealloc, Rand };
->>>>>>> cbd4b8d8
+  enum class Intrinsic { Print, Alloc, Dealloc, Rand, IntEq, StrEq };
 
   // Returns the enumerator corresponding to the intrinsic named `name`,
   // or raises a fatal compile error if there is no such enumerator.
