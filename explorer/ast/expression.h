// Part of the Carbon Language project, under the Apache License v2.0 with LLVM
// Exceptions. See /LICENSE for license information.
// SPDX-License-Identifier: Apache-2.0 WITH LLVM-exception

#ifndef CARBON_EXPLORER_AST_EXPRESSION_H_
#define CARBON_EXPLORER_AST_EXPRESSION_H_

#include <map>
#include <optional>
#include <string>
#include <variant>
#include <vector>

#include "common/ostream.h"
#include "explorer/ast/ast_node.h"
#include "explorer/ast/bindings.h"
#include "explorer/ast/member.h"
#include "explorer/ast/paren_contents.h"
#include "explorer/ast/static_scope.h"
#include "explorer/ast/value_category.h"
#include "explorer/common/arena.h"
#include "explorer/common/source_location.h"
#include "llvm/ADT/ArrayRef.h"
#include "llvm/Support/Compiler.h"

namespace Carbon {

class Value;
class MemberName;
class VariableType;
class InterfaceType;
class ImplBinding;
class GenericBinding;

class Expression : public AstNode {
 public:
  ~Expression() override = 0;

  void Print(llvm::raw_ostream& out) const override;
  void PrintID(llvm::raw_ostream& out) const override;

  static auto classof(const AstNode* node) {
    return InheritsFromExpression(node->kind());
  }

  // Returns the enumerator corresponding to the most-derived type of this
  // object.
  auto kind() const -> ExpressionKind {
    return static_cast<ExpressionKind>(root_kind());
  }

  // The static type of this expression. Cannot be called before typechecking.
  auto static_type() const -> const Value& {
    CARBON_CHECK(static_type_.has_value());
    return **static_type_;
  }

  // Sets the static type of this expression. Can only be called once, during
  // typechecking.
  void set_static_type(Nonnull<const Value*> type) {
    CARBON_CHECK(!static_type_.has_value());
    static_type_ = type;
  }

  // The value category of this expression. Cannot be called before
  // typechecking.
  auto value_category() const -> ValueCategory { return *value_category_; }

  // Sets the value category of this expression. Can be called multiple times,
  // but the argument must have the same value each time.
  void set_value_category(ValueCategory value_category) {
    CARBON_CHECK(!value_category_.has_value() ||
                 value_category == *value_category_);
    value_category_ = value_category;
  }

  // Determines whether the expression has already been type-checked. Should
  // only be used by type-checking.
  auto is_type_checked() -> bool {
    return static_type_.has_value() && value_category_.has_value();
  }

 protected:
  // Constructs an Expression representing syntax at the given line number.
  // `kind` must be the enumerator corresponding to the most-derived type being
  // constructed.
  Expression(AstNodeKind kind, SourceLocation source_loc)
      : AstNode(kind, source_loc) {}

 private:
  std::optional<Nonnull<const Value*>> static_type_;
  std::optional<ValueCategory> value_category_;
};

// A FieldInitializer represents the initialization of a single struct field.
class FieldInitializer {
 public:
  FieldInitializer(std::string name, Nonnull<Expression*> expression)
      : name_(std::move(name)), expression_(expression) {}

  auto name() const -> const std::string& { return name_; }

  auto expression() const -> const Expression& { return *expression_; }
  auto expression() -> Expression& { return *expression_; }

 private:
  // The field name. Cannot be empty.
  std::string name_;

  // The expression that initializes the field.
  Nonnull<Expression*> expression_;
};

enum class Operator {
  Add,
  AddressOf,
  And,
  As,
  BitwiseAnd,
  BitwiseOr,
  BitwiseXor,
  BitShiftLeft,
  BitShiftRight,
  Complement,
  Deref,
  Eq,
  Mul,
  Mod,
  Neg,
  Not,
  Or,
  Sub,
  Ptr,
};

// Returns the lexical representation of `op`, such as "+" for `Add`.
auto ToString(Operator op) -> std::string_view;

class IdentifierExpression : public Expression {
 public:
  explicit IdentifierExpression(SourceLocation source_loc, std::string name)
      : Expression(AstNodeKind::IdentifierExpression, source_loc),
        name_(std::move(name)) {}

  static auto classof(const AstNode* node) -> bool {
    return InheritsFromIdentifierExpression(node->kind());
  }

  auto name() const -> const std::string& { return name_; }

  // Returns the ValueNodeView this identifier refers to. Cannot be called
  // before name resolution.
  auto value_node() const -> const ValueNodeView& { return *value_node_; }

  // Sets the value returned by value_node. Can be called only during name
  // resolution.
  void set_value_node(ValueNodeView value_node) {
    CARBON_CHECK(!value_node_.has_value() || value_node_ == value_node);
    value_node_ = std::move(value_node);
  }

 private:
  std::string name_;
  std::optional<ValueNodeView> value_node_;
};

// A `.Self` expression within either a `:!` binding or a standalone `where`
// expression.
//
// In a `:!` binding, the type of `.Self` is always `Type`. For example, in
// `A:! AddableWith(.Self)`, the expression `.Self` refers to the same type as
// `A`, but with type `Type`.
//
// In a `where` binding, the type of `.Self` is the constraint preceding the
// `where` keyword. For example, in `Foo where .Result is Bar(.Self)`, the type
// of `.Self` is `Foo`.
class DotSelfExpression : public Expression {
 public:
  explicit DotSelfExpression(SourceLocation source_loc)
      : Expression(AstNodeKind::DotSelfExpression, source_loc) {}

  static auto classof(const AstNode* node) -> bool {
    return InheritsFromDotSelfExpression(node->kind());
  }

  // The self binding. Cannot be called before name resolution.
  auto self_binding() const -> const GenericBinding& { return **self_binding_; }
  auto self_binding() -> GenericBinding& { return **self_binding_; }

  // Sets the self binding. Called only during name resolution.
  void set_self_binding(Nonnull<GenericBinding*> self_binding) {
    CARBON_CHECK(!self_binding_.has_value() || self_binding_ == self_binding);
    self_binding_ = self_binding;
  }

 private:
  std::string name_;
  std::optional<Nonnull<GenericBinding*>> self_binding_;
};

class SimpleMemberAccessExpression : public Expression {
 public:
  explicit SimpleMemberAccessExpression(SourceLocation source_loc,
                                        Nonnull<Expression*> object,
                                        std::string member_name)
      : Expression(AstNodeKind::SimpleMemberAccessExpression, source_loc),
        object_(object),
        member_name_(std::move(member_name)) {}

  static auto classof(const AstNode* node) -> bool {
    return InheritsFromSimpleMemberAccessExpression(node->kind());
  }

  auto object() const -> const Expression& { return *object_; }
  auto object() -> Expression& { return *object_; }
  auto member_name() const -> const std::string& { return member_name_; }

  // Returns the `Member` that the member name resolved to.
  // Should not be called before typechecking.
  auto member() const -> const Member& {
    CARBON_CHECK(member_.has_value());
    return *member_;
  }

  // Can only be called once, during typechecking.
  void set_member(Member member) {
    CARBON_CHECK(!member_.has_value());
    member_ = member;
  }

  // Returns true if the field is a method that has a "me" declaration in an
  // AddrPattern.
  auto is_field_addr_me_method() const -> bool {
    return is_field_addr_me_method_;
  }

  // Can only be called once, during typechecking.
  void set_is_field_addr_me_method() { is_field_addr_me_method_ = true; }

  // If `object` has a generic type, returns the `ImplBinding` that
  // identifies its witness table. Otherwise, returns `std::nullopt`. Should not
  // be called before typechecking.
  auto impl() const -> std::optional<Nonnull<const Expression*>> {
    return impl_;
  }

  // Can only be called once, during typechecking.
  void set_impl(Nonnull<const Expression*> impl) {
    CARBON_CHECK(!impl_.has_value());
    impl_ = impl;
  }

  // If `object` is a constrained type parameter and `member` was found in an
  // interface, returns that interface. Should not be called before
  // typechecking.
  auto found_in_interface() const
      -> std::optional<Nonnull<const InterfaceType*>> {
    return found_in_interface_;
  }

  // Can only be called once, during typechecking.
  void set_found_in_interface(Nonnull<const InterfaceType*> interface) {
    CARBON_CHECK(!found_in_interface_.has_value());
    found_in_interface_ = interface;
  }

 private:
  Nonnull<Expression*> object_;
  std::string member_name_;
  std::optional<Member> member_;
  bool is_field_addr_me_method_ = false;
  std::optional<Nonnull<const Expression*>> impl_;
  std::optional<Nonnull<const InterfaceType*>> found_in_interface_;
};

// A compound member access expression of the form `object.(path)`.
//
// `path` is required to have `TypeOfMemberName` type, and describes the member
// being accessed, which is one of:
//
// -   An instance member of a type: `object.(Type.member)`.
// -   A non-instance member of an interface: `Type.(Interface.member)` or
//     `object.(Interface.member)`.
// -   An instance member of an interface: `object.(Interface.member)` or
//     `object.(Type.(Interface.member))`.
//
// Note that the `path` is evaluated during type-checking, not at runtime, so
// the corresponding `member` is determined statically.
class CompoundMemberAccessExpression : public Expression {
 public:
  explicit CompoundMemberAccessExpression(SourceLocation source_loc,
                                          Nonnull<Expression*> object,
                                          Nonnull<Expression*> path)
      : Expression(AstNodeKind::CompoundMemberAccessExpression, source_loc),
        object_(object),
        path_(path) {}

  static auto classof(const AstNode* node) -> bool {
    return InheritsFromCompoundMemberAccessExpression(node->kind());
  }

  auto object() const -> const Expression& { return *object_; }
  auto object() -> Expression& { return *object_; }
  auto path() const -> const Expression& { return *path_; }
  auto path() -> Expression& { return *path_; }

  // Returns the `MemberName` value that evaluation of the path produced.
  // Should not be called before typechecking.
  auto member() const -> const MemberName& {
    CARBON_CHECK(member_.has_value());
    return **member_;
  }

  // Can only be called once, during typechecking.
  void set_member(Nonnull<const MemberName*> member) {
    CARBON_CHECK(!member_.has_value());
    member_ = member;
  }

  // Returns the expression to use to compute the witness table, if this
  // expression names an interface member.
  auto impl() const -> std::optional<Nonnull<const Expression*>> {
    return impl_;
  }

  // Can only be called once, during typechecking.
  void set_impl(Nonnull<const Expression*> impl) {
    CARBON_CHECK(!impl_.has_value());
    impl_ = impl;
  }

  // Can only be called by type-checking, if a conversion was required.
  void set_object(Nonnull<Expression*> object) { object_ = object; }

 private:
  Nonnull<Expression*> object_;
  Nonnull<Expression*> path_;
  std::optional<Nonnull<const MemberName*>> member_;
  std::optional<Nonnull<const Expression*>> impl_;
};

class IndexExpression : public Expression {
 public:
  explicit IndexExpression(SourceLocation source_loc,
                           Nonnull<Expression*> object,
                           Nonnull<Expression*> offset)
      : Expression(AstNodeKind::IndexExpression, source_loc),
        object_(object),
        offset_(offset) {}

  static auto classof(const AstNode* node) -> bool {
    return InheritsFromIndexExpression(node->kind());
  }

  auto object() const -> const Expression& { return *object_; }
  auto object() -> Expression& { return *object_; }
  auto offset() const -> const Expression& { return *offset_; }
  auto offset() -> Expression& { return *offset_; }

 private:
  Nonnull<Expression*> object_;
  Nonnull<Expression*> offset_;
};

class IntLiteral : public Expression {
 public:
  explicit IntLiteral(SourceLocation source_loc, int value)
      : Expression(AstNodeKind::IntLiteral, source_loc), value_(value) {}

  static auto classof(const AstNode* node) -> bool {
    return InheritsFromIntLiteral(node->kind());
  }

  auto value() const -> int { return value_; }

 private:
  int value_;
};

class BoolLiteral : public Expression {
 public:
  explicit BoolLiteral(SourceLocation source_loc, bool value)
      : Expression(AstNodeKind::BoolLiteral, source_loc), value_(value) {}

  static auto classof(const AstNode* node) -> bool {
    return InheritsFromBoolLiteral(node->kind());
  }

  auto value() const -> bool { return value_; }

 private:
  bool value_;
};

class StringLiteral : public Expression {
 public:
  explicit StringLiteral(SourceLocation source_loc, std::string value)
      : Expression(AstNodeKind::StringLiteral, source_loc),
        value_(std::move(value)) {}

  static auto classof(const AstNode* node) -> bool {
    return InheritsFromStringLiteral(node->kind());
  }

  auto value() const -> const std::string& { return value_; }

 private:
  std::string value_;
};

class StringTypeLiteral : public Expression {
 public:
  explicit StringTypeLiteral(SourceLocation source_loc)
      : Expression(AstNodeKind::StringTypeLiteral, source_loc) {}

  static auto classof(const AstNode* node) -> bool {
    return InheritsFromStringTypeLiteral(node->kind());
  }
};

class TupleLiteral : public Expression {
 public:
  explicit TupleLiteral(SourceLocation source_loc)
      : TupleLiteral(source_loc, {}) {}

  explicit TupleLiteral(SourceLocation source_loc,
                        std::vector<Nonnull<Expression*>> fields)
      : Expression(AstNodeKind::TupleLiteral, source_loc),
        fields_(std::move(fields)) {}

  static auto classof(const AstNode* node) -> bool {
    return InheritsFromTupleLiteral(node->kind());
  }

  auto fields() const -> llvm::ArrayRef<Nonnull<const Expression*>> {
    return fields_;
  }
  auto fields() -> llvm::ArrayRef<Nonnull<Expression*>> { return fields_; }

 private:
  std::vector<Nonnull<Expression*>> fields_;
};

// A non-empty literal value of a struct type.
//
// It can't be empty because the syntax `{}` is a struct type literal as well
// as a literal value of that type, so for consistency we always represent it
// as a StructTypeLiteral rather than let it oscillate unpredictably between
// the two.
class StructLiteral : public Expression {
 public:
  explicit StructLiteral(SourceLocation loc,
                         std::vector<FieldInitializer> fields)
      : Expression(AstNodeKind::StructLiteral, loc),
        fields_(std::move(fields)) {
    CARBON_CHECK(!fields_.empty())
        << "`{}` is represented as a StructTypeLiteral, not a StructLiteral.";
  }

  static auto classof(const AstNode* node) -> bool {
    return InheritsFromStructLiteral(node->kind());
  }

  auto fields() const -> llvm::ArrayRef<FieldInitializer> { return fields_; }
  auto fields() -> llvm::MutableArrayRef<FieldInitializer> { return fields_; }

 private:
  std::vector<FieldInitializer> fields_;
};

// A literal representing a struct type.
//
// Code that handles this type may sometimes need to have special-case handling
// for `{}`, which is a struct value in addition to being a struct type.
class StructTypeLiteral : public Expression {
 public:
  explicit StructTypeLiteral(SourceLocation loc) : StructTypeLiteral(loc, {}) {}

  explicit StructTypeLiteral(SourceLocation loc,
                             std::vector<FieldInitializer> fields)
      : Expression(AstNodeKind::StructTypeLiteral, loc),
        fields_(std::move(fields)) {}

  static auto classof(const AstNode* node) -> bool {
    return InheritsFromStructTypeLiteral(node->kind());
  }

  auto fields() const -> llvm::ArrayRef<FieldInitializer> { return fields_; }
  auto fields() -> llvm::MutableArrayRef<FieldInitializer> { return fields_; }

 private:
  std::vector<FieldInitializer> fields_;
};

class OperatorExpression : public Expression {
 public:
  explicit OperatorExpression(SourceLocation source_loc, Operator op,
                              std::vector<Nonnull<Expression*>> arguments)
      : Expression(AstNodeKind::OperatorExpression, source_loc),
        op_(op),
        arguments_(std::move(arguments)) {}

  static auto classof(const AstNode* node) -> bool {
    return InheritsFromOperatorExpression(node->kind());
  }

  auto op() const -> Operator { return op_; }
  auto arguments() const -> llvm::ArrayRef<Nonnull<Expression*>> {
    return arguments_;
  }
  auto arguments() -> llvm::MutableArrayRef<Nonnull<Expression*>> {
    return arguments_;
  }

  // Set the rewritten form of this expression. Can only be called during type
  // checking.
  auto set_rewritten_form(const Expression* rewritten_form) -> void {
    CARBON_CHECK(!rewritten_form_.has_value()) << "rewritten form set twice";
    rewritten_form_ = rewritten_form;
    set_static_type(&rewritten_form->static_type());
    set_value_category(rewritten_form->value_category());
  }
  // Get the rewritten form of this expression. A rewritten form is used when
  // the expression is rewritten as a function call on an interface. A
  // rewritten form is not used when providing built-in operator semantics.
  auto rewritten_form() const -> std::optional<Nonnull<const Expression*>> {
    return rewritten_form_;
  }

 private:
  Operator op_;
  std::vector<Nonnull<Expression*>> arguments_;
  std::optional<Nonnull<const Expression*>> rewritten_form_;
};

using ImplExpMap = std::map<Nonnull<const ImplBinding*>, Nonnull<Expression*>>;

class CallExpression : public Expression {
 public:
  explicit CallExpression(SourceLocation source_loc,
                          Nonnull<Expression*> function,
                          Nonnull<Expression*> argument)
      : Expression(AstNodeKind::CallExpression, source_loc),
        function_(function),
        argument_(argument) {}

  static auto classof(const AstNode* node) -> bool {
    return InheritsFromCallExpression(node->kind());
  }

  auto function() const -> const Expression& { return *function_; }
  auto function() -> Expression& { return *function_; }
  auto argument() const -> const Expression& { return *argument_; }
  auto argument() -> Expression& { return *argument_; }

  // Maps each of `function`'s impl bindings to an expression
  // that constructs a witness table.
  // Should not be called before typechecking, or if `function` is not
  // a generic function.
  auto impls() const -> const ImplExpMap& { return impls_; }

  // Can only be called once, during typechecking.
  void set_impls(const ImplExpMap& impls) {
    CARBON_CHECK(impls_.empty());
    impls_ = impls;
  }

  auto deduced_args() const -> const BindingMap& { return deduced_args_; }

  void set_deduced_args(const BindingMap& deduced_args) {
    deduced_args_ = deduced_args;
  }

  // Can only be called by type-checking, if a conversion was required.
  void set_argument(Nonnull<Expression*> argument) { argument_ = argument; }

 private:
  Nonnull<Expression*> function_;
  Nonnull<Expression*> argument_;
  ImplExpMap impls_;
  BindingMap deduced_args_;
};

class FunctionTypeLiteral : public Expression {
 public:
  explicit FunctionTypeLiteral(SourceLocation source_loc,
                               Nonnull<TupleLiteral*> parameter,
                               Nonnull<Expression*> return_type)
      : Expression(AstNodeKind::FunctionTypeLiteral, source_loc),
        parameter_(parameter),
        return_type_(return_type) {}

  static auto classof(const AstNode* node) -> bool {
    return InheritsFromFunctionTypeLiteral(node->kind());
  }

  auto parameter() const -> const TupleLiteral& { return *parameter_; }
  auto parameter() -> TupleLiteral& { return *parameter_; }
  auto return_type() const -> const Expression& { return *return_type_; }
  auto return_type() -> Expression& { return *return_type_; }

 private:
  Nonnull<TupleLiteral*> parameter_;
  Nonnull<Expression*> return_type_;
};

class BoolTypeLiteral : public Expression {
 public:
  explicit BoolTypeLiteral(SourceLocation source_loc)
      : Expression(AstNodeKind::BoolTypeLiteral, source_loc) {}

  static auto classof(const AstNode* node) -> bool {
    return InheritsFromBoolTypeLiteral(node->kind());
  }
};

class IntTypeLiteral : public Expression {
 public:
  explicit IntTypeLiteral(SourceLocation source_loc)
      : Expression(AstNodeKind::IntTypeLiteral, source_loc) {}

  static auto classof(const AstNode* node) -> bool {
    return InheritsFromIntTypeLiteral(node->kind());
  }
};

class ContinuationTypeLiteral : public Expression {
 public:
  explicit ContinuationTypeLiteral(SourceLocation source_loc)
      : Expression(AstNodeKind::ContinuationTypeLiteral, source_loc) {}

  static auto classof(const AstNode* node) -> bool {
    return InheritsFromContinuationTypeLiteral(node->kind());
  }
};

class TypeTypeLiteral : public Expression {
 public:
  explicit TypeTypeLiteral(SourceLocation source_loc)
      : Expression(AstNodeKind::TypeTypeLiteral, source_loc) {}

  static auto classof(const AstNode* node) -> bool {
    return InheritsFromTypeTypeLiteral(node->kind());
  }
};

// A literal value. This is used in desugaring, and can't be expressed in
// source syntax.
class ValueLiteral : public Expression {
 public:
  // Value literals are created by type-checking, and so are created with their
  // type and value category already known.
  ValueLiteral(SourceLocation source_loc, Nonnull<const Value*> value,
               Nonnull<const Value*> type, ValueCategory value_category)
      : Expression(AstNodeKind::ValueLiteral, source_loc), value_(value) {
    set_static_type(type);
    set_value_category(value_category);
  }

  static auto classof(const AstNode* node) -> bool {
    return InheritsFromValueLiteral(node->kind());
  }

  auto value() const -> const Value& { return *value_; }

 private:
  Nonnull<const Value*> value_;
};

class IntrinsicExpression : public Expression {
 public:
<<<<<<< HEAD
  enum class Intrinsic {
    Print,
    Alloc,
    Dealloc,
    IntBitAnd,
    IntBitOr,
    IntBitXor,
    IntBitComplement,
    IntLeftShift,
    IntRightShift
  };
=======
  enum class Intrinsic { Print, Alloc, Dealloc, Rand };
>>>>>>> cbd4b8d8

  // Returns the enumerator corresponding to the intrinsic named `name`,
  // or raises a fatal compile error if there is no such enumerator.
  static auto FindIntrinsic(std::string_view name, SourceLocation source_loc)
      -> ErrorOr<Intrinsic>;

  explicit IntrinsicExpression(Intrinsic intrinsic, Nonnull<TupleLiteral*> args,
                               SourceLocation source_loc)
      : Expression(AstNodeKind::IntrinsicExpression, source_loc),
        intrinsic_(intrinsic),
        args_(args) {}

  static auto classof(const AstNode* node) -> bool {
    return InheritsFromIntrinsicExpression(node->kind());
  }

  auto intrinsic() const -> Intrinsic { return intrinsic_; }
  auto name() const -> std::string_view;
  auto args() const -> const TupleLiteral& { return *args_; }
  auto args() -> TupleLiteral& { return *args_; }

 private:
  Intrinsic intrinsic_;
  Nonnull<TupleLiteral*> args_;
};

class IfExpression : public Expression {
 public:
  explicit IfExpression(SourceLocation source_loc,
                        Nonnull<Expression*> condition,
                        Nonnull<Expression*> then_expression,
                        Nonnull<Expression*> else_expression)
      : Expression(AstNodeKind::IfExpression, source_loc),
        condition_(condition),
        then_expression_(then_expression),
        else_expression_(else_expression) {}

  static auto classof(const AstNode* node) -> bool {
    return InheritsFromIfExpression(node->kind());
  }

  auto condition() const -> const Expression& { return *condition_; }
  auto condition() -> Expression& { return *condition_; }

  auto then_expression() const -> const Expression& {
    return *then_expression_;
  }
  auto then_expression() -> Expression& { return *then_expression_; }

  auto else_expression() const -> const Expression& {
    return *else_expression_;
  }
  auto else_expression() -> Expression& { return *else_expression_; }

  // Can only be called by type-checking, if a conversion was required.
  void set_condition(Nonnull<Expression*> condition) { condition_ = condition; }

 private:
  Nonnull<Expression*> condition_;
  Nonnull<Expression*> then_expression_;
  Nonnull<Expression*> else_expression_;
};

// A clause appearing on the right-hand side of a `where` operator that forms a
// more precise constraint from a more general one.
class WhereClause : public AstNode {
 public:
  ~WhereClause() override = 0;

  void Print(llvm::raw_ostream& out) const override;
  void PrintID(llvm::raw_ostream& out) const override;

  static auto classof(const AstNode* node) {
    return InheritsFromWhereClause(node->kind());
  }

  auto kind() const -> WhereClauseKind {
    return static_cast<WhereClauseKind>(root_kind());
  }

 protected:
  WhereClause(WhereClauseKind kind, SourceLocation source_loc)
      : AstNode(static_cast<AstNodeKind>(kind), source_loc) {}
};

// An `is` where clause.
//
// For example, `ConstraintA where .Type is ConstraintB` requires that the
// associated type `.Type` implements the constraint `ConstraintB`.
class IsWhereClause : public WhereClause {
 public:
  explicit IsWhereClause(SourceLocation source_loc, Nonnull<Expression*> type,
                         Nonnull<Expression*> constraint)
      : WhereClause(WhereClauseKind::IsWhereClause, source_loc),
        type_(type),
        constraint_(constraint) {}

  static auto classof(const AstNode* node) {
    return InheritsFromIsWhereClause(node->kind());
  }

  auto type() const -> const Expression& { return *type_; }
  auto type() -> Expression& { return *type_; }

  auto constraint() const -> const Expression& { return *constraint_; }
  auto constraint() -> Expression& { return *constraint_; }

 private:
  Nonnull<Expression*> type_;
  Nonnull<Expression*> constraint_;
};

// An `==` where clause.
//
// For example, `Constraint where .Type == i32` requires that the associated
// type `.Type` is `i32`.
class EqualsWhereClause : public WhereClause {
 public:
  explicit EqualsWhereClause(SourceLocation source_loc,
                             Nonnull<Expression*> lhs, Nonnull<Expression*> rhs)
      : WhereClause(WhereClauseKind::EqualsWhereClause, source_loc),
        lhs_(lhs),
        rhs_(rhs) {}

  static auto classof(const AstNode* node) {
    return InheritsFromEqualsWhereClause(node->kind());
  }

  auto lhs() const -> const Expression& { return *lhs_; }
  auto lhs() -> Expression& { return *lhs_; }

  auto rhs() const -> const Expression& { return *rhs_; }
  auto rhs() -> Expression& { return *rhs_; }

 private:
  Nonnull<Expression*> lhs_;
  Nonnull<Expression*> rhs_;
};

// A `where` expression: `AddableWith(i32) where .Result == i32`.
//
// The first operand is rewritten to a generic binding, for example
// `.Self:! AddableWith(i32)`, which may be used in the clauses.
class WhereExpression : public Expression {
 public:
  explicit WhereExpression(SourceLocation source_loc,
                           Nonnull<GenericBinding*> self_binding,
                           std::vector<Nonnull<WhereClause*>> clauses)
      : Expression(AstNodeKind::WhereExpression, source_loc),
        self_binding_(self_binding),
        clauses_(std::move(clauses)) {}

  static auto classof(const AstNode* node) -> bool {
    return InheritsFromWhereExpression(node->kind());
  }

  auto self_binding() const -> const GenericBinding& { return *self_binding_; }
  auto self_binding() -> GenericBinding& { return *self_binding_; }

  auto clauses() const -> llvm::ArrayRef<Nonnull<const WhereClause*>> {
    return clauses_;
  }
  auto clauses() -> llvm::ArrayRef<Nonnull<WhereClause*>> { return clauses_; }

 private:
  Nonnull<GenericBinding*> self_binding_;
  std::vector<Nonnull<WhereClause*>> clauses_;
};

// Instantiate a generic impl.
class InstantiateImpl : public Expression {
 public:
  using ImplementsCarbonValueNode = void;

  explicit InstantiateImpl(SourceLocation source_loc,
                           Nonnull<Expression*> generic_impl,
                           const BindingMap& type_args, const ImplExpMap& impls)
      : Expression(AstNodeKind::InstantiateImpl, source_loc),
        generic_impl_(generic_impl),
        type_args_(type_args),
        impls_(impls) {}

  static auto classof(const AstNode* node) -> bool {
    return InheritsFromInstantiateImpl(node->kind());
  }
  auto generic_impl() const -> Nonnull<Expression*> { return generic_impl_; }
  auto type_args() const -> const BindingMap& { return type_args_; }

  // Maps each of the impl bindings to an expression that constructs
  // the witness table for that impl.
  auto impls() const -> const ImplExpMap& { return impls_; }

 private:
  Nonnull<Expression*> generic_impl_;
  BindingMap type_args_;
  ImplExpMap impls_;
};

// An expression whose semantics have not been implemented. This can be used
// as a placeholder during development, in order to implement and test parsing
// of a new expression syntax without having to implement its semantics.
class UnimplementedExpression : public Expression {
 public:
  // Constructs an UnimplementedExpression with the given label and the given
  // children, which must all be convertible to Nonnull<AstNode*>. The label
  // should correspond roughly to the name of the class that will eventually
  // replace this usage of UnimplementedExpression.
  template <typename... Children>
  UnimplementedExpression(SourceLocation source_loc, std::string label,
                          Children... children)
      : Expression(AstNodeKind::UnimplementedExpression, source_loc),
        label_(std::move(label)) {
    AddChildren(children...);
  }

  static auto classof(const AstNode* node) -> bool {
    return InheritsFromUnimplementedExpression(node->kind());
  }

  auto label() const -> std::string_view { return label_; }
  auto children() const -> llvm::ArrayRef<Nonnull<const AstNode*>> {
    return children_;
  }

 private:
  void AddChildren() {}

  template <typename... Children>
  void AddChildren(Nonnull<AstNode*> child, Children... children) {
    children_.push_back(child);
    AddChildren(children...);
  }

  std::string label_;
  std::vector<Nonnull<AstNode*>> children_;
};

// A literal representing a statically-sized array type.
class ArrayTypeLiteral : public Expression {
 public:
  // Constructs an array type literal which uses the given expressions to
  // represent the element type and size.
  ArrayTypeLiteral(SourceLocation source_loc,
                   Nonnull<Expression*> element_type_expression,
                   Nonnull<Expression*> size_expression)
      : Expression(AstNodeKind::ArrayTypeLiteral, source_loc),
        element_type_expression_(element_type_expression),
        size_expression_(size_expression) {}

  static auto classof(const AstNode* node) -> bool {
    return InheritsFromArrayTypeLiteral(node->kind());
  }

  auto element_type_expression() const -> const Expression& {
    return *element_type_expression_;
  }
  auto element_type_expression() -> Expression& {
    return *element_type_expression_;
  }

  auto size_expression() const -> const Expression& {
    return *size_expression_;
  }
  auto size_expression() -> Expression& { return *size_expression_; }

 private:
  Nonnull<Expression*> element_type_expression_;
  Nonnull<Expression*> size_expression_;
};

// Converts paren_contents to an Expression, interpreting the parentheses as
// grouping if their contents permit that interpretation, or as forming a
// tuple otherwise.
auto ExpressionFromParenContents(
    Nonnull<Arena*> arena, SourceLocation source_loc,
    const ParenContents<Expression>& paren_contents) -> Nonnull<Expression*>;

// Converts paren_contents to an Expression, interpreting the parentheses as
// forming a tuple.
auto TupleExpressionFromParenContents(
    Nonnull<Arena*> arena, SourceLocation source_loc,
    const ParenContents<Expression>& paren_contents) -> Nonnull<TupleLiteral*>;

}  // namespace Carbon

#endif  // CARBON_EXPLORER_AST_EXPRESSION_H_<|MERGE_RESOLUTION|>--- conflicted
+++ resolved
@@ -669,7 +669,6 @@
 
 class IntrinsicExpression : public Expression {
  public:
-<<<<<<< HEAD
   enum class Intrinsic {
     Print,
     Alloc,
@@ -679,11 +678,9 @@
     IntBitXor,
     IntBitComplement,
     IntLeftShift,
-    IntRightShift
+    IntRightShift,
+    Rand
   };
-=======
-  enum class Intrinsic { Print, Alloc, Dealloc, Rand };
->>>>>>> cbd4b8d8
 
   // Returns the enumerator corresponding to the intrinsic named `name`,
   // or raises a fatal compile error if there is no such enumerator.
