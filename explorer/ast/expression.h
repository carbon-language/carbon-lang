--- conflicted
+++ resolved
@@ -165,10 +165,9 @@
     return InheritsFromSimpleMemberAccessExpression(node->kind());
   }
 
-<<<<<<< HEAD
-  auto aggregate() const -> const Expression& { return *aggregate_; }
-  auto aggregate() -> Expression& { return *aggregate_; }
-  auto field() const -> const std::string& { return field_; }
+  auto object() const -> const Expression& { return *object_; }
+  auto object() -> Expression& { return *object_; }
+  auto member() const -> const std::string& { return member_; }
   // Returns true if the field is a method that has a "me" declaration in an
   // AddrPattern.
   auto is_field_addr_me_method() const -> bool {
@@ -177,11 +176,6 @@
 
   // Can only be called once, during typechecking.
   void set_is_field_addr_me_method() { is_field_addr_me_method_ = true; }
-=======
-  auto object() const -> const Expression& { return *object_; }
-  auto object() -> Expression& { return *object_; }
-  auto member() const -> const std::string& { return member_; }
->>>>>>> 2a02c284
 
   // If `object` has a generic type, returns the `ImplBinding` that
   // identifies its witness table. Otherwise, returns `std::nullopt`. Should not
