// Part of the Carbon Language project, under the Apache License v2.0 with LLVM
// Exceptions. See /LICENSE for license information.
// SPDX-License-Identifier: Apache-2.0 WITH LLVM-exception

#ifndef CARBON_EXPLORER_AST_EXPRESSION_H_
#define CARBON_EXPLORER_AST_EXPRESSION_H_

#include <map>
#include <optional>
#include <string>
#include <variant>
#include <vector>

#include "common/ostream.h"
#include "explorer/ast/ast_node.h"
#include "explorer/ast/paren_contents.h"
#include "explorer/ast/static_scope.h"
#include "explorer/ast/value_category.h"
#include "explorer/common/arena.h"
#include "explorer/common/source_location.h"
#include "llvm/ADT/ArrayRef.h"
#include "llvm/Support/Compiler.h"

namespace Carbon {

class Value;
class MemberName;
class VariableType;
class InterfaceType;
class ImplBinding;

class Expression : public AstNode {
 public:
  ~Expression() override = 0;

  void Print(llvm::raw_ostream& out) const override;
  void PrintID(llvm::raw_ostream& out) const override;

  static auto classof(const AstNode* node) {
    return InheritsFromExpression(node->kind());
  }

  // Returns the enumerator corresponding to the most-derived type of this
  // object.
  auto kind() const -> ExpressionKind {
    return static_cast<ExpressionKind>(root_kind());
  }

  // The static type of this expression. Cannot be called before typechecking.
  auto static_type() const -> const Value& {
    CARBON_CHECK(static_type_.has_value());
    return **static_type_;
  }

  // Sets the static type of this expression. Can only be called once, during
  // typechecking.
  void set_static_type(Nonnull<const Value*> type) {
    CARBON_CHECK(!static_type_.has_value());
    static_type_ = type;
  }

  // The value category of this expression. Cannot be called before
  // typechecking.
  auto value_category() const -> ValueCategory { return *value_category_; }

  // Sets the value category of this expression. Can be called multiple times,
  // but the argument must have the same value each time.
  void set_value_category(ValueCategory value_category) {
    CARBON_CHECK(!value_category_.has_value() ||
                 value_category == *value_category_);
    value_category_ = value_category;
  }

  // Determines whether the expression has already been type-checked. Should
  // only be used by type-checking.
  auto is_type_checked() -> bool {
    return static_type_.has_value() && value_category_.has_value();
  }

 protected:
  // Constructs an Expression representing syntax at the given line number.
  // `kind` must be the enumerator corresponding to the most-derived type being
  // constructed.
  Expression(AstNodeKind kind, SourceLocation source_loc)
      : AstNode(kind, source_loc) {}

 private:
  std::optional<Nonnull<const Value*>> static_type_;
  std::optional<ValueCategory> value_category_;
};

// A FieldInitializer represents the initialization of a single struct field.
class FieldInitializer {
 public:
  FieldInitializer(std::string name, Nonnull<Expression*> expression)
      : name_(std::move(name)), expression_(expression) {}

  auto name() const -> const std::string& { return name_; }

  auto expression() const -> const Expression& { return *expression_; }
  auto expression() -> Expression& { return *expression_; }

 private:
  // The field name. Cannot be empty.
  std::string name_;

  // The expression that initializes the field.
  Nonnull<Expression*> expression_;
};

enum class Operator {
  Add,
  AddressOf,
  And,
  Combine,
  Deref,
  Eq,
  Mul,
  Neg,
  Not,
  Or,
  Sub,
  Ptr,
};

// Returns the lexical representation of `op`, such as "+" for `Add`.
auto ToString(Operator op) -> std::string_view;

class IdentifierExpression : public Expression {
 public:
  explicit IdentifierExpression(SourceLocation source_loc, std::string name)
      : Expression(AstNodeKind::IdentifierExpression, source_loc),
        name_(std::move(name)) {}

  static auto classof(const AstNode* node) -> bool {
    return InheritsFromIdentifierExpression(node->kind());
  }

  auto name() const -> const std::string& { return name_; }

  // Returns the ValueNodeView this identifier refers to. Cannot be called
  // before name resolution.
  auto value_node() const -> const ValueNodeView& { return *value_node_; }

  // Sets the value returned by value_node. Can be called only once,
  // during name resolution.
  void set_value_node(ValueNodeView value_node) {
    CARBON_CHECK(!value_node_.has_value());
    value_node_ = std::move(value_node);
  }

 private:
  std::string name_;
  std::optional<ValueNodeView> value_node_;
};

class SimpleMemberAccessExpression : public Expression {
 public:
  explicit SimpleMemberAccessExpression(SourceLocation source_loc,
                                        Nonnull<Expression*> object,
                                        std::string member)
      : Expression(AstNodeKind::SimpleMemberAccessExpression, source_loc),
        object_(object),
        member_(std::move(member)) {}

  static auto classof(const AstNode* node) -> bool {
    return InheritsFromSimpleMemberAccessExpression(node->kind());
  }

  auto object() const -> const Expression& { return *object_; }
  auto object() -> Expression& { return *object_; }
  auto member() const -> const std::string& { return member_; }
  // Returns true if the field is a method that has a "me" declaration in an
  // AddrPattern.
  auto is_field_addr_me_method() const -> bool {
    return is_field_addr_me_method_;
  }

  // Can only be called once, during typechecking.
  void set_is_field_addr_me_method() { is_field_addr_me_method_ = true; }

  // If `object` has a generic type, returns the `ImplBinding` that
  // identifies its witness table. Otherwise, returns `std::nullopt`. Should not
  // be called before typechecking.
  auto impl() const -> std::optional<Nonnull<const Expression*>> {
    return impl_;
  }

  // Can only be called once, during typechecking.
  void set_impl(Nonnull<const Expression*> impl) {
    CARBON_CHECK(!impl_.has_value());
    impl_ = impl;
  }

  // If `object` is a constrained type parameter and `member` was found in an
  // interface, returns that interface. Should not be called before
  // typechecking.
  auto found_in_interface() const
      -> std::optional<Nonnull<const InterfaceType*>> {
    return found_in_interface_;
  }

  // Can only be called once, during typechecking.
  void set_found_in_interface(Nonnull<const InterfaceType*> interface) {
    CARBON_CHECK(!found_in_interface_.has_value());
    found_in_interface_ = interface;
  }

 private:
  Nonnull<Expression*> object_;
  std::string member_;
<<<<<<< HEAD
  std::optional<Nonnull<const Expression*>> impl_;
  std::optional<Nonnull<const InterfaceType*>> found_in_interface_;
=======
  std::optional<Nonnull<const ImplBinding*>> impl_;
  bool is_field_addr_me_method_ = false;
>>>>>>> 66f278f5
};

// A compound member access expression of the form `object.(path)`.
//
// `path` is required to have `TypeOfMemberName` type, and describes the member
// being accessed, which is one of:
//
// -   An instance member of a type: `object.(Type.member)`.
// -   A non-instance member of an interface: `Type.(Interface.member)` or
//     `object.(Interface.member)`.
// -   An instance member of an interface: `object.(Interface.member)` or
//     `object.(Type.(Interface.member))`.
//
// Note that the `path` is evaluated during type-checking, not at runtime, so
// the corresponding `member` is determined statically.
class CompoundMemberAccessExpression : public Expression {
 public:
  explicit CompoundMemberAccessExpression(SourceLocation source_loc,
                                          Nonnull<Expression*> object,
                                          Nonnull<Expression*> path)
      : Expression(AstNodeKind::CompoundMemberAccessExpression, source_loc),
        object_(object),
        path_(path) {}

  static auto classof(const AstNode* node) -> bool {
    return InheritsFromCompoundMemberAccessExpression(node->kind());
  }

  auto object() const -> const Expression& { return *object_; }
  auto object() -> Expression& { return *object_; }
  auto path() const -> const Expression& { return *path_; }
  auto path() -> Expression& { return *path_; }

  // Returns the `MemberName` value that evaluation of the path produced.
  // Should not be called before typechecking.
  auto member() const -> const MemberName& {
    CARBON_CHECK(member_.has_value());
    return **member_;
  }

  // Can only be called once, during typechecking.
  void set_member(Nonnull<const MemberName*> member) {
    CARBON_CHECK(!member_.has_value());
    member_ = member;
  }

  // Returns the expression to use to compute the witness table, if this
  // expression names an interface member.
  auto impl() const -> std::optional<Nonnull<const Expression*>> {
    return impl_;
  }

  // Can only be called once, during typechecking.
  void set_impl(Nonnull<const Expression*> impl) {
    CARBON_CHECK(!impl_.has_value());
    impl_ = impl;
  }

  // Can only be called by type-checking, if a conversion was required.
  void set_object(Nonnull<Expression*> object) { object_ = object; }

 private:
  Nonnull<Expression*> object_;
  Nonnull<Expression*> path_;
  std::optional<Nonnull<const MemberName*>> member_;
  std::optional<Nonnull<const Expression*>> impl_;
};

class IndexExpression : public Expression {
 public:
  explicit IndexExpression(SourceLocation source_loc,
                           Nonnull<Expression*> object,
                           Nonnull<Expression*> offset)
      : Expression(AstNodeKind::IndexExpression, source_loc),
        object_(object),
        offset_(offset) {}

  static auto classof(const AstNode* node) -> bool {
    return InheritsFromIndexExpression(node->kind());
  }

  auto object() const -> const Expression& { return *object_; }
  auto object() -> Expression& { return *object_; }
  auto offset() const -> const Expression& { return *offset_; }
  auto offset() -> Expression& { return *offset_; }

 private:
  Nonnull<Expression*> object_;
  Nonnull<Expression*> offset_;
};

class IntLiteral : public Expression {
 public:
  explicit IntLiteral(SourceLocation source_loc, int value)
      : Expression(AstNodeKind::IntLiteral, source_loc), value_(value) {}

  static auto classof(const AstNode* node) -> bool {
    return InheritsFromIntLiteral(node->kind());
  }

  auto value() const -> int { return value_; }

 private:
  int value_;
};

class BoolLiteral : public Expression {
 public:
  explicit BoolLiteral(SourceLocation source_loc, bool value)
      : Expression(AstNodeKind::BoolLiteral, source_loc), value_(value) {}

  static auto classof(const AstNode* node) -> bool {
    return InheritsFromBoolLiteral(node->kind());
  }

  auto value() const -> bool { return value_; }

 private:
  bool value_;
};

class StringLiteral : public Expression {
 public:
  explicit StringLiteral(SourceLocation source_loc, std::string value)
      : Expression(AstNodeKind::StringLiteral, source_loc),
        value_(std::move(value)) {}

  static auto classof(const AstNode* node) -> bool {
    return InheritsFromStringLiteral(node->kind());
  }

  auto value() const -> const std::string& { return value_; }

 private:
  std::string value_;
};

class StringTypeLiteral : public Expression {
 public:
  explicit StringTypeLiteral(SourceLocation source_loc)
      : Expression(AstNodeKind::StringTypeLiteral, source_loc) {}

  static auto classof(const AstNode* node) -> bool {
    return InheritsFromStringTypeLiteral(node->kind());
  }
};

class TupleLiteral : public Expression {
 public:
  explicit TupleLiteral(SourceLocation source_loc)
      : TupleLiteral(source_loc, {}) {}

  explicit TupleLiteral(SourceLocation source_loc,
                        std::vector<Nonnull<Expression*>> fields)
      : Expression(AstNodeKind::TupleLiteral, source_loc),
        fields_(std::move(fields)) {}

  static auto classof(const AstNode* node) -> bool {
    return InheritsFromTupleLiteral(node->kind());
  }

  auto fields() const -> llvm::ArrayRef<Nonnull<const Expression*>> {
    return fields_;
  }
  auto fields() -> llvm::ArrayRef<Nonnull<Expression*>> { return fields_; }

 private:
  std::vector<Nonnull<Expression*>> fields_;
};

// A non-empty literal value of a struct type.
//
// It can't be empty because the syntax `{}` is a struct type literal as well
// as a literal value of that type, so for consistency we always represent it
// as a StructTypeLiteral rather than let it oscillate unpredictably between
// the two.
class StructLiteral : public Expression {
 public:
  explicit StructLiteral(SourceLocation loc,
                         std::vector<FieldInitializer> fields)
      : Expression(AstNodeKind::StructLiteral, loc),
        fields_(std::move(fields)) {
    CARBON_CHECK(!fields_.empty())
        << "`{}` is represented as a StructTypeLiteral, not a StructLiteral.";
  }

  static auto classof(const AstNode* node) -> bool {
    return InheritsFromStructLiteral(node->kind());
  }

  auto fields() const -> llvm::ArrayRef<FieldInitializer> { return fields_; }
  auto fields() -> llvm::MutableArrayRef<FieldInitializer> { return fields_; }

 private:
  std::vector<FieldInitializer> fields_;
};

// A literal representing a struct type.
//
// Code that handles this type may sometimes need to have special-case handling
// for `{}`, which is a struct value in addition to being a struct type.
class StructTypeLiteral : public Expression {
 public:
  explicit StructTypeLiteral(SourceLocation loc) : StructTypeLiteral(loc, {}) {}

  explicit StructTypeLiteral(SourceLocation loc,
                             std::vector<FieldInitializer> fields)
      : Expression(AstNodeKind::StructTypeLiteral, loc),
        fields_(std::move(fields)) {}

  static auto classof(const AstNode* node) -> bool {
    return InheritsFromStructTypeLiteral(node->kind());
  }

  auto fields() const -> llvm::ArrayRef<FieldInitializer> { return fields_; }
  auto fields() -> llvm::MutableArrayRef<FieldInitializer> { return fields_; }

 private:
  std::vector<FieldInitializer> fields_;
};

class PrimitiveOperatorExpression : public Expression {
 public:
  explicit PrimitiveOperatorExpression(
      SourceLocation source_loc, Operator op,
      std::vector<Nonnull<Expression*>> arguments)
      : Expression(AstNodeKind::PrimitiveOperatorExpression, source_loc),
        op_(op),
        arguments_(std::move(arguments)) {}

  static auto classof(const AstNode* node) -> bool {
    return InheritsFromPrimitiveOperatorExpression(node->kind());
  }

  auto op() const -> Operator { return op_; }
  auto arguments() const -> llvm::ArrayRef<Nonnull<Expression*>> {
    return arguments_;
  }
  auto arguments() -> llvm::MutableArrayRef<Nonnull<Expression*>> {
    return arguments_;
  }

 private:
  Operator op_;
  std::vector<Nonnull<Expression*>> arguments_;
};

class GenericBinding;

using BindingMap =
    std::map<Nonnull<const GenericBinding*>, Nonnull<const Value*>>;

using ImplExpMap = std::map<Nonnull<const ImplBinding*>, Nonnull<Expression*>>;

class CallExpression : public Expression {
 public:
  explicit CallExpression(SourceLocation source_loc,
                          Nonnull<Expression*> function,
                          Nonnull<Expression*> argument)
      : Expression(AstNodeKind::CallExpression, source_loc),
        function_(function),
        argument_(argument) {}

  static auto classof(const AstNode* node) -> bool {
    return InheritsFromCallExpression(node->kind());
  }

  auto function() const -> const Expression& { return *function_; }
  auto function() -> Expression& { return *function_; }
  auto argument() const -> const Expression& { return *argument_; }
  auto argument() -> Expression& { return *argument_; }

  // Maps each of `function`'s impl bindings to an expression
  // that constructs a witness table.
  // Should not be called before typechecking, or if `function` is not
  // a generic function.
  auto impls() const -> const ImplExpMap& { return impls_; }

  // Can only be called once, during typechecking.
  void set_impls(const ImplExpMap& impls) {
    CARBON_CHECK(impls_.empty());
    impls_ = impls;
  }

  auto deduced_args() const -> const BindingMap& { return deduced_args_; }

  void set_deduced_args(const BindingMap& deduced_args) {
    deduced_args_ = deduced_args;
  }

  // Can only be called by type-checking, if a conversion was required.
  void set_argument(Nonnull<Expression*> argument) { argument_ = argument; }

 private:
  Nonnull<Expression*> function_;
  Nonnull<Expression*> argument_;
  ImplExpMap impls_;
  BindingMap deduced_args_;
};

class FunctionTypeLiteral : public Expression {
 public:
  explicit FunctionTypeLiteral(SourceLocation source_loc,
                               Nonnull<TupleLiteral*> parameter,
                               Nonnull<Expression*> return_type)
      : Expression(AstNodeKind::FunctionTypeLiteral, source_loc),
        parameter_(parameter),
        return_type_(return_type) {}

  static auto classof(const AstNode* node) -> bool {
    return InheritsFromFunctionTypeLiteral(node->kind());
  }

  auto parameter() const -> const TupleLiteral& { return *parameter_; }
  auto parameter() -> TupleLiteral& { return *parameter_; }
  auto return_type() const -> const Expression& { return *return_type_; }
  auto return_type() -> Expression& { return *return_type_; }

 private:
  Nonnull<TupleLiteral*> parameter_;
  Nonnull<Expression*> return_type_;
};

class BoolTypeLiteral : public Expression {
 public:
  explicit BoolTypeLiteral(SourceLocation source_loc)
      : Expression(AstNodeKind::BoolTypeLiteral, source_loc) {}

  static auto classof(const AstNode* node) -> bool {
    return InheritsFromBoolTypeLiteral(node->kind());
  }
};

class IntTypeLiteral : public Expression {
 public:
  explicit IntTypeLiteral(SourceLocation source_loc)
      : Expression(AstNodeKind::IntTypeLiteral, source_loc) {}

  static auto classof(const AstNode* node) -> bool {
    return InheritsFromIntTypeLiteral(node->kind());
  }
};

class ContinuationTypeLiteral : public Expression {
 public:
  explicit ContinuationTypeLiteral(SourceLocation source_loc)
      : Expression(AstNodeKind::ContinuationTypeLiteral, source_loc) {}

  static auto classof(const AstNode* node) -> bool {
    return InheritsFromContinuationTypeLiteral(node->kind());
  }
};

class TypeTypeLiteral : public Expression {
 public:
  explicit TypeTypeLiteral(SourceLocation source_loc)
      : Expression(AstNodeKind::TypeTypeLiteral, source_loc) {}

  static auto classof(const AstNode* node) -> bool {
    return InheritsFromTypeTypeLiteral(node->kind());
  }
};

// A literal value. This is used in desugaring, and can't be expressed in
// source syntax.
class ValueLiteral : public Expression {
 public:
  // Value literals are created by type-checking, and so are created with their
  // type and value category already known.
  ValueLiteral(SourceLocation source_loc, Nonnull<const Value*> value,
               Nonnull<const Value*> type, ValueCategory value_category)
      : Expression(AstNodeKind::ValueLiteral, source_loc), value_(value) {
    set_static_type(type);
    set_value_category(value_category);
  }

  static auto classof(const AstNode* node) -> bool {
    return InheritsFromValueLiteral(node->kind());
  }

  auto value() const -> const Value& { return *value_; }

 private:
  Nonnull<const Value*> value_;
};

class IntrinsicExpression : public Expression {
 public:
  enum class Intrinsic {
    Print,
  };

  // Returns the enumerator corresponding to the intrinsic named `name`,
  // or raises a fatal compile error if there is no such enumerator.
  static auto FindIntrinsic(std::string_view name, SourceLocation source_loc)
      -> ErrorOr<Intrinsic>;

  explicit IntrinsicExpression(Intrinsic intrinsic, Nonnull<TupleLiteral*> args,
                               SourceLocation source_loc)
      : Expression(AstNodeKind::IntrinsicExpression, source_loc),
        intrinsic_(intrinsic),
        args_(args) {}

  static auto classof(const AstNode* node) -> bool {
    return InheritsFromIntrinsicExpression(node->kind());
  }

  auto intrinsic() const -> Intrinsic { return intrinsic_; }
  auto args() const -> const TupleLiteral& { return *args_; }
  auto args() -> TupleLiteral& { return *args_; }

 private:
  Intrinsic intrinsic_;
  Nonnull<TupleLiteral*> args_;
};

class IfExpression : public Expression {
 public:
  explicit IfExpression(SourceLocation source_loc,
                        Nonnull<Expression*> condition,
                        Nonnull<Expression*> then_expression,
                        Nonnull<Expression*> else_expression)
      : Expression(AstNodeKind::IfExpression, source_loc),
        condition_(condition),
        then_expression_(then_expression),
        else_expression_(else_expression) {}

  static auto classof(const AstNode* node) -> bool {
    return InheritsFromIfExpression(node->kind());
  }

  auto condition() const -> const Expression& { return *condition_; }
  auto condition() -> Expression& { return *condition_; }

  auto then_expression() const -> const Expression& {
    return *then_expression_;
  }
  auto then_expression() -> Expression& { return *then_expression_; }

  auto else_expression() const -> const Expression& {
    return *else_expression_;
  }
  auto else_expression() -> Expression& { return *else_expression_; }

  // Can only be called by type-checking, if a conversion was required.
  void set_condition(Nonnull<Expression*> condition) { condition_ = condition; }

 private:
  Nonnull<Expression*> condition_;
  Nonnull<Expression*> then_expression_;
  Nonnull<Expression*> else_expression_;
};

// Instantiate a generic impl.
class InstantiateImpl : public Expression {
 public:
  using ImplementsCarbonValueNode = void;

  explicit InstantiateImpl(SourceLocation source_loc,
                           Nonnull<Expression*> generic_impl,
                           const BindingMap& type_args, const ImplExpMap& impls)
      : Expression(AstNodeKind::InstantiateImpl, source_loc),
        generic_impl_(generic_impl),
        type_args_(type_args),
        impls_(impls) {}

  static auto classof(const AstNode* node) -> bool {
    return InheritsFromInstantiateImpl(node->kind());
  }
  auto generic_impl() const -> Nonnull<Expression*> { return generic_impl_; }
  auto type_args() const -> const BindingMap& { return type_args_; }

  // Maps each of the impl bindings to an expression that constructs
  // the witness table for that impl.
  auto impls() const -> const ImplExpMap& { return impls_; }

 private:
  Nonnull<Expression*> generic_impl_;
  BindingMap type_args_;
  ImplExpMap impls_;
};

// An expression whose semantics have not been implemented. This can be used
// as a placeholder during development, in order to implement and test parsing
// of a new expression syntax without having to implement its semantics.
class UnimplementedExpression : public Expression {
 public:
  // Constructs an UnimplementedExpression with the given label and the given
  // children, which must all be convertible to Nonnull<AstNode*>. The label
  // should correspond roughly to the name of the class that will eventually
  // replace this usage of UnimplementedExpression.
  template <typename... Children>
  UnimplementedExpression(SourceLocation source_loc, std::string label,
                          Children... children)
      : Expression(AstNodeKind::UnimplementedExpression, source_loc),
        label_(std::move(label)) {
    AddChildren(children...);
  }

  static auto classof(const AstNode* node) -> bool {
    return InheritsFromUnimplementedExpression(node->kind());
  }

  auto label() const -> std::string_view { return label_; }
  auto children() const -> llvm::ArrayRef<Nonnull<const AstNode*>> {
    return children_;
  }

 private:
  void AddChildren() {}

  template <typename... Children>
  void AddChildren(Nonnull<AstNode*> child, Children... children) {
    children_.push_back(child);
    AddChildren(children...);
  }

  std::string label_;
  std::vector<Nonnull<AstNode*>> children_;
};

// A literal representing a statically-sized array type.
class ArrayTypeLiteral : public Expression {
 public:
  // Constructs an array type literal which uses the given expressions to
  // represent the element type and size.
  ArrayTypeLiteral(SourceLocation source_loc,
                   Nonnull<Expression*> element_type_expression,
                   Nonnull<Expression*> size_expression)
      : Expression(AstNodeKind::ArrayTypeLiteral, source_loc),
        element_type_expression_(element_type_expression),
        size_expression_(size_expression) {}

  static auto classof(const AstNode* node) -> bool {
    return InheritsFromArrayTypeLiteral(node->kind());
  }

  auto element_type_expression() const -> const Expression& {
    return *element_type_expression_;
  }
  auto element_type_expression() -> Expression& {
    return *element_type_expression_;
  }

  auto size_expression() const -> const Expression& {
    return *size_expression_;
  }
  auto size_expression() -> Expression& { return *size_expression_; }

 private:
  Nonnull<Expression*> element_type_expression_;
  Nonnull<Expression*> size_expression_;
};

// Converts paren_contents to an Expression, interpreting the parentheses as
// grouping if their contents permit that interpretation, or as forming a
// tuple otherwise.
auto ExpressionFromParenContents(
    Nonnull<Arena*> arena, SourceLocation source_loc,
    const ParenContents<Expression>& paren_contents) -> Nonnull<Expression*>;

// Converts paren_contents to an Expression, interpreting the parentheses as
// forming a tuple.
auto TupleExpressionFromParenContents(
    Nonnull<Arena*> arena, SourceLocation source_loc,
    const ParenContents<Expression>& paren_contents) -> Nonnull<TupleLiteral*>;

}  // namespace Carbon

#endif  // CARBON_EXPLORER_AST_EXPRESSION_H_<|MERGE_RESOLUTION|>--- conflicted
+++ resolved
@@ -170,6 +170,7 @@
   auto object() const -> const Expression& { return *object_; }
   auto object() -> Expression& { return *object_; }
   auto member() const -> const std::string& { return member_; }
+
   // Returns true if the field is a method that has a "me" declaration in an
   // AddrPattern.
   auto is_field_addr_me_method() const -> bool {
@@ -209,13 +210,9 @@
  private:
   Nonnull<Expression*> object_;
   std::string member_;
-<<<<<<< HEAD
+  bool is_field_addr_me_method_ = false;
   std::optional<Nonnull<const Expression*>> impl_;
   std::optional<Nonnull<const InterfaceType*>> found_in_interface_;
-=======
-  std::optional<Nonnull<const ImplBinding*>> impl_;
-  bool is_field_addr_me_method_ = false;
->>>>>>> 66f278f5
 };
 
 // A compound member access expression of the form `object.(path)`.
