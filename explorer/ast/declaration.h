// Part of the Carbon Language project, under the Apache License v2.0 with LLVM
// Exceptions. See /LICENSE for license information.
// SPDX-License-Identifier: Apache-2.0 WITH LLVM-exception

#ifndef CARBON_EXPLORER_AST_DECLARATION_H_
#define CARBON_EXPLORER_AST_DECLARATION_H_

#include <string>
#include <string_view>
#include <utility>
#include <vector>

#include "common/check.h"
#include "common/ostream.h"
#include "explorer/ast/ast_node.h"
#include "explorer/ast/impl_binding.h"
#include "explorer/ast/pattern.h"
#include "explorer/ast/return_term.h"
#include "explorer/ast/statement.h"
#include "explorer/ast/value_category.h"
#include "explorer/ast/value_node.h"
#include "explorer/common/nonnull.h"
#include "explorer/common/source_location.h"
#include "llvm/ADT/ArrayRef.h"
#include "llvm/Support/Compiler.h"

namespace Carbon {

class MixinPseudoType;
class ConstraintType;
class NominalClassType;
class MatchFirstDeclaration;

// Abstract base class of all AST nodes representing patterns.
//
// Declaration and its derived classes support LLVM-style RTTI, including
// llvm::isa, llvm::cast, and llvm::dyn_cast. To support this, every
// class derived from Declaration must provide a `classof` operation, and
// every concrete derived class must have a corresponding enumerator
// in `Kind`; see https://llvm.org/docs/HowToSetUpLLVMStyleRTTI.html for
// details.
class Declaration : public AstNode {
 public:
  ~Declaration() override = 0;

  Declaration(const Declaration&) = delete;
  auto operator=(const Declaration&) -> Declaration& = delete;

  void Print(llvm::raw_ostream& out) const override;
  void PrintID(llvm::raw_ostream& out) const override;

  static auto classof(const AstNode* node) -> bool {
    return InheritsFromDeclaration(node->kind());
  }

  // Returns the enumerator corresponding to the most-derived type of this
  // object.
  auto kind() const -> DeclarationKind {
    return static_cast<DeclarationKind>(root_kind());
  }

  // The static type of the declared entity. Cannot be called before
  // typechecking.
  auto static_type() const -> const Value& { return **static_type_; }

  // Sets the static type of the declared entity. Can only be called once,
  // during typechecking.
  void set_static_type(Nonnull<const Value*> type) {
    CARBON_CHECK(!static_type_.has_value());
    static_type_ = type;
  }

  // Returns whether the static type has been set. Should only be called
  // during typechecking: before typechecking it's guaranteed to be false,
  // and after typechecking it's guaranteed to be true.
  auto has_static_type() const -> bool { return static_type_.has_value(); }

  // Sets the value returned by constant_value(). Can only be called once,
  // during typechecking.
  void set_constant_value(Nonnull<const Value*> value) {
    CARBON_CHECK(!constant_value_.has_value());
    constant_value_ = value;
  }

  // See value_node.h for API.
  auto constant_value() const -> std::optional<Nonnull<const Value*>> {
    return constant_value_;
  }

  // See value_node.h for API.
  auto symbolic_identity() const -> std::optional<Nonnull<const Value*>> {
    return constant_value_;
  }

  // Returns whether this node has been declared.
  auto is_declared() const -> bool { return is_declared_; }

  // Set that this node is declared. Should only be called once, by the
  // type-checker, once the node is ready to be named and used.
  void set_is_declared() {
    CARBON_CHECK(!is_declared_) << "should not be declared twice";
    is_declared_ = true;
  }

  // Returns whether this node has been fully type-checked.
  auto is_type_checked() const -> bool { return is_type_checked_; }

  // Set that this node is type-checked. Should only be called once, by the
  // type-checker, once full type-checking is complete.
  void set_is_type_checked() {
    CARBON_CHECK(!is_type_checked_) << "should not be type-checked twice";
    is_type_checked_ = true;
  }

 protected:
  // Constructs a Declaration representing syntax at the given line number.
  // `kind` must be the enumerator corresponding to the most-derived type being
  // constructed.
  Declaration(AstNodeKind kind, SourceLocation source_loc)
      : AstNode(kind, source_loc) {}

 private:
  std::optional<Nonnull<const Value*>> static_type_;
  std::optional<Nonnull<const Value*>> constant_value_;
  bool is_declared_ = false;
  bool is_type_checked_ = false;
};

// A declaration of a namespace.
class NamespaceDeclaration : public Declaration {
 public:
  using ImplementsCarbonValueNode = void;

  explicit NamespaceDeclaration(SourceLocation source_loc, std::string name)
      : Declaration(AstNodeKind::NamespaceDeclaration, source_loc),
        name_(name) {}

  static auto classof(const AstNode* node) -> bool {
    return InheritsFromNamespaceDeclaration(node->kind());
  }

  auto name() const -> std::string_view { return name_; }
  auto value_category() const -> ValueCategory { return ValueCategory::Let; }

 private:
  std::string name_;
};

// A function's virtual override keyword.
enum class VirtualOverride { None, Abstract, Virtual, Impl };

class CallableDeclaration : public Declaration {
 public:
  CallableDeclaration(AstNodeKind kind, SourceLocation loc,
                      std::vector<Nonnull<GenericBinding*>> deduced_params,
                      std::optional<Nonnull<Pattern*>> self_pattern,
                      Nonnull<TuplePattern*> param_pattern,
                      ReturnTerm return_term,
                      std::optional<Nonnull<Block*>> body,
                      VirtualOverride virt_override)
      : Declaration(kind, loc),
        deduced_parameters_(std::move(deduced_params)),
        self_pattern_(self_pattern),
        param_pattern_(param_pattern),
        return_term_(return_term),
        body_(body),
        virt_override_(virt_override) {}

  void PrintDepth(int depth, llvm::raw_ostream& out) const;

  auto deduced_parameters() const
      -> llvm::ArrayRef<Nonnull<const GenericBinding*>> {
    return deduced_parameters_;
  }
  auto deduced_parameters() -> llvm::ArrayRef<Nonnull<GenericBinding*>> {
    return deduced_parameters_;
  }
  auto self_pattern() const -> const Pattern& { return **self_pattern_; }
  auto self_pattern() -> Pattern& { return **self_pattern_; }
  auto param_pattern() const -> const TuplePattern& { return *param_pattern_; }
  auto param_pattern() -> TuplePattern& { return *param_pattern_; }
  auto return_term() const -> const ReturnTerm& { return return_term_; }
  auto return_term() -> ReturnTerm& { return return_term_; }
  auto body() const -> std::optional<Nonnull<const Block*>> { return body_; }
  auto body() -> std::optional<Nonnull<Block*>> { return body_; }
  auto virt_override() const -> VirtualOverride { return virt_override_; }

  auto value_category() const -> ValueCategory { return ValueCategory::Let; }

  auto is_method() const -> bool { return self_pattern_.has_value(); }

 private:
  std::vector<Nonnull<GenericBinding*>> deduced_parameters_;
  std::optional<Nonnull<Pattern*>> self_pattern_;
  Nonnull<TuplePattern*> param_pattern_;
  ReturnTerm return_term_;
  std::optional<Nonnull<Block*>> body_;
  VirtualOverride virt_override_;
};

class FunctionDeclaration : public CallableDeclaration {
 public:
  using ImplementsCarbonValueNode = void;

  static auto Create(Nonnull<Arena*> arena, SourceLocation source_loc,
                     std::string name, bool is_exported,
                     std::vector<Nonnull<AstNode*>> deduced_params,
                     Nonnull<TuplePattern*> param_pattern,
                     ReturnTerm return_term,
                     std::optional<Nonnull<Block*>> body,
                     VirtualOverride virt_override)
      -> ErrorOr<Nonnull<FunctionDeclaration*>>;

  // Use `Create()` instead. This is public only so Arena::New() can call it.
  FunctionDeclaration(SourceLocation source_loc, std::string name,
                      bool is_exported,
                      std::vector<Nonnull<GenericBinding*>> deduced_params,
                      std::optional<Nonnull<Pattern*>> self_pattern,
                      Nonnull<TuplePattern*> param_pattern,
                      ReturnTerm return_term,
                      std::optional<Nonnull<Block*>> body,
                      VirtualOverride virt_override)
      : CallableDeclaration(AstNodeKind::FunctionDeclaration, source_loc,
<<<<<<< HEAD
                            std::move(name), std::move(deduced_params),
                            me_pattern, param_pattern, return_term, body),
        is_exported_(is_exported) {}

  auto is_exported() const -> bool { return is_exported_; }
=======
                            std::move(deduced_params), self_pattern,
                            param_pattern, return_term, body, virt_override),
        name_(std::move(name)) {}
>>>>>>> 0b6411e6

  static auto classof(const AstNode* node) -> bool {
    return InheritsFromFunctionDeclaration(node->kind());
  }

<<<<<<< HEAD
 private:
  bool is_exported_;
=======
  auto name() const -> const std::string& { return name_; }

 private:
  std::string name_;
>>>>>>> 0b6411e6
};

class DestructorDeclaration : public CallableDeclaration {
 public:
  using ImplementsCarbonValueNode = void;

  static auto CreateDestructor(Nonnull<Arena*> arena, SourceLocation source_loc,
                               std::vector<Nonnull<AstNode*>> deduced_params,
                               Nonnull<TuplePattern*> param_pattern,
                               ReturnTerm return_term,
                               std::optional<Nonnull<Block*>> body)
      -> ErrorOr<Nonnull<DestructorDeclaration*>>;

  // Use `Create()` instead. This is public only so Arena::New() can call it.
  DestructorDeclaration(SourceLocation source_loc,
                        std::vector<Nonnull<GenericBinding*>> deduced_params,
                        std::optional<Nonnull<Pattern*>> self_pattern,
                        Nonnull<TuplePattern*> param_pattern,
                        ReturnTerm return_term,
                        std::optional<Nonnull<Block*>> body)
      : CallableDeclaration(AstNodeKind::DestructorDeclaration, source_loc,
                            std::move(deduced_params), self_pattern,
                            param_pattern, return_term, body,
                            // TODO: Add virtual destructors
                            VirtualOverride::None) {}

  static auto classof(const AstNode* node) -> bool {
    return InheritsFromDestructorDeclaration(node->kind());
  }
};

class SelfDeclaration : public Declaration {
 public:
  using ImplementsCarbonValueNode = void;

  explicit SelfDeclaration(SourceLocation source_loc)
      : Declaration(AstNodeKind::SelfDeclaration, source_loc) {}

  static auto classof(const AstNode* node) -> bool {
    return InheritsFromSelfDeclaration(node->kind());
  }

  static auto name() -> std::string_view { return "Self"; }
  auto value_category() const -> ValueCategory { return ValueCategory::Let; }
};

enum class ClassExtensibility { None, Base, Abstract };

class ClassDeclaration : public Declaration {
 public:
  using ImplementsCarbonValueNode = void;

  ClassDeclaration(SourceLocation source_loc, std::string name,
                   Nonnull<SelfDeclaration*> self_decl,
                   ClassExtensibility extensibility,
                   std::optional<Nonnull<TuplePattern*>> type_params,
                   std::optional<Nonnull<Expression*>> base,
                   std::vector<Nonnull<Declaration*>> members)
      : Declaration(AstNodeKind::ClassDeclaration, source_loc),
        name_(std::move(name)),
        extensibility_(extensibility),
        self_decl_(self_decl),
        type_params_(type_params),
        base_expr_(base),
        members_(std::move(members)) {}

  static auto classof(const AstNode* node) -> bool {
    return InheritsFromClassDeclaration(node->kind());
  }

  auto name() const -> const std::string& { return name_; }
  auto extensibility() const -> ClassExtensibility { return extensibility_; }
  auto type_params() const -> std::optional<Nonnull<const TuplePattern*>> {
    return type_params_;
  }
  auto type_params() -> std::optional<Nonnull<TuplePattern*>> {
    return type_params_;
  }
  auto self() const -> Nonnull<const SelfDeclaration*> { return self_decl_; }
  auto self() -> Nonnull<SelfDeclaration*> { return self_decl_; }

  auto members() const -> llvm::ArrayRef<Nonnull<Declaration*>> {
    return members_;
  }
  auto destructor() const -> std::optional<Nonnull<DestructorDeclaration*>> {
    for (const auto& x : members_) {
      if (x->kind() == DeclarationKind::DestructorDeclaration) {
        return llvm::cast<DestructorDeclaration>(x);
      }
    }
    return std::nullopt;
  }

  auto value_category() const -> ValueCategory { return ValueCategory::Let; }

  auto base_expr() const -> std::optional<Nonnull<Expression*>> {
    return base_expr_;
  }

  // Returns the original base type, before instantiation & substitutions
  // Use `NominalClassType::base()` to get the instantiated type.
  auto base_type() const -> std::optional<Nonnull<const NominalClassType*>> {
    return base_type_;
  }
  void set_base_type(
      std::optional<Nonnull<const NominalClassType*>> base_type) {
    base_type_ = base_type;
  }

 private:
  std::string name_;
  ClassExtensibility extensibility_;
  Nonnull<SelfDeclaration*> self_decl_;
  std::optional<Nonnull<TuplePattern*>> type_params_;
  std::optional<Nonnull<Expression*>> base_expr_;
  std::vector<Nonnull<Declaration*>> members_;
  std::optional<Nonnull<FunctionDeclaration*>> destructor_;
  std::optional<Nonnull<const ClassDeclaration*>> base_;
  std::optional<Nonnull<const NominalClassType*>> base_type_;
};

// EXPERIMENTAL MIXIN FEATURE
class MixinDeclaration : public Declaration {
 public:
  using ImplementsCarbonValueNode = void;

  MixinDeclaration(SourceLocation source_loc, std::string name,
                   std::optional<Nonnull<TuplePattern*>> params,
                   Nonnull<MixinSelf*> self,
                   std::vector<Nonnull<Declaration*>> members)
      : Declaration(AstNodeKind::MixinDeclaration, source_loc),
        name_(std::move(name)),
        params_(params),
        self_(self),
        members_(std::move(members)) {}

  static auto classof(const AstNode* node) -> bool {
    return InheritsFromMixinDeclaration(node->kind());
  }

  auto name() const -> const std::string& { return name_; }
  auto params() const -> std::optional<Nonnull<const TuplePattern*>> {
    return params_;
  }
  auto params() -> std::optional<Nonnull<TuplePattern*>> { return params_; }
  auto self() const -> Nonnull<const MixinSelf*> { return self_; }
  auto self() -> Nonnull<MixinSelf*> { return self_; }
  auto members() const -> llvm::ArrayRef<Nonnull<Declaration*>> {
    return members_;
  }
  void set_constraint_type(Nonnull<const ConstraintType*> constraint_type) {
    constraint_type_ = constraint_type;
  }
  auto constraint_type() const -> Nonnull<const ConstraintType*> {
    return *constraint_type_;
  }
  auto has_constraint_type() const -> bool {
    return constraint_type_.has_value();
  }

  auto value_category() const -> ValueCategory { return ValueCategory::Let; }

 private:
  std::string name_;
  std::optional<Nonnull<TuplePattern*>> params_;
  Nonnull<MixinSelf*> self_;
  std::vector<Nonnull<Declaration*>> members_;
  std::optional<Nonnull<const ConstraintType*>> constraint_type_;
};

// EXPERIMENTAL MIXIN FEATURE
class MixDeclaration : public Declaration {
 public:
  MixDeclaration(SourceLocation source_loc,
                 std::optional<Nonnull<Expression*>> mixin_type,
                 bool is_exported)
      : Declaration(AstNodeKind::MixDeclaration, source_loc),
        mixin_(mixin_type),
        is_exported_(is_exported) {}

  static auto classof(const AstNode* node) -> bool {
    return InheritsFromMixDeclaration(node->kind());
  }

  auto mixin() const -> const Expression& { return **mixin_; }
  auto mixin() -> Expression& { return **mixin_; }

  auto mixin_value() const -> const MixinPseudoType& { return *mixin_value_; }
  void set_mixin_value(Nonnull<const MixinPseudoType*> mixin_value) {
    mixin_value_ = mixin_value;
  }

  auto is_exported() const -> bool { return is_exported_; }

 private:
  std::optional<Nonnull<Expression*>> mixin_;
  Nonnull<const MixinPseudoType*> mixin_value_;
  bool is_exported_;
};

class AlternativeSignature : public AstNode {
 public:
  AlternativeSignature(SourceLocation source_loc, std::string name,
                       Nonnull<TupleLiteral*> signature)
      : AstNode(AstNodeKind::AlternativeSignature, source_loc),
        name_(std::move(name)),
        signature_(signature) {}

  void Print(llvm::raw_ostream& out) const override;
  void PrintID(llvm::raw_ostream& out) const override;

  static auto classof(const AstNode* node) -> bool {
    return InheritsFromAlternativeSignature(node->kind());
  }

  auto name() const -> const std::string& { return name_; }
  auto signature() const -> const TupleLiteral& { return *signature_; }
  auto signature() -> TupleLiteral& { return *signature_; }

 private:
  std::string name_;
  Nonnull<TupleLiteral*> signature_;
};

class ChoiceDeclaration : public Declaration {
 public:
  using ImplementsCarbonValueNode = void;

  ChoiceDeclaration(SourceLocation source_loc, std::string name,
                    std::optional<Nonnull<TuplePattern*>> type_params,
                    std::vector<Nonnull<AlternativeSignature*>> alternatives)
      : Declaration(AstNodeKind::ChoiceDeclaration, source_loc),
        name_(std::move(name)),
        type_params_(type_params),
        alternatives_(std::move(alternatives)) {}

  static auto classof(const AstNode* node) -> bool {
    return InheritsFromChoiceDeclaration(node->kind());
  }

  auto name() const -> const std::string& { return name_; }

  auto type_params() const -> std::optional<Nonnull<const TuplePattern*>> {
    return type_params_;
  }
  auto type_params() -> std::optional<Nonnull<TuplePattern*>> {
    return type_params_;
  }

  auto alternatives() const
      -> llvm::ArrayRef<Nonnull<const AlternativeSignature*>> {
    return alternatives_;
  }
  auto alternatives() -> llvm::ArrayRef<Nonnull<AlternativeSignature*>> {
    return alternatives_;
  }

  void set_members(const std::vector<NamedValue>& members) {
    members_ = members;
  }
  auto members() const -> std::vector<NamedValue> { return members_; }

  auto value_category() const -> ValueCategory { return ValueCategory::Let; }

 private:
  std::string name_;
  std::optional<Nonnull<TuplePattern*>> type_params_;
  std::vector<Nonnull<AlternativeSignature*>> alternatives_;
  std::vector<NamedValue> members_;
};
// Global variable definition implements the Declaration concept.
class VariableDeclaration : public Declaration {
 public:
  VariableDeclaration(SourceLocation source_loc,
                      Nonnull<BindingPattern*> binding,
                      std::optional<Nonnull<Expression*>> initializer,
                      ValueCategory value_category)
      : Declaration(AstNodeKind::VariableDeclaration, source_loc),
        binding_(binding),
        initializer_(initializer),
        value_category_(value_category) {}

  static auto classof(const AstNode* node) -> bool {
    return InheritsFromVariableDeclaration(node->kind());
  }

  auto binding() const -> const BindingPattern& { return *binding_; }
  auto binding() -> BindingPattern& { return *binding_; }
  auto initializer() const -> const Expression& { return **initializer_; }
  auto initializer() -> Expression& { return **initializer_; }
  auto value_category() const -> ValueCategory { return value_category_; }

  auto has_initializer() const -> bool { return initializer_.has_value(); }

  // Can only be called by type-checking, if a conversion was required.
  void set_initializer(Nonnull<Expression*> initializer) {
    CARBON_CHECK(has_initializer()) << "should not add a new initializer";
    initializer_ = initializer;
  }

 private:
  // TODO: split this into a non-optional name and a type, initialized by
  // a constructor that takes a BindingPattern and handles errors like a
  // missing name.
  Nonnull<BindingPattern*> binding_;
  std::optional<Nonnull<Expression*>> initializer_;
  ValueCategory value_category_;
};

// Base class for constraint and interface declarations. Interfaces and named
// constraints behave the same in most respects, but only interfaces can
// introduce new associated functions and constants.
class ConstraintTypeDeclaration : public Declaration {
 public:
  using ImplementsCarbonValueNode = void;

  ConstraintTypeDeclaration(AstNodeKind kind, Nonnull<Arena*> arena,
                            SourceLocation source_loc, std::string name,
                            std::optional<Nonnull<TuplePattern*>> params,
                            std::vector<Nonnull<Declaration*>> members)
      : Declaration(kind, source_loc),
        name_(std::move(name)),
        params_(params),
        self_type_(arena->New<SelfDeclaration>(source_loc)),
        members_(std::move(members)) {
    // `interface X` has `Self:! X`.
    auto* self_type_ref = arena->New<IdentifierExpression>(source_loc, name);
    self_type_ref->set_value_node(self_type_);
    self_ = arena->New<GenericBinding>(source_loc, "Self", self_type_ref);
  }

  static auto classof(const AstNode* node) -> bool {
    return InheritsFromConstraintTypeDeclaration(node->kind());
  }

  auto name() const -> const std::string& { return name_; }
  auto params() const -> std::optional<Nonnull<const TuplePattern*>> {
    return params_;
  }
  auto params() -> std::optional<Nonnull<TuplePattern*>> { return params_; }
  // Get the type of `Self`, which is a reference to the interface itself, with
  // parameters mapped to their values. For example, in `interface X(T:!
  // type)`, the self type is `X(T)`.
  auto self_type() const -> Nonnull<const SelfDeclaration*> {
    return self_type_;
  }
  auto self_type() -> Nonnull<SelfDeclaration*> { return self_type_; }
  auto self() const -> Nonnull<const GenericBinding*> { return self_; }
  auto self() -> Nonnull<GenericBinding*> { return self_; }
  auto members() const -> llvm::ArrayRef<Nonnull<Declaration*>> {
    return members_;
  }

  auto value_category() const -> ValueCategory { return ValueCategory::Let; }

  // Get the constraint type corresponding to this interface, or nullopt if
  // this interface is incomplete.
  auto constraint_type() const
      -> std::optional<Nonnull<const ConstraintType*>> {
    return constraint_type_;
  }

  // Set the constraint type corresponding to this interface. Can only be set
  // once, by type-checking.
  void set_constraint_type(Nonnull<const ConstraintType*> constraint_type) {
    CARBON_CHECK(!constraint_type_);
    constraint_type_ = constraint_type;
  }

 private:
  std::string name_;
  std::optional<Nonnull<TuplePattern*>> params_;
  Nonnull<SelfDeclaration*> self_type_;
  Nonnull<GenericBinding*> self_;
  std::vector<Nonnull<Declaration*>> members_;
  std::optional<Nonnull<const ConstraintType*>> constraint_type_;
};

// A `interface` declaration.
class InterfaceDeclaration : public ConstraintTypeDeclaration {
 public:
  using ImplementsCarbonValueNode = void;

  InterfaceDeclaration(Nonnull<Arena*> arena, SourceLocation source_loc,
                       std::string name,
                       std::optional<Nonnull<TuplePattern*>> params,
                       std::vector<Nonnull<Declaration*>> members)
      : ConstraintTypeDeclaration(AstNodeKind::InterfaceDeclaration, arena,
                                  source_loc, std::move(name), params,
                                  std::move(members)) {}

  static auto classof(const AstNode* node) -> bool {
    return InheritsFromInterfaceDeclaration(node->kind());
  }
};

// A `constraint` declaration, such as `constraint X { impl as Y; }`.
class ConstraintDeclaration : public ConstraintTypeDeclaration {
 public:
  using ImplementsCarbonValueNode = void;

  ConstraintDeclaration(Nonnull<Arena*> arena, SourceLocation source_loc,
                        std::string name,
                        std::optional<Nonnull<TuplePattern*>> params,
                        std::vector<Nonnull<Declaration*>> members)
      : ConstraintTypeDeclaration(AstNodeKind::ConstraintDeclaration, arena,
                                  source_loc, std::move(name), params,
                                  std::move(members)) {}

  static auto classof(const AstNode* node) -> bool {
    return InheritsFromConstraintDeclaration(node->kind());
  }
};

// An `extends` declaration in an interface.
class InterfaceExtendsDeclaration : public Declaration {
 public:
  InterfaceExtendsDeclaration(SourceLocation source_loc,
                              Nonnull<Expression*> base)
      : Declaration(AstNodeKind::InterfaceExtendsDeclaration, source_loc),
        base_(base) {}

  static auto classof(const AstNode* node) -> bool {
    return InheritsFromInterfaceExtendsDeclaration(node->kind());
  }

  auto base() const -> const Expression* { return base_; }
  auto base() -> Expression* { return base_; }

 private:
  Nonnull<Expression*> base_;
};

// An `impl ... as` declaration in an interface.
class InterfaceImplDeclaration : public Declaration {
 public:
  InterfaceImplDeclaration(SourceLocation source_loc,
                           Nonnull<Expression*> impl_type,
                           Nonnull<Expression*> constraint)
      : Declaration(AstNodeKind::InterfaceImplDeclaration, source_loc),
        impl_type_(impl_type),
        constraint_(constraint) {}

  static auto classof(const AstNode* node) -> bool {
    return InheritsFromInterfaceImplDeclaration(node->kind());
  }

  auto impl_type() const -> const Expression* { return impl_type_; }
  auto impl_type() -> Expression* { return impl_type_; }

  auto constraint() const -> const Expression* { return constraint_; }
  auto constraint() -> Expression* { return constraint_; }

 private:
  Nonnull<Expression*> impl_type_;
  Nonnull<Expression*> constraint_;
};

class AssociatedConstantDeclaration : public Declaration {
 public:
  using ImplementsCarbonValueNode = void;

  AssociatedConstantDeclaration(SourceLocation source_loc,
                                Nonnull<GenericBinding*> binding)
      : Declaration(AstNodeKind::AssociatedConstantDeclaration, source_loc),
        binding_(binding) {}

  static auto classof(const AstNode* node) -> bool {
    return InheritsFromAssociatedConstantDeclaration(node->kind());
  }

  auto binding() const -> const GenericBinding& { return *binding_; }
  auto binding() -> GenericBinding& { return *binding_; }

  auto value_category() const -> ValueCategory { return ValueCategory::Let; }

 private:
  Nonnull<GenericBinding*> binding_;
};

enum class ImplKind { InternalImpl, ExternalImpl };

class ImplDeclaration : public Declaration {
 public:
  static auto Create(Nonnull<Arena*> arena, SourceLocation source_loc,
                     ImplKind kind, Nonnull<Expression*> impl_type,
                     Nonnull<Expression*> interface,
                     std::vector<Nonnull<AstNode*>> deduced_params,
                     std::vector<Nonnull<Declaration*>> members)
      -> ErrorOr<Nonnull<ImplDeclaration*>>;

  // Use `Create` instead.
  ImplDeclaration(SourceLocation source_loc, ImplKind kind,
                  Nonnull<Expression*> impl_type,
                  Nonnull<SelfDeclaration*> self_decl,
                  Nonnull<Expression*> interface,
                  std::vector<Nonnull<GenericBinding*>> deduced_params,
                  std::vector<Nonnull<Declaration*>> members)
      : Declaration(AstNodeKind::ImplDeclaration, source_loc),
        kind_(kind),
        impl_type_(impl_type),
        self_decl_(self_decl),
        interface_(interface),
        deduced_parameters_(std::move(deduced_params)),
        members_(std::move(members)) {}

  static auto classof(const AstNode* node) -> bool {
    return InheritsFromImplDeclaration(node->kind());
  }
  // Return whether this is an external or internal impl.
  auto kind() const -> ImplKind { return kind_; }
  // Return the type that is doing the implementing.
  auto impl_type() const -> Nonnull<Expression*> { return impl_type_; }
  // Return the interface that is being implemented.
  auto interface() const -> const Expression& { return *interface_; }
  auto interface() -> Expression& { return *interface_; }
  void set_constraint_type(Nonnull<const ConstraintType*> constraint_type) {
    constraint_type_ = constraint_type;
  }
  auto constraint_type() const -> Nonnull<const ConstraintType*> {
    return *constraint_type_;
  }
  // Returns the deduced parameters specified on the impl declaration. This
  // does not include any generic parameters from enclosing scopes.
  auto deduced_parameters() const
      -> llvm::ArrayRef<Nonnull<const GenericBinding*>> {
    return deduced_parameters_;
  }
  auto deduced_parameters() -> llvm::ArrayRef<Nonnull<GenericBinding*>> {
    return deduced_parameters_;
  }
  auto members() const -> llvm::ArrayRef<Nonnull<Declaration*>> {
    return members_;
  }
  auto value_category() const -> ValueCategory { return ValueCategory::Let; }
  void set_impl_bindings(llvm::ArrayRef<Nonnull<const ImplBinding*>> imps) {
    impl_bindings_ = imps;
  }
  auto impl_bindings() const -> llvm::ArrayRef<Nonnull<const ImplBinding*>> {
    return impl_bindings_;
  }
  auto self() const -> Nonnull<const SelfDeclaration*> { return self_decl_; }
  auto self() -> Nonnull<SelfDeclaration*> { return self_decl_; }

  // Set the enclosing match_first declaration. Should only be called once,
  // during type-checking.
  void set_match_first(Nonnull<const MatchFirstDeclaration*> match_first) {
    match_first_ = match_first;
  }
  // Get the enclosing match_first declaration, if any exists.
  auto match_first() const
      -> std::optional<Nonnull<const MatchFirstDeclaration*>> {
    return match_first_;
  }

 private:
  ImplKind kind_;
  Nonnull<Expression*> impl_type_;
  Nonnull<SelfDeclaration*> self_decl_;
  Nonnull<Expression*> interface_;
  std::optional<Nonnull<const ConstraintType*>> constraint_type_;
  std::vector<Nonnull<GenericBinding*>> deduced_parameters_;
  std::vector<Nonnull<Declaration*>> members_;
  std::vector<Nonnull<const ImplBinding*>> impl_bindings_;
  std::optional<Nonnull<const MatchFirstDeclaration*>> match_first_;
};

class MatchFirstDeclaration : public Declaration {
 public:
  MatchFirstDeclaration(SourceLocation source_loc,
                        std::vector<Nonnull<ImplDeclaration*>> impls)
      : Declaration(AstNodeKind::MatchFirstDeclaration, source_loc),
        impls_(std::move(impls)) {}

  static auto classof(const AstNode* node) -> bool {
    return InheritsFromMatchFirstDeclaration(node->kind());
  }

  auto impls() const -> llvm::ArrayRef<Nonnull<const ImplDeclaration*>> {
    return impls_;
  }
  auto impls() -> llvm::ArrayRef<Nonnull<ImplDeclaration*>> { return impls_; }

 private:
  std::vector<Nonnull<ImplDeclaration*>> impls_;
};

class AliasDeclaration : public Declaration {
 public:
  using ImplementsCarbonValueNode = void;

  explicit AliasDeclaration(SourceLocation source_loc, std::string name,
                            Nonnull<Expression*> target)
      : Declaration(AstNodeKind::AliasDeclaration, source_loc),
        name_(std::move(name)),
        target_(target) {}

  static auto classof(const AstNode* node) -> bool {
    return InheritsFromAliasDeclaration(node->kind());
  }

  auto name() const -> const std::string& { return name_; }
  auto target() const -> const Expression& { return *target_; }
  auto target() -> Expression& { return *target_; }
  auto value_category() const -> ValueCategory { return ValueCategory::Let; }

 private:
  std::string name_;
  Nonnull<Expression*> target_;
};

// Return the name of a declaration, if it has one.
auto GetName(const Declaration&) -> std::optional<std::string_view>;

}  // namespace Carbon

#endif  // CARBON_EXPLORER_AST_DECLARATION_H_<|MERGE_RESOLUTION|>--- conflicted
+++ resolved
@@ -221,31 +221,22 @@
                       std::optional<Nonnull<Block*>> body,
                       VirtualOverride virt_override)
       : CallableDeclaration(AstNodeKind::FunctionDeclaration, source_loc,
-<<<<<<< HEAD
-                            std::move(name), std::move(deduced_params),
-                            me_pattern, param_pattern, return_term, body),
-        is_exported_(is_exported) {}
-
-  auto is_exported() const -> bool { return is_exported_; }
-=======
                             std::move(deduced_params), self_pattern,
                             param_pattern, return_term, body, virt_override),
+        is_exported_(is_exported),
         name_(std::move(name)) {}
->>>>>>> 0b6411e6
+
+  auto is_exported() const -> bool { return is_exported_; }
 
   static auto classof(const AstNode* node) -> bool {
     return InheritsFromFunctionDeclaration(node->kind());
   }
 
-<<<<<<< HEAD
+  auto name() const -> const std::string& { return name_; }
+
  private:
   bool is_exported_;
-=======
-  auto name() const -> const std::string& { return name_; }
-
- private:
   std::string name_;
->>>>>>> 0b6411e6
 };
 
 class DestructorDeclaration : public CallableDeclaration {
