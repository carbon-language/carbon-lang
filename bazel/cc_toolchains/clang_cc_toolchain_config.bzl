--- conflicted
+++ resolved
@@ -346,16 +346,13 @@
                             # Link with Clang's runtime library. This is always
                             # linked statically.
                             #"-rtlib=compiler-rt",
-<<<<<<< HEAD
-                            # Link with pthread.
-                            "-lpthread",
-=======
                             # Explicitly add LLVM libs to the search path to
                             # preempt the detected GCC installation's library
                             # paths. Those might have a system installed libc++
                             # and we want to find the one next to our Clang.
                             "-L" + llvm_bindir + "/../lib",
->>>>>>> dea85cdd
+                            # Link with pthread.
+                            "-lpthread",
                         ],
                     ),
                 ]),
