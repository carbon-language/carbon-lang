# Part of the Carbon Language project, under the Apache License v2.0 with LLVM
# Exceptions. See /LICENSE for license information.
# SPDX-License-Identifier: Apache-2.0 WITH LLVM-exception

"""Starlark repository rules to configure Clang (and LLVM) toolchain for Bazel.

These rules should be run from the `WORKSPACE` file to substitute appropriate
configured values into a `clang_detected_variables.bzl` file that can be used
by the actual toolchain configuration.
"""

def _run(repository_ctx, cmd):
    """Runs the provided `cmd`, checks for failure, and returns the result."""
    exec_result = repository_ctx.execute(cmd)
    if exec_result.return_code != 0:
        fail("Unable to run command successfully: %s" % str(cmd))

    return exec_result

def _detect_system_clang(repository_ctx):
    """Detects whether the system-provided clang can be used.

    Returns a tuple of (is_clang, environment).
    """

    # If the user provides an explicit `CC` environment variable, use that as
    # the compiler. This should point at the `clang` executable to use.
    cc = repository_ctx.os.environ.get("CC")
    cc_path = None
    if cc:
        cc_path = repository_ctx.path(cc)
        if not cc_path.exists:
            cc_path = repository_ctx.which(cc)
    if not cc_path:
        cc_path = repository_ctx.which("clang")
    if not cc_path:
        fail("Cannot find clang or CC (%s); either correct your path or set the CC environment variable" % cc)
    version_output = _run(repository_ctx, [cc_path, "--version"]).stdout
    if "clang" not in version_output:
        fail("Searching for clang or CC (%s), and found (%s), which is not a Clang compiler" % (cc, cc_path))
    return cc_path

def _compute_clang_resource_dir(repository_ctx, clang):
    """Runs the `clang` binary to get its resource dir."""
    output = _run(
        repository_ctx,
        [clang, "-no-canonical-prefixes", "--print-resource-dir"],
    ).stdout

    # The only line printed is this path.
    return output.splitlines()[0]

def _compute_mac_os_sysroot(repository_ctx):
    """Runs `xcrun` to extract the correct sysroot."""
    xcrun = repository_ctx.which("xcrun")
    if not xcrun:
        fail("`xcrun` not found: is Xcode installed?")
    output = _run(repository_ctx, [xcrun, "--show-sdk-path"]).stdout
    return output.splitlines()[0]

def _compute_clang_cpp_include_search_paths(repository_ctx, clang, sysroot):
    """Runs the `clang` binary and extracts the include search paths.

    Returns the resulting paths as a list of strings.
    """

    # Create an empty temp file for Clang to use
    if repository_ctx.os.name.lower().startswith("windows"):
        repository_ctx.file('_temp', '')

    # Read in an empty input file. If we are building from
    # Windows, then we create an empty temp file. Clang
    # on Windows does not like it when you pass a non-existent file.
    if repository_ctx.os.name.lower().startswith("windows"):
        repository_ctx.file('_temp', '')
        input_file = repository_ctx.path('_temp')
    else:
        input_file = "/dev/null"

    # The only way to get this out of Clang currently is to parse the verbose
    # output of the compiler when it is compiling C++ code.
    cmd = [
        clang,
        # Avoid canonicalizing away symlinks.
        "-no-canonical-prefixes",
        # Extract verbose output.
        "-v",
        # Just parse the input, don't generate outputs.
        "-fsyntax-only",
        # Force the language to be C++.
        "-x",
        "c++",
        # Read in an empty input file.
        input_file,
        # Always use libc++.
        "-stdlib=libc++",
    ]

    # We need to use a sysroot to correctly represent a run on macOS.
    if repository_ctx.os.name.lower().startswith("mac os"):
        if not sysroot:
            fail("Must provide a sysroot on macOS!")
        cmd.append("--sysroot=" + sysroot)

    # Note that verbose output is on stderr, not stdout!
    output = _run(repository_ctx, cmd).stderr.splitlines()

    # Return the list of directories printed for system headers. These are the
    # only ones that Bazel needs us to manually provide. We find these by
    # searching for a begin and end marker. We also have to strip off a leading
    # space from each path.
    include_begin = output.index("#include <...> search starts here:") + 1
    include_end = output.index("End of search list.", include_begin)

    return [
        repository_ctx.path(s.lstrip(" "))
        for s in output[include_begin:include_end]
    ]

def _configure_clang_toolchain_impl(repository_ctx):
    # First just symlink in the untemplated parts of the toolchain repo.
    repository_ctx.symlink(repository_ctx.attr._clang_toolchain_build, "BUILD")
    repository_ctx.symlink(
        repository_ctx.attr._clang_cc_toolchain_config,
        "cc_toolchain_config.bzl",
    )

    # Find a Clang C++ compiler, and where it lives. We need to walk symlinks
    # here as the other LLVM tools may not be symlinked into the PATH even if
    # `clang` is. We also insist on finding the basename of `clang++` as that is
    # important for C vs. C++ compiles.
    clang = _detect_system_clang(repository_ctx)
    clang = clang.realpath.dirname.get_child("clang++")

    # Compute the various directories used by Clang.
    resource_dir = _compute_clang_resource_dir(repository_ctx, clang)
    sysroot_dir = None
    if repository_ctx.os.name.lower().startswith("mac os"):
        sysroot_dir = _compute_mac_os_sysroot(repository_ctx)
    include_dirs = _compute_clang_cpp_include_search_paths(
        repository_ctx,
        clang,
        sysroot_dir,
    )

<<<<<<< HEAD
    # By default Windows uses '\' in its paths. These will be
    # interpreted as escape characters and fail the build, thus
    # we must manually replace the backslashes with '/'
    if repository_ctx.os.name.lower().startswith("windows"):
        resource_dir = resource_dir.replace("\\", "/")
        include_dirs = [str(s).replace("\\", "/") for s in include_dirs]
=======
    # We expect that the LLVM binutils live adjacent to llvm-ar.
    # First look for llvm-ar adjacent to clang, so that if found,
    # it is most likely to match the same version as clang.
    # Otherwise, try PATH.
    arpath = clang.dirname.get_child("llvm-ar")
    if not arpath.exists:
        arpath = repository_ctx.which("llvm-ar")
        if not arpath:
            fail("`llvm-ar` not found in PATH or adjacent to clang")
>>>>>>> 8c85fa27

    repository_ctx.template(
        "clang_detected_variables.bzl",
        repository_ctx.attr._clang_detected_variables_template,
        substitutions = {
            "{LLVM_BINDIR}": str(arpath.dirname),
            "{CLANG_BINDIR}": str(clang.dirname),
            "{CLANG_RESOURCE_DIR}": resource_dir,
            "{CLANG_INCLUDE_DIRS_LIST}": str(
                [str(path) for path in include_dirs],
            ),
            "{SYSROOT}": str(sysroot_dir),
        },
        executable = False,
    )

configure_clang_toolchain = repository_rule(
    implementation = _configure_clang_toolchain_impl,
    configure = True,
    local = True,
    attrs = {
        "_clang_toolchain_build": attr.label(
            default = Label("//bazel/cc_toolchains:clang_toolchain.BUILD"),
            allow_single_file = True,
        ),
        "_clang_cc_toolchain_config": attr.label(
            default = Label(
                "//bazel/cc_toolchains:clang_cc_toolchain_config.bzl",
            ),
            allow_single_file = True,
        ),
        "_clang_detected_variables_template": attr.label(
            default = Label(
                "//bazel/cc_toolchains:clang_detected_variables.tpl.bzl",
            ),
            allow_single_file = True,
        ),
    },
    environ = ["CC"],
)<|MERGE_RESOLUTION|>--- conflicted
+++ resolved
@@ -143,14 +143,6 @@
         sysroot_dir,
     )
 
-<<<<<<< HEAD
-    # By default Windows uses '\' in its paths. These will be
-    # interpreted as escape characters and fail the build, thus
-    # we must manually replace the backslashes with '/'
-    if repository_ctx.os.name.lower().startswith("windows"):
-        resource_dir = resource_dir.replace("\\", "/")
-        include_dirs = [str(s).replace("\\", "/") for s in include_dirs]
-=======
     # We expect that the LLVM binutils live adjacent to llvm-ar.
     # First look for llvm-ar adjacent to clang, so that if found,
     # it is most likely to match the same version as clang.
@@ -160,7 +152,13 @@
         arpath = repository_ctx.which("llvm-ar")
         if not arpath:
             fail("`llvm-ar` not found in PATH or adjacent to clang")
->>>>>>> 8c85fa27
+
+    # By default Windows uses '\' in its paths. These will be
+    # interpreted as escape characters and fail the build, thus
+    # we must manually replace the backslashes with '/'
+    if repository_ctx.os.name.lower().startswith("windows"):
+        resource_dir = resource_dir.replace("\\", "/")
+        include_dirs = [str(s).replace("\\", "/") for s in include_dirs]
 
     repository_ctx.template(
         "clang_detected_variables.bzl",
