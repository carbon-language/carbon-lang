# Part of the Carbon Language project, under the Apache License v2.0 with LLVM
# Exceptions. See /LICENSE for license information.
# SPDX-License-Identifier: Apache-2.0 WITH LLVM-exception

build --crosstool_top=@bazel_cc_toolchain
build --host_crosstool_top=@bazel_cc_toolchain

build:force_local_bootstrap --repo_env=CARBON_FORCE_LOCAL_BOOTSTRAP_BUILD=1

build:fuzzer --features=fuzzer

<<<<<<< HEAD
build:tidy --aspects bazel/clang_tidy/clang_tidy.bzl%clang_tidy_aspect --experimental_run_validations
=======
# Force actions to have a UTF-8 language encoding.
# TODO: Need to investigate what this should be on Windows, but at least for
# Linux and macOS this seems strictly better than the Bazel default of just
# `en_US`.
build --action_env=LANG=en_US.UTF-8
>>>>>>> 6e9744f8
<|MERGE_RESOLUTION|>--- conflicted
+++ resolved
@@ -9,12 +9,10 @@
 
 build:fuzzer --features=fuzzer
 
-<<<<<<< HEAD
 build:tidy --aspects bazel/clang_tidy/clang_tidy.bzl%clang_tidy_aspect --experimental_run_validations
-=======
+
 # Force actions to have a UTF-8 language encoding.
 # TODO: Need to investigate what this should be on Windows, but at least for
 # Linux and macOS this seems strictly better than the Bazel default of just
 # `en_US`.
-build --action_env=LANG=en_US.UTF-8
->>>>>>> 6e9744f8
+build --action_env=LANG=en_US.UTF-8