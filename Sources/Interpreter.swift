// Part of the Carbon Language project, under the Apache License v2.0 with LLVM
// Exceptions. See /LICENSE for license information.
// SPDX-License-Identifier: Apache-2.0 WITH LLVM-exception

/// The engine that executes the program
struct Interpreter {
  /// Creates an instance for executing `program`.
  init(_ program: ExecutableProgram) {
    self.program = program
  }

  /// The program being executed.
  var //let
    program: ExecutableProgram

<<<<<<< HEAD
  struct Scope {    
    var actionIndex: Int
    var owned: [Address] = []
  }
  
  private var scopes: Stack<Scope> = .init()
  private var returnAddresses: Stack<(actionIndex: Int, Address)> = .init()
  
  var returnValueStorage: Address {
    get { returnAddresses.top.1 }
  }

  mutating func beginScope() {
    scopes.push(Scope(actionIndex: todo.count))
  }
  
  mutating func endScope() {
    let scope = scopes.pop()!
    assert(scope.actionIndex == todo.count, "Can't end scope started by another Action")
    for a in scope.owned {
      memory.deinitialize(a)
      memory.deallocate(a)
    }
  }
  
  private mutating func endScopes() {
    while case .some(let scope) = scopes.queryTop,
          scope.actionIndex >= todo.count {
      endScope()
    }
    while case .some((let actionIndex, _)) = returnAddresses.queryTop,
          actionIndex >= todo.count {
      _ = returnAddresses.pop()
    }
  }
  
  mutating func beginFunctionScope(returnValueStorage: Address) {
    beginScope()
    returnAddresses.push((actionIndex: todo.count, returnValueStorage))
  }
  
  mutating func endFunctionScope() {
    let (actionIndex, _) = returnAddresses.pop()!
    assert(actionIndex == todo.count)
=======
  // TODO(geoffromer): Replace these with explicit modeling of scopes
  // as part of the todo stack.
  /// A mapping from local name declarations to addresses.
  var locals: ASTDictionary<SimpleBinding, Address> = .init()
  /// A mapping from local expressions to addresses
  var temporaries: ASTDictionary<Expression, Address> = .init()
  
  /// The address that should be filled in by any `return` statements.
  var returnValueStorage: Address? = nil

  /// A type that captures everything that needs to be restored after a callee
  /// returns.
  typealias FunctionContext = (
    locals: ASTDictionary<SimpleBinding, Address>,
    temporaries: ASTDictionary<Expression, Address>,
    returnValueStorage: Address?)

  /// The function execution context.
  var functionContext: FunctionContext {
    get { (locals, temporaries, returnValueStorage) }
    set { (locals, temporaries, returnValueStorage) = newValue }
>>>>>>> 9c59a6aa
  }

  typealias ExitCode = Int

  /// Mapping from global declaration to addresses.
  // private(set)
  var globals: ASTDictionary<TopLevelDeclaration, Address> = .init()

  var memory = Memory()

<<<<<<< HEAD
  private var exitCodeStorage: Address = -1
=======
  private var exitCodeStorage: Address? = nil
>>>>>>> 9c59a6aa

  /// The stack of pending actions.
  private var todo = Stack<Action>()
}

extension Interpreter {
  mutating func start() {
<<<<<<< HEAD
    todo.push(NoopAction())
    beginScope()
    // FIXME: should this be part of the scope?
    exitCodeStorage = memory.allocate(boundTo: .int, from: .empty)

    todo.push(EvaluateCall(
      call: program.entryPoint!, returnValueStorage: exitCodeStorage))
=======
    exitCodeStorage = memory.allocate(boundTo: .int, from: .empty)

    todo.push(EvaluateCall(
      call: program.entryPoint!,
      callerContext: functionContext, returnValueStorage: exitCodeStorage!))
  }

  enum Status {
    case running
    case exited(_ exitCode: ExitCode)
>>>>>>> 9c59a6aa
  }

  /// Progress one step forward in the execution sequence, returning an exit
  /// code if the program terminated.
<<<<<<< HEAD
  mutating func step() -> ExitCode? {
    guard var current = todo.pop() else {
      let exitCode = memory[exitCodeStorage] as! IntValue
      memory.assertCleanupDone(except: [exitCodeStorage])
      return exitCode
    }
    switch current.run(on: &self) {
    case .done:
      endScopes()
=======
  mutating func step() -> Status {
    guard var current = todo.pop() else {
      return .exited(memory[exitCodeStorage!] as! IntValue)
    }
    switch current.run(on: &self) {
    case .done: break
>>>>>>> 9c59a6aa
    case .spawn(let child):
      todo.push(current)
      todo.push(child)
    case .chain(to: let successor):
      // FIXME: explain why we don't endScopes() here
      todo.push(successor)
<<<<<<< HEAD
    case .unwind(let isSuccessor):
      while (!isSuccessor(todo.top)) { _ = todo.pop() }
      endScopes()
    }
    return nil
=======
    case .unwindToFunctionCall:
      while (!(todo.top is EvaluateCall)) { _ = todo.pop() }
    }
    return .running
>>>>>>> 9c59a6aa
  }

  /// Allocates storage for a temporary that will hold the value of `e`
  mutating func allocateTemporary(
    `for` e: Expression, boundTo t: Type, mutable: Bool = false
  ) -> Address{
<<<<<<< HEAD
    let a = memory.allocate(
      boundTo: t, from: e.site.region, mutable: false)
    scopes.top.owned.append(a)
    return a
=======
    precondition(temporaries[e] == nil, "Temporary already allocated.")
    let a = memory.allocate(
      boundTo: t, from: e.site.region, mutable: false)
    temporaries[e] = a
    return a
  }

  /// Destroys any rvalue computed for `e` and removes `e` from `locals`.
  mutating func cleanUp(_ e: Expression) {
    defer { temporaries[e] = nil }
    if case .name(_) = e { return } // not an rvalue.

    let a = temporaries[e]!
    memory.deinitialize(a)
    memory.deallocate(a)
>>>>>>> 9c59a6aa
  }

  /// Accesses the value stored for the declaration of the given name.
  subscript(_ name: Identifier) -> Value {
    return memory[address(of: name)]
  }

  /// Accesses the address of the declaration for the given name.
  func address(of name: Identifier) -> Address {
    let d = program.definition[name] ?? fatal("\(name) not defined")
    _ = d
    UNIMPLEMENTED
    //return locals[AnyDeclaration(d)] ?? globals[d] ?? fatal("\(d) has no value")
  }
}

extension Interpreter {
  mutating func pushTodo_testingOnly(_ a: Action) { todo.push(a) }
}<|MERGE_RESOLUTION|>--- conflicted
+++ resolved
@@ -13,7 +13,6 @@
   var //let
     program: ExecutableProgram
 
-<<<<<<< HEAD
   struct Scope {    
     var actionIndex: Int
     var owned: [Address] = []
@@ -58,29 +57,6 @@
   mutating func endFunctionScope() {
     let (actionIndex, _) = returnAddresses.pop()!
     assert(actionIndex == todo.count)
-=======
-  // TODO(geoffromer): Replace these with explicit modeling of scopes
-  // as part of the todo stack.
-  /// A mapping from local name declarations to addresses.
-  var locals: ASTDictionary<SimpleBinding, Address> = .init()
-  /// A mapping from local expressions to addresses
-  var temporaries: ASTDictionary<Expression, Address> = .init()
-  
-  /// The address that should be filled in by any `return` statements.
-  var returnValueStorage: Address? = nil
-
-  /// A type that captures everything that needs to be restored after a callee
-  /// returns.
-  typealias FunctionContext = (
-    locals: ASTDictionary<SimpleBinding, Address>,
-    temporaries: ASTDictionary<Expression, Address>,
-    returnValueStorage: Address?)
-
-  /// The function execution context.
-  var functionContext: FunctionContext {
-    get { (locals, temporaries, returnValueStorage) }
-    set { (locals, temporaries, returnValueStorage) = newValue }
->>>>>>> 9c59a6aa
   }
 
   typealias ExitCode = Int
@@ -91,11 +67,7 @@
 
   var memory = Memory()
 
-<<<<<<< HEAD
-  private var exitCodeStorage: Address = -1
-=======
   private var exitCodeStorage: Address? = nil
->>>>>>> 9c59a6aa
 
   /// The stack of pending actions.
   private var todo = Stack<Action>()
@@ -103,94 +75,52 @@
 
 extension Interpreter {
   mutating func start() {
-<<<<<<< HEAD
     todo.push(NoopAction())
     beginScope()
     // FIXME: should this be part of the scope?
     exitCodeStorage = memory.allocate(boundTo: .int, from: .empty)
 
     todo.push(EvaluateCall(
-      call: program.entryPoint!, returnValueStorage: exitCodeStorage))
-=======
-    exitCodeStorage = memory.allocate(boundTo: .int, from: .empty)
-
-    todo.push(EvaluateCall(
-      call: program.entryPoint!,
-      callerContext: functionContext, returnValueStorage: exitCodeStorage!))
+      call: program.entryPoint!, returnValueStorage: exitCodeStorage!))
   }
 
   enum Status {
     case running
     case exited(_ exitCode: ExitCode)
->>>>>>> 9c59a6aa
   }
 
   /// Progress one step forward in the execution sequence, returning an exit
   /// code if the program terminated.
-<<<<<<< HEAD
-  mutating func step() -> ExitCode? {
+  mutating func step() -> Status {
     guard var current = todo.pop() else {
-      let exitCode = memory[exitCodeStorage] as! IntValue
-      memory.assertCleanupDone(except: [exitCodeStorage])
-      return exitCode
+      let exitCode = memory[exitCodeStorage!] as! IntValue
+      memory.assertCleanupDone(except: [exitCodeStorage!])
+      return .exited(exitCode)
     }
     switch current.run(on: &self) {
     case .done:
       endScopes()
-=======
-  mutating func step() -> Status {
-    guard var current = todo.pop() else {
-      return .exited(memory[exitCodeStorage!] as! IntValue)
-    }
-    switch current.run(on: &self) {
-    case .done: break
->>>>>>> 9c59a6aa
     case .spawn(let child):
       todo.push(current)
       todo.push(child)
     case .chain(to: let successor):
       // FIXME: explain why we don't endScopes() here
       todo.push(successor)
-<<<<<<< HEAD
-    case .unwind(let isSuccessor):
-      while (!isSuccessor(todo.top)) { _ = todo.pop() }
+    case .unwindToFunctionCall:
+      while (!(todo.top is EvaluateCall)) { _ = todo.pop() }
       endScopes()
     }
-    return nil
-=======
-    case .unwindToFunctionCall:
-      while (!(todo.top is EvaluateCall)) { _ = todo.pop() }
-    }
     return .running
->>>>>>> 9c59a6aa
   }
 
   /// Allocates storage for a temporary that will hold the value of `e`
   mutating func allocateTemporary(
     `for` e: Expression, boundTo t: Type, mutable: Bool = false
   ) -> Address{
-<<<<<<< HEAD
     let a = memory.allocate(
       boundTo: t, from: e.site.region, mutable: false)
     scopes.top.owned.append(a)
     return a
-=======
-    precondition(temporaries[e] == nil, "Temporary already allocated.")
-    let a = memory.allocate(
-      boundTo: t, from: e.site.region, mutable: false)
-    temporaries[e] = a
-    return a
-  }
-
-  /// Destroys any rvalue computed for `e` and removes `e` from `locals`.
-  mutating func cleanUp(_ e: Expression) {
-    defer { temporaries[e] = nil }
-    if case .name(_) = e { return } // not an rvalue.
-
-    let a = temporaries[e]!
-    memory.deinitialize(a)
-    memory.deallocate(a)
->>>>>>> 9c59a6aa
   }
 
   /// Accesses the value stored for the declaration of the given name.
