// Part of the Carbon Language project, under the Apache License v2.0 with LLVM
// Exceptions. See /LICENSE for license information.
// SPDX-License-Identifier: Apache-2.0 WITH LLVM-exception

/*
 Possible state transitions:
 Todo stack:
 - done, resume enclosing action
 - done, unwind to some outer action
 + add subaction
 +- replace with successor action
 0 no-op?
 
 Scope stack:
 0 no-op
 + New local/function scope
 + New temporary scope
 - End temporary scope
 - End local/function scope
 - Unwind to some outer scope

 Two basic options for scope stack: procedural (run() calls operations on Interpreter)
 and functional (run() returns values that specify updates). Overall design seems to push for
 functional, but makes Followup potentially complicated
 
 Want to keep two stacks in sync, so Followup can't be fully arbitrary cross product.
 */
enum Followup {
  case done                        // All finished.
  case spawn(_ child: Action)      // Still working, start child.
  case chain(_ successor: Action)  // All finished, start successor.
<<<<<<< HEAD
  // All finished with this action *and* all actions between it and
  // the nearest lower action on the stack that matches `isSuccessor`
  // FIXME unwind to a given kind of scope rather than action?
  case unwind(_ isSuccessor: (Action)->Bool)
=======
  case unwindToFunctionCall        // All finished with current function call
>>>>>>> 9c59a6aa
}

protocol Action {
  /// Updates the interpreter state, optionally returning an action to be
  /// executed as a subpart of this action.
  ///
  /// If the result is non-nil, `self` will be run again after the resulting
  /// action is completed.
  mutating func run(on i: inout Interpreter) -> Followup
}

struct Evaluate: Action {
  let source: Expression
  let target: Address

  /// Creates an instance that evaluates `source` and initializes `target` with the result
  init(_ source: Expression, into target: Address) {
    self.source = source
    self.target = target
  }

  mutating func run(on state: inout Interpreter) -> Followup {
    switch source {
    case .name(let id):
      switch state.program.definition[id] {
      case let f as FunctionDefinition:
        state.memory.initialize(target, to: FunctionValue(type: .error, code: f))
        return .done
      case is SimpleBinding:
        state.memory.initialize(target, to: state.memory[state.address(of: id)])
        // N.B. of all expressions, this one doesn't need to be destroyed.
        return .done
      case nil:
        fatalError("No definition for '\(id.text)'")
      default: UNIMPLEMENTED
      }
<<<<<<< HEAD
    case .getField(_, _, _): UNIMPLEMENTED
=======
    case .memberAccess(_): UNIMPLEMENTED
>>>>>>> 9c59a6aa
    case .index(target: _, offset: _, _): UNIMPLEMENTED
    case .integerLiteral(let value, _):
      state.memory.initialize(target, to: value)
      return .done
    case .booleanLiteral(_, _): UNIMPLEMENTED
    case .tupleLiteral(_): UNIMPLEMENTED
    case .unaryOperator(operation: _, operand: _, _): UNIMPLEMENTED
    case .binaryOperator(operation: _, lhs: _, rhs: _, _): UNIMPLEMENTED
    case .functionCall(_): UNIMPLEMENTED
    case .intType(_): UNIMPLEMENTED
    case .boolType(_): UNIMPLEMENTED
    case .typeType(_): UNIMPLEMENTED
    case .functionType(_): UNIMPLEMENTED
    }
  }
}

struct EvaluateTupleLiteral: Action {
  let source: TupleLiteral
  var elements: [Address] = []
  
  init(_ source: TupleLiteral) {
    self.source = source
  }
  
  mutating func run(on state: inout Interpreter) -> Followup {
    let i = elements.count
    if i == source.count { return .done }
    let e = source[i].payload
    let a = state.allocateTemporary(for: e, boundTo: .error, mutable: false)
    elements.append(a)
    return .spawn(Evaluate(e, into: a))
  }
}
/*
struct CleanUp: Action {
  init(_ target: Expression) {
    self.target = target
  }
  let target: Expression

  mutating func run(on engine: inout Interpreter) -> Followup {
    engine.cleanUp(target)
    return .done
  }
}

struct CleanUpTupleLiteral: Action {
  let target: TupleLiteral
  var nextElement: Int = 0

  init(_ target: TupleLiteral) {
    self.target = target
  }

  mutating func run(on state: inout Interpreter) -> Followup {
    if nextElement == target.count { return .done }
    defer { nextElement += 1 }
    return .spawn(CleanUp(target[nextElement].payload))
  }
}
*/

struct NoopAction: Action {
  mutating func run(on state: inout Interpreter) -> Followup {
    return .done
  }
}

struct Execute: Action {
  let source: Statement
  
  init(_ source: Statement) {
    self.source = source
  }

  mutating func run(on state: inout Interpreter) -> Followup {
    switch source {
    case .expressionStatement(_, _): UNIMPLEMENTED
    case .assignment(target: _, source: _, _): UNIMPLEMENTED
    case .initialization(_): UNIMPLEMENTED
    case .if(condition: _, thenClause: _, elseClause: _, _): UNIMPLEMENTED
    case .return(let operand, _):
      return .chain(ExecuteReturn(operand))
    case .block(let b, _):
      return .chain(ExecuteBlock(remaining: b[...]))
    case .while(condition: _, body: _, _): UNIMPLEMENTED
    case .match(subject: _, clauses: _, _): UNIMPLEMENTED
    case .break(_): UNIMPLEMENTED
    case .continue(_): UNIMPLEMENTED
    }
  }
}

struct ExecuteBlock: Action {
  var remaining: ArraySlice<Statement>
  mutating func run(on state: inout Interpreter) -> Followup {
    guard let s = remaining.popFirst() else { return .done }
    return .spawn(Execute(s))
  }
}

struct ExecuteReturn: Action {
  init(_ operand: Expression) {
    self.operand = operand
  }

  /// The operand of the `return` statement
  let operand: Expression
  
  /// Notional coroutine state.
  private enum Step: Int {
    case start, evaluateOperand, transferControl
  }
  
  /// The current activity; `nil` means we haven't been started yet.
  private var step: Step = .start

  mutating func run(on state: inout Interpreter) -> Followup {
    switch step {
    case .start:
      step = .evaluateOperand
<<<<<<< HEAD
      return .spawn(Evaluate(operand, into: state.returnValueStorage))
    case .evaluateOperand:
      step = .transferControl
      return .unwind({ $0 is EvaluateCall })
=======
      return .spawn(Evaluate(operand, into: state.returnValueStorage!))
    case .evaluateOperand:
      step = .transferControl
      return .unwindToFunctionCall
>>>>>>> 9c59a6aa
    case .transferControl:
      fatalError("Unreachable")
    }
  }
}<|MERGE_RESOLUTION|>--- conflicted
+++ resolved
@@ -29,14 +29,7 @@
   case done                        // All finished.
   case spawn(_ child: Action)      // Still working, start child.
   case chain(_ successor: Action)  // All finished, start successor.
-<<<<<<< HEAD
-  // All finished with this action *and* all actions between it and
-  // the nearest lower action on the stack that matches `isSuccessor`
-  // FIXME unwind to a given kind of scope rather than action?
-  case unwind(_ isSuccessor: (Action)->Bool)
-=======
   case unwindToFunctionCall        // All finished with current function call
->>>>>>> 9c59a6aa
 }
 
 protocol Action {
@@ -73,11 +66,7 @@
         fatalError("No definition for '\(id.text)'")
       default: UNIMPLEMENTED
       }
-<<<<<<< HEAD
-    case .getField(_, _, _): UNIMPLEMENTED
-=======
     case .memberAccess(_): UNIMPLEMENTED
->>>>>>> 9c59a6aa
     case .index(target: _, offset: _, _): UNIMPLEMENTED
     case .integerLiteral(let value, _):
       state.memory.initialize(target, to: value)
@@ -200,17 +189,10 @@
     switch step {
     case .start:
       step = .evaluateOperand
-<<<<<<< HEAD
       return .spawn(Evaluate(operand, into: state.returnValueStorage))
     case .evaluateOperand:
       step = .transferControl
-      return .unwind({ $0 is EvaluateCall })
-=======
-      return .spawn(Evaluate(operand, into: state.returnValueStorage!))
-    case .evaluateOperand:
-      step = .transferControl
       return .unwindToFunctionCall
->>>>>>> 9c59a6aa
     case .transferControl:
       fatalError("Unreachable")
     }
