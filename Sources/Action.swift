// Part of the Carbon Language project, under the Apache License v2.0 with LLVM
// Exceptions. See /LICENSE for license information.
// SPDX-License-Identifier: Apache-2.0 WITH LLVM-exception

enum Followup {
  // All finished. Any scopes associated with the current Action will
  // be cleaned up.
  case done
  // Still working, start child.
  case spawn(_ child: Action)
  // Stop running this action, and have `successor` take its place.
  // Any scopes associated with the current Action will be transferred
  // to `successor`.
  case delegate(_ successor: Action)
  // All finished with the current function call. All scopes down to
  // and including the uppermost function scope will be cleaned up,
  // and execution will resume with the action associated with the
  // uppermost remaining scope.
  // TODO: Should this be parameterized by Scope.Kind, rather than
  // function-specific?
  case unwindToFunctionCall
}

protocol Action {
  /// Updates the interpreter state, optionally returning an action to be
  /// executed as a subpart of this action.
  ///
  /// If the result is non-nil, `self` will be run again after the resulting
  /// action is completed.
  mutating func run(on i: inout Interpreter) -> Followup
}

struct Evaluate: Action {
  let source: Expression
  let target: Address

  /// Creates an instance that evaluates `source` and initializes `target` with the result
  init(_ source: Expression, into target: Address) {
    self.source = source
    self.target = target
  }

  mutating func run(on state: inout Interpreter) -> Followup {
    switch source {
    case .name(let id):
      switch state.program.definition[id] {
      case let f as FunctionDefinition:
        state.memory.initialize(target, to: FunctionValue(type: .error, code: f))
        return .done
      case is SimpleBinding:
        state.memory.initialize(target, to: state.memory[state.address(of: id)])
        // N.B. of all expressions, this one doesn't need to be destroyed.
        return .done
      case nil:
        fatalError("No definition for '\(id)'")
      default: UNIMPLEMENTED()
      }
    case .memberAccess(_): UNIMPLEMENTED()
    case .index(target: _, offset: _, _): UNIMPLEMENTED()
    case .integerLiteral(let value, _):
      state.memory.initialize(target, to: value)
      return .done
    case .booleanLiteral(_, _): UNIMPLEMENTED()
    case .tupleLiteral(_): UNIMPLEMENTED()
    case .unaryOperator(_): UNIMPLEMENTED()
    case .binaryOperator(_): UNIMPLEMENTED()
    case .functionCall(_): UNIMPLEMENTED()
    case .intType(_): UNIMPLEMENTED()
    case .boolType(_): UNIMPLEMENTED()
    case .typeType(_): UNIMPLEMENTED()
    case .functionType(_): UNIMPLEMENTED()
    }
  }
}

struct EvaluateTupleLiteral: Action {
  let source: TupleLiteral
  var elements: [Address] = []
  
  init(_ source: TupleLiteral) {
    self.source = source
  }
  
  mutating func run(on state: inout Interpreter) -> Followup {
    let i = elements.count
    if i == source.count { return .done }
    let e = source[i].payload
    let a = state.allocateTemporary(for: e, boundTo: .error, mutable: false)
    elements.append(a)
    return .spawn(Evaluate(e, into: a))
  }
}

struct NoopAction: Action {
  mutating func run(on state: inout Interpreter) -> Followup {
    return .done
  }
}

struct Execute: Action {
  let source: Statement
  
  init(_ source: Statement) {
    self.source = source
  }

  mutating func run(on state: inout Interpreter) -> Followup {
    switch source {
    case .expressionStatement(_, _): UNIMPLEMENTED()
    case .assignment(target: _, source: _, _): UNIMPLEMENTED()
    case .initialization(_): UNIMPLEMENTED()
    case .if(condition: _, thenClause: _, elseClause: _, _): UNIMPLEMENTED()
    case .return(let operand, _):
      return .delegate(ExecuteReturn(operand))
    case .block(let b, _):
<<<<<<< HEAD
      return .delegate(ExecuteBlock(remaining: b[...]))
    case .while(condition: _, body: _, _): UNIMPLEMENTED
    case .match(subject: _, clauses: _, _): UNIMPLEMENTED
    case .break(_): UNIMPLEMENTED
    case .continue(_): UNIMPLEMENTED
=======
      return .chain(ExecuteBlock(remaining: b[...]))
    case .while(condition: _, body: _, _): UNIMPLEMENTED()
    case .match(subject: _, clauses: _, _): UNIMPLEMENTED()
    case .break(_): UNIMPLEMENTED()
    case .continue(_): UNIMPLEMENTED()
>>>>>>> 77d452a5
    }
  }
}

struct ExecuteBlock: Action {
  var remaining: ArraySlice<Statement>
  mutating func run(on state: inout Interpreter) -> Followup {
    guard let s = remaining.popFirst() else { return .done }
    return .spawn(Execute(s))
  }
}

struct ExecuteReturn: Action {
  init(_ operand: Expression) {
    self.operand = operand
  }

  /// The operand of the `return` statement
  let operand: Expression
  
  /// Notional coroutine state.
  private enum Step: Int {
    case start, evaluateOperand, transferControl
  }
  
  /// The current activity; `nil` means we haven't been started yet.
  private var step: Step = .start

  mutating func run(on state: inout Interpreter) -> Followup {
    switch step {
    case .start:
      step = .evaluateOperand
      return .spawn(Evaluate(operand, into: state.returnValueStorage!))
    case .evaluateOperand:
      step = .transferControl
      return .unwindToFunctionCall
    case .transferControl:
      fatalError("Unreachable")
    }
  }
}<|MERGE_RESOLUTION|>--- conflicted
+++ resolved
@@ -113,19 +113,11 @@
     case .return(let operand, _):
       return .delegate(ExecuteReturn(operand))
     case .block(let b, _):
-<<<<<<< HEAD
       return .delegate(ExecuteBlock(remaining: b[...]))
-    case .while(condition: _, body: _, _): UNIMPLEMENTED
-    case .match(subject: _, clauses: _, _): UNIMPLEMENTED
-    case .break(_): UNIMPLEMENTED
-    case .continue(_): UNIMPLEMENTED
-=======
-      return .chain(ExecuteBlock(remaining: b[...]))
     case .while(condition: _, body: _, _): UNIMPLEMENTED()
     case .match(subject: _, clauses: _, _): UNIMPLEMENTED()
     case .break(_): UNIMPLEMENTED()
     case .continue(_): UNIMPLEMENTED()
->>>>>>> 77d452a5
     }
   }
 }
