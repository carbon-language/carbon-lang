// Part of the Carbon Language project, under the Apache License v2.0 with LLVM
// Exceptions. See /LICENSE for license information.
// SPDX-License-Identifier: Apache-2.0 WITH LLVM-exception

/// Function call evaluator.
struct EvaluateCall: Action {
  /// Function call expression being evaluated
  let call: FunctionCall<Expression>
  /// Where the result of the call shall be stored.
  let returnValueStorage: Address
  /// Where the callee value is stored
  var calleeStorage: Address = -1

  init(
    call: FunctionCall<Expression>,
    returnValueStorage: Address)
  {
    self.call = call
    self.returnValueStorage = returnValueStorage
  }

  /// Notional coroutine state.
  ///
  /// A suspended Call action (on the todo list) is either `.nascent`, or it's
  /// doing what the step name indicates (via sub-actions).
  private enum Step: Int {
    case evaluateCallee, evaluateArguments, runBody
  }

  /// The current activity; `nil` means we haven't been started yet.
  private var step: Step? = nil

  // information stashed across steps.
  /// The callee.
  private var calleeCode: FunctionDefinition!

  /// Updates the interpreter state and optionally spawns a sub-action.
  mutating func run(on state: inout Interpreter) -> Followup {
    let nextStep = Step(rawValue: step.map { $0.rawValue + 1 } ?? 0)!
    // Auto-advance on exit.
    defer { step = nextStep }

    switch nextStep {
    case .evaluateCallee:
      calleeStorage = state.allocateTemporary(
        for: call.callee, boundTo: .error, mutable: false)
      return .spawn(Evaluate(call.callee, into: calleeStorage))
      
    case .evaluateArguments:
      calleeCode = (state.memory[calleeStorage] as! FunctionValue).code
      
      return .spawn(EvaluateTupleLiteral(call.arguments))
      
    case .runBody:
      // Prepare the context for the callee
<<<<<<< HEAD
      state.beginFunctionScope(returnValueStorage: returnValueStorage)
      if (calleeCode.parameters.elements.count > 0) { UNIMPLEMENTED }
      return .delegate(Execute(calleeCode.body!))
=======
      state.returnValueStorage = returnValueStorage
      if (calleeCode.parameters.elements.count > 0) { UNIMPLEMENTED() }
      return .spawn(Execute(calleeCode.body!))

    case .cleanUpArguments:
      state.functionContext = callerContext
      return .spawn(CleanUpTupleLiteral(call.arguments))

    case .cleanUpCallee:
      return .chain(CleanUp(call.callee))
>>>>>>> 77d452a5
    }
  }
}<|MERGE_RESOLUTION|>--- conflicted
+++ resolved
@@ -53,22 +53,9 @@
       
     case .runBody:
       // Prepare the context for the callee
-<<<<<<< HEAD
       state.beginFunctionScope(returnValueStorage: returnValueStorage)
-      if (calleeCode.parameters.elements.count > 0) { UNIMPLEMENTED }
+      if (calleeCode.parameters.elements.count > 0) { UNIMPLEMENTED() }
       return .delegate(Execute(calleeCode.body!))
-=======
-      state.returnValueStorage = returnValueStorage
-      if (calleeCode.parameters.elements.count > 0) { UNIMPLEMENTED() }
-      return .spawn(Execute(calleeCode.body!))
-
-    case .cleanUpArguments:
-      state.functionContext = callerContext
-      return .spawn(CleanUpTupleLiteral(call.arguments))
-
-    case .cleanUpCallee:
-      return .chain(CleanUp(call.callee))
->>>>>>> 77d452a5
     }
   }
 }