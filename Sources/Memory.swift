// Part of the Carbon Language project, under the Apache License v2.0 with LLVM
// Exceptions. See /LICENSE for license information.
// SPDX-License-Identifier: Apache-2.0 WITH LLVM-exception

struct Address: Hashable, CustomStringConvertible {
  fileprivate init(_ offset: Int) { self.offset = offset }
  var description: String { "@\(offset)" }
  private let offset: Int
}

/// Stops the program with an error exit code and the given message.
///
/// - Note: only works in contexts where the return type can be deduced,
///   e.g. dict[k] ?? fatal("key not found").
func fatal<R>(
  file: StaticString = #filePath, line: UInt = #line, _ msg: String
) -> R {
  // Add a newline so the message can also contain a source region (in carbon
  // code) that's recognized by IDEs.
  fatalError("\n" + msg, file: (file), line: line)
}

struct Memory {
  /// Returns an uninitialized address.
  ///
  /// - Parameter mutable: `true` iff mutations of the Value at this address
  ///   will be allowed.
  mutating func allocate(mutable: Bool = false) -> Address {
    defer { nextOffset += 1 }
    storage[Address(nextOffset)] = Location(mutable: mutable)
    return Address(nextOffset)
  }

  /// Initializes the value at `a` to `v`.
  ///
  /// - Note: initialization is not considered a mutation of `a`'s value.
  /// - Requires: `a` is an allocated address.
  mutating func initialize(_ a: Address, to v: Value) {
    let i = storage.index(forKey: a)
      ?? fatal("initializing unallocated address \(a).")

    if let x = storage.values[i].content {
      fatalError("address \(a) already initialized to \(x).")
    }

    storage.values[i].content = v
    let isMutable = storage.values[i].mutable
    storage[a]!.substructure = v.parts.mapFields {
      let l = allocate(mutable: isMutable)
      initialize(l, to: $0)
      return l
    }
  }

  /// Deinitializes the storage at `a`, returning it to an uninitialized state.
  ///
  /// - Note: deinitialization is not considered a mutation of `a`'s value.
  /// - Requires: `a` is the address of an initialized value.
  mutating func deinitialize(_ a: Address) {
    let i = storage.index(forKey: a)
      ?? fatal("deinitializing unallocated address \(a).")
    precondition(storage[i].value.content != nil)
    for a1 in storage.values[i].substructure.fields { deinitialize(a1) }
    storage.values[i].content = nil
  }

  /// Deallocates the storage at `a`.
  ///
  /// - Requires: `a` is an uninitialized address.
  mutating func deallocate(_ a: Address) {
    let v = storage[a] ?? fatal("deallocating unallocated address \(a).")
    precondition(v.content == nil, "deallocating initialized address \(a)")
    storage[a] = nil
  }

  /// Deintializes and then deallocates the memory at `a`
  ///
  /// - Requires: `a` is the address of an initialized value.
  mutating func delete(_ a: Address) {
    deinitialize(a)
    deallocate(a)
  }

  /// Accesses the value at `a`.
  ///
  /// - Requires: The value at `a` is initialized.
  /// - Requires: (`set`) The type of the new value must match that of
  ///   the existing value at `a`.
  /// - Requires: (`set`) `a` was allocated with `mutable = true`.
  subscript(a: Address) -> Value {
    let i = storage.index(forKey: a)
      ?? fatal("reading from unallocated address \(a).")
    let r = storage[i].value.content
      ?? fatal("reading from uninitialized address \(a).")
    return r
  }

  mutating func assign(from source: Address, into target: Address) {
<<<<<<< HEAD
    precondition(self[source].type == self[target].type)
=======
>>>>>>> 1075af89

    // Only check the top level type because choices of a single type can have
    // different payload types.
    func uncheckedAssign(from source: Address, into target: Address) {
      sanityCheck(storage[target]!.mutable)
      let sourceMap = substructure(at: source).elements
      let targetMap = substructure(at: target).elements
      if !sourceMap.isEmpty && sourceMap.count == targetMap.count
           && sourceMap.keys.allSatisfy({ targetMap[$0] != nil })
      {
        for (field, s) in sourceMap {
          assign(from: s, into: targetMap[field]!)
        }
        storage[target]!.content = storage[source]!.content
      }
      else {
        deinitialize(target)
        initialize(target, to: self[source])
      }
    }

<<<<<<< HEAD
=======
    precondition(self[source].type == self[target].type)
>>>>>>> 1075af89
    uncheckedAssign(from: source, into: target)
  }

  /// Returns the value at `a` or nil if `a` is not an initialized address.
  func value(at a: Address) -> Value? {
    guard let i = storage.index(forKey: a) else { return nil }
    return storage[i].value.content
  }

  /// Returns the substructure of the value stored at `a`
  func substructure(at a: Address) -> Tuple<Address> {
    storage[a]!.substructure
  }

  /// An allocated element of memory.
  private struct Location {
    /// The value stored in this location, if initialized.
    var content: Value?

    /// The addresses of subparts of this value.
    var substructure = Tuple<Address>()

    /// True iff the value at this location can be mutated.
    let mutable: Bool
  }

  private var storage: [Address: Location] = [:]
  private(set) var nextOffset = 0
}

// TODO: initialize memory with a Value type and a Tuple<Address>.<|MERGE_RESOLUTION|>--- conflicted
+++ resolved
@@ -96,11 +96,7 @@
   }
 
   mutating func assign(from source: Address, into target: Address) {
-<<<<<<< HEAD
-    precondition(self[source].type == self[target].type)
-=======
->>>>>>> 1075af89
-
+    
     // Only check the top level type because choices of a single type can have
     // different payload types.
     func uncheckedAssign(from source: Address, into target: Address) {
@@ -121,10 +117,7 @@
       }
     }
 
-<<<<<<< HEAD
-=======
     precondition(self[source].type == self[target].type)
->>>>>>> 1075af89
     uncheckedAssign(from: source, into: target)
   }
 
