// Part of the Carbon Language project, under the Apache License v2.0 with LLVM
// Exceptions. See /LICENSE for license information.
// SPDX-License-Identifier: Apache-2.0 WITH LLVM-exception

protocol Value {
  /// The type of this value.
  // This is available for diagnostic purposes; semantics mustn't depend on it.
  var type: Type { get }
}

struct FunctionValue: Value {
  let type: Type
  let code: FunctionDefinition
}

<<<<<<< HEAD
struct IntValue : Value {
  let type: Type
  let value: Int
=======
typealias IntValue = Int
extension IntValue: Value {
  var type: Type { .int }
}

typealias BoolValue = Bool
extension BoolValue: Value {
  var type: Type { .bool }
>>>>>>> d1ceb598
}<|MERGE_RESOLUTION|>--- conflicted
+++ resolved
@@ -13,11 +13,6 @@
   let code: FunctionDefinition
 }
 
-<<<<<<< HEAD
-struct IntValue : Value {
-  let type: Type
-  let value: Int
-=======
 typealias IntValue = Int
 extension IntValue: Value {
   var type: Type { .int }
@@ -26,5 +21,4 @@
 typealias BoolValue = Bool
 extension BoolValue: Value {
   var type: Type { .bool }
->>>>>>> d1ceb598
 }