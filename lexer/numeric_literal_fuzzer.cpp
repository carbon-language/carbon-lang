--- conflicted
+++ resolved
@@ -22,14 +22,9 @@
     return 0;
   }
 
-<<<<<<< HEAD
-  NumericLiteralToken::Parser parser(NullDiagnosticEmitter<const char*>(),
+  LexedNumericLiteral::Parser parser(NullDiagnosticEmitter<const char*>(),
                                      *token);
-  if (parser.Check() == NumericLiteralToken::Parser::UnrecoverableError) {
-=======
-  LexedNumericLiteral::Parser parser(NullDiagnosticEmitter(), *token);
   if (parser.Check() == LexedNumericLiteral::Parser::UnrecoverableError) {
->>>>>>> f9806d05
     // Lexically OK, but token is meaningless.
     return 0;
   }
