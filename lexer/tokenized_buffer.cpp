// Part of the Carbon Language project, under the Apache License v2.0 with LLVM
// Exceptions. See /LICENSE for license information.
// SPDX-License-Identifier: Apache-2.0 WITH LLVM-exception

#include "lexer/tokenized_buffer.h"

#include <algorithm>
#include <bitset>
#include <cmath>
#include <iterator>
#include <string>

#include "llvm/ADT/StringExtras.h"
#include "llvm/ADT/StringRef.h"
#include "llvm/ADT/StringSwitch.h"
#include "llvm/ADT/Twine.h"
#include "llvm/Support/ErrorHandling.h"
#include "llvm/Support/Format.h"
#include "llvm/Support/FormatVariadic.h"
#include "llvm/Support/raw_ostream.h"

namespace Carbon {

<<<<<<< HEAD
=======
static auto TakeLeadingIntegerLiteral(llvm::StringRef source_text)
    -> llvm::StringRef {
  if (source_text.empty() || !llvm::isDigit(source_text.front()))
    return llvm::StringRef();

  // Greedily consume all following characters that might be part of an integer
  // literal. This allows us to produce better diagnostics on invalid literals.
  //
  // TODO(zygoloid): Update lexical rules to specify that an integer literal
  // cannot be immediately followed by another integer literal or a word.
  return source_text.take_while(
      [](char c) { return llvm::isAlnum(c) || c == '_'; });
}

struct TrailingComment {
  static constexpr llvm::StringLiteral ShortName = "syntax-comments";
  static constexpr llvm::StringLiteral Message =
      "Trailing comments are not permitted.";

  struct Substitutions {};
  static auto Format(const Substitutions&) -> std::string {
    return Message.str();
  }
};

struct NoWhitespaceAfterCommentIntroducer {
  static constexpr llvm::StringLiteral ShortName = "syntax-comments";
  static constexpr llvm::StringLiteral Message =
      "Whitespace is required after '//'.";

  struct Substitutions {};
  static auto Format(const Substitutions&) -> std::string {
    return Message.str();
  }
};

>>>>>>> b86f7f27
struct UnmatchedClosing {
  static constexpr llvm::StringLiteral ShortName = "syntax-balanced-delimiters";
  static constexpr llvm::StringLiteral Message =
      "Closing symbol without a corresponding opening symbol.";

  struct Substitutions {};
  static auto Format(const Substitutions&) -> std::string {
    return Message.str();
  }
};

struct MismatchedClosing {
  static constexpr llvm::StringLiteral ShortName = "syntax-balanced-delimiters";
  static constexpr llvm::StringLiteral Message =
      "Closing symbol does not match most recent opening symbol.";

  struct Substitutions {};
  static auto Format(const Substitutions&) -> std::string {
    return Message.str();
  }
};

struct EmptyDigitSequence {
  static constexpr llvm::StringLiteral ShortName = "syntax-invalid-number";
  static constexpr llvm::StringLiteral Message =
      "Empty digit sequence in numeric literal.";

  struct Substitutions {};
  static auto Format(const Substitutions&) -> std::string {
    return Message.str();
  }
};

struct InvalidDigit {
  static constexpr llvm::StringLiteral ShortName = "syntax-invalid-number";

  struct Substitutions {
    char digit;
    int radix;
  };
  static auto Format(const Substitutions& subst) -> std::string {
    // TODO: Switch Format to using raw_ostream so we can easily use
    // llvm::format here.
    llvm::StringRef digit_str(&subst.digit, 1);
    return (llvm::Twine("Invalid digit '") + digit_str + "' in " +
            (subst.radix == 2    ? "binary"
             : subst.radix == 16 ? "hexadecimal"
                                 : "decimal") +
            " numeric literal.")
        .str();
  }
};

struct InvalidDigitSeparator {
  static constexpr llvm::StringLiteral ShortName = "syntax-invalid-number";
  static constexpr llvm::StringLiteral Message =
      "Misplaced digit separator in numeric literal.";

  struct Substitutions {};
  static auto Format(const Substitutions&) -> std::string {
    return Message.str();
  }
};

struct IrregularDigitSeparators {
  static constexpr llvm::StringLiteral ShortName =
      "syntax-irregular-digit-separators";

  struct Substitutions {
    int radix;
  };
  static auto Format(const Substitutions& subst) -> std::string {
    assert((subst.radix == 10 || subst.radix == 16) && "unexpected radix");
    return (llvm::Twine("Digit separators in ") +
            (subst.radix == 10 ? "decimal" : "hexadecimal") +
            " should appear every " + (subst.radix == 10 ? "3" : "4") +
            " characters from the right.")
        .str();
  }
};

struct UnknownBaseSpecifier {
  static constexpr llvm::StringLiteral ShortName = "syntax-invalid-number";
  static constexpr llvm::StringLiteral Message =
      "Unknown base specifier in numeric literal.";

  struct Substitutions {};
  static auto Format(const Substitutions&) -> std::string {
    return Message.str();
  }
};

struct BinaryRealLiteral {
  static constexpr llvm::StringLiteral ShortName = "syntax-invalid-number";
  static constexpr llvm::StringLiteral Message =
      "Binary real number literals are not supported.";

  struct Substitutions {};
  static auto Format(const Substitutions&) -> std::string {
    return Message.str();
  }
};

struct WrongRealLiteralExponent {
  static constexpr llvm::StringLiteral ShortName = "syntax-invalid-number";

  struct Substitutions {
    char expected;
  };
  static auto Format(const Substitutions& subst) -> std::string {
    char expected_str[] = {subst.expected, '\0'};
    return (llvm::Twine("Expected '") + expected_str +
            "' to introduce exponent.")
        .str();
  }
};

struct UnrecognizedCharacters {
  static constexpr llvm::StringLiteral ShortName =
      "syntax-unrecognized-characters";
  static constexpr llvm::StringLiteral Message =
      "Encountered unrecognized characters while parsing.";

  struct Substitutions {};
  static auto Format(const Substitutions&) -> std::string {
    return Message.str();
  }
};

<<<<<<< HEAD
static bool isLower(char c) { return 'a' <= c && c <= 'z'; }

namespace {
struct NumericLiteral {
  llvm::StringRef text;

  // The offset of the '.'. Set to text.size() if none is present.
  int radix_point;

  // The offset of the alphabetical character introducing the exponent. In a
  // valid literal, this will be an 'e' or a 'p', and may be followed by a '+'
  // or a '-', but for error recovery, this may simply be the last lowercase
  // letter in the invalid token. Always greater than or equal to radix_point.
  // Set to text.size() if none is present.
  int exponent;
};
}  // namespace

static auto TakeLeadingNumericLiteral(llvm::StringRef source_text)
    -> NumericLiteral {
  NumericLiteral result;

  if (source_text.empty() || !llvm::isDigit(source_text.front()))
    return result;

  bool seen_plus_minus = false;
  bool seen_radix_point = false;
  bool seen_potential_exponent = false;

  // Greedily consume all following characters that might be part of a numeric
  // literal. This allows us to produce better diagnostics on invalid literals.
  //
  // TODO(zygoloid): Update lexical rules to specify that a numeric literal
  // cannot be immediately followed by an alphanumeric character.
  int i = 1, n = source_text.size();
  for (; i != n; ++i) {
    char c = source_text[i];
    if (llvm::isAlnum(c) || c == '_') {
      if (isLower(c) && seen_radix_point && !seen_plus_minus) {
        result.exponent = i;
        seen_potential_exponent = true;
      }
      continue;
    }

    // Exactly one `.` can be part of the literal, but only if it's followed by
    // an alphanumeric character.
    if (c == '.' && i + 1 != n && llvm::isAlnum(source_text[i + 1]) &&
        !seen_radix_point) {
      result.radix_point = i;
      seen_radix_point = true;
      continue;
    }

    // A `+` or `-` continues the literal only if it's preceded by a lowercase
    // letter (which will be 'e' or 'p' or part of an invalid literal) and
    // followed by an alphanumeric character. This '+' or '-' cannot be an
    // operator because a literal cannot end in a lowercase letter.
    if ((c == '+' || c == '-') && seen_potential_exponent &&
        result.exponent == i - 1 && i + 1 != n &&
        llvm::isAlnum(source_text[i + 1])) {
      // This is not possible because we don't update result.exponent after we
      // see a '+' or '-'.
      assert(!seen_plus_minus && "should only consume one + or -");
      seen_plus_minus = true;
      continue;
    }

    break;
  }

  result.text = source_text.substr(0, i);
  if (!seen_radix_point)
    result.radix_point = i;
  if (!seen_potential_exponent)
    result.exponent = i;

  return result;
}

namespace {
// Parser for numeric literal tokens.
//
// Responsible for checking that a numeric literal is valid and meaningful and
// either diagnosing or extracting its meaning.
class NumericLiteralParser {
 public:
  NumericLiteralParser(DiagnosticEmitter& emitter, NumericLiteral literal)
      : emitter(emitter), literal(literal) {
    int_part = literal.text.substr(0, literal.radix_point);
    if (int_part.consume_front("0x")) {
      radix = 16;
    } else if (int_part.consume_front("0b")) {
      radix = 2;
    }

    fract_part = literal.text.substr(
        literal.radix_point + 1, literal.exponent - literal.radix_point - 1);

    exponent_part = literal.text.substr(literal.exponent + 1);
    if (!exponent_part.consume_front("+")) {
      exponent_is_negative = exponent_part.consume_front("-");
    }
  }

  auto IsInteger() -> bool {
    return literal.radix_point == static_cast<int>(literal.text.size());
  }

  enum CheckResult {
    // The token is valid.
    Valid,
    // The token is invalid, but we've diagnosed and recovered from the error.
    RecoverableError,
    // The token is invalid, and we've diagnosed, but we can't assign meaning
    // to it.
    UnrecoverableError,
  };

  // Check that the numeric literal token is syntactically valid and
  // meaningful, and diagnose if not.
  auto Check() -> CheckResult {
    if (!CheckLeadingZero() || !CheckIntPart() || !CheckFractionalPart() ||
        !CheckExponentPart())
      return UnrecoverableError;
    return recovered_from_error ? RecoverableError : Valid;
  }

  auto GetMantissa() -> llvm::APInt {
    const char* end = IsInteger() ? int_part.end() : fract_part.end();
    llvm::StringRef digits(int_part.begin(), end - int_part.begin());
    return ParseInteger(digits, radix, mantissa_needs_cleaning);
  }

  auto GetExponent() -> llvm::APInt {
    // Compute the effective exponent from the specified exponent, if any,
    // and the position of the radix point.
    llvm::APInt exponent(64, 0);
    if (!exponent_part.empty()) {
      exponent = ParseInteger(exponent_part, 10, exponent_needs_cleaning);

      // The exponent is a signed integer, and the number we just parsed is
      // non-negative, so ensure we have a wide enough representation to
      // include a sign bit. Also make sure the exponent isn't too narrow so
      // the calculation below can't lose information through overflow.
      if (exponent.isSignBitSet() || exponent.getBitWidth() < 64) {
        exponent = exponent.zext(std::max(64u, exponent.getBitWidth() + 1));
      }
      if (exponent_is_negative) {
        exponent.negate();
      }
    }

    // Each character after the decimal point reduces the effective exponent.
    int excess_exponent = fract_part.size();
    if (radix == 16) {
      excess_exponent *= 4;
    }
    exponent -= excess_exponent;
    if (exponent_is_negative && !exponent.isNegative()) {
      // We overflowed. Note that we can only overflow by a little, and only
      // from negative to positive, because exponent is at least 64 bits wide
      // and excess_exponent is bounded above by four times the size of the
      // input buffer, which we assume fits into 32 bits.
      exponent = exponent.zext(exponent.getBitWidth() + 1);
      exponent.setSignBit();
    }
    return exponent;
  }

 private:
  struct CheckDigitSequenceResult {
    bool ok;
    bool has_digit_separators = false;
  };

  // Check that a digit sequence is valid: that it contains one or more digits,
  // contains only digits in the specified base, and that any digit separators
  // are present and correctly positioned.
  auto CheckDigitSequence(llvm::StringRef text, int radix,
                          bool allow_digit_separators = true)
      -> CheckDigitSequenceResult {
    assert((radix == 2 || radix == 10 || radix == 16) && "unknown radix");

    std::bitset<256> valid_digits;
    if (radix == 2) {
      for (char c : "01")
        valid_digits[static_cast<unsigned char>(c)] = true;
    } else if (radix == 10) {
      for (char c : "0123456789")
        valid_digits[static_cast<unsigned char>(c)] = true;
    } else {
      for (char c : "0123456789ABCDEF")
        valid_digits[static_cast<unsigned char>(c)] = true;
    }

    int num_digit_separators = 0;

    for (int i = 0, n = text.size(); i != n; ++i) {
      char c = text[i];
      if (valid_digits[static_cast<unsigned char>(c)]) {
        continue;
      }

      if (c == '_') {
        // A digit separator cannot appear at the start of a digit sequence,
        // next to another digit separator, or at the end.
        if (!allow_digit_separators || i == 0 || text[i - 1] == '_' ||
            i + 1 == n) {
          emitter.EmitError<InvalidDigitSeparator>(
              [&](InvalidDigitSeparator::Substitutions&) {});
          recovered_from_error = true;
        }
        ++num_digit_separators;
        continue;
      }

      emitter.EmitError<InvalidDigit>([&](InvalidDigit::Substitutions& subst) {
        subst.digit = c;
        subst.radix = radix;
      });
      return {.ok = false};
    }

    if (num_digit_separators == static_cast<int>(text.size())) {
      emitter.EmitError<EmptyDigitSequence>(
          [&](EmptyDigitSequence::Substitutions&) {});
      return {.ok = false};
    }

    // Check that digit separators occur in exactly the expected positions.
    if (num_digit_separators && radix != 2)
      CheckDigitSeparatorPlacement(text, radix, num_digit_separators);

    return {.ok = true, .has_digit_separators = (num_digit_separators != 0)};
  }

  // Given a number with digit separators, check that the digit separators are
  // correctly positioned.
  auto CheckDigitSeparatorPlacement(llvm::StringRef text, int radix,
                                    int num_digit_separators) -> void {
    assert((radix == 10 || radix == 16) &&
           "unexpected radix for digit separator checks");
    assert(std::count(text.begin(), text.end(), '_') == num_digit_separators &&
           "given wrong number of digit separators");

    auto diagnose_irregular_digit_separators = [&] {
      emitter.EmitError<IrregularDigitSeparators>(
          [&](IrregularDigitSeparators::Substitutions& subst) {
            subst.radix = radix;
          });
      recovered_from_error = true;
    };

    // For decimal and hexadecimal digit sequences, digit separators must form
    // groups of 3 or 4 digits (4 or 5 characters), respectively.
    int stride = (radix == 10 ? 4 : 5);
    int remaining_digit_separators = num_digit_separators;
    for (auto pos = text.end(); pos - text.begin() >= stride; /*in loop*/) {
      pos -= stride;
      if (*pos != '_')
        return diagnose_irregular_digit_separators();

      --remaining_digit_separators;
    }

    // Check there weren't any other digit separators.
    if (remaining_digit_separators)
      diagnose_irregular_digit_separators();
  };

  // Check that we don't have a '0' prefix on a non-zero decimal integer.
  auto CheckLeadingZero() -> bool {
    if (radix == 10 && int_part.startswith("0") && int_part != "0") {
      emitter.EmitError<UnknownBaseSpecifier>(
          [&](UnknownBaseSpecifier::Substitutions& subst) {});
      return false;
    }
    return true;
  }

  // Check the integer part (before the '.', if any) is valid.
  auto CheckIntPart() -> bool {
    auto int_result = CheckDigitSequence(int_part, radix);
    mantissa_needs_cleaning |= int_result.has_digit_separators;
    return int_result.ok;
  }

  // Check the fractional part (after the '.' and before the exponent, if any)
  // is valid.
  auto CheckFractionalPart() -> bool {
    if (IsInteger()) {
      return true;
    }

    if (radix == 2) {
      emitter.EmitError<BinaryRealLiteral>(
          [&](BinaryRealLiteral::Substitutions& subst) {});
      recovered_from_error = true;
      // Carry on and parse the binary real literal anyway.
    }

    // We need to remove a '.' from the mantissa.
    mantissa_needs_cleaning = true;

    return CheckDigitSequence(fract_part, radix,
                              /*allow_digit_separators=*/false)
        .ok;
  }

  // Check the exponent part (if any) is valid.
  auto CheckExponentPart() -> bool {
    if (literal.exponent == static_cast<int>(literal.text.size())) {
      return true;
    }

    char expected_exponent_kind = (radix == 10 ? 'e' : 'p');
    if (literal.text[literal.exponent] != expected_exponent_kind) {
      emitter.EmitError<WrongRealLiteralExponent>(
          [&](WrongRealLiteralExponent::Substitutions& subst) {
            subst.expected = expected_exponent_kind;
          });
      return false;
    }

    auto exponent_result = CheckDigitSequence(exponent_part, 10);
    exponent_needs_cleaning = exponent_result.has_digit_separators;
    return exponent_result.ok;
  }

  // Parse a string that is known to be a valid base-radix integer into an
  // APInt.  If needs_cleaning is true, the string may additionally contain '_'
  // and '.' characters that should be ignored.
  //
  // Ignoring '.' is used when parsing a real literal. For example, when
  // parsing 123.456e7, we want to decompose it into an integer mantissa
  // (123456) and an exponent (7 - 3 = 2), and this routine is given the
  // "123.456" to parse as the mantissa.
  static auto ParseInteger(llvm::StringRef digits, int radix,
                           bool needs_cleaning) -> llvm::APInt {
    llvm::SmallString<32> cleaned;
    if (needs_cleaning) {
      cleaned.reserve(digits.size());
      std::remove_copy_if(digits.begin(), digits.end(),
                          std::back_inserter(cleaned),
                          [](char c) { return c == '_' || c == '.'; });
      digits = cleaned;
    }

    llvm::APInt value;
    if (digits.getAsInteger(radix, value)) {
      llvm_unreachable("should never fail");
    }
    return value;
  }

 private:
  DiagnosticEmitter& emitter;
  NumericLiteral literal;

  // The radix of the literal: 2, 10, or 16, for a prefix of '0b', no prefix,
  // or '0x', respectively.
  int radix = 10;

  // The various components of a numeric literal:
  //
  //     [radix] int_part [. fract_part [[ep] [+-] exponent_part]]
  llvm::StringRef int_part;
  llvm::StringRef fract_part;
  llvm::StringRef exponent_part;

  // Do we need to remove any special characters (digit separator or radix
  // point) before interpreting the mantissa or exponent as an integer?
  bool mantissa_needs_cleaning = false;
  bool exponent_needs_cleaning = false;

  // True if we found a `-` before `exponent_part`.
  bool exponent_is_negative = false;

  // True if we produced an error but recovered.
  bool recovered_from_error = false;
};
}  // namespace

=======
// TODO(zygoloid): Update this to match whatever we decide qualifies as
// acceptable whitespace.
static bool isSpace(char c) {
  return c == ' ' || c == '\n' || c == '\t';
}

>>>>>>> b86f7f27
// Implementation of the lexer logic itself.
//
// The design is that lexing can loop over the source buffer, consuming it into
// tokens by calling into this API. This class handles the state and breaks down
// the different lexing steps that may be used. It directly updates the provided
// tokenized buffer with the lexed tokens.
class TokenizedBuffer::Lexer {
  TokenizedBuffer& buffer;
  DiagnosticEmitter& emitter;

  Line current_line;
  LineInfo* current_line_info;

  int current_column = 0;
  bool set_indent = false;

  llvm::SmallVector<Token, 8> open_groups;

 public:
  Lexer(TokenizedBuffer& buffer, DiagnosticEmitter& emitter)
      : buffer(buffer),
        emitter(emitter),
        current_line(buffer.AddLine({0, 0, 0})),
        current_line_info(&buffer.GetLineInfo(current_line)) {}

  auto SkipWhitespace(llvm::StringRef& source_text) -> bool {
    while (!source_text.empty()) {
      // We only support line-oriented commenting and lex comments as-if they
      // were whitespace.
      if (source_text.startswith("//")) {
        // Any comment must be the only non-whitespace on the line.
        if (set_indent) {
          emitter.EmitError<TrailingComment>(
              [](TrailingComment::Substitutions&) {});
          buffer.has_errors = true;
        }
        // The introducer '//' must be followed by whitespace or EOF.
        if (source_text.size() > 2 && !isSpace(source_text[2])) {
          emitter.EmitError<NoWhitespaceAfterCommentIntroducer>(
              [](NoWhitespaceAfterCommentIntroducer::Substitutions&) {});
          buffer.has_errors = true;
        }
        while (!source_text.empty() && source_text.front() != '\n') {
          ++current_column;
          source_text = source_text.drop_front();
        }
        if (source_text.empty()) {
          break;
        }
      }

      switch (source_text.front()) {
        default:
          // If we find a non-whitespace character without exhausting the
          // buffer, return true to continue lexing.
          assert(!isSpace(source_text.front()));
          return true;

        case '\n':
          // New lines are special in order to track line structure.
          current_line_info->length = current_column;
          // If this is the last character in the source, directly return here
          // to avoid creating an empty line.
          source_text = source_text.drop_front();
          if (source_text.empty()) {
            return false;
          }

          // Otherwise, add a line and set up to continue lexing.
          current_line = buffer.AddLine(
              {current_line_info->start + current_column + 1, 0, 0});
          current_line_info = &buffer.GetLineInfo(current_line);
          current_column = 0;
          set_indent = false;
          continue;

        case ' ':
        case '\t':
          // Skip other forms of whitespace while tracking column.
          // FIXME: This obviously needs looooots more work to handle unicode
          // whitespace as well as special handling to allow better tokenization
          // of operators. This is just a stub to check that our column
          // management works.
          ++current_column;
          source_text = source_text.drop_front();
          continue;
      }
    }

    assert(source_text.empty() && "Cannot reach here w/o finishing the text!");
    // Update the line length as this is also the end of a line.
    current_line_info->length = current_column;
    return false;
  }

  auto LexNumericLiteral(llvm::StringRef& source_text) -> bool {
    NumericLiteral literal = TakeLeadingNumericLiteral(source_text);
    if (literal.text.empty()) {
      return false;
    }

    int int_column = current_column;
    current_column += literal.text.size();
    source_text = source_text.drop_front(literal.text.size());

    if (!set_indent) {
      current_line_info->indent = int_column;
      set_indent = true;
    }

    NumericLiteralParser literal_parser(emitter, literal);

    switch (literal_parser.Check()) {
      case NumericLiteralParser::UnrecoverableError:
        buffer.AddToken({
            .kind = TokenKind::Error(),
            .token_line = current_line,
            .column = int_column,
            .error_length = static_cast<int32_t>(literal.text.size()),
        });
        buffer.has_errors = true;
        return true;

      case NumericLiteralParser::RecoverableError:
        buffer.has_errors = true;
        break;

      case NumericLiteralParser::Valid:
        break;
    }

    if (literal_parser.IsInteger()) {
      auto token = buffer.AddToken({.kind = TokenKind::IntegerLiteral(),
                                    .token_line = current_line,
                                    .column = int_column});
      buffer.GetTokenInfo(token).literal_index =
          buffer.literal_int_storage.size();
      buffer.literal_int_storage.push_back(literal_parser.GetMantissa());
    } else {
      auto token = buffer.AddToken({.kind = TokenKind::RealLiteral(),
                                    .token_line = current_line,
                                    .column = int_column});
      buffer.GetTokenInfo(token).literal_index =
          buffer.literal_int_storage.size();
      buffer.literal_int_storage.push_back(literal_parser.GetMantissa());
      buffer.literal_int_storage.push_back(literal_parser.GetExponent());
    }
    return true;
  }

  auto LexSymbolToken(llvm::StringRef& source_text) -> bool {
    TokenKind kind = llvm::StringSwitch<TokenKind>(source_text)
#define CARBON_SYMBOL_TOKEN(Name, Spelling) \
  .StartsWith(Spelling, TokenKind::Name())
#include "lexer/token_registry.def"
                         .Default(TokenKind::Error());
    if (kind == TokenKind::Error()) {
      return false;
    }

    if (!set_indent) {
      current_line_info->indent = current_column;
      set_indent = true;
    }

    CloseInvalidOpenGroups(kind);

    Token token = buffer.AddToken(
        {.kind = kind, .token_line = current_line, .column = current_column});
    current_column += kind.GetFixedSpelling().size();
    source_text = source_text.drop_front(kind.GetFixedSpelling().size());

    // Opening symbols just need to be pushed onto our queue of opening groups.
    if (kind.IsOpeningSymbol()) {
      open_groups.push_back(token);
      return true;
    }

    // Only closing symbols need further special handling.
    if (!kind.IsClosingSymbol()) {
      return true;
    }

    TokenInfo& closing_token_info = buffer.GetTokenInfo(token);

    // Check that there is a matching opening symbol before we consume this as
    // a closing symbol.
    if (open_groups.empty()) {
      closing_token_info.kind = TokenKind::Error();
      closing_token_info.error_length = kind.GetFixedSpelling().size();
      buffer.has_errors = true;

      emitter.EmitError<UnmatchedClosing>(
          [](UnmatchedClosing::Substitutions&) {});
      // Note that this still returns true as we do consume a symbol.
      return true;
    }

    // Finally can handle a normal closing symbol.
    Token opening_token = open_groups.pop_back_val();
    TokenInfo& opening_token_info = buffer.GetTokenInfo(opening_token);
    opening_token_info.closing_token = token;
    closing_token_info.opening_token = opening_token;
    return true;
  }

  // Closes all open groups that cannot remain open across the symbol `K`.
  // Users may pass `Error` to close all open groups.
  auto CloseInvalidOpenGroups(TokenKind kind) -> void {
    if (!kind.IsClosingSymbol() && kind != TokenKind::Error()) {
      return;
    }

    while (!open_groups.empty()) {
      Token opening_token = open_groups.back();
      TokenKind opening_kind = buffer.GetTokenInfo(opening_token).kind;
      if (kind == opening_kind.GetClosingSymbol()) {
        return;
      }

      open_groups.pop_back();
      buffer.has_errors = true;
      emitter.EmitError<MismatchedClosing>(
          [](MismatchedClosing::Substitutions&) {});

      // TODO: do a smarter backwards scan for where to put the closing
      // token.
      Token closing_token =
          buffer.AddToken({.kind = opening_kind.GetClosingSymbol(),
                           .is_recovery = true,
                           .token_line = current_line,
                           .column = current_column});
      TokenInfo& opening_token_info = buffer.GetTokenInfo(opening_token);
      TokenInfo& closing_token_info = buffer.GetTokenInfo(closing_token);
      opening_token_info.closing_token = closing_token;
      closing_token_info.opening_token = opening_token;
    }
  }

  auto GetOrCreateIdentifier(llvm::StringRef text) -> Identifier {
    auto insert_result = buffer.identifier_map.insert(
        {text, Identifier(buffer.identifier_infos.size())});
    if (insert_result.second) {
      buffer.identifier_infos.push_back({text});
    }
    return insert_result.first->second;
  }

  auto LexKeywordOrIdentifier(llvm::StringRef& source_text) -> bool {
    if (!llvm::isAlpha(source_text.front()) && source_text.front() != '_') {
      return false;
    }

    if (!set_indent) {
      current_line_info->indent = current_column;
      set_indent = true;
    }

    // Take the valid characters off the front of the source buffer.
    llvm::StringRef identifier_text = source_text.take_while(
        [](char c) { return llvm::isAlnum(c) || c == '_'; });
    assert(!identifier_text.empty() && "Must have at least one character!");
    int identifier_column = current_column;
    current_column += identifier_text.size();
    source_text = source_text.drop_front(identifier_text.size());

    // Check if the text matches a keyword token, and if so use that.
    TokenKind kind = llvm::StringSwitch<TokenKind>(identifier_text)
#define CARBON_KEYWORD_TOKEN(Name, Spelling) .Case(Spelling, TokenKind::Name())
#include "lexer/token_registry.def"
                         .Default(TokenKind::Error());
    if (kind != TokenKind::Error()) {
      buffer.AddToken({.kind = kind,
                       .token_line = current_line,
                       .column = identifier_column});
      return true;
    }

    // Otherwise we have a generic identifier.
    buffer.AddToken({.kind = TokenKind::Identifier(),
                     .token_line = current_line,
                     .column = identifier_column,
                     .id = GetOrCreateIdentifier(identifier_text)});
    return true;
  }

  auto LexError(llvm::StringRef& source_text) -> void {
    llvm::StringRef error_text = source_text.take_while([](char c) {
      if (llvm::isAlnum(c)) {
        return false;
      }
      switch (c) {
        case '_':
        case '\t':
        case '\n':
          return false;
      }
      return llvm::StringSwitch<bool>(llvm::StringRef(&c, 1))
#define CARBON_SYMBOL_TOKEN(Name, Spelling) .StartsWith(Spelling, false)
#include "lexer/token_registry.def"
          .Default(true);
    });
    if (error_text.empty()) {
      // TODO: Reimplement this to use the lexer properly. In the meantime,
      // guarantee that we eat at least one byte.
      error_text = source_text.take_front(1);
    }

    // Longer errors get to be two tokens.
    error_text = error_text.substr(0, std::numeric_limits<int32_t>::max());
    auto token = buffer.AddToken(
        {.kind = TokenKind::Error(),
         .token_line = current_line,
         .column = current_column,
         .error_length = static_cast<int32_t>(error_text.size())});
    // TODO: #19 - Need to convert to the diagnostics library.
    llvm::errs() << "ERROR: Line " << buffer.GetLineNumber(token) << ", Column "
                 << buffer.GetColumnNumber(token)
                 << ": Unrecognized characters!\n";

    current_column += error_text.size();
    source_text = source_text.drop_front(error_text.size());
    buffer.has_errors = true;
  }
};

auto TokenizedBuffer::Lex(SourceBuffer& source, DiagnosticEmitter& emitter)
    -> TokenizedBuffer {
  TokenizedBuffer buffer(source);
  Lexer lexer(buffer, emitter);

  llvm::StringRef source_text = source.Text();
  while (lexer.SkipWhitespace(source_text)) {
    // Each time we find non-whitespace characters, try each kind of token we
    // support lexing, from simplest to most complex.
    if (lexer.LexSymbolToken(source_text)) {
      continue;
    }
    if (lexer.LexKeywordOrIdentifier(source_text)) {
      continue;
    }
    if (lexer.LexNumericLiteral(source_text)) {
      continue;
    }
    lexer.LexError(source_text);
  }

  lexer.CloseInvalidOpenGroups(TokenKind::Error());
  return buffer;
}

auto TokenizedBuffer::GetKind(Token token) const -> TokenKind {
  return GetTokenInfo(token).kind;
}

auto TokenizedBuffer::GetLine(Token token) const -> Line {
  return GetTokenInfo(token).token_line;
}

auto TokenizedBuffer::GetLineNumber(Token token) const -> int {
  return GetLineNumber(GetLine(token));
}

auto TokenizedBuffer::GetColumnNumber(Token token) const -> int {
  return GetTokenInfo(token).column + 1;
}

auto TokenizedBuffer::GetTokenText(Token token) const -> llvm::StringRef {
  auto& token_info = GetTokenInfo(token);
  llvm::StringRef fixed_spelling = token_info.kind.GetFixedSpelling();
  if (!fixed_spelling.empty()) {
    return fixed_spelling;
  }

  if (token_info.kind == TokenKind::Error()) {
    auto& line_info = GetLineInfo(token_info.token_line);
    int64_t token_start = line_info.start + token_info.column;
    return source->Text().substr(token_start, token_info.error_length);
  }

  // Refer back to the source text to preserve oddities like radix or digit
  // separators the author included.
  if (token_info.kind == TokenKind::IntegerLiteral() ||
      token_info.kind == TokenKind::RealLiteral()) {
    auto& line_info = GetLineInfo(token_info.token_line);
    int64_t token_start = line_info.start + token_info.column;
    return TakeLeadingNumericLiteral(source->Text().substr(token_start)).text;
  }

  assert(token_info.kind == TokenKind::Identifier() &&
         "Only identifiers have stored text!");
  return GetIdentifierText(token_info.id);
}

auto TokenizedBuffer::GetIdentifier(Token token) const -> Identifier {
  auto& token_info = GetTokenInfo(token);
  assert(token_info.kind == TokenKind::Identifier() &&
         "The token must be an identifier!");
  return token_info.id;
}

auto TokenizedBuffer::GetIntegerLiteral(Token token) const
    -> const llvm::APInt& {
  auto& token_info = GetTokenInfo(token);
  assert(token_info.kind == TokenKind::IntegerLiteral() &&
         "The token must be an integer literal!");
  return literal_int_storage[token_info.literal_index];
}

auto TokenizedBuffer::GetRealLiteral(Token token) const -> RealLiteralValue {
  auto& token_info = GetTokenInfo(token);
  assert(token_info.kind == TokenKind::RealLiteral() &&
         "The token must be a real literal!");

  // Note that every real literal is at least three characters long, so we can
  // safely look at the second character to determine whether we have a decimal
  // or hexadecimal literal.
  auto& line_info = GetLineInfo(token_info.token_line);
  int64_t token_start = line_info.start + token_info.column;
  char second_char = source->Text()[token_start + 1];
  bool is_decimal = second_char != 'x' && second_char != 'b';

  return RealLiteralValue(this, token_info.literal_index, is_decimal);
}

auto TokenizedBuffer::GetMatchedClosingToken(Token opening_token) const
    -> Token {
  auto& opening_token_info = GetTokenInfo(opening_token);
  assert(opening_token_info.kind.IsOpeningSymbol() &&
         "The token must be an opening group symbol!");
  return opening_token_info.closing_token;
}

auto TokenizedBuffer::GetMatchedOpeningToken(Token closing_token) const
    -> Token {
  auto& closing_token_info = GetTokenInfo(closing_token);
  assert(closing_token_info.kind.IsClosingSymbol() &&
         "The token must be an closing group symbol!");
  return closing_token_info.opening_token;
}

auto TokenizedBuffer::IsRecoveryToken(Token token) const -> bool {
  return GetTokenInfo(token).is_recovery;
}

auto TokenizedBuffer::GetLineNumber(Line line) const -> int {
  return line.index + 1;
}

auto TokenizedBuffer::GetIndentColumnNumber(Line line) const -> int {
  return GetLineInfo(line).indent + 1;
}

auto TokenizedBuffer::GetIdentifierText(Identifier identifier) const
    -> llvm::StringRef {
  return identifier_infos[identifier.index].text;
}

auto TokenizedBuffer::PrintWidths::Widen(const PrintWidths& widths) -> void {
  index = std::max(widths.index, index);
  kind = std::max(widths.kind, kind);
  column = std::max(widths.column, column);
  line = std::max(widths.line, line);
  indent = std::max(widths.indent, indent);
}

// Compute the printed width of a number. When numbers are printed in decimal,
// the number of digits needed is is one more than the log-base-10 of the value.
// We handle a value of `zero` explicitly.
//
// This routine requires its argument to be *non-negative*.
static auto ComputeDecimalPrintedWidth(int number) -> int {
  assert(number >= 0 && "Negative numbers are not supported.");
  if (number == 0) {
    return 1;
  }

  return static_cast<int>(std::log10(number)) + 1;
}

auto TokenizedBuffer::GetTokenPrintWidths(Token token) const -> PrintWidths {
  PrintWidths widths = {};
  widths.index = ComputeDecimalPrintedWidth(token_infos.size());
  widths.kind = GetKind(token).Name().size();
  widths.line = ComputeDecimalPrintedWidth(GetLineNumber(token));
  widths.column = ComputeDecimalPrintedWidth(GetColumnNumber(token));
  widths.indent =
      ComputeDecimalPrintedWidth(GetIndentColumnNumber(GetLine(token)));
  return widths;
}

auto TokenizedBuffer::Print(llvm::raw_ostream& output_stream) const -> void {
  if (Tokens().begin() == Tokens().end()) {
    return;
  }

  PrintWidths widths = {};
  widths.index = ComputeDecimalPrintedWidth((token_infos.size()));
  for (Token token : Tokens()) {
    widths.Widen(GetTokenPrintWidths(token));
  }

  for (Token token : Tokens()) {
    PrintToken(output_stream, token, widths);
    output_stream << "\n";
  }
}

auto TokenizedBuffer::PrintToken(llvm::raw_ostream& output_stream,
                                 Token token) const -> void {
  PrintToken(output_stream, token, {});
}

auto TokenizedBuffer::PrintToken(llvm::raw_ostream& output_stream, Token token,
                                 PrintWidths widths) const -> void {
  widths.Widen(GetTokenPrintWidths(token));
  int token_index = token.index;
  auto& token_info = GetTokenInfo(token);
  llvm::StringRef token_text = GetTokenText(token);

  // Output the main chunk using one format string. We have to do the
  // justification manually in order to use the dynamically computed widths
  // and get the quotes included.
  output_stream << llvm::formatv(
      "token: { index: {0}, kind: {1}, line: {2}, column: {3}, indent: {4}, "
      "spelling: '{5}'",
      llvm::format_decimal(token_index, widths.index),
      llvm::right_justify(
          (llvm::Twine("'") + token_info.kind.Name() + "'").str(),
          widths.kind + 2),
      llvm::format_decimal(GetLineNumber(token_info.token_line), widths.line),
      llvm::format_decimal(GetColumnNumber(token), widths.column),
      llvm::format_decimal(GetIndentColumnNumber(token_info.token_line),
                           widths.indent),
      token_text);

  if (token_info.kind == TokenKind::Identifier()) {
    output_stream << ", identifier: " << GetIdentifier(token).index;
  } else if (token_info.kind.IsOpeningSymbol()) {
    output_stream << ", closing_token: " << GetMatchedClosingToken(token).index;
  } else if (token_info.kind.IsClosingSymbol()) {
    output_stream << ", opening_token: " << GetMatchedOpeningToken(token).index;
  }

  if (token_info.is_recovery) {
    output_stream << ", recovery: true";
  }

  output_stream << " }";
}

auto TokenizedBuffer::GetLineInfo(Line line) -> LineInfo& {
  return line_infos[line.index];
}

auto TokenizedBuffer::GetLineInfo(Line line) const -> const LineInfo& {
  return line_infos[line.index];
}

auto TokenizedBuffer::AddLine(LineInfo info) -> Line {
  line_infos.push_back(info);
  return Line(static_cast<int>(line_infos.size()) - 1);
}

auto TokenizedBuffer::GetTokenInfo(Token token) -> TokenInfo& {
  return token_infos[token.index];
}

auto TokenizedBuffer::GetTokenInfo(Token token) const -> const TokenInfo& {
  return token_infos[token.index];
}

auto TokenizedBuffer::AddToken(TokenInfo info) -> Token {
  token_infos.push_back(info);
  return Token(static_cast<int>(token_infos.size()) - 1);
}

}  // namespace Carbon<|MERGE_RESOLUTION|>--- conflicted
+++ resolved
@@ -21,22 +21,6 @@
 
 namespace Carbon {
 
-<<<<<<< HEAD
-=======
-static auto TakeLeadingIntegerLiteral(llvm::StringRef source_text)
-    -> llvm::StringRef {
-  if (source_text.empty() || !llvm::isDigit(source_text.front()))
-    return llvm::StringRef();
-
-  // Greedily consume all following characters that might be part of an integer
-  // literal. This allows us to produce better diagnostics on invalid literals.
-  //
-  // TODO(zygoloid): Update lexical rules to specify that an integer literal
-  // cannot be immediately followed by another integer literal or a word.
-  return source_text.take_while(
-      [](char c) { return llvm::isAlnum(c) || c == '_'; });
-}
-
 struct TrailingComment {
   static constexpr llvm::StringLiteral ShortName = "syntax-comments";
   static constexpr llvm::StringLiteral Message =
@@ -59,7 +43,6 @@
   }
 };
 
->>>>>>> b86f7f27
 struct UnmatchedClosing {
   static constexpr llvm::StringLiteral ShortName = "syntax-balanced-delimiters";
   static constexpr llvm::StringLiteral Message =
@@ -189,7 +172,12 @@
   }
 };
 
-<<<<<<< HEAD
+// TODO(zygoloid): Update this to match whatever we decide qualifies as
+// acceptable whitespace.
+static bool isSpace(char c) {
+  return c == ' ' || c == '\n' || c == '\t';
+}
+
 static bool isLower(char c) { return 'a' <= c && c <= 'z'; }
 
 namespace {
@@ -574,14 +562,6 @@
 };
 }  // namespace
 
-=======
-// TODO(zygoloid): Update this to match whatever we decide qualifies as
-// acceptable whitespace.
-static bool isSpace(char c) {
-  return c == ' ' || c == '\n' || c == '\t';
-}
-
->>>>>>> b86f7f27
 // Implementation of the lexer logic itself.
 //
 // The design is that lexing can loop over the source buffer, consuming it into
