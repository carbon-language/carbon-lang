--- conflicted
+++ resolved
@@ -9,12 +9,8 @@
 #include <iterator>
 #include <string>
 
-<<<<<<< HEAD
+#include "lexer/numeric_literal.h"
 #include "lexer/string_literal.h"
-#include "llvm/ADT/StringExtras.h"
-=======
-#include "lexer/numeric_literal.h"
->>>>>>> cf97b794
 #include "llvm/ADT/StringRef.h"
 #include "llvm/ADT/StringSwitch.h"
 #include "llvm/ADT/Twine.h"
@@ -50,141 +46,6 @@
       "Closing symbol does not match most recent opening symbol.";
 };
 
-<<<<<<< HEAD
-struct EmptyDigitSequence : SimpleDiagnostic<EmptyDigitSequence> {
-  static constexpr llvm::StringLiteral ShortName = "syntax-invalid-number";
-  static constexpr llvm::StringLiteral Message =
-      "Empty digit sequence in numeric literal.";
-};
-
-struct InvalidDigit {
-  static constexpr llvm::StringLiteral ShortName = "syntax-invalid-number";
-
-  struct Substitutions {
-    char digit;
-    int radix;
-  };
-  static auto Format(const Substitutions& subst) -> std::string {
-    return llvm::formatv("Invalid digit '{0}' in {1} numeric literal.",
-                         subst.digit,
-                         (subst.radix == 2    ? "binary"
-                          : subst.radix == 16 ? "hexadecimal"
-                                              : "decimal"))
-        .str();
-  }
-};
-
-struct InvalidDigitSeparator : SimpleDiagnostic<InvalidDigitSeparator> {
-  static constexpr llvm::StringLiteral ShortName = "syntax-invalid-number";
-  static constexpr llvm::StringLiteral Message =
-      "Misplaced digit separator in numeric literal.";
-};
-
-struct IrregularDigitSeparators {
-  static constexpr llvm::StringLiteral ShortName =
-      "syntax-irregular-digit-separators";
-
-  struct Substitutions {
-    int radix;
-  };
-  static auto Format(const Substitutions& subst) -> std::string {
-    assert((subst.radix == 10 || subst.radix == 16) && "unexpected radix");
-    return llvm::formatv(
-               "Digit separators in {0} number should appear every {1} "
-               "characters from the right.",
-               (subst.radix == 10 ? "decimal" : "hexadecimal"),
-               (subst.radix == 10 ? "3" : "4"))
-        .str();
-  }
-};
-
-struct UnknownBaseSpecifier : SimpleDiagnostic<UnknownBaseSpecifier> {
-  static constexpr llvm::StringLiteral ShortName = "syntax-invalid-number";
-  static constexpr llvm::StringLiteral Message =
-      "Unknown base specifier in numeric literal.";
-};
-
-struct BinaryRealLiteral : SimpleDiagnostic<BinaryRealLiteral> {
-  static constexpr llvm::StringLiteral ShortName = "syntax-invalid-number";
-  static constexpr llvm::StringLiteral Message =
-      "Binary real number literals are not supported.";
-};
-
-struct WrongRealLiteralExponent {
-  static constexpr llvm::StringLiteral ShortName = "syntax-invalid-number";
-
-  struct Substitutions {
-    char expected;
-  };
-  static auto Format(const Substitutions& subst) -> std::string {
-    return llvm::formatv("Expected '{0}' to introduce exponent.",
-                         subst.expected)
-        .str();
-  }
-};
-
-struct ContentBeforeStringTerminator
-    : SimpleDiagnostic<ContentBeforeStringTerminator> {
-  static constexpr llvm::StringLiteral ShortName = "syntax-invalid-string";
-  static constexpr llvm::StringLiteral Message =
-      "Only whitespace is permitted before the closing `\"\"\"` of a "
-      "multi-line string.";
-};
-
-struct UnicodeEscapeTooLarge : SimpleDiagnostic<UnicodeEscapeTooLarge> {
-  static constexpr llvm::StringLiteral ShortName = "syntax-invalid-string";
-  static constexpr llvm::StringLiteral Message =
-      "Code point specified by `\\u{...}` escape is greater than 0x10FFFF.";
-};
-
-struct UnicodeEscapeSurrogate : SimpleDiagnostic<UnicodeEscapeSurrogate> {
-  static constexpr llvm::StringLiteral ShortName = "syntax-invalid-string";
-  static constexpr llvm::StringLiteral Message =
-      "Code point specified by `\\u{...}` escape is a surrogate character.";
-};
-
-struct UnicodeEscapeMissingBracedDigits
-    : SimpleDiagnostic<UnicodeEscapeMissingBracedDigits> {
-  static constexpr llvm::StringLiteral ShortName = "syntax-invalid-string";
-  static constexpr llvm::StringLiteral Message =
-      "Escape sequence `\\u` must be followed by a braced sequence of "
-      "uppercase hexadecimal digits, for example `\\u{70AD}`.";
-};
-
-struct HexadecimalEscapeMissingDigits
-    : SimpleDiagnostic<HexadecimalEscapeMissingDigits> {
-  static constexpr llvm::StringLiteral ShortName = "syntax-invalid-string";
-  static constexpr llvm::StringLiteral Message =
-      "Escape sequence `\\x` must be followed by two "
-      "uppercase hexadecimal digits, for example `\\x0F`.";
-};
-
-struct DecimalEscapeSequence : SimpleDiagnostic<DecimalEscapeSequence> {
-  static constexpr llvm::StringLiteral ShortName = "syntax-invalid-string";
-  static constexpr llvm::StringLiteral Message =
-      "Decimal digit follows `\\0` escape sequence. Use `\\x00` instead of "
-      "`\\0` if the next character is a digit.";
-};
-
-struct UnknownEscapeSequence {
-  static constexpr llvm::StringLiteral ShortName = "syntax-invalid-string";
-  static constexpr const char* Message = "Unrecognized escape sequence `{0}`.";
-
-  struct Substitutions { char first; };
-  static auto Format(const Substitutions& subst) -> std::string {
-    return llvm::formatv(Message, subst.first).str();
-  }
-};
-
-struct MismatchedIndentInString : SimpleDiagnostic<MismatchedIndentInString> {
-  static constexpr llvm::StringLiteral ShortName = "syntax-invalid-string";
-  static constexpr llvm::StringLiteral Message =
-      "Indentation does not match that of the closing \"\"\" in multi-line "
-      "string literal.";
-};
-
-=======
->>>>>>> cf97b794
 struct UnrecognizedCharacters : SimpleDiagnostic<UnrecognizedCharacters> {
   static constexpr llvm::StringLiteral ShortName =
       "syntax-unrecognized-characters";
@@ -673,10 +534,10 @@
   if (token_info.kind == TokenKind::StringLiteral()) {
     auto& line_info = GetLineInfo(token_info.token_line);
     int64_t token_start = line_info.start + token_info.column;
-    llvm::Optional<StringLiteralToken> literal =
+    llvm::Optional<StringLiteralToken> relexed_token =
         StringLiteralToken::Lex(source->Text().substr(token_start));
-    assert(literal && "Could not reform string literal token.");
-    return literal->Text();
+    assert(relexed_token && "Could not reform string literal token.");
+    return relexed_token->Text();
   }
 
   assert(token_info.kind == TokenKind::Identifier() &&
