--- conflicted
+++ resolved
@@ -21,18 +21,6 @@
 struct InvalidDigit {
   static constexpr llvm::StringLiteral ShortName = "syntax-invalid-number";
 
-<<<<<<< HEAD
-  struct Substitutions {
-    char digit;
-    int radix;
-  };
-  static auto Format(const Substitutions& subst) -> std::string {
-    return llvm::formatv("Invalid digit '{0}' in {1} numeric literal.",
-                         subst.digit,
-                         (subst.radix == 2
-                              ? "binary"
-                              : subst.radix == 16 ? "hexadecimal" : "decimal"))
-=======
   char digit;
   int radix;
 
@@ -40,7 +28,6 @@
     return llvm::formatv("Invalid digit '{0}' in {1} numeric literal.", digit,
                          (radix == 2 ? "binary"
                                      : radix == 16 ? "hexadecimal" : "decimal"))
->>>>>>> e8a72981
         .str();
   }
 };
