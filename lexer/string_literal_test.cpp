--- conflicted
+++ resolved
@@ -20,18 +20,12 @@
     return *result;
   }
 
-<<<<<<< HEAD
-  auto Parse(llvm::StringRef text) -> StringLiteralToken::ExpandedValue {
-    StringLiteralToken token = Lex(text);
+  auto Parse(llvm::StringRef text) -> LexedStringLiteral::ExpandedValue {
+    LexedStringLiteral token = Lex(text);
     Testing::SingleTokenDiagnosticTranslator translator(text);
     DiagnosticEmitter<const char*> emitter(translator,
                                            ConsoleDiagnosticConsumer());
     return token.ComputeValue(emitter);
-=======
-  auto Parse(llvm::StringRef text) -> LexedStringLiteral::ExpandedValue {
-    LexedStringLiteral token = Lex(text);
-    return token.ComputeValue(ConsoleDiagnosticEmitter());
->>>>>>> f9806d05
   }
 };
 
