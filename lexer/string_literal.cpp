--- conflicted
+++ resolved
@@ -304,17 +304,9 @@
 }
 
 // Expand any escape sequences in the given string literal.
-<<<<<<< HEAD
 static auto ExpandEscapeSequencesAndRemoveIndent(
     LexerDiagnosticEmitter& emitter, llvm::StringRef contents, int hash_level,
-    llvm::StringRef indent) -> StringLiteralToken::ExpandedValue {
-=======
-static auto ExpandEscapeSequencesAndRemoveIndent(DiagnosticEmitter& emitter,
-                                                 llvm::StringRef contents,
-                                                 int hash_level,
-                                                 llvm::StringRef indent)
-    -> LexedStringLiteral::ExpandedValue {
->>>>>>> f9806d05
+    llvm::StringRef indent) -> LexedStringLiteral::ExpandedValue {
   std::string result;
   result.reserve(contents.size());
   bool has_errors = false;
@@ -379,11 +371,7 @@
   }
 }
 
-<<<<<<< HEAD
-auto StringLiteralToken::ComputeValue(LexerDiagnosticEmitter& emitter) const
-=======
-auto LexedStringLiteral::ComputeValue(DiagnosticEmitter& emitter) const
->>>>>>> f9806d05
+auto LexedStringLiteral::ComputeValue(LexerDiagnosticEmitter& emitter) const
     -> ExpandedValue {
   auto indent = multi_line ? CheckIndent(emitter, text, content) : Indent();
   auto result = ExpandEscapeSequencesAndRemoveIndent(emitter, content,
