--- conflicted
+++ resolved
@@ -51,62 +51,14 @@
 TEST_F(LexerTest, HandlesEmptyBuffer) {
   auto buffer = Lex("");
   EXPECT_FALSE(buffer.HasErrors());
-<<<<<<< HEAD
-  EXPECT_THAT(buffer,
-              HasTokens(llvm::ArrayRef<ExpectedToken>{{TokenKind::Eof()}}));
-=======
   EXPECT_THAT(
       buffer,
       HasTokens(llvm::ArrayRef<ExpectedToken>{{TokenKind::EndOfFile()}}));
->>>>>>> 2f595aa1
 }
 
 TEST_F(LexerTest, TracksLinesAndColumns) {
   auto buffer = Lex("\n  ;;\n   ;;;\n   x\"foo\" \"\"\"baz\n  a\n \"\"\" y");
   EXPECT_FALSE(buffer.HasErrors());
-<<<<<<< HEAD
-  EXPECT_THAT(buffer, HasTokens(llvm::ArrayRef<ExpectedToken>{
-                          {.kind = TokenKind::Semi(),
-                           .line = 2,
-                           .column = 3,
-                           .indent_column = 3},
-                          {.kind = TokenKind::Semi(),
-                           .line = 2,
-                           .column = 4,
-                           .indent_column = 3},
-                          {.kind = TokenKind::Semi(),
-                           .line = 3,
-                           .column = 4,
-                           .indent_column = 4},
-                          {.kind = TokenKind::Semi(),
-                           .line = 3,
-                           .column = 5,
-                           .indent_column = 4},
-                          {.kind = TokenKind::Semi(),
-                           .line = 3,
-                           .column = 6,
-                           .indent_column = 4},
-                          {.kind = TokenKind::Identifier(),
-                           .line = 4,
-                           .column = 4,
-                           .indent_column = 4,
-                           .text = "x"},
-                          {.kind = TokenKind::StringLiteral(),
-                           .line = 4,
-                           .column = 5,
-                           .indent_column = 4},
-                          {.kind = TokenKind::StringLiteral(),
-                           .line = 4,
-                           .column = 11,
-                           .indent_column = 4},
-                          {.kind = TokenKind::Identifier(),
-                           .line = 6,
-                           .column = 6,
-                           .indent_column = 11,
-                           .text = "y"},
-                          {.kind = TokenKind::Eof(), .line = 6, .column = 7},
-                      }));
-=======
   EXPECT_THAT(buffer,
               HasTokens(llvm::ArrayRef<ExpectedToken>{
                   {.kind = TokenKind::Semi(),
@@ -149,61 +101,11 @@
                    .text = "y"},
                   {.kind = TokenKind::EndOfFile(), .line = 6, .column = 7},
               }));
->>>>>>> 2f595aa1
 }
 
 TEST_F(LexerTest, HandlesNumericLiteral) {
   auto buffer = Lex("12-578\n  1  2\n0x12_3ABC\n0b10_10_11\n1_234_567\n1.5e9");
   EXPECT_FALSE(buffer.HasErrors());
-<<<<<<< HEAD
-  ASSERT_THAT(buffer, HasTokens(llvm::ArrayRef<ExpectedToken>{
-                          {.kind = TokenKind::IntegerLiteral(),
-                           .line = 1,
-                           .column = 1,
-                           .indent_column = 1,
-                           .text = "12"},
-                          {.kind = TokenKind::Minus(),
-                           .line = 1,
-                           .column = 3,
-                           .indent_column = 1},
-                          {.kind = TokenKind::IntegerLiteral(),
-                           .line = 1,
-                           .column = 4,
-                           .indent_column = 1,
-                           .text = "578"},
-                          {.kind = TokenKind::IntegerLiteral(),
-                           .line = 2,
-                           .column = 3,
-                           .indent_column = 3,
-                           .text = "1"},
-                          {.kind = TokenKind::IntegerLiteral(),
-                           .line = 2,
-                           .column = 6,
-                           .indent_column = 3,
-                           .text = "2"},
-                          {.kind = TokenKind::IntegerLiteral(),
-                           .line = 3,
-                           .column = 1,
-                           .indent_column = 1,
-                           .text = "0x12_3ABC"},
-                          {.kind = TokenKind::IntegerLiteral(),
-                           .line = 4,
-                           .column = 1,
-                           .indent_column = 1,
-                           .text = "0b10_10_11"},
-                          {.kind = TokenKind::IntegerLiteral(),
-                           .line = 5,
-                           .column = 1,
-                           .indent_column = 1,
-                           .text = "1_234_567"},
-                          {.kind = TokenKind::RealLiteral(),
-                           .line = 6,
-                           .column = 1,
-                           .indent_column = 1,
-                           .text = "1.5e9"},
-                          {.kind = TokenKind::Eof(), .line = 6, .column = 6},
-                      }));
-=======
   ASSERT_THAT(buffer,
               HasTokens(llvm::ArrayRef<ExpectedToken>{
                   {.kind = TokenKind::IntegerLiteral(),
@@ -252,7 +154,6 @@
                    .text = "1.5e9"},
                   {.kind = TokenKind::EndOfFile(), .line = 6, .column = 6},
               }));
->>>>>>> 2f595aa1
   auto token_12 = buffer.Tokens().begin();
   EXPECT_EQ(buffer.GetIntegerLiteral(*token_12), 12);
   auto token_578 = buffer.Tokens().begin() + 2;
@@ -277,36 +178,6 @@
 TEST_F(LexerTest, HandlesInvalidNumericLiterals) {
   auto buffer = Lex("14x 15_49 0x3.5q 0x3_4.5_6 0ops");
   EXPECT_TRUE(buffer.HasErrors());
-<<<<<<< HEAD
-  ASSERT_THAT(buffer, HasTokens(llvm::ArrayRef<ExpectedToken>{
-                          {.kind = TokenKind::Error(),
-                           .line = 1,
-                           .column = 1,
-                           .indent_column = 1,
-                           .text = "14x"},
-                          {.kind = TokenKind::IntegerLiteral(),
-                           .line = 1,
-                           .column = 5,
-                           .indent_column = 1,
-                           .text = "15_49"},
-                          {.kind = TokenKind::Error(),
-                           .line = 1,
-                           .column = 11,
-                           .indent_column = 1,
-                           .text = "0x3.5q"},
-                          {.kind = TokenKind::RealLiteral(),
-                           .line = 1,
-                           .column = 18,
-                           .indent_column = 1,
-                           .text = "0x3_4.5_6"},
-                          {.kind = TokenKind::Error(),
-                           .line = 1,
-                           .column = 28,
-                           .indent_column = 1,
-                           .text = "0ops"},
-                          {.kind = TokenKind::Eof(), .line = 1, .column = 32},
-                      }));
-=======
   ASSERT_THAT(buffer,
               HasTokens(llvm::ArrayRef<ExpectedToken>{
                   {.kind = TokenKind::Error(),
@@ -336,7 +207,6 @@
                    .text = "0ops"},
                   {.kind = TokenKind::EndOfFile(), .line = 1, .column = 32},
               }));
->>>>>>> 2f595aa1
 }
 
 TEST_F(LexerTest, SplitsNumericLiteralsProperly) {
@@ -407,11 +277,7 @@
                   {.kind = TokenKind::Period()},
                   {.kind = TokenKind::UnderscoreKeyword()},
                   // newline
-<<<<<<< HEAD
-                  {.kind = TokenKind::Eof()},
-=======
                   {.kind = TokenKind::EndOfFile()},
->>>>>>> 2f595aa1
               }));
 }
 
@@ -453,11 +319,7 @@
            .line = 4,
            .column = 2,
            .text = llvm::StringRef("\\", 1)},
-<<<<<<< HEAD
-          {.kind = TokenKind::Eof(), .line = 4, .column = 3},
-=======
           {.kind = TokenKind::EndOfFile(), .line = 4, .column = 3},
->>>>>>> 2f595aa1
       }));
 }
 
@@ -470,11 +332,7 @@
   EXPECT_THAT(buffer, HasTokens(llvm::ArrayRef<ExpectedToken>{
                           {TokenKind::LessLess()},
                           {TokenKind::Less()},
-<<<<<<< HEAD
-                          {TokenKind::Eof()},
-=======
-                          {TokenKind::EndOfFile()},
->>>>>>> 2f595aa1
+                          {TokenKind::EndOfFile()},
                       }));
 
   buffer = Lex("<<=>>");
@@ -482,11 +340,7 @@
   EXPECT_THAT(buffer, HasTokens(llvm::ArrayRef<ExpectedToken>{
                           {TokenKind::LessLessEqual()},
                           {TokenKind::GreaterGreater()},
-<<<<<<< HEAD
-                          {TokenKind::Eof()},
-=======
-                          {TokenKind::EndOfFile()},
->>>>>>> 2f595aa1
+                          {TokenKind::EndOfFile()},
                       }));
 
   buffer = Lex("< <=> >");
@@ -495,11 +349,7 @@
                           {TokenKind::Less()},
                           {TokenKind::LessEqualGreater()},
                           {TokenKind::Greater()},
-<<<<<<< HEAD
-                          {TokenKind::Eof()},
-=======
-                          {TokenKind::EndOfFile()},
->>>>>>> 2f595aa1
+                          {TokenKind::EndOfFile()},
                       }));
 
   buffer = Lex("\\/?@&^!");
@@ -512,11 +362,7 @@
                           {TokenKind::Amp()},
                           {TokenKind::Caret()},
                           {TokenKind::Exclaim()},
-<<<<<<< HEAD
-                          {TokenKind::Eof()},
-=======
-                          {TokenKind::EndOfFile()},
->>>>>>> 2f595aa1
+                          {TokenKind::EndOfFile()},
                       }));
 }
 
@@ -526,11 +372,7 @@
   EXPECT_THAT(buffer, HasTokens(llvm::ArrayRef<ExpectedToken>{
                           {TokenKind::OpenParen()},
                           {TokenKind::CloseParen()},
-<<<<<<< HEAD
-                          {TokenKind::Eof()},
-=======
-                          {TokenKind::EndOfFile()},
->>>>>>> 2f595aa1
+                          {TokenKind::EndOfFile()},
                       }));
 
   buffer = Lex("((()()))");
@@ -544,11 +386,7 @@
                           {TokenKind::CloseParen()},
                           {TokenKind::CloseParen()},
                           {TokenKind::CloseParen()},
-<<<<<<< HEAD
-                          {TokenKind::Eof()},
-=======
-                          {TokenKind::EndOfFile()},
->>>>>>> 2f595aa1
+                          {TokenKind::EndOfFile()},
                       }));
 }
 
@@ -558,11 +396,7 @@
   EXPECT_THAT(buffer, HasTokens(llvm::ArrayRef<ExpectedToken>{
                           {TokenKind::OpenCurlyBrace()},
                           {TokenKind::CloseCurlyBrace()},
-<<<<<<< HEAD
-                          {TokenKind::Eof()},
-=======
-                          {TokenKind::EndOfFile()},
->>>>>>> 2f595aa1
+                          {TokenKind::EndOfFile()},
                       }));
 
   buffer = Lex("{{{}{}}}");
@@ -576,11 +410,7 @@
                           {TokenKind::CloseCurlyBrace()},
                           {TokenKind::CloseCurlyBrace()},
                           {TokenKind::CloseCurlyBrace()},
-<<<<<<< HEAD
-                          {TokenKind::Eof()},
-=======
-                          {TokenKind::EndOfFile()},
->>>>>>> 2f595aa1
+                          {TokenKind::EndOfFile()},
                       }));
 }
 
@@ -602,11 +432,7 @@
     EXPECT_EQ(open_curly_token,
               buffer.GetMatchedOpeningToken(close_curly_token));
     auto eof_token = *it++;
-<<<<<<< HEAD
-    EXPECT_EQ(buffer.GetKind(eof_token), TokenKind::Eof());
-=======
     EXPECT_EQ(buffer.GetKind(eof_token), TokenKind::EndOfFile());
->>>>>>> 2f595aa1
     EXPECT_EQ(buffer.Tokens().end(), it);
   }
 
@@ -669,11 +495,7 @@
               buffer.GetMatchedOpeningToken(inner_close_paren_token));
 
     auto eof_token = *it++;
-<<<<<<< HEAD
-    EXPECT_EQ(buffer.GetKind(eof_token), TokenKind::Eof());
-=======
     EXPECT_EQ(buffer.GetKind(eof_token), TokenKind::EndOfFile());
->>>>>>> 2f595aa1
     EXPECT_EQ(buffer.Tokens().end(), it);
   }
 }
@@ -685,22 +507,14 @@
               HasTokens(llvm::ArrayRef<ExpectedToken>{
                   {TokenKind::OpenCurlyBrace()},
                   {.kind = TokenKind::CloseCurlyBrace(), .recovery = true},
-<<<<<<< HEAD
-                  {TokenKind::Eof()},
-=======
                   {TokenKind::EndOfFile()},
->>>>>>> 2f595aa1
               }));
 
   buffer = Lex("}");
   EXPECT_TRUE(buffer.HasErrors());
   EXPECT_THAT(buffer, HasTokens(llvm::ArrayRef<ExpectedToken>{
                           {.kind = TokenKind::Error(), .text = "}"},
-<<<<<<< HEAD
-                          {TokenKind::Eof()},
-=======
-                          {TokenKind::EndOfFile()},
->>>>>>> 2f595aa1
+                          {TokenKind::EndOfFile()},
                       }));
 
   buffer = Lex("{(}");
@@ -712,11 +526,7 @@
           {.kind = TokenKind::OpenParen(), .column = 2},
           {.kind = TokenKind::CloseParen(), .column = 3, .recovery = true},
           {.kind = TokenKind::CloseCurlyBrace(), .column = 3},
-<<<<<<< HEAD
-          {TokenKind::Eof()},
-=======
           {TokenKind::EndOfFile()},
->>>>>>> 2f595aa1
       }));
 
   buffer = Lex(")({)");
@@ -729,11 +539,7 @@
           {.kind = TokenKind::OpenCurlyBrace(), .column = 3},
           {.kind = TokenKind::CloseCurlyBrace(), .column = 4, .recovery = true},
           {.kind = TokenKind::CloseParen(), .column = 4},
-<<<<<<< HEAD
-          {TokenKind::Eof()},
-=======
           {TokenKind::EndOfFile()},
->>>>>>> 2f595aa1
       }));
 }
 
@@ -744,11 +550,7 @@
       buffer,
       HasTokens(llvm::ArrayRef<ExpectedToken>{
           {.kind = TokenKind::FnKeyword(), .column = 4, .indent_column = 4},
-<<<<<<< HEAD
-          {TokenKind::Eof()},
-=======
           {TokenKind::EndOfFile()},
->>>>>>> 2f595aa1
       }));
 
   buffer = Lex("and or not if else for loop return var break continue _");
@@ -766,35 +568,13 @@
                           {TokenKind::BreakKeyword()},
                           {TokenKind::ContinueKeyword()},
                           {TokenKind::UnderscoreKeyword()},
-<<<<<<< HEAD
-                          {TokenKind::Eof()},
-=======
-                          {TokenKind::EndOfFile()},
->>>>>>> 2f595aa1
+                          {TokenKind::EndOfFile()},
                       }));
 }
 
 TEST_F(LexerTest, Comments) {
   auto buffer = Lex(" ;\n  // foo\n  ;\n");
   EXPECT_FALSE(buffer.HasErrors());
-<<<<<<< HEAD
-  EXPECT_THAT(buffer, HasTokens(llvm::ArrayRef<ExpectedToken>{
-                          {.kind = TokenKind::Semi(),
-                           .line = 1,
-                           .column = 2,
-                           .indent_column = 2},
-                          {.kind = TokenKind::Semi(),
-                           .line = 3,
-                           .column = 3,
-                           .indent_column = 3},
-                          {.kind = TokenKind::Eof(), .line = 3, .column = 4},
-                      }));
-
-  buffer = Lex("// foo\n//\n// bar");
-  EXPECT_FALSE(buffer.HasErrors());
-  EXPECT_THAT(buffer,
-              HasTokens(llvm::ArrayRef<ExpectedToken>{{TokenKind::Eof()}}));
-=======
   EXPECT_THAT(buffer,
               HasTokens(llvm::ArrayRef<ExpectedToken>{
                   {.kind = TokenKind::Semi(),
@@ -813,31 +593,20 @@
   EXPECT_THAT(
       buffer,
       HasTokens(llvm::ArrayRef<ExpectedToken>{{TokenKind::EndOfFile()}}));
->>>>>>> 2f595aa1
 
   // Make sure weird characters aren't a problem.
   buffer = Lex("  // foo#$!^?@-_💩🍫⃠ [̲̅$̲̅(̲̅ ͡° ͜ʖ ͡°̲̅)̲̅$̲̅]");
   EXPECT_FALSE(buffer.HasErrors());
-<<<<<<< HEAD
-  EXPECT_THAT(buffer,
-              HasTokens(llvm::ArrayRef<ExpectedToken>{{TokenKind::Eof()}}));
-=======
   EXPECT_THAT(
       buffer,
       HasTokens(llvm::ArrayRef<ExpectedToken>{{TokenKind::EndOfFile()}}));
->>>>>>> 2f595aa1
 
   // Make sure we can lex a comment at the end of the input.
   buffer = Lex("//");
   EXPECT_FALSE(buffer.HasErrors());
-<<<<<<< HEAD
-  EXPECT_THAT(buffer,
-              HasTokens(llvm::ArrayRef<ExpectedToken>{{TokenKind::Eof()}}));
-=======
   EXPECT_THAT(
       buffer,
       HasTokens(llvm::ArrayRef<ExpectedToken>{{TokenKind::EndOfFile()}}));
->>>>>>> 2f595aa1
 }
 
 TEST_F(LexerTest, InvalidComments) {
@@ -861,11 +630,7 @@
                            .column = 4,
                            .indent_column = 4,
                            .text = "foobar"},
-<<<<<<< HEAD
-                          {TokenKind::Eof()},
-=======
-                          {TokenKind::EndOfFile()},
->>>>>>> 2f595aa1
+                          {TokenKind::EndOfFile()},
                       }));
 
   // Check different kinds of identifier character sequences.
@@ -873,11 +638,7 @@
   EXPECT_FALSE(buffer.HasErrors());
   EXPECT_THAT(buffer, HasTokens(llvm::ArrayRef<ExpectedToken>{
                           {.kind = TokenKind::Identifier(), .text = "_foo_bar"},
-<<<<<<< HEAD
-                          {TokenKind::Eof()},
-=======
-                          {TokenKind::EndOfFile()},
->>>>>>> 2f595aa1
+                          {TokenKind::EndOfFile()},
                       }));
 
   buffer = Lex("foo2bar00");
@@ -885,11 +646,7 @@
   EXPECT_THAT(buffer,
               HasTokens(llvm::ArrayRef<ExpectedToken>{
                   {.kind = TokenKind::Identifier(), .text = "foo2bar00"},
-<<<<<<< HEAD
-                  {TokenKind::Eof()},
-=======
                   {TokenKind::EndOfFile()},
->>>>>>> 2f595aa1
               }));
 
   // Check that we can parse identifiers that start with a keyword.
@@ -897,47 +654,12 @@
   EXPECT_FALSE(buffer.HasErrors());
   EXPECT_THAT(buffer, HasTokens(llvm::ArrayRef<ExpectedToken>{
                           {.kind = TokenKind::Identifier(), .text = "fnord"},
-<<<<<<< HEAD
-                          {TokenKind::Eof()},
-=======
-                          {TokenKind::EndOfFile()},
->>>>>>> 2f595aa1
+                          {TokenKind::EndOfFile()},
                       }));
 
   // Check multiple identifiers with indent and interning.
   buffer = Lex("   foo;bar\nbar \n  foo\tfoo");
   EXPECT_FALSE(buffer.HasErrors());
-<<<<<<< HEAD
-  EXPECT_THAT(buffer, HasTokens(llvm::ArrayRef<ExpectedToken>{
-                          {.kind = TokenKind::Identifier(),
-                           .line = 1,
-                           .column = 4,
-                           .indent_column = 4,
-                           .text = "foo"},
-                          {.kind = TokenKind::Semi()},
-                          {.kind = TokenKind::Identifier(),
-                           .line = 1,
-                           .column = 8,
-                           .indent_column = 4,
-                           .text = "bar"},
-                          {.kind = TokenKind::Identifier(),
-                           .line = 2,
-                           .column = 1,
-                           .indent_column = 1,
-                           .text = "bar"},
-                          {.kind = TokenKind::Identifier(),
-                           .line = 3,
-                           .column = 3,
-                           .indent_column = 3,
-                           .text = "foo"},
-                          {.kind = TokenKind::Identifier(),
-                           .line = 3,
-                           .column = 7,
-                           .indent_column = 3,
-                           .text = "foo"},
-                          {.kind = TokenKind::Eof(), .line = 3, .column = 10},
-                      }));
-=======
   EXPECT_THAT(buffer,
               HasTokens(llvm::ArrayRef<ExpectedToken>{
                   {.kind = TokenKind::Identifier(),
@@ -968,7 +690,6 @@
                    .text = "foo"},
                   {.kind = TokenKind::EndOfFile(), .line = 3, .column = 10},
               }));
->>>>>>> 2f595aa1
 }
 
 TEST_F(LexerTest, StringLiterals) {
@@ -1040,11 +761,7 @@
                    .column = 10,
                    .indent_column = 5,
                    .string_contents = {""}},
-<<<<<<< HEAD
-                  {.kind = TokenKind::Eof(), .line = 16, .column = 3},
-=======
                   {.kind = TokenKind::EndOfFile(), .line = 16, .column = 3},
->>>>>>> 2f595aa1
               }));
 }
 
@@ -1146,11 +863,7 @@
               StrEq("token: { index: 0, kind:      'Semi', line: 1, column: 1, "
                     "indent: 1, spelling: ';' }"));
   EXPECT_THAT(GetAndDropLine(print),
-<<<<<<< HEAD
-              StrEq("token: { index: 1, kind:  'Eof', line: 1, column: 2, "
-=======
               StrEq("token: { index: 1, kind: 'EndOfFile', line: 1, column: 2, "
->>>>>>> 2f595aa1
                     "indent: 1, spelling: '' }"));
   EXPECT_TRUE(print.empty()) << print;
 
@@ -1176,11 +889,7 @@
               StrEq("token: { index: 4, kind: 'CloseParen', line: 1, column: "
                     "7, indent: 1, spelling: ')', opening_token: 0 }"));
   EXPECT_THAT(GetAndDropLine(print),
-<<<<<<< HEAD
-              StrEq("token: { index: 5, kind:        'Eof', line: 1, column: "
-=======
               StrEq("token: { index: 5, kind:  'EndOfFile', line: 1, column: "
->>>>>>> 2f595aa1
                     "8, indent: 1, spelling: '' }"));
   EXPECT_TRUE(print.empty()) << print;
 
@@ -1190,20 +899,6 @@
   print_storage.clear();
   buffer.Print(print_stream);
   print = print_stream.str();
-<<<<<<< HEAD
-  EXPECT_THAT(GetAndDropLine(print),
-              StrEq("token: { index: 0, kind: 'Semi', line:  1, column:  1, "
-                    "indent: 1, spelling: ';' }"));
-  EXPECT_THAT(GetAndDropLine(print),
-              StrEq("token: { index: 1, kind: 'Semi', line: 11, column:  9, "
-                    "indent: 9, spelling: ';' }"));
-  EXPECT_THAT(GetAndDropLine(print),
-              StrEq("token: { index: 2, kind: 'Semi', line: 11, column: 10, "
-                    "indent: 9, spelling: ';' }"));
-  EXPECT_THAT(GetAndDropLine(print),
-              StrEq("token: { index: 3, kind:  'Eof', line: 11, column: 11, "
-                    "indent: 9, spelling: '' }"));
-=======
   EXPECT_THAT(
       GetAndDropLine(print),
       StrEq("token: { index: 0, kind:      'Semi', line:  1, column:  1, "
@@ -1220,7 +915,6 @@
       GetAndDropLine(print),
       StrEq("token: { index: 3, kind: 'EndOfFile', line: 11, column: 11, "
             "indent: 9, spelling: '' }"));
->>>>>>> 2f595aa1
   EXPECT_TRUE(print.empty()) << print;
 }
 
@@ -1324,11 +1018,7 @@
   token_it = token_value_node->begin();
   EXPECT_THAT(&*token_it, IsKeyValueScalars("index", "3"));
   ++token_it;
-<<<<<<< HEAD
-  EXPECT_THAT(&*token_it, IsKeyValueScalars("kind", "Eof"));
-=======
   EXPECT_THAT(&*token_it, IsKeyValueScalars("kind", "EndOfFile"));
->>>>>>> 2f595aa1
   ++token_it;
   EXPECT_THAT(&*token_it, IsKeyValueScalars("line", "15"));
   ++token_it;
