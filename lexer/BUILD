--- conflicted
+++ resolved
@@ -96,13 +96,9 @@
     srcs = ["tokenized_buffer.cpp"],
     hdrs = ["tokenized_buffer.h"],
     deps = [
-<<<<<<< HEAD
-        ":numeric_literal",
-=======
         ":character_set",
         ":numeric_literal",
         ":string_literal",
->>>>>>> d0878c43
         ":token_kind",
         "//diagnostics:diagnostic_emitter",
         "//source:source_buffer",
