--- conflicted
+++ resolved
@@ -27,15 +27,9 @@
 )
 
 cc_library(
-<<<<<<< HEAD
-    name = "string_literal",
-    srcs = ["string_literal.cpp"],
-    hdrs = ["string_literal.h"],
-=======
     name = "numeric_literal",
     srcs = ["numeric_literal.cpp"],
     hdrs = ["numeric_literal.h"],
->>>>>>> cf97b794
     deps = [
         "//diagnostics:diagnostic_emitter",
         "@llvm-project//llvm:Support",
@@ -43,17 +37,33 @@
 )
 
 cc_test(
-<<<<<<< HEAD
+    name = "numeric_literal_test",
+    srcs = ["numeric_literal_test.cpp"],
+    deps = [
+        ":numeric_literal",
+        "//diagnostics:diagnostic_emitter",
+        "@llvm-project//llvm:Support",
+        "@llvm-project//llvm:gmock",
+        "@llvm-project//llvm:gtest",
+        "@llvm-project//llvm:gtest_main",
+    ],
+)
+
+cc_library(
+    name = "string_literal",
+    srcs = ["string_literal.cpp"],
+    hdrs = ["string_literal.h"],
+    deps = [
+        "//diagnostics:diagnostic_emitter",
+        "@llvm-project//llvm:Support",
+    ],
+)
+
+cc_test(
     name = "string_literal_test",
     srcs = ["string_literal_test.cpp"],
     deps = [
         ":string_literal",
-=======
-    name = "numeric_literal_test",
-    srcs = ["numeric_literal_test.cpp"],
-    deps = [
-        ":numeric_literal",
->>>>>>> cf97b794
         "//diagnostics:diagnostic_emitter",
         "@llvm-project//llvm:Support",
         "@llvm-project//llvm:gmock",
