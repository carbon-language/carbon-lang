// Part of the Carbon Language project, under the Apache License v2.0 with LLVM
// Exceptions. See /LICENSE for license information.
// SPDX-License-Identifier: Apache-2.0 WITH LLVM-exception

#ifndef LEXER_NUMERIC_LITERAL_H_
#define LEXER_NUMERIC_LITERAL_H_

#include <utility>

#include "diagnostics/diagnostic_emitter.h"
#include "llvm/ADT/APInt.h"
#include "llvm/ADT/Optional.h"
#include "llvm/ADT/StringRef.h"

namespace Carbon {

// A numeric literal token that has been extracted from a source buffer.
class LexedNumericLiteral {
 public:
  // Get the text corresponding to this literal.
  auto Text() const -> llvm::StringRef { return text; }

  // Extract a numeric literal from the given text, if it has a suitable form.
  //
  // The supplied `source_text` must outlive the return value.
  static auto Lex(llvm::StringRef source_text)
      -> llvm::Optional<LexedNumericLiteral>;

  class Parser;

 private:
  LexedNumericLiteral() {}

  // The text of the token.
  llvm::StringRef text;

  // The offset of the '.'. Set to text.size() if none is present.
  int radix_point;

  // The offset of the alphabetical character introducing the exponent. In a
  // valid literal, this will be an 'e' or a 'p', and may be followed by a '+'
  // or a '-', but for error recovery, this may simply be the last lowercase
  // letter in the invalid token. Always greater than or equal to radix_point.
  // Set to text.size() if none is present.
  int exponent;
};

// Parser for numeric literal tokens.
//
// Responsible for checking that a numeric literal is valid and meaningful and
// either diagnosing or extracting its meaning.
class LexedNumericLiteral::Parser {
 public:
<<<<<<< HEAD
  Parser(DiagnosticEmitter<const char*>& emitter, NumericLiteralToken literal);
=======
  Parser(DiagnosticEmitter& emitter, LexedNumericLiteral literal);
>>>>>>> f9806d05

  auto IsInteger() -> bool {
    return literal.radix_point == static_cast<int>(literal.text.size());
  }

  enum CheckResult {
    // The token is valid.
    Valid,
    // The token is invalid, but we've diagnosed and recovered from the error.
    RecoverableError,
    // The token is invalid, and we've diagnosed, but we can't assign meaning
    // to it.
    UnrecoverableError,
  };

  // Check that the numeric literal token is syntactically valid and
  // meaningful, and diagnose if not.
  auto Check() -> CheckResult;

  // Get the radix of this token. One of 2, 10, or 16.
  auto GetRadix() -> int { return radix; }

  // Get the mantissa of this token's value.
  auto GetMantissa() -> llvm::APInt;

  // Get the exponent of this token's value. This is always zero for an integer
  // literal.
  auto GetExponent() -> llvm::APInt;

 private:
  struct CheckDigitSequenceResult {
    bool ok;
    bool has_digit_separators = false;
  };

  auto CheckDigitSequence(llvm::StringRef text, int radix,
                          bool allow_digit_separators = true)
      -> CheckDigitSequenceResult;
  auto CheckDigitSeparatorPlacement(llvm::StringRef text, int radix,
                                    int num_digit_separators) -> void;
  auto CheckLeadingZero() -> bool;
  auto CheckIntPart() -> bool;
  auto CheckFractionalPart() -> bool;
  auto CheckExponentPart() -> bool;

 private:
<<<<<<< HEAD
  DiagnosticEmitter<const char*>& emitter;
  NumericLiteralToken literal;
=======
  DiagnosticEmitter& emitter;
  LexedNumericLiteral literal;
>>>>>>> f9806d05

  // The radix of the literal: 2, 10, or 16, for a prefix of '0b', no prefix,
  // or '0x', respectively.
  int radix = 10;

  // The various components of a numeric literal:
  //
  //     [radix] int_part [. fract_part [[ep] [+-] exponent_part]]
  llvm::StringRef int_part;
  llvm::StringRef fract_part;
  llvm::StringRef exponent_part;

  // Do we need to remove any special characters (digit separator or radix
  // point) before interpreting the mantissa or exponent as an integer?
  bool mantissa_needs_cleaning = false;
  bool exponent_needs_cleaning = false;

  // True if we found a `-` before `exponent_part`.
  bool exponent_is_negative = false;

  // True if we produced an error but recovered.
  bool recovered_from_error = false;
};

}  // namespace Carbon

#endif  // LEXER_NUMERIC_LITERAL_H_<|MERGE_RESOLUTION|>--- conflicted
+++ resolved
@@ -51,11 +51,7 @@
 // either diagnosing or extracting its meaning.
 class LexedNumericLiteral::Parser {
  public:
-<<<<<<< HEAD
-  Parser(DiagnosticEmitter<const char*>& emitter, NumericLiteralToken literal);
-=======
-  Parser(DiagnosticEmitter& emitter, LexedNumericLiteral literal);
->>>>>>> f9806d05
+  Parser(DiagnosticEmitter<const char*>& emitter, LexedNumericLiteral literal);
 
   auto IsInteger() -> bool {
     return literal.radix_point == static_cast<int>(literal.text.size());
@@ -102,13 +98,8 @@
   auto CheckExponentPart() -> bool;
 
  private:
-<<<<<<< HEAD
   DiagnosticEmitter<const char*>& emitter;
-  NumericLiteralToken literal;
-=======
-  DiagnosticEmitter& emitter;
   LexedNumericLiteral literal;
->>>>>>> f9806d05
 
   // The radix of the literal: 2, 10, or 16, for a prefix of '0b', no prefix,
   // or '0x', respectively.
