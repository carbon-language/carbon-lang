--- conflicted
+++ resolved
@@ -12,15 +12,11 @@
 
 namespace Carbon {
 
-<<<<<<< HEAD
 template <typename T>
 using HasPrintMethod = typename std::enable_if_t<
     std::is_member_function_pointer_v<decltype(&T::Print)>>;
 
-// Support ostream << for types which implement:
-=======
 // Support raw_ostream << for types which implement:
->>>>>>> 2cf29f9c
 //   void Print(llvm::raw_ostream& out) const;
 template <typename T, HasPrintMethod<T>* = nullptr>
 auto operator<<(llvm::raw_ostream& out, const T& obj) -> llvm::raw_ostream& {
@@ -28,14 +24,8 @@
   return out;
 }
 
-<<<<<<< HEAD
-// Prevents ostream << for pointers to printable types.
+// Prevents raw_ostream << for pointers to printable types.
 template <typename T, HasPrintMethod<T>* = nullptr>
-=======
-// Prevents raw_ostream << for pointers to printable types.
-template <typename T, typename std::enable_if<std::is_member_function_pointer<
-                          decltype(&T::Print)>::value>::type* = nullptr>
->>>>>>> 2cf29f9c
 __attribute__((unavailable(
     "Received a pointer to a printable type, are you missing a `*`? "
     "To print as a pointer, cast to void*."))) auto
