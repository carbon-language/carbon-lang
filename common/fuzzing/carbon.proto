// Part of the Carbon Language project, under the Apache License v2.0 with LLVM
// Exceptions. See /LICENSE for license information.
// SPDX-License-Identifier: Apache-2.0 WITH LLVM-exception

syntax = "proto2";

package Carbon.Fuzzing;

message LibraryName {
  optional string package_name = 1;
  optional string path = 2;
}

// Expressions.

message CallExpression {
  optional Expression function = 1;
  optional Expression argument = 2;
}

message FunctionTypeLiteral {
  optional TupleLiteralExpression parameter = 3;
  optional Expression return_type = 2;
}

message SimpleMemberAccessExpression {
  optional string field = 1;
  optional Expression object = 2;
}

message CompoundMemberAccessExpression {
  optional Expression object = 1;
  optional Expression path = 2;
}

message IndexExpression {
  optional Expression object = 1;
  optional Expression offset = 2;
}

message OperatorExpression {
  enum Operator {
    UnknownOperator = 0;
    Add = 1;
    AddressOf = 2;
    And = 3;
    Deref = 4;
    Eq = 5;
    Mul = 6;
    Neg = 7;
    Not = 8;
    Or = 9;
    Sub = 10;
    Ptr = 11;
    Combine = 12;
    As = 13;
    Mod = 14;
  }
  optional Operator op = 1;
  repeated Expression arguments = 2;
}

message TupleLiteralExpression {
  repeated Expression fields = 1;
}

message FieldInitializer {
  optional string name = 1;
  optional Expression expression = 2;
}

message StructLiteralExpression {
  repeated FieldInitializer fields = 1;
}

message StructTypeLiteralExpression {
  repeated FieldInitializer fields = 1;
}

message IdentifierExpression {
  optional string name = 1;
}

message DesignatorExpression {
  optional string name = 1;
}

message IntrinsicExpression {
  enum Intrinsic {
    UnknownIntrinsic = 0;
    Print = 1;
    Alloc = 2;
    Dealloc = 3;
<<<<<<< HEAD
    IntEq = 4;
    StrEq = 5;
=======
    Rand = 4;
>>>>>>> cbd4b8d8
  }
  optional Intrinsic intrinsic = 1;
  optional TupleLiteralExpression argument = 2;
}

message IfExpression {
  optional Expression condition = 1;
  optional Expression then_expression = 2;
  optional Expression else_expression = 3;
}

message BoolTypeLiteral {}

message BoolLiteral {
  optional bool value = 1;
}

message IntTypeLiteral {}
message ContinuationTypeLiteral {}

message IntLiteral {
  optional int64 value = 1;
}

message StringLiteral {
  optional string value = 1;
}

message StringTypeLiteral {}
message TypeTypeLiteral {}

message UnimplementedExpression {}

message ArrayTypeLiteral {
  optional Expression element_type = 1;
  optional Expression size = 2;
}

message IsWhereClause {
  optional Expression type = 1;
  optional Expression constraint = 2;
}

message EqualsWhereClause {
  optional Expression lhs = 1;
  optional Expression rhs = 2;
}

message WhereClause {
  oneof kind {
    IsWhereClause is = 1;
    EqualsWhereClause equals = 2;
  }
}

message WhereExpression {
  optional Expression base = 1;
  repeated WhereClause clauses = 2;
}

message Expression {
  oneof kind {
    CallExpression call = 1;
    FunctionTypeLiteral function_type = 2;
    SimpleMemberAccessExpression simple_member_access = 3;
    IndexExpression index = 4;
    OperatorExpression operator = 5;
    TupleLiteralExpression tuple_literal = 6;
    StructLiteralExpression struct_literal = 7;
    StructTypeLiteralExpression struct_type_literal = 8;
    IdentifierExpression identifier = 9;
    IntrinsicExpression intrinsic = 10;
    IfExpression if_expression = 11;
    BoolTypeLiteral bool_type_literal = 12;
    BoolLiteral bool_literal = 13;
    IntTypeLiteral int_type_literal = 14;
    ContinuationTypeLiteral continuation_type_literal = 15;
    IntLiteral int_literal = 16;
    StringLiteral string_literal = 17;
    StringTypeLiteral string_type_literal = 18;
    TypeTypeLiteral type_type_literal = 19;
    UnimplementedExpression unimplemented_expression = 20;
    ArrayTypeLiteral array_type_literal = 21;
    CompoundMemberAccessExpression compound_member_access = 22;
    WhereExpression where = 23;
    DesignatorExpression designator = 24;
  }
}

// Patterns.

message BindingPattern {
  optional string name = 1;
  optional Pattern type = 2;
}

message GenericBinding {
  optional string name = 1;
  optional Expression type = 2;
}

message TuplePattern {
  repeated Pattern fields = 1;
}

message AlternativePattern {
  optional Expression choice_type = 1;
  optional string alternative_name = 2;
  optional TuplePattern arguments = 3;
}

message ExpressionPattern {
  optional Expression expression = 1;
}

message AutoPattern {}

message VarPattern {
  optional Pattern pattern = 1;
}

message AddrPattern {
  optional BindingPattern binding_pattern = 1;
}

message Pattern {
  oneof kind {
    BindingPattern binding_pattern = 1;
    TuplePattern tuple_pattern = 2;
    AlternativePattern alternative_pattern = 3;
    ExpressionPattern expression_pattern = 4;
    AutoPattern auto_pattern = 5;
    VarPattern var_pattern = 6;
    GenericBinding generic_binding = 7;
    AddrPattern addr_pattern = 8;
  }
}

// Statements.

message ExpressionStatement {
  optional Expression expression = 1;
}

message AssignStatement {
  optional Expression lhs = 1;
  optional Expression rhs = 2;
}

message VariableDefinitionStatement {
  optional Pattern pattern = 1;
  optional Expression init = 2;
  optional bool is_returned = 3;
}

message IfStatement {
  optional Expression condition = 1;
  optional BlockStatement then_block = 2;
  optional BlockStatement else_block = 3;
}

message ReturnVarStatement {}

message ReturnExpressionStatement {
  optional Expression expression = 1;  // Can be omitted.
  optional bool is_omitted_expression = 2;
}

message BlockStatement {
  repeated Statement statements = 1;
}

message WhileStatement {
  optional Expression condition = 1;
  optional BlockStatement body = 2;
}

message MatchClause {
  optional Pattern pattern = 1;
  optional Statement statement = 2;
  optional bool is_default = 3;
}

message MatchStatement {
  optional Expression expression = 1;
  repeated MatchClause clauses = 2;
}

message ContinuationStatement {
  optional string name = 1;
  optional BlockStatement body = 2;
}

message RunStatement {
  optional Expression argument = 1;
}

message AwaitStatement {}

message BreakStatement {}
message ContinueStatement {}

message Statement {
  oneof kind {
    ExpressionStatement expression_statement = 1;
    AssignStatement assign = 2;
    VariableDefinitionStatement variable_definition = 3;
    IfStatement if_statement = 4;
    ReturnVarStatement return_var_statement = 5;
    ReturnExpressionStatement return_expression_statement = 6;
    BlockStatement block = 7;
    WhileStatement while_statement = 8;
    MatchStatement match = 9;
    ContinuationStatement continuation = 10;
    RunStatement run = 11;
    AwaitStatement await_statement = 12;
    BreakStatement break_statement = 13;
    ContinueStatement continue_statement = 14;
  }
}

// Declarations.

message ReturnTerm {
  enum ReturnKind {
    UnknownReturnKind = 0;
    Omitted = 1;
    Auto = 2;
    Expression = 3;
  }
  optional ReturnKind kind = 1;
  optional Expression type = 2;
}

message FunctionDeclaration {
  optional string name = 1;
  repeated GenericBinding deduced_parameters = 2;
  optional Pattern me_pattern = 3;
  optional TuplePattern param_pattern = 4;
  optional ReturnTerm return_term = 5;
  optional BlockStatement body = 6;
}

message ClassDeclaration {
  optional string name = 1;
  repeated Declaration members = 2;
  optional TuplePattern type_params = 3;
}

message AlternativeSignature {
  optional string name = 1;
  optional TupleLiteralExpression signature = 3;
}

message ChoiceDeclaration {
  optional string name = 1;
  repeated AlternativeSignature alternatives = 2;
}

message VariableDeclaration {
  optional BindingPattern binding = 1;
  optional Expression initializer = 2;
}

message LetDeclaration {
  optional Pattern pattern = 1;
  // TODO: Add `optional Expression initializer = 2;` once explorer supports
  // `let` declarations in general.
}

message InterfaceDeclaration {
  optional string name = 1;
  repeated Declaration members = 2;
  optional GenericBinding self = 3;
}

message ImplDeclaration {
  enum ImplKind {
    UnknownImplKind = 0;
    InternalImpl = 1;
    ExternalImpl = 2;
  }

  optional ImplKind kind = 1;
  optional Expression impl_type = 2;
  optional Expression interface = 3;
  repeated Declaration members = 4;
}

message AliasDeclaration {
  optional string name = 1;
  optional Expression target = 2;
}

message Declaration {
  oneof kind {
    FunctionDeclaration function = 1;
    ClassDeclaration class_declaration = 2;
    ChoiceDeclaration choice = 3;
    VariableDeclaration variable = 4;
    InterfaceDeclaration interface = 5;
    ImplDeclaration impl = 6;
    AliasDeclaration alias = 7;
    LetDeclaration let = 8;
  }
}

message CompilationUnit {
  optional LibraryName package_statement = 1;
  optional bool is_api = 2;
  repeated Declaration declarations = 3;
  // TODO: Add support for imports if they are useful in fuzzing.
}

// Top-level fuzzer input.
message Carbon {
  optional CompilationUnit compilation_unit = 1;
}<|MERGE_RESOLUTION|>--- conflicted
+++ resolved
@@ -91,12 +91,9 @@
     Print = 1;
     Alloc = 2;
     Dealloc = 3;
-<<<<<<< HEAD
-    IntEq = 4;
-    StrEq = 5;
-=======
     Rand = 4;
->>>>>>> cbd4b8d8
+    IntEq = 5;
+    StrEq = 6;
   }
   optional Intrinsic intrinsic = 1;
   optional TupleLiteralExpression argument = 2;
