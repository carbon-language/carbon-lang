--- conflicted
+++ resolved
@@ -92,33 +92,21 @@
 //
 // For example:
 //   CHECK(is_valid) << "Data is not valid!";
-<<<<<<< HEAD
-#define CHECK(condition)                            \
-  (condition) ? (void)0                             \
-              : RAW_EXITING_STREAM().TreatAsBug()   \
-                    << "CHECK failure: " #condition \
+#define CHECK(condition)                                                  \
+  (condition) ? (void)0                                                   \
+              : RAW_EXITING_STREAM().TreatAsBug()                         \
+                    << "CHECK failure at " << __FILE__ << ":" << __LINE__ \
+                    << ": " #condition                                    \
                     << Carbon::ExitingStream::AddSeparator()
-=======
-#define CHECK(condition)                                                 \
-  (!(condition)) &&                                                      \
-      (Carbon::ExitingStream() << "CHECK failure at " << __FILE__ << ":" \
-                               << __LINE__ << ": " #condition)           \
-          .AddSeparator()                                                \
-          .TreatAsBug()
->>>>>>> ef21d05a
 
 // This is similar to CHECK, but is unconditional. Writing FATAL() is clearer
 // than CHECK(false) because it avoids confusion about control flow.
 //
 // For example:
 //   FATAL() << "Unreachable!";
-<<<<<<< HEAD
-#define FATAL() RAW_EXITING_STREAM().TreatAsBug() << "FATAL: "
-=======
-#define FATAL()                        \
-  Carbon::ExitingStream().TreatAsBug() \
+#define FATAL()                     \
+  RAW_EXITING_STREAM().TreatAsBug() \
       << "FATAL failure at " << __FILE__ << ":" << __LINE__ << ": "
->>>>>>> ef21d05a
 
 }  // namespace Carbon
 
