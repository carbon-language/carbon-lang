--- conflicted
+++ resolved
@@ -79,16 +79,9 @@
     i = start
     while i < len(content):
         c = content[i]
-<<<<<<< HEAD
         if c == '"':
             # Skip over strings.
             i = _find_string_end(content, i + 1)
-=======
-        if c == "":
-            i += 2
-        elif c == '"':
-            i = _find_string_end(content, i)
->>>>>>> 658c2fdd
         elif c == "{":
             i = _find_brace_end(content, False, i + 1)
         elif c == "}" and (not has_percent or content[i - 1] == "%"):
@@ -141,8 +134,8 @@
                 text_segments.append(content[segment_start:i])
                 text_segments.append(None)
 
-                # If the opening brace is the first character on its line, use its
-                # indent when wrapping.
+                # If the opening brace is the first character on its line, use
+                # its indent when wrapping.
                 close_brace_indent = 0
                 line_offset = content.rfind("\n", 0, i)
                 if content[line_offset + 1 : i].isspace():
