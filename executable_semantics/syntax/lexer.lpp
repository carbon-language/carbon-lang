--- conflicted
+++ resolved
@@ -29,47 +29,6 @@
  */
 %s AFTER_OPERAND
 
-<<<<<<< HEAD
-AND               "and"
-ARROW             "->"
-AUTO              "auto"
-BOOL              "Bool"
-BREAK             "break"
-CASE              "case"
-CHOICE            "choice"
-ONE_LINE_COMMENT  \/\/[^\n]*\n
-CONTINUE          "continue"
-DBLARROW          "=>"
-DEFAULT           "default"
-ELSE              "else"
-EQUAL_EQUAL       "=="
-FALSE             "false"
-FN                "fn"
-FNTY              "fnty"
-IF                "if"
-MATCH             "match"
-NOT               "not"
-OR                "or"
-RETURN            "return"
-STRING            "String"
-CLASS             "class"
-TRUE              "true"
-TYPE              "Type"
-VAR               "var"
-WHILE             "while"
-CONTINUATION_TYPE "__Continuation"
-CONTINUATION      "__continuation"
-RUN               "__run"
-AWAIT             "__await"
-UNDERSCORE        "_"
-
-identifier    [A-Za-z_][A-Za-z0-9_]*
-sized_type_literal [iuf][1-9][0-9]*
-integer_literal   [0-9]+
-horizontal_whitespace [ \t]
-whitespace [ \t\n\v\f\r]
-operand_start [(A-Za-z0-9_"]
-=======
 AND                  "and"
 ARROW                "->"
 AUTO                 "auto"
@@ -120,15 +79,13 @@
 identifier            [A-Za-z_][A-Za-z0-9_]*
 sized_type_literal    [iuf][1-9][0-9]*
 integer_literal       [0-9]+
-string_literal        \"([^\\\"\n\t]|\\.)*\"
 horizontal_whitespace [ \t\r]
 whitespace            [ \t\r\n]
 one_line_comment      \/\/[^\n]*\n
 operand_start         [(A-Za-z0-9_"]
->>>>>>> cc7c18b3
 
 /* Single-line string literals should reject vertical whitespace. */
-string_literal    \"([^\\\"\n\v\f\r]|\\.)*\"
+string_literal        \"([^\\\"\n\v\f\r]|\\.)*\"
 
 %{
   // This macro is expanded immediately before each action specified below.
