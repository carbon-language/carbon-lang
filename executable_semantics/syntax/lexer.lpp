--- conflicted
+++ resolved
@@ -329,18 +329,11 @@
       break;
     }
   }
-<<<<<<< HEAD
-  llvm::Expected<std::string> block_string = Carbon::ParseBlockStringLiteral(s);
-  if (!block_string) {
-    return context.RecordSyntaxError(llvm::formatv(
-        "Invalid block string: {0}", llvm::toString(block_string.takeError())));
-=======
   Carbon::ErrorOr<std::string> block_string =
       Carbon::ParseBlockStringLiteral(s);
   if (!block_string.ok()) {
-    FATAL_SYNTAX_ERROR(context)
-        << "Invalid block string: " << block_string.error();
->>>>>>> 0369956b
+    return context.RecordSyntaxError(llvm::formatv(
+        "Invalid block string: {0}", block_string.error().message()));
   }
   return ARG_TOKEN(string_literal, *block_string);
 }
