--- conflicted
+++ resolved
@@ -19,15 +19,7 @@
 /* Turn off legacy bits we don't need. */
 %option noyywrap nounput nodefault noinput
 
-<<<<<<< HEAD
-/*
- * Maintains the number of the current line read from input in the
- * global variable yylineno.
- */
-%option yylineno
-=======
 %option reentrant
->>>>>>> e5267034
 
 /* Lexing a token immediately after consuming some whitespace. */
 %s AFTER_WHITESPACE
