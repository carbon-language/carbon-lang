--- conflicted
+++ resolved
@@ -5,25 +5,14 @@
 */
 
 %{
-<<<<<<< HEAD
   #include <cstdlib>
 
   #include "common/check.h"
   #include "common/string_helpers.h"
   #include "executable_semantics/common/tracing_flag.h"
   #include "executable_semantics/syntax/parse_and_lex_context.h"
+  #include "executable_semantics/syntax/parser.h"
   #include "llvm/ADT/StringExtras.h"
-=======
-
-#include <cstdlib>
-
-#include "common/check.h"
-#include "common/string_helpers.h"
-#include "executable_semantics/common/tracing_flag.h"
-#include "executable_semantics/syntax/parse_and_lex_context.h"
-#include "executable_semantics/syntax/parser.h"
-#include "llvm/ADT/StringExtras.h"
->>>>>>> 36c9b28a
 %}
 
 /* Turn off legacy bits we don't need. */
@@ -90,17 +79,12 @@
 sized_type_literal    [iuf][1-9][0-9]*
 integer_literal       [0-9]+
 horizontal_whitespace [ \t\r]
-<<<<<<< HEAD
-whitespace [ \t\r\n]
-operand_start [(A-Za-z0-9_\"]
-=======
 whitespace            [ \t\r\n]
 one_line_comment      \/\/[^\n]*\n
-operand_start         [(A-Za-z0-9_"]
+operand_start         [(A-Za-z0-9_\"]
 
 /* Single-line string literals should reject vertical whitespace. */
 string_literal        \"([^\\\"\n\v\f\r]|\\.)*\"
->>>>>>> 36c9b28a
 
 %{
   // This macro is expanded immediately before each action specified below.
@@ -108,26 +92,17 @@
   // Advances the current token position by yyleng columns without changing
   // the line number, and takes us out of the after-whitespace / after-operand
   // state.
-<<<<<<< HEAD
   #define YY_USER_ACTION                                             \
     context.current_token_position.columns(yyleng);                  \
     if (YY_START == AFTER_WHITESPACE || YY_START == AFTER_OPERAND) { \
       BEGIN(INITIAL);                                                \
     }
-=======
-  # define YY_USER_ACTION \
-      context.current_token_position.columns(yyleng); \
-      if (YY_START == AFTER_WHITESPACE || \
-          YY_START == AFTER_OPERAND) { \
-        BEGIN(INITIAL); \
-      }
 
   #define SIMPLE_TOKEN(name) \
-      Carbon::Parser::make_##name(context.current_token_position);
+    Carbon::Parser::make_##name(context.current_token_position);
 
   #define ARG_TOKEN(name, arg) \
-      Carbon::Parser::make_##name(arg, context.current_token_position);
->>>>>>> 36c9b28a
+    Carbon::Parser::make_##name(arg, context.current_token_position);
 %}
 
 %%
@@ -139,104 +114,6 @@
   context.current_token_position.step();
 %}
 
-<<<<<<< HEAD
-{AND}      { return Carbon::Parser::make_AND(context.current_token_position); }
-{ARROW}    {
-  return Carbon::Parser::make_ARROW(context.current_token_position);
-}
-{AUTO}     { return Carbon::Parser::make_AUTO(context.current_token_position); }
-{BOOL}     { return Carbon::Parser::make_BOOL(context.current_token_position); }
-{BREAK}    {
-  return Carbon::Parser::make_BREAK(context.current_token_position);
-}
-{CASE}     { return Carbon::Parser::make_CASE(context.current_token_position); }
-{CHOICE}   {
-  return Carbon::Parser::make_CHOICE(context.current_token_position);
-}
-{CLASS}    {
-  return Carbon::Parser::make_CLASS(context.current_token_position);
-}
-{CONTINUE} {
-  return Carbon::Parser::make_CONTINUE(context.current_token_position);
-}
-{DBLARROW} {
-  return Carbon::Parser::make_DBLARROW(context.current_token_position);
-}
-{DEFAULT}  {
-  return Carbon::Parser::make_DEFAULT(context.current_token_position);
-}
-{ELSE}     { return Carbon::Parser::make_ELSE(context.current_token_position); }
-"=="       {
-  return Carbon::Parser::make_EQUAL_EQUAL(context.current_token_position);
-}
-{FALSE}    {
-  return Carbon::Parser::make_FALSE(context.current_token_position);
-}
-{FN}       { return Carbon::Parser::make_FN(context.current_token_position); }
-{FNTY}     { return Carbon::Parser::make_FNTY(context.current_token_position); }
-{IF}       { return Carbon::Parser::make_IF(context.current_token_position); }
-{MATCH}    {
-  return Carbon::Parser::make_MATCH(context.current_token_position);
-}
-{NOT}      { return Carbon::Parser::make_NOT(context.current_token_position); }
-{OR}       { return Carbon::Parser::make_OR(context.current_token_position); }
-{RETURN}   {
-  return Carbon::Parser::make_RETURN(context.current_token_position);
-}
-{TRUE}     { return Carbon::Parser::make_TRUE(context.current_token_position); }
-{TYPE}     { return Carbon::Parser::make_TYPE(context.current_token_position); }
-{VAR}      { return Carbon::Parser::make_VAR(context.current_token_position); }
-{WHILE}    {
-  return Carbon::Parser::make_WHILE(context.current_token_position);
-}
-{CONTINUATION_TYPE} {
-  return Carbon::Parser::make_CONTINUATION_TYPE(context.current_token_position);
-}
-{CONTINUATION}    {
-  return Carbon::Parser::make_CONTINUATION(context.current_token_position);
-}
-{RUN}      { return Carbon::Parser::make_RUN(context.current_token_position); }
-{AWAIT}    {
-  return Carbon::Parser::make_AWAIT(context.current_token_position);
-}
-{UNDERSCORE}      {
-  return Carbon::Parser::make_UNDERSCORE(context.current_token_position);
-}
-{STRING}   {
-  return Carbon::Parser::make_STRING(context.current_token_position);
-}
-
-{sized_type_literal} {
-  return Carbon::Parser::make_sized_type_literal(
-      yytext, context.current_token_position);
-}
-
-"=" return Carbon::Parser::make_EQUAL(context.current_token_position);
-"-" return Carbon::Parser::make_MINUS(context.current_token_position);
-"+" return Carbon::Parser::make_PLUS(context.current_token_position);
-"/" return Carbon::Parser::make_SLASH(context.current_token_position);
-"(" return Carbon::Parser::make_LEFT_PARENTHESIS(context.current_token_position);
-")" {
-  BEGIN(AFTER_OPERAND);
-  return Carbon::Parser::make_RIGHT_PARENTHESIS(context.current_token_position);
-}
-"{" return Carbon::Parser::make_LEFT_CURLY_BRACE(context.current_token_position);
-"}" {
-  BEGIN(AFTER_OPERAND);
-  return Carbon::Parser::make_RIGHT_CURLY_BRACE(context.current_token_position);
-}
-"[" return Carbon::Parser::make_LEFT_SQUARE_BRACKET(context.current_token_position);
-"]" {
-  BEGIN(AFTER_OPERAND);
-  return Carbon::Parser::make_RIGHT_SQUARE_BRACKET(
-      context.current_token_position);
-}
-"." return Carbon::Parser::make_PERIOD(context.current_token_position);
-"," return Carbon::Parser::make_COMMA(context.current_token_position);
-";" return Carbon::Parser::make_SEMICOLON(context.current_token_position);
-":!" return Carbon::Parser::make_COLON_BANG(context.current_token_position);
-":" return Carbon::Parser::make_COLON(context.current_token_position);
-=======
 {AND}                 { return SIMPLE_TOKEN(AND); }
 {ARROW}               { return SIMPLE_TOKEN(ARROW); }
 {AUTO}                { return SIMPLE_TOKEN(AUTO); }
@@ -296,7 +173,6 @@
   BEGIN(AFTER_OPERAND);
   return SIMPLE_TOKEN(RIGHT_SQUARE_BRACKET);
 }
->>>>>>> 36c9b28a
 
  /*
   * For a `*` operator, we look at whitespace and local context to determine the
@@ -325,47 +201,29 @@
   return SIMPLE_TOKEN(BINARY_STAR);
 }
  /* `*` operator case 2: */
-<AFTER_OPERAND>"*"/{operand_start} {
-  return SIMPLE_TOKEN(BINARY_STAR);
-}
+<AFTER_OPERAND>"*"/{operand_start} { return SIMPLE_TOKEN(BINARY_STAR); }
  /* `*` operator case 3: */
-<AFTER_WHITESPACE>"*" {
-  return SIMPLE_TOKEN(PREFIX_STAR);
-}
+<AFTER_WHITESPACE>"*" { return SIMPLE_TOKEN(PREFIX_STAR); }
  /* `*` operator case 4: */
 <INITIAL,AFTER_OPERAND>"*"{whitespace}+ {
   BEGIN(AFTER_WHITESPACE);
   return SIMPLE_TOKEN(POSTFIX_STAR);
 }
  /* `*` operator case 5: */
-<INITIAL,AFTER_OPERAND>"*" {
-  return SIMPLE_TOKEN(UNARY_STAR);
-}
-
-{sized_type_literal} {
-  return ARG_TOKEN(sized_type_literal, yytext);
-}
+<INITIAL,AFTER_OPERAND>"*" { return SIMPLE_TOKEN(UNARY_STAR); }
+
+{sized_type_literal} { return ARG_TOKEN(sized_type_literal, yytext); }
 
 {identifier} {
   BEGIN(AFTER_OPERAND);
-<<<<<<< HEAD
-  return Carbon::Parser::make_identifier(yytext,
-                                         context.current_token_position);
-=======
   return ARG_TOKEN(identifier, yytext);
->>>>>>> 36c9b28a
 }
 
 {integer_literal} {
   BEGIN(AFTER_OPERAND);
   int val;
   CHECK(llvm::to_integer(yytext, val));
-<<<<<<< HEAD
-  return Carbon::Parser::make_integer_literal(val,
-                                              context.current_token_position);
-=======
   return ARG_TOKEN(integer_literal, val);
->>>>>>> 36c9b28a
 }
 
 {string_literal} {
@@ -381,12 +239,7 @@
     FATAL_COMPILATION_ERROR(context.SourceLoc())
         << "Invalid escaping in string: " << yytext;
   }
-<<<<<<< HEAD
-  return Carbon::Parser::make_string_literal(*unescaped,
-                                             context.current_token_position);
-=======
   return ARG_TOKEN(string_literal, *unescaped);
->>>>>>> 36c9b28a
 }
 
 {one_line_comment} {
@@ -416,14 +269,9 @@
     // "Reading a token: ".
     llvm::errs() << "\n";
   }
-<<<<<<< HEAD
-  FATAL_COMPILATION_ERROR(yylineno)
+  FATAL_COMPILATION_ERROR(context.SourceLoc())
       << "invalid character '\\x" << llvm::toHex(llvm::StringRef(yytext, 1))
       << "' in source file.";
-=======
-  FATAL_COMPILATION_ERROR(context.SourceLoc()) << "invalid character '\\x"
-            << llvm::toHex(llvm::StringRef(yytext, 1)) << "' in source file.";
->>>>>>> 36c9b28a
 }
 
 %%