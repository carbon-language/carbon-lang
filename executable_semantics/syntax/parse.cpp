// Part of the Carbon Language project, under the Apache License v2.0 with LLVM
// Exceptions. See /LICENSE for license information.
// SPDX-License-Identifier: Apache-2.0 WITH LLVM-exception

#include "executable_semantics/syntax/parse.h"

#include "common/check.h"
#include "common/error.h"
#include "executable_semantics/common/error_builders.h"
#include "executable_semantics/syntax/lexer.h"
#include "executable_semantics/syntax/parse_and_lex_context.h"
#include "executable_semantics/syntax/parser.h"
#include "llvm/Support/Error.h"

namespace Carbon {

static auto ParseImpl(yyscan_t scanner, Nonnull<Arena*> arena,
                      std::string_view input_file_name, bool parser_debug)
    -> ErrorOr<AST> {
  // Prepare other parser arguments.
  std::optional<AST> ast = std::nullopt;
  ParseAndLexContext context(arena->New<std::string>(input_file_name),
                             parser_debug);

  // Do the parse.
  auto parser = Parser(arena, scanner, context, &ast);
  if (parser_debug) {
    parser.set_debug_level(1);
  }

  if (auto syntax_error_code = parser(); syntax_error_code != 0) {
    const std::string error_message = context.error_messages().empty()
                                          ? "Unknown parser error"
                                          : context.error_messages()[0];
    return Error(error_message);
  }

  // Return parse results.
  CHECK(ast != std::nullopt)
      << "parser validated syntax yet didn't produce an AST.";
  return *ast;
}

<<<<<<< HEAD
auto Parse(Nonnull<Arena*> arena, std::string_view input_file_name,
           bool parser_debug) -> ErrorOr<AST> {
  FILE* input_file = fopen(std::string(input_file_name).c_str(), "r");
=======
auto Parse(Nonnull<Arena*> arena, std::string_view input_file_name, bool trace)
    -> ErrorOr<AST> {
  std::string name_str(input_file_name);
  FILE* input_file = fopen(name_str.c_str(), "r");
>>>>>>> 5785c10e
  if (input_file == nullptr) {
    return ProgramError(SourceLocation(name_str.c_str(), 0))
           << "Error opening file: " << std::strerror(errno);
  }

  // Prepare the lexer.
  yyscan_t scanner;
  yylex_init(&scanner);
  auto buffer = yy_create_buffer(input_file, YY_BUF_SIZE, scanner);
  yy_switch_to_buffer(buffer, scanner);

  ErrorOr<AST> result =
      ParseImpl(scanner, arena, input_file_name, parser_debug);

  // Clean up the lexer.
  yy_delete_buffer(buffer, scanner);
  yylex_destroy(scanner);
  fclose(input_file);

  return result;
}

auto ParseFromString(Nonnull<Arena*> arena, std::string_view input_file_name,
                     std::string_view file_contents, bool parser_debug)
    -> ErrorOr<AST> {
  // Prepare the lexer.
  yyscan_t scanner;
  yylex_init(&scanner);
  auto buffer =
      yy_scan_bytes(file_contents.data(), file_contents.size(), scanner);
  yy_switch_to_buffer(buffer, scanner);

  ErrorOr<AST> result =
      ParseImpl(scanner, arena, input_file_name, parser_debug);

  // Clean up the lexer.
  yy_delete_buffer(buffer, scanner);
  yylex_destroy(scanner);

  return result;
}
}  // namespace Carbon<|MERGE_RESOLUTION|>--- conflicted
+++ resolved
@@ -41,16 +41,10 @@
   return *ast;
 }
 
-<<<<<<< HEAD
 auto Parse(Nonnull<Arena*> arena, std::string_view input_file_name,
            bool parser_debug) -> ErrorOr<AST> {
-  FILE* input_file = fopen(std::string(input_file_name).c_str(), "r");
-=======
-auto Parse(Nonnull<Arena*> arena, std::string_view input_file_name, bool trace)
-    -> ErrorOr<AST> {
   std::string name_str(input_file_name);
   FILE* input_file = fopen(name_str.c_str(), "r");
->>>>>>> 5785c10e
   if (input_file == nullptr) {
     return ProgramError(SourceLocation(name_str.c_str(), 0))
            << "Error opening file: " << std::strerror(errno);
