// Part of the Carbon Language project, under the Apache License v2.0 with LLVM
// Exceptions. See /LICENSE for license information.
// SPDX-License-Identifier: Apache-2.0 WITH LLVM-exception

#include "executable_semantics/syntax/parse.h"

#include "common/check.h"
#include "executable_semantics/common/error.h"
#include "executable_semantics/syntax/lexer.h"
#include "executable_semantics/syntax/parse_and_lex_context.h"
#include "executable_semantics/syntax/parser.h"

namespace Carbon {

<<<<<<< HEAD
auto Parse(Nonnull<Arena*> arena, const std::string& input_file_name,
           bool trace_carbon, bool trace_bison)
    -> std::variant<AST, SyntaxErrorCode> {
  FILE* input_file = fopen(input_file_name.c_str(), "r");
  if (input_file == nullptr) {
    FATAL_PROGRAM_ERROR_NO_LINE() << "Error opening '" << input_file_name
                                  << "': " << std::strerror(errno);
  }

  // Prepare the lexer.
  yyscan_t scanner;
  yylex_init(&scanner);
  yyset_in(input_file, scanner);

=======
auto ParseImpl(yyscan_t scanner, Nonnull<Arena*> arena,
               std::string_view input_file_name, bool trace)
    -> std::variant<AST, SyntaxErrorCode> {
>>>>>>> 2cf29f9c
  // Prepare other parser arguments.
  std::optional<AST> ast = std::nullopt;
  ParseAndLexContext context(arena->New<std::string>(input_file_name),
                             trace_carbon);

  // Do the parse.
  auto parser = Parser(arena, scanner, context, &ast);
  if (trace_bison) {
    parser.set_debug_level(1);
  }
  auto syntax_error_code = parser();

  // Return an error if appropriate.
  if (syntax_error_code != 0) {
    return syntax_error_code;
  }

  // Return parse results.
  CHECK(ast != std::nullopt)
      << "parser validated syntax yet didn't produce an AST.";
  return *ast;
}

auto Parse(Nonnull<Arena*> arena, std::string_view input_file_name, bool trace)
    -> std::variant<AST, SyntaxErrorCode> {
  FILE* input_file = fopen(std::string(input_file_name).c_str(), "r");
  if (input_file == nullptr) {
    FATAL_PROGRAM_ERROR_NO_LINE() << "Error opening '" << input_file_name
                                  << "': " << std::strerror(errno);
  }

  // Prepare the lexer.
  yyscan_t scanner;
  yylex_init(&scanner);
  auto buffer = yy_create_buffer(input_file, YY_BUF_SIZE, scanner);
  yy_switch_to_buffer(buffer, scanner);

  std::variant<AST, SyntaxErrorCode> result =
      ParseImpl(scanner, arena, input_file_name, trace);

  // Clean up the lexer.
  yy_delete_buffer(buffer, scanner);
  yylex_destroy(scanner);
  fclose(input_file);

  return result;
}

auto ParseFromString(Nonnull<Arena*> arena, std::string_view input_file_name,
                     std::string_view file_contents, bool trace)
    -> std::variant<Carbon::AST, SyntaxErrorCode> {
  // Prepare the lexer.
  yyscan_t scanner;
  yylex_init(&scanner);
  auto buffer =
      yy_scan_bytes(file_contents.data(), file_contents.size(), scanner);
  yy_switch_to_buffer(buffer, scanner);

  std::variant<AST, SyntaxErrorCode> result =
      ParseImpl(scanner, arena, input_file_name, trace);

  // Clean up the lexer.
  yy_delete_buffer(buffer, scanner);
  yylex_destroy(scanner);

  return result;
}
}  // namespace Carbon<|MERGE_RESOLUTION|>--- conflicted
+++ resolved
@@ -12,34 +12,16 @@
 
 namespace Carbon {
 
-<<<<<<< HEAD
-auto Parse(Nonnull<Arena*> arena, const std::string& input_file_name,
-           bool trace_carbon, bool trace_bison)
-    -> std::variant<AST, SyntaxErrorCode> {
-  FILE* input_file = fopen(input_file_name.c_str(), "r");
-  if (input_file == nullptr) {
-    FATAL_PROGRAM_ERROR_NO_LINE() << "Error opening '" << input_file_name
-                                  << "': " << std::strerror(errno);
-  }
-
-  // Prepare the lexer.
-  yyscan_t scanner;
-  yylex_init(&scanner);
-  yyset_in(input_file, scanner);
-
-=======
 auto ParseImpl(yyscan_t scanner, Nonnull<Arena*> arena,
                std::string_view input_file_name, bool trace)
     -> std::variant<AST, SyntaxErrorCode> {
->>>>>>> 2cf29f9c
   // Prepare other parser arguments.
   std::optional<AST> ast = std::nullopt;
-  ParseAndLexContext context(arena->New<std::string>(input_file_name),
-                             trace_carbon);
+  ParseAndLexContext context(arena->New<std::string>(input_file_name), trace);
 
   // Do the parse.
   auto parser = Parser(arena, scanner, context, &ast);
-  if (trace_bison) {
+  if (trace) {
     parser.set_debug_level(1);
   }
   auto syntax_error_code = parser();
