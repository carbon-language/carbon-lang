--- conflicted
+++ resolved
@@ -12,25 +12,9 @@
 
 namespace Carbon {
 
-<<<<<<< HEAD
-auto Parse(Nonnull<Arena*> arena, std::string_view input_file_name, bool trace)
-    -> std::variant<AST, SyntaxErrorCode> {
-  FILE* input_file = fopen(std::string(input_file_name).c_str(), "r");
-  if (input_file == nullptr) {
-    FATAL_PROGRAM_ERROR_NO_LINE() << "Error opening '" << input_file_name
-                                  << "': " << std::strerror(errno);
-  }
-
-  // Prepare the lexer.
-  yyscan_t scanner;
-  yylex_init(&scanner);
-  yyset_in(input_file, scanner);
-
-=======
 auto ParseImpl(yyscan_t scanner, Nonnull<Arena*> arena,
                Nonnull<const std::string*> input_file_name, bool trace)
     -> std::variant<AST, SyntaxErrorCode> {
->>>>>>> 79bbd656
   // Prepare other parser arguments.
   std::optional<AST> ast = std::nullopt;
   ParseAndLexContext context(input_file_name, trace);
