--- conflicted
+++ resolved
@@ -28,15 +28,9 @@
           IntrinsicExpression::IntrinsicKind::Print),
       false);
   auto print = global_arena->New<FunctionDeclaration>(
-<<<<<<< HEAD
-      global_arena->RawNew<FunctionDefinition>(
+      global_arena->New<FunctionDefinition>(
           loc, "Print", std::vector<GenericBinding>(),
           global_arena->RawNew<TuplePattern>(loc, print_fields),
-=======
-      global_arena->New<FunctionDefinition>(
-          -1, "Print", std::vector<GenericBinding>(),
-          global_arena->RawNew<TuplePattern>(-1, print_fields),
->>>>>>> 77ff9300
           global_arena->RawNew<ExpressionPattern>(
               global_arena->RawNew<TupleLiteral>(loc)),
           /*is_omitted_return_type=*/false, print_return));
