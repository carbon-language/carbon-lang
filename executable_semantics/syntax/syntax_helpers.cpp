// Part of the Carbon Language project, under the Apache License v2.0 with LLVM
// Exceptions. See /LICENSE for license information.
// SPDX-License-Identifier: Apache-2.0 WITH LLVM-exception

#include "executable_semantics/syntax/syntax_helpers.h"

#include "common/check.h"
#include "common/ostream.h"
#include "executable_semantics/common/arena.h"
#include "executable_semantics/common/tracing_flag.h"
#include "executable_semantics/interpreter/interpreter.h"
#include "executable_semantics/interpreter/type_checker.h"

namespace Carbon {

// Adds builtins, currently only Print(). Note Print() is experimental, not
// standardized, but is made available for printing state in tests.
static void AddIntrinsics(std::list<Ptr<const Declaration>>* declarations) {
  SourceLocation loc("<intrinsic>", 0);
  std::vector<TuplePattern::Field> print_fields = {TuplePattern::Field(
      "0", global_arena->New<BindingPattern>(
               loc, "format_str",
               global_arena->New<ExpressionPattern>(
                   global_arena->New<StringTypeLiteral>(loc))))};
  auto print_return =
      global_arena->New<Return>(loc,
                                global_arena->New<IntrinsicExpression>(
                                    IntrinsicExpression::IntrinsicKind::Print),
                                false);
  auto print = global_arena->New<FunctionDeclaration>(
      global_arena->New<FunctionDefinition>(
          loc, "Print", std::vector<GenericBinding>(),
          global_arena->New<TuplePattern>(loc, print_fields),
          global_arena->New<ExpressionPattern>(
              global_arena->New<TupleLiteral>(loc)),
          /*is_omitted_return_type=*/false, print_return));
  declarations->insert(declarations->begin(), print);
}

void ExecProgram(const AST& ast) {
  AST modified_ast = ast;
  AddIntrinsics(&modified_ast.declarations);
  if (tracing_output) {
    llvm::outs() << "********** source program **********\n";
    for (const auto decl : modified_ast.declarations) {
      llvm::outs() << *decl;
    }
    llvm::outs() << "********** type checking **********\n";
  }
<<<<<<< HEAD
  state = global_arena->RawNew<State>();  // Compile-time state.
  TypeCheckContext p = TopLevel(modified_ast.declarations);
  TypeEnv top = p.types;
  Env ct_top = p.values;
  std::list<Ptr<const Declaration>> new_decls;
  for (const auto decl : modified_ast.declarations) {
    new_decls.push_back(MakeTypeChecked(decl, top, ct_top));
=======
  TypeChecker type_checker;
  TypeChecker::TypeCheckContext p = type_checker.TopLevel(fs);
  TypeEnv top = p.types;
  Env ct_top = p.values;
  std::list<Ptr<const Declaration>> new_decls;
  for (const auto decl : fs) {
    new_decls.push_back(type_checker.MakeTypeChecked(decl, top, ct_top));
>>>>>>> b7993fb0
  }
  if (tracing_output) {
    llvm::outs() << "\n";
    llvm::outs() << "********** type checking complete **********\n";
    for (const auto decl : new_decls) {
      llvm::outs() << *decl;
    }
    llvm::outs() << "********** starting execution **********\n";
  }
  int result = Interpreter().InterpProgram(new_decls);
  llvm::outs() << "result: " << result << "\n";
}

}  // namespace Carbon<|MERGE_RESOLUTION|>--- conflicted
+++ resolved
@@ -47,23 +47,14 @@
     }
     llvm::outs() << "********** type checking **********\n";
   }
-<<<<<<< HEAD
-  state = global_arena->RawNew<State>();  // Compile-time state.
-  TypeCheckContext p = TopLevel(modified_ast.declarations);
+  TypeChecker type_checker;
+  TypeChecker::TypeCheckContext p =
+      type_checker.TopLevel(modified_ast.declarations);
   TypeEnv top = p.types;
   Env ct_top = p.values;
   std::list<Ptr<const Declaration>> new_decls;
   for (const auto decl : modified_ast.declarations) {
-    new_decls.push_back(MakeTypeChecked(decl, top, ct_top));
-=======
-  TypeChecker type_checker;
-  TypeChecker::TypeCheckContext p = type_checker.TopLevel(fs);
-  TypeEnv top = p.types;
-  Env ct_top = p.values;
-  std::list<Ptr<const Declaration>> new_decls;
-  for (const auto decl : fs) {
     new_decls.push_back(type_checker.MakeTypeChecked(decl, top, ct_top));
->>>>>>> b7993fb0
   }
   if (tracing_output) {
     llvm::outs() << "\n";
