// Part of the Carbon Language project, under the Apache License v2.0 with LLVM
// Exceptions. See /LICENSE for license information.
// SPDX-License-Identifier: Apache-2.0 WITH LLVM-exception

// -----------------------------------------------------------------------------
// Bison Configuration
// -----------------------------------------------------------------------------

%require "3.2"
%language "c++"

// We don't need a separate header for Bison locations.
%define api.location.file none

// Use a type-safe C++ variant for semantic values
%define api.value.type variant

// Have Bison generate the functions ‘make_TEXT’ and ‘make_NUMBER’, but also
// ‘make_YYEOF’, for the end of input.
%define api.token.constructor

// Generate the parser as `::Carbon::Parser`.
%define api.namespace { Carbon }
%define api.parser.class { Parser }

// Make parse error messages more detailed
%define parse.error verbose

// Enable support for parser debugging
%define parse.trace true

//
// Parameters to the parser and lexer
//
// Parameters to the parser are stored therein as protected data members, and
// thus available to its methods.

// "out" parameter passed to the parser, where the AST is written.
%parse-param {std::optional<AST>& parsed_program}

// "inout" parameter passed to both the parser and the lexer.
%param {ParseAndLexContext& context}

// No shift-reduce conflicts are expected.
%expect 0

// -----------------------------------------------------------------------------

%code top {
#include <algorithm>
#include <cstdarg>
#include <cstdio>
#include <cstdlib>
#include <list>
#include <vector>

#include "common/check.h"
#include "executable_semantics/syntax/syntax_helpers.h"
#include "executable_semantics/syntax/parse_and_lex_context.h"
#include "llvm/ADT/StringExtras.h"
}  // %code top

%code requires {
#include <optional>

#include "executable_semantics/ast/abstract_syntax_tree.h"
#include "executable_semantics/ast/declaration.h"
#include "executable_semantics/ast/expression.h"
#include "executable_semantics/ast/function_definition.h"
#include "executable_semantics/ast/pattern.h"
#include "executable_semantics/common/arena.h"
#include "executable_semantics/common/ptr.h"
#include "executable_semantics/ast/paren_contents.h"
#include "executable_semantics/syntax/bison_wrap.h"

namespace Carbon {
class ParseAndLexContext;
}  // namespace Carbon

}  // %code requires

%code {

extern int yylineno;

void Carbon::Parser::error(const location_type&, const std::string& message) {
  context.PrintDiagnostic(message, yylineno);
}

}  // %code

%token <int> integer_literal
%token <std::string> identifier
%token <std::string> sized_type_literal
%token <std::string> string_literal
%type <std::string> designator
%type <BisonWrap<Ptr<const Declaration>>> declaration
%type <const FunctionDefinition*> function_declaration
%type <const FunctionDefinition*> function_definition
%type <std::list<Ptr<const Declaration>>> declaration_list
%type <const Statement*> statement
%type <const Statement*> if_statement
%type <const Statement*> optional_else
%type <std::pair<const Expression*, bool>> return_expression
%type <const Statement*> block
%type <const Statement*> statement_list
%type <const Expression*> expression
%type <GenericBinding> generic_binding
%type <std::vector<GenericBinding>> deduced_params
%type <std::vector<GenericBinding>> deduced_param_list
%type <const Pattern*> pattern
%type <const Pattern*> non_expression_pattern
%type <std::pair<const Expression*, bool>> return_type
%type <const Expression*> paren_expression
%type <const Expression*> tuple
%type <std::optional<std::string>> binding_lhs
%type <const BindingPattern*> variable_declaration
%type <Member*> member
%type <std::list<Member*>> member_list
%type <ParenContents<Expression>::Element> paren_expression_element
%type <ParenContents<Expression>> paren_expression_base
%type <ParenContents<Expression>> paren_expression_contents
%type <const Pattern*> paren_pattern
%type <const TuplePattern*> tuple_pattern
%type <const TuplePattern*> maybe_empty_tuple_pattern
%type <ParenContents<Pattern>> paren_pattern_base
%type <ParenContents<Pattern>::Element> paren_pattern_element
%type <ParenContents<Pattern>> paren_pattern_contents
%type <std::pair<std::string, const Expression*>> alternative
%type <std::list<std::pair<std::string, const Expression*>>> alternative_list
%type <std::pair<const Pattern*, const Statement*>*> clause
%type <std::list<std::pair<const Pattern*, const Statement*>>*> clause_list

%token
  // Most tokens have their spelling defined in lexer.lpp.
  AND
  ARROW
  AUTO
  AWAIT
  BOOL
  BREAK
  CASE
  CHOICE
  CLASS
  COLON
  COLON_BANG
  COMMA
  CONTINUATION
  CONTINUATION_TYPE
  CONTINUE
  DEFAULT
  DOUBLE_ARROW
  ELSE
  EQUAL
  EQUAL_EQUAL
  FALSE
  FN
  FNTY
  IF
  LEFT_CURLY_BRACE
  LEFT_PARENTHESIS
  LEFT_SQUARE_BRACKET
  MATCH
  MINUS
  NOT
  OR
  PERIOD
  PLUS
  RETURN
  RIGHT_CURLY_BRACE
  RIGHT_PARENTHESIS
  RIGHT_SQUARE_BRACKET
  RUN
  SEMICOLON
  SLASH
  STRING
  TRUE
  TYPE
  UNDERSCORE
  VAR
  WHILE
  // Used to track EOF.
  END_OF_FILE 0
  // Only used for precedence.
  FNARROW "-> in return type"
  // The lexer determines the arity and fixity of each `*` based on whitespace
  // and adjacent tokens. UNARY_STAR indicates that the operator is unary but
  // could be either prefix or postfix.
  UNARY_STAR "unary *"
  PREFIX_STAR "prefix *"
  POSTFIX_STAR "postfix *"
  BINARY_STAR "binary *"
;

%precedence FNARROW
%precedence LEFT_CURLY_BRACE RIGHT_CURLY_BRACE
%precedence COLON_BANG COLON COMMA DOUBLE_ARROW
%left OR AND
%nonassoc EQUAL_EQUAL
%left PLUS MINUS
%left BINARY_STAR
%precedence NOT UNARY_MINUS PREFIX_STAR
// We need to give the `UNARY_STAR` token a precedence, rather than overriding
// the precedence of the `expression UNARY_STAR` rule below, because bison
// compares the precedence of the final token (for a shift) to the precedence
// of the other rule (for a reduce) when attempting to resolve a shift-reduce
// conflict. See https://stackoverflow.com/a/26188429/1041090. When UNARY_STAR
// is the final token of a rule, it must be a postfix usage, so we give it the
// same precedence as POSTFIX_STAR.
%precedence POSTFIX_STAR UNARY_STAR
%left PERIOD ARROW
%precedence
  LEFT_PARENTHESIS
  RIGHT_PARENTHESIS
  LEFT_SQUARE_BRACKET
  RIGHT_SQUARE_BRACKET
;

%start input
%locations
%%
input: declaration_list
    { parsed_program = $1; }
;
expression:
  identifier
    { $$ = global_arena->RawNew<IdentifierExpression>(yylineno, $1); }
| expression designator
    { $$ = global_arena->RawNew<FieldAccessExpression>(yylineno, $1, $2); }
| expression LEFT_SQUARE_BRACKET expression RIGHT_SQUARE_BRACKET
    { $$ = global_arena->RawNew<IndexExpression>(yylineno, $1, $3); }
| integer_literal
    { $$ = global_arena->RawNew<IntLiteral>(yylineno, $1); }
| string_literal
    { $$ = global_arena->RawNew<StringLiteral>(yylineno, $1); }
| TRUE
    { $$ = global_arena->RawNew<BoolLiteral>(yylineno, true); }
| FALSE
    { $$ = global_arena->RawNew<BoolLiteral>(yylineno, false); }
| sized_type_literal
    {
      int val;
      CHECK(llvm::to_integer(llvm::StringRef($1).substr(1), val));
      CHECK($1[0] == 'i' && val == 32)  << "Only i32 is supported for now: " << $1;
      $$ = global_arena->RawNew<IntTypeLiteral>(yylineno);
    }
| STRING
    { $$ = global_arena->RawNew<StringTypeLiteral>(yylineno); }
| BOOL
    { $$ = global_arena->RawNew<BoolTypeLiteral>(yylineno); }
| TYPE
    { $$ = global_arena->RawNew<TypeTypeLiteral>(yylineno); }
| CONTINUATION_TYPE
    { $$ = global_arena->RawNew<ContinuationTypeLiteral>(yylineno); }
| paren_expression { $$ = $1; }
| expression EQUAL_EQUAL expression
    { $$ = global_arena->RawNew<PrimitiveOperatorExpression>(
        yylineno, Operator::Eq, std::vector<const Expression*>({$1, $3})); }
| expression PLUS expression
    { $$ = global_arena->RawNew<PrimitiveOperatorExpression>(
        yylineno, Operator::Add, std::vector<const Expression*>({$1, $3})); }
| expression MINUS expression
    { $$ = global_arena->RawNew<PrimitiveOperatorExpression>(
        yylineno, Operator::Sub, std::vector<const Expression*>({$1, $3})); }
| expression BINARY_STAR expression
    { $$ = global_arena->RawNew<PrimitiveOperatorExpression>(
        yylineno, Operator::Mul, std::vector<const Expression*>({$1, $3})); }
| expression AND expression
    { $$ = global_arena->RawNew<PrimitiveOperatorExpression>(
        yylineno, Operator::And, std::vector<const Expression*>({$1, $3})); }
| expression OR expression
    { $$ = global_arena->RawNew<PrimitiveOperatorExpression>(
        yylineno, Operator::Or, std::vector<const Expression*>({$1, $3})); }
| NOT expression
    { $$ = global_arena->RawNew<PrimitiveOperatorExpression>(
        yylineno, Operator::Not, std::vector<const Expression*>({$2})); }
| MINUS expression %prec UNARY_MINUS
    { $$ = global_arena->RawNew<PrimitiveOperatorExpression>(
        yylineno, Operator::Neg, std::vector<const Expression*>({$2})); }
| PREFIX_STAR expression
    { $$ = global_arena->RawNew<PrimitiveOperatorExpression>(
        yylineno, Operator::Deref, std::vector<const Expression*>({$2})); }
| UNARY_STAR expression %prec PREFIX_STAR
    { $$ = global_arena->RawNew<PrimitiveOperatorExpression>(
        yylineno, Operator::Deref, std::vector<const Expression*>({$2})); }
| expression tuple
    { $$ = global_arena->RawNew<CallExpression>(yylineno, $1, $2); }
| expression POSTFIX_STAR
    { $$ = global_arena->RawNew<PrimitiveOperatorExpression>(
        yylineno, Operator::Ptr, std::vector<const Expression*>({$1})); }
| expression UNARY_STAR
    { $$ = global_arena->RawNew<PrimitiveOperatorExpression>(
        yylineno, Operator::Ptr, std::vector<const Expression*>({$1})); }
| FNTY tuple return_type
    { $$ = global_arena->RawNew<FunctionTypeLiteral>(
        yylineno, $2, $3.first, $3.second); }
;
designator: PERIOD identifier { $$ = $2; }
;
paren_expression: paren_expression_base
    { $$ = ExpressionFromParenContents(yylineno, $1); }
;
tuple: paren_expression_base
    { $$ = TupleExpressionFromParenContents(yylineno, $1); }
;
paren_expression_element:
  expression
    { $$ = {.name = std::nullopt, .term = $1}; }
| designator EQUAL expression
    { $$ = {.name = $1, .term = $3}; }
;
paren_expression_base:
  LEFT_PARENTHESIS RIGHT_PARENTHESIS
    { $$ = {.elements = {}, .has_trailing_comma = false}; }
| LEFT_PARENTHESIS paren_expression_contents RIGHT_PARENTHESIS
    { $$ = $2; }
| LEFT_PARENTHESIS paren_expression_contents COMMA RIGHT_PARENTHESIS
    {
      $$ = $2;
      $$.has_trailing_comma = true;
    }
;
paren_expression_contents:
  paren_expression_element
    { $$ = {.elements = {$1}, .has_trailing_comma = false}; }
| paren_expression_contents COMMA paren_expression_element
    {
      $$ = $1;
      $$.elements.push_back($3);
    }
;

// In many cases, using `pattern` recursively will result in ambiguities.
// When that happens, it's necessary to factor out two separate productions,
// one for when the sub-pattern is an expression, and one for when it is not.
// To facilitate this, non-terminals besides `pattern` whose names contain
// `pattern` are structured to be disjoint from `expression`, unless otherwise
// specified.
pattern:
  non_expression_pattern
    { $$ = $1; }
| expression
    { $$ = global_arena->RawNew<ExpressionPattern>($1); }
;
non_expression_pattern:
  AUTO
    { $$ = global_arena->RawNew<AutoPattern>(yylineno); }
| binding_lhs COLON pattern
    { $$ = global_arena->RawNew<BindingPattern>(yylineno, $1, $3); }
| paren_pattern
    { $$ = $1; }
| expression tuple_pattern
    { $$ = global_arena->RawNew<AlternativePattern>(yylineno, $1, $2); }
;
binding_lhs:
  identifier { $$ = $1; }
| UNDERSCORE { $$ = std::nullopt; }
;
paren_pattern: paren_pattern_base
    { $$ = PatternFromParenContents(yylineno, $1); }
;
paren_pattern_base:
  LEFT_PARENTHESIS paren_pattern_contents RIGHT_PARENTHESIS
    { $$ = $2; }
| LEFT_PARENTHESIS paren_pattern_contents COMMA RIGHT_PARENTHESIS
    {
      $$ = $2;
      $$.has_trailing_comma = true;
    }
;
// paren_pattern is analogous to paren_expression, but in order to avoid
// ambiguities, it must be disjoint from paren_expression, meaning it must
// contain at least one non_expression_pattern. The structure of this rule
// is very different from the corresponding expression rule because is has to
// enforce that requirement.
paren_pattern_contents:
  paren_pattern_element
    { $$ = {.elements = {$1}, .has_trailing_comma = false }; }
| paren_expression_contents COMMA paren_pattern_element
    {
      $$ = ParenExpressionToParenPattern($1);
      $$.elements.push_back($3);
    }
| paren_pattern_contents COMMA paren_expression_element
    {
      $$ = $1;
      $$.elements.push_back({.name = $3.name, .term = global_arena->RawNew<ExpressionPattern>($3.term)});
    }
| paren_pattern_contents COMMA paren_pattern_element
    {
      $$ = $1;
      $$.elements.push_back($3);
    }
;
paren_pattern_element:
  non_expression_pattern
    { $$ = {.name = std::nullopt, .term = $1}; }
| designator EQUAL non_expression_pattern
    { $$ = {.name = $1, .term = $3}; }
;
tuple_pattern: paren_pattern_base
    { $$ = TuplePatternFromParenContents(yylineno, $1); }
;
// Unlike most `pattern` nonterminals, this one overlaps with `expression`,
// so it should be used only when prior context (such as an introducer)
// rules out the possibility of an `expression` at this point.
maybe_empty_tuple_pattern:
  LEFT_PARENTHESIS RIGHT_PARENTHESIS
    { $$ = global_arena->RawNew<TuplePattern>(yylineno, std::vector<TuplePattern::Field>()); }
| tuple_pattern
    { $$ = $1; }
;
clause:
  CASE pattern DOUBLE_ARROW statement
    { $$ = global_arena->RawNew<std::pair<const Pattern*, const Statement*>>($2, $4); }
| DEFAULT DOUBLE_ARROW statement
    {
      auto vp = global_arena->RawNew<BindingPattern>(
          yylineno, std::nullopt, global_arena->RawNew<AutoPattern>(yylineno));
      $$ = global_arena->RawNew<std::pair<const Pattern*, const Statement*>>(vp, $3);
    }
;
clause_list:
  // Empty
    {
      $$ = global_arena->RawNew<std::list<
          std::pair<const Pattern*, const Statement*>>>();
    }
| clause clause_list
    { $$ = $2; $$->push_front(*$1); }
;
statement:
  expression EQUAL expression SEMICOLON
    { $$ = global_arena->RawNew<Assign>(yylineno, $1, $3); }
| VAR pattern EQUAL expression SEMICOLON
    { $$ = global_arena->RawNew<VariableDefinition>(yylineno, $2, $4); }
| expression SEMICOLON
    { $$ = global_arena->RawNew<ExpressionStatement>(yylineno, $1); }
| if_statement
    { $$ = $1; }
| WHILE LEFT_PARENTHESIS expression RIGHT_PARENTHESIS block
    { $$ = global_arena->RawNew<While>(yylineno, $3, $5); }
| BREAK SEMICOLON
    { $$ = global_arena->RawNew<Break>(yylineno); }
| CONTINUE SEMICOLON
    { $$ = global_arena->RawNew<Continue>(yylineno); }
| RETURN return_expression SEMICOLON
    { $$ = global_arena->RawNew<Return>(yylineno, $2.first, $2.second); }
| block
    { $$ = $1; }
| MATCH LEFT_PARENTHESIS expression RIGHT_PARENTHESIS LEFT_CURLY_BRACE
  clause_list RIGHT_CURLY_BRACE
    { $$ = global_arena->RawNew<Match>(yylineno, $3, $6); }
| CONTINUATION identifier statement
    { $$ = global_arena->RawNew<Continuation>(yylineno, $2, $3); }
| RUN expression SEMICOLON
    { $$ = global_arena->RawNew<Run>(yylineno, $2); }
| AWAIT SEMICOLON
    { $$ = global_arena->RawNew<Await>(yylineno); }
;
if_statement:
  IF LEFT_PARENTHESIS expression RIGHT_PARENTHESIS block optional_else
    { $$ = global_arena->RawNew<If>(yylineno, $3, $5, $6); }
;
optional_else:
  // Empty
    { $$ = 0; }
| ELSE if_statement
    { $$ = $2; }
| ELSE block
    { $$ = $2; }
;
return_expression:
  // Empty
    { $$ = {global_arena->RawNew<TupleLiteral>(yylineno), true}; }
| expression
    { $$ = {$1, false}; }
;
statement_list:
  // Empty
    { $$ = 0; }
| statement statement_list
    { $$ = global_arena->RawNew<Sequence>(yylineno, $1, $2); }
;
block:
  LEFT_CURLY_BRACE statement_list RIGHT_CURLY_BRACE
    { $$ = global_arena->RawNew<Block>(yylineno, $2); }
;
return_type:
  // Empty
    { $$ = {global_arena->RawNew<TupleLiteral>(yylineno), true}; }
| ARROW expression %prec FNARROW
    { $$ = {$2, false}; }
;
generic_binding:
  identifier COLON_BANG expression
    {
      $$ = GenericBinding({.name = std::move($1), .type = $3});
    }
;
deduced_param_list:
  // Empty
    { $$ = std::vector<GenericBinding>(); }
| generic_binding
    {
      $$ = std::vector<GenericBinding>();
      $$.push_back($1);
    }
| generic_binding COMMA deduced_param_list
    {
      $$ = $3;
      $$.push_back($1);
    }
;
deduced_params:
  // Empty
    { $$ = std::vector<GenericBinding>(); }
| LEFT_SQUARE_BRACKET deduced_param_list RIGHT_SQUARE_BRACKET
    { $$ = $2; }
;
function_definition:
  FN identifier deduced_params maybe_empty_tuple_pattern return_type block
    {
      $$ = global_arena->RawNew<FunctionDefinition>(
          yylineno, $2, $3, $4,
          global_arena->RawNew<ExpressionPattern>($5.first),
          $5.second, $6);
    }
| FN identifier deduced_params maybe_empty_tuple_pattern DOUBLE_ARROW expression
  SEMICOLON
    {
      // The return type is not considered "omitted" because it's automatic from
      // the expression.
      $$ = global_arena->RawNew<FunctionDefinition>(
          yylineno, $2, $3, $4,
          global_arena->RawNew<AutoPattern>(yylineno), true,
          global_arena->RawNew<Return>(yylineno, $6, true));
    }
;
function_declaration:
  FN identifier deduced_params maybe_empty_tuple_pattern return_type SEMICOLON
    {
      $$ = global_arena->RawNew<FunctionDefinition>(
          yylineno, $2, $3, $4,
          global_arena->RawNew<ExpressionPattern>($5.first),
          $5.second, nullptr); }
;
variable_declaration: identifier COLON pattern
    { $$ = global_arena->RawNew<BindingPattern>(yylineno, $1, $3); }
;
member: VAR variable_declaration SEMICOLON
    { $$ = global_arena->RawNew<FieldMember>(yylineno, $2); }
;
member_list:
  // Empty
    { $$ = std::list<Member*>(); }
| member member_list
    { $$ = $2; $$.push_front($1); }
;
alternative:
  identifier tuple
    { $$ = std::pair<std::string, const Expression*>($1, $2); }
| identifier
    {
      $$ = std::pair<std::string, const Expression*>(
          $1, global_arena->RawNew<TupleLiteral>(yylineno));
    }
;
alternative_list:
  // Empty
    { $$ = std::list<std::pair<std::string, const Expression*>>(); }
| alternative
    {
      $$ = std::list<std::pair<std::string, const Expression*>>();
      $$.push_front($1);
    }
| alternative COMMA alternative_list
    { $$ = std::move($3); $$.push_front($1); }
;
declaration:
  function_definition
    { $$ = global_arena->New<FunctionDeclaration>($1); }
| function_declaration
<<<<<<< HEAD
    { $$ = global_arena->RawNew<FunctionDeclaration>($1); }
| CLASS identifier LEFT_CURLY_BRACE member_list RIGHT_CURLY_BRACE
=======
    { $$ = global_arena->New<FunctionDeclaration>($1); }
| CLASS identifier "{" member_list "}"
>>>>>>> 5b6a00d7
    {
      $$ = global_arena->New<ClassDeclaration>(yylineno, $2, $4);
    }
| CHOICE identifier LEFT_CURLY_BRACE alternative_list RIGHT_CURLY_BRACE
    {
      $$ = global_arena->New<ChoiceDeclaration>(yylineno, $2, $4);
    }
| VAR variable_declaration EQUAL expression SEMICOLON
    {
      $$ = global_arena->New<VariableDeclaration>(yylineno, $2, $4);
    }
;
declaration_list:
  // Empty
    { $$ = std::list<Ptr<const Declaration>>(); }
| declaration declaration_list
    {
      $$ = $2;
      $$.push_front(Ptr<const Declaration>($1));
    }
;
%%<|MERGE_RESOLUTION|>--- conflicted
+++ resolved
@@ -581,13 +581,8 @@
   function_definition
     { $$ = global_arena->New<FunctionDeclaration>($1); }
 | function_declaration
-<<<<<<< HEAD
-    { $$ = global_arena->RawNew<FunctionDeclaration>($1); }
+    { $$ = global_arena->New<FunctionDeclaration>($1); }
 | CLASS identifier LEFT_CURLY_BRACE member_list RIGHT_CURLY_BRACE
-=======
-    { $$ = global_arena->New<FunctionDeclaration>($1); }
-| CLASS identifier "{" member_list "}"
->>>>>>> 5b6a00d7
     {
       $$ = global_arena->New<ClassDeclaration>(yylineno, $2, $4);
     }
