// Part of the Carbon Language project, under the Apache License v2.0 with LLVM
// Exceptions. See /LICENSE for license information.
// SPDX-License-Identifier: Apache-2.0 WITH LLVM-exception

// -----------------------------------------------------------------------------
// Bison Configuration
// -----------------------------------------------------------------------------

%require "3.2"
%language "c++"

// We don't need a separate header for Bison locations.
%define api.location.file none

// Use a type-safe C++ variant for semantic values
%define api.value.type variant

// Have Bison generate the functions ‘make_TEXT’ and ‘make_NUMBER’, but also
// ‘make_YYEOF’, for the end of input.
%define api.token.constructor

// Generate the parser as `::Carbon::Parser`.
%define api.namespace { Carbon }
%define api.parser.class { Parser }

// Make parse error messages more detailed
%define parse.error verbose

// Enable support for parser debugging
%define parse.trace true

// Generate location structs.
%locations

// Parameters to the parser and lexer.
//
// Parameters to the parser are stored therein as protected data members, and
// thus available to its methods.

// "inout" parameters passed to both the parser and the lexer.
%param {Nonnull<Arena*> arena}
%param {yyscan_t yyscanner}
%param {ParseAndLexContext& context}

// "out" parameter passed to the parser, where the AST is written.
%parse-param {std::optional<AST>* ast}

// No shift-reduce conflicts are expected.
%expect 0

// -----------------------------------------------------------------------------

%code top {
  #include <algorithm>
  #include <cstdarg>
  #include <cstdio>
  #include <cstdlib>
  #include <vector>

  #include "common/check.h"
  #include "executable_semantics/syntax/parse_and_lex_context.h"
  #include "llvm/ADT/StringExtras.h"
}  // %code top

%code requires {
  #include <optional>

  #include "executable_semantics/ast/ast.h"
  #include "executable_semantics/ast/declaration.h"
  #include "executable_semantics/ast/expression.h"
  #include "executable_semantics/ast/function_definition.h"
  #include "executable_semantics/ast/paren_contents.h"
  #include "executable_semantics/ast/pattern.h"
  #include "executable_semantics/common/arena.h"
  #include "executable_semantics/common/nonnull.h"
  #include "executable_semantics/syntax/bison_wrap.h"

  namespace Carbon {
  class ParseAndLexContext;
  }  // namespace Carbon

  typedef void* yyscan_t;
}  // %code requires

%code {
  void Carbon::Parser::error(const location_type&, const std::string& message) {
    context.PrintDiagnostic(message);
  }
}  // %code

%token <int> integer_literal
%token <std::string> identifier
%token <std::string> sized_type_literal
%token <std::string> string_literal
%type <std::string> designator
%type <std::pair<LibraryName, bool>> package_directive
%type <LibraryName> import_directive
%type <std::vector<LibraryName>> import_directives
%type <std::string> optional_library_path
%type <bool> api_or_impl
%type <Nonnull<Declaration*>> declaration
%type <Nonnull<FunctionDefinition*>> function_declaration
%type <Nonnull<FunctionDefinition*>> function_definition
%type <std::vector<Nonnull<Declaration*>>> declaration_list
%type <Nonnull<Statement*>> statement
%type <Nonnull<Statement*>> if_statement
%type <std::optional<Nonnull<Statement*>>> optional_else
%type <std::pair<Nonnull<Expression*>, bool>> return_expression
%type <Nonnull<Statement*>> nonempty_block
%type <Nonnull<Statement*>> block
%type <Nonnull<Statement*>> nonempty_statement_list
%type <std::optional<Nonnull<Statement*>>> statement_list
%type <Nonnull<Expression*>> expression
%type <GenericBinding> generic_binding
%type <std::vector<GenericBinding>> deduced_params
%type <std::vector<GenericBinding>> deduced_param_list
%type <Nonnull<Pattern*>> pattern
%type <Nonnull<Pattern*>> non_expression_pattern
%type <std::pair<Nonnull<Expression*>, bool>> return_type
%type <Nonnull<Expression*>> paren_expression
%type <Nonnull<Expression*>> struct_literal
%type <std::vector<FieldInitializer>> struct_literal_contents
%type <Nonnull<Expression*>> struct_type_literal
%type <std::vector<FieldInitializer>> struct_type_literal_contents
%type <Nonnull<Expression*>> tuple
%type <std::optional<std::string>> binding_lhs
%type <Nonnull<BindingPattern*>> variable_declaration
%type <Nonnull<Member*>> member
%type <std::vector<Nonnull<Member*>>> member_list
%type <ParenContents<Expression>::Element> paren_expression_element
%type <ParenContents<Expression>> paren_expression_base
%type <ParenContents<Expression>> paren_expression_contents
%type <Nonnull<Pattern*>> paren_pattern
%type <Nonnull<TuplePattern*>> tuple_pattern
%type <Nonnull<TuplePattern*>> maybe_empty_tuple_pattern
%type <ParenContents<Pattern>> paren_pattern_base
%type <ParenContents<Pattern>::Element> paren_pattern_element
%type <ParenContents<Pattern>> paren_pattern_contents
%type <BisonWrap<ChoiceDeclaration::Alternative>> alternative
%type <std::vector<ChoiceDeclaration::Alternative>> alternative_list
%type <std::vector<ChoiceDeclaration::Alternative>> alternative_list_contents
%type <BisonWrap<Match::Clause>> clause
%type <std::vector<Match::Clause>> clause_list

%token
  // Most tokens have their spelling defined in lexer.lpp.
  // table-begin
  AND
  API
  ARROW
  AUTO
  AWAIT
  BOOL
  BREAK
  CASE
  CHOICE
  CLASS
  COLON
  COLON_BANG
  COMMA
  CONTINUATION
  CONTINUATION_TYPE
  CONTINUE
  DEFAULT
  DOUBLE_ARROW
  ELSE
  EQUAL
  EQUAL_EQUAL
  FALSE
  FN
  FNTY
  IF
  IMPL
  IMPORT
  LEFT_CURLY_BRACE
  LEFT_PARENTHESIS
  LEFT_SQUARE_BRACKET
  LIBRARY
  MATCH
  MINUS
  NOT
  OR
  PACKAGE
  PERIOD
  PLUS
  RETURN
  RIGHT_CURLY_BRACE
  RIGHT_PARENTHESIS
  RIGHT_SQUARE_BRACKET
  RUN
  SEMICOLON
  SLASH
  STRING
  TRUE
  TYPE
  UNDERSCORE
  VAR
  WHILE
  // table-end
  // Used to track EOF.
  END_OF_FILE 0
  // Only used for precedence.
  FNARROW "-> in return type"
  // The lexer determines the arity and fixity of each `*` based on whitespace
  // and adjacent tokens. UNARY_STAR indicates that the operator is unary but
  // could be either prefix or postfix.
  UNARY_STAR "unary *"
  PREFIX_STAR "prefix *"
  POSTFIX_STAR "postfix *"
  BINARY_STAR "binary *"
;

%precedence FNARROW
%precedence LEFT_CURLY_BRACE RIGHT_CURLY_BRACE
%precedence COLON_BANG COLON COMMA DOUBLE_ARROW
%left OR AND
%nonassoc EQUAL_EQUAL
%left PLUS MINUS
%left BINARY_STAR
%precedence NOT UNARY_MINUS PREFIX_STAR
// We need to give the `UNARY_STAR` token a precedence, rather than overriding
// the precedence of the `expression UNARY_STAR` rule below, because bison
// compares the precedence of the final token (for a shift) to the precedence
// of the other rule (for a reduce) when attempting to resolve a shift-reduce
// conflict. See https://stackoverflow.com/a/26188429/1041090. When UNARY_STAR
// is the final token of a rule, it must be a postfix usage, so we give it the
// same precedence as POSTFIX_STAR.
%precedence POSTFIX_STAR UNARY_STAR
%left PERIOD ARROW
%precedence
  LEFT_PARENTHESIS
  RIGHT_PARENTHESIS
  LEFT_SQUARE_BRACKET
  RIGHT_SQUARE_BRACKET
;

%start input
%%
input: package_directive import_directives declaration_list
    {
      *ast = AST({.package = $1.first,
                  .is_api = $1.second,
                  .imports = std::move($2),
                  .declarations = std::move($3)});
    }
;
package_directive:
  PACKAGE identifier optional_library_path api_or_impl SEMICOLON
    { $$ = {LibraryName({.package = $2, .path = $3}), $4}; }
;
import_directive:
  IMPORT identifier optional_library_path SEMICOLON
    { $$ = LibraryName({.package = $2, .path = $3}); }
;
import_directives:
  // Empty
    { $$ = std::vector<LibraryName>(); }
| import_directives import_directive
    {
      $$ = std::move($1);
      $$.push_back($2);
    }
;
optional_library_path:
  // Empty
    { $$ = ""; }
| LIBRARY string_literal
    { $$ = $2; }
;
api_or_impl:
  API
    { $$ = true; }
| IMPL
    { $$ = false; }
;
expression:
  identifier
    { $$ = arena->New<IdentifierExpression>(context.source_loc(), $1); }
| expression designator
    { $$ = arena->New<FieldAccessExpression>(context.source_loc(), $1, $2); }
| expression LEFT_SQUARE_BRACKET expression RIGHT_SQUARE_BRACKET
    { $$ = arena->New<IndexExpression>(context.source_loc(), $1, $3); }
| integer_literal
    { $$ = arena->New<IntLiteral>(context.source_loc(), $1); }
| string_literal
    { $$ = arena->New<StringLiteral>(context.source_loc(), $1); }
| TRUE
    { $$ = arena->New<BoolLiteral>(context.source_loc(), true); }
| FALSE
    { $$ = arena->New<BoolLiteral>(context.source_loc(), false); }
| sized_type_literal
    {
      int val;
      CHECK(llvm::to_integer(llvm::StringRef($1).substr(1), val));
      CHECK($1[0] == 'i' && val == 32)
          << "Only i32 is supported for now: " << $1;
      $$ = arena->New<IntTypeLiteral>(context.source_loc());
    }
| STRING
    { $$ = arena->New<StringTypeLiteral>(context.source_loc()); }
| BOOL
    { $$ = arena->New<BoolTypeLiteral>(context.source_loc()); }
| TYPE
    { $$ = arena->New<TypeTypeLiteral>(context.source_loc()); }
| CONTINUATION_TYPE
    { $$ = arena->New<ContinuationTypeLiteral>(context.source_loc()); }
| paren_expression { $$ = $1; }
| struct_literal { $$ = $1; }
| struct_type_literal { $$ = $1; }
| expression EQUAL_EQUAL expression
    {
      $$ = arena->New<PrimitiveOperatorExpression>(
          context.source_loc(), Operator::Eq,
          std::vector<Nonnull<Expression*>>({$1, $3}));
    }
| expression PLUS expression
    {
      $$ = arena->New<PrimitiveOperatorExpression>(
          context.source_loc(), Operator::Add,
          std::vector<Nonnull<Expression*>>({$1, $3}));
    }
| expression MINUS expression
    {
      $$ = arena->New<PrimitiveOperatorExpression>(
          context.source_loc(), Operator::Sub,
          std::vector<Nonnull<Expression*>>({$1, $3}));
    }
| expression BINARY_STAR expression
    {
      $$ = arena->New<PrimitiveOperatorExpression>(
          context.source_loc(), Operator::Mul,
          std::vector<Nonnull<Expression*>>({$1, $3}));
    }
| expression AND expression
    {
      $$ = arena->New<PrimitiveOperatorExpression>(
          context.source_loc(), Operator::And,
          std::vector<Nonnull<Expression*>>({$1, $3}));
    }
| expression OR expression
    {
      $$ = arena->New<PrimitiveOperatorExpression>(
          context.source_loc(), Operator::Or,
          std::vector<Nonnull<Expression*>>({$1, $3}));
    }
| NOT expression
    {
      $$ = arena->New<PrimitiveOperatorExpression>(
          context.source_loc(), Operator::Not,
          std::vector<Nonnull<Expression*>>({$2}));
    }
| MINUS expression %prec UNARY_MINUS
    {
      $$ = arena->New<PrimitiveOperatorExpression>(
          context.source_loc(), Operator::Neg,
          std::vector<Nonnull<Expression*>>({$2}));
    }
| PREFIX_STAR expression
    {
      $$ = arena->New<PrimitiveOperatorExpression>(
          context.source_loc(), Operator::Deref,
          std::vector<Nonnull<Expression*>>({$2}));
    }
| UNARY_STAR expression %prec PREFIX_STAR
    {
      $$ = arena->New<PrimitiveOperatorExpression>(
          context.source_loc(), Operator::Deref,
          std::vector<Nonnull<Expression*>>({$2}));
    }
| expression tuple
    { $$ = arena->New<CallExpression>(context.source_loc(), $1, $2); }
| expression POSTFIX_STAR
    {
      $$ = arena->New<PrimitiveOperatorExpression>(
          context.source_loc(), Operator::Ptr,
          std::vector<Nonnull<Expression*>>({$1}));
    }
| expression UNARY_STAR
    {
      $$ = arena->New<PrimitiveOperatorExpression>(
          context.source_loc(), Operator::Ptr,
          std::vector<Nonnull<Expression*>>({$1}));
    }
| FNTY tuple return_type
    {
      auto [return_exp, is_omitted_exp] = $3;
      $$ = arena->New<FunctionTypeLiteral>(context.source_loc(), $2, return_exp,
                                           is_omitted_exp);
    }
;
designator: PERIOD identifier { $$ = $2; }
;
paren_expression: paren_expression_base
    { $$ = ExpressionFromParenContents(arena, context.source_loc(), $1); }
;
tuple: paren_expression_base
    { $$ = TupleExpressionFromParenContents(arena, context.source_loc(), $1); }
;
paren_expression_element:
  expression
    { $$ = {.name = std::nullopt, .term = $1}; }
| designator EQUAL expression
    { $$ = {.name = $1, .term = $3}; }
;
paren_expression_base:
  LEFT_PARENTHESIS RIGHT_PARENTHESIS
    { $$ = {.elements = {}, .has_trailing_comma = false}; }
| LEFT_PARENTHESIS paren_expression_contents RIGHT_PARENTHESIS
    { $$ = $2; }
| LEFT_PARENTHESIS paren_expression_contents COMMA RIGHT_PARENTHESIS
    {
      $$ = $2;
      $$.has_trailing_comma = true;
    }
;
paren_expression_contents:
  paren_expression_element
    { $$ = {.elements = {$1}, .has_trailing_comma = false}; }
| paren_expression_contents COMMA paren_expression_element
    {
      $$ = $1;
      $$.elements.push_back($3);
    }
;

struct_literal:
  LEFT_CURLY_BRACE struct_literal_contents RIGHT_CURLY_BRACE
    { $$ = arena->New<StructLiteral>(context.SourceLoc(), $2); }
| LEFT_CURLY_BRACE struct_literal_contents COMMA RIGHT_CURLY_BRACE
    { $$ = arena->New<StructLiteral>(context.SourceLoc(), $2); }
;
struct_literal_contents:
  designator EQUAL expression
    { $$ = {FieldInitializer($1, $3)}; }
| struct_literal_contents COMMA designator EQUAL expression
    {
      $$ = $1;
      $$.push_back(FieldInitializer($3, $5));
    }
;

struct_type_literal:
  LEFT_CURLY_BRACE RIGHT_CURLY_BRACE
    { $$ = arena->New<StructTypeLiteral>(context.SourceLoc()); }
| LEFT_CURLY_BRACE struct_type_literal_contents RIGHT_CURLY_BRACE
    { $$ = arena->New<StructTypeLiteral>(context.SourceLoc(), $2); }
| LEFT_CURLY_BRACE struct_type_literal_contents COMMA RIGHT_CURLY_BRACE
    { $$ = arena->New<StructTypeLiteral>(context.SourceLoc(), $2); }
;
struct_type_literal_contents:
  designator COLON expression
    { $$ = {FieldInitializer($1, $3)}; }
| struct_type_literal_contents COMMA designator COLON expression
  {
    $$ = $1;
    $$.push_back(FieldInitializer($3, $5));
  }
;

// In many cases, using `pattern` recursively will result in ambiguities.
// When that happens, it's necessary to factor out two separate productions,
// one for when the sub-pattern is an expression, and one for when it is not.
// To facilitate this, non-terminals besides `pattern` whose names contain
// `pattern` are structured to be disjoint from `expression`, unless otherwise
// specified.
pattern:
  non_expression_pattern
    { $$ = $1; }
| expression
    { $$ = arena->New<ExpressionPattern>($1); }
;
non_expression_pattern:
  AUTO
    { $$ = arena->New<AutoPattern>(context.source_loc()); }
| binding_lhs COLON pattern
    { $$ = arena->New<BindingPattern>(context.source_loc(), $1, $3); }
| paren_pattern
    { $$ = $1; }
| expression tuple_pattern
    { $$ = arena->New<AlternativePattern>(context.source_loc(), $1, $2); }
;
binding_lhs:
  identifier { $$ = $1; }
| UNDERSCORE { $$ = std::nullopt; }
;
paren_pattern: paren_pattern_base
    { $$ = PatternFromParenContents(arena, context.source_loc(), $1); }
;
paren_pattern_base:
  LEFT_PARENTHESIS paren_pattern_contents RIGHT_PARENTHESIS
    { $$ = $2; }
| LEFT_PARENTHESIS paren_pattern_contents COMMA RIGHT_PARENTHESIS
    {
      $$ = $2;
      $$.has_trailing_comma = true;
    }
;
// paren_pattern is analogous to paren_expression, but in order to avoid
// ambiguities, it must be disjoint from paren_expression, meaning it must
// contain at least one non_expression_pattern. The structure of this rule
// is very different from the corresponding expression rule because is has to
// enforce that requirement.
paren_pattern_contents:
  paren_pattern_element
    { $$ = {.elements = {$1}, .has_trailing_comma = false}; }
| paren_expression_contents COMMA paren_pattern_element
    {
      $$ = ParenExpressionToParenPattern(arena, $1);
      $$.elements.push_back($3);
    }
| paren_pattern_contents COMMA paren_expression_element
    {
      $$ = $1;
      $$.elements.push_back({.name = $3.name,
                             .term = arena->New<ExpressionPattern>($3.term)});
    }
| paren_pattern_contents COMMA paren_pattern_element
    {
      $$ = $1;
      $$.elements.push_back($3);
    }
;
paren_pattern_element:
  non_expression_pattern
    { $$ = {.name = std::nullopt, .term = $1}; }
| designator EQUAL non_expression_pattern
    { $$ = {.name = $1, .term = $3}; }
;
tuple_pattern: paren_pattern_base
    { $$ = TuplePatternFromParenContents(arena, context.source_loc(), $1); }
;
// Unlike most `pattern` nonterminals, this one overlaps with `expression`,
// so it should be used only when prior context (such as an introducer)
// rules out the possibility of an `expression` at this point.
maybe_empty_tuple_pattern:
  LEFT_PARENTHESIS RIGHT_PARENTHESIS
    {
      $$ = arena->New<TuplePattern>(context.source_loc(),
                                    std::vector<TuplePattern::Field>());
    }
| tuple_pattern
    { $$ = $1; }
;

clause:
  CASE pattern DOUBLE_ARROW statement
    { $$ = Match::Clause($2, $4); }
| DEFAULT DOUBLE_ARROW statement
    {
      $$ = Match::Clause(arena->New<BindingPattern>(
                             context.source_loc(), std::nullopt,
                             arena->New<AutoPattern>(context.source_loc())),
                         $3);
    }
;
clause_list:
  // Empty
    { $$ = {}; }
| clause_list clause
    {
      $$ = $1;
      $$.push_back($2);
    }
;
statement:
  expression EQUAL expression SEMICOLON
    { $$ = arena->New<Assign>(context.source_loc(), $1, $3); }
| VAR pattern EQUAL expression SEMICOLON
    { $$ = arena->New<VariableDefinition>(context.source_loc(), $2, $4); }
| expression SEMICOLON
    { $$ = arena->New<ExpressionStatement>(context.source_loc(), $1); }
| if_statement
    { $$ = $1; }
| WHILE LEFT_PARENTHESIS expression RIGHT_PARENTHESIS block
    { $$ = arena->New<While>(context.source_loc(), $3, $5); }
| BREAK SEMICOLON
    { $$ = arena->New<Break>(context.source_loc()); }
| CONTINUE SEMICOLON
    { $$ = arena->New<Continue>(context.source_loc()); }
| RETURN return_expression SEMICOLON
    {
      auto [return_exp, is_omitted_exp] = $2;
      $$ = arena->New<Return>(context.source_loc(), return_exp, is_omitted_exp);
    }
// We disallow empty blocks in places where an arbitrary statement can occur
// in order to avoid ambiguity with the empty struct literal `{}`. We can
// allow non-empty blocks because a non-empty struct literal always starts with
// a designator, and a block never does, so one token of lookahead suffices
// to disambiguate. As of this writing, the "official" resolution of this
// ambiguity is an open question (see
// https://github.com/carbon-language/carbon-lang/blob/trunk/docs/design/classes.md#literals)
| nonempty_block
    { $$ = $1; }
| MATCH LEFT_PARENTHESIS expression RIGHT_PARENTHESIS LEFT_CURLY_BRACE
  clause_list RIGHT_CURLY_BRACE
    { $$ = arena->New<Match>(context.source_loc(), $3, $6); }
| CONTINUATION identifier statement
    { $$ = arena->New<Continuation>(context.source_loc(), $2, $3); }
| RUN expression SEMICOLON
    { $$ = arena->New<Run>(context.source_loc(), $2); }
| AWAIT SEMICOLON
    { $$ = arena->New<Await>(context.source_loc()); }
;
if_statement:
  IF LEFT_PARENTHESIS expression RIGHT_PARENTHESIS block optional_else
    { $$ = arena->New<If>(context.source_loc(), $3, $5, $6); }
;
optional_else:
  // Empty
    { $$ = std::nullopt; }
| ELSE if_statement
    { $$ = $2; }
| ELSE block
    { $$ = $2; }
;
return_expression:
  // Empty
    { $$ = {arena->New<TupleLiteral>(context.source_loc()), true}; }
| expression
    { $$ = {$1, false}; }
;
statement_list:
  // Empty
    { $$ = std::nullopt; }
<<<<<<< HEAD
| statement statement_list
    { $$ = arena->New<Sequence>(context.source_loc(), $1, $2); }
=======
| nonempty_statement_list
    { $$ = $1; }
;
nonempty_statement_list:
  statement statement_list
    { $$ = arena->New<Sequence>(context.SourceLoc(), $1, $2); }
>>>>>>> f5cae978
;
block:
  LEFT_CURLY_BRACE statement_list RIGHT_CURLY_BRACE
    { $$ = arena->New<Block>(context.source_loc(), $2); }
;
nonempty_block:
  LEFT_CURLY_BRACE nonempty_statement_list RIGHT_CURLY_BRACE
    { $$ = arena->New<Block>(context.SourceLoc(), $2); }
return_type:
  // Empty
    { $$ = {arena->New<TupleLiteral>(context.source_loc()), true}; }
| ARROW expression %prec FNARROW
    { $$ = {$2, false}; }
;
generic_binding:
  identifier COLON_BANG expression
    { $$ = GenericBinding({.name = std::move($1), .type = $3}); }
;
deduced_param_list:
  // Empty
    { $$ = std::vector<GenericBinding>(); }
| generic_binding
    {
      $$ = std::vector<GenericBinding>();
      $$.push_back($1);
    }
| generic_binding COMMA deduced_param_list
    {
      $$ = $3;
      $$.push_back($1);
    }
;
deduced_params:
  // Empty
    { $$ = std::vector<GenericBinding>(); }
| LEFT_SQUARE_BRACKET deduced_param_list RIGHT_SQUARE_BRACKET
    { $$ = $2; }
;
function_definition:
  FN identifier deduced_params maybe_empty_tuple_pattern return_type block
    {
      auto [return_exp, is_omitted_exp] = $5;
      $$ = arena->New<FunctionDefinition>(
          context.source_loc(), $2, $3, $4,
          arena->New<ExpressionPattern>(return_exp), is_omitted_exp, $6);
    }
| FN identifier deduced_params maybe_empty_tuple_pattern ARROW AUTO block
    {
      // The return type is not considered "omitted" because it's `auto`.
      $$ = arena->New<FunctionDefinition>(
          context.source_loc(), $2, $3, $4,
          arena->New<AutoPattern>(context.source_loc()),
          /*is_omitted_exp=*/false, $7);
    }
;
function_declaration:
  FN identifier deduced_params maybe_empty_tuple_pattern return_type SEMICOLON
    {
      auto [return_exp, is_omitted_exp] = $5;
      $$ = arena->New<FunctionDefinition>(
          context.source_loc(), $2, $3, $4,
          arena->New<ExpressionPattern>(return_exp), is_omitted_exp,
          std::nullopt);
    }
;
variable_declaration: identifier COLON pattern
    { $$ = arena->New<BindingPattern>(context.source_loc(), $1, $3); }
;
member: VAR variable_declaration SEMICOLON
    { $$ = arena->New<FieldMember>(context.source_loc(), $2); }
;
member_list:
  // Empty
    { $$ = {}; }
| member_list member
    {
      $$ = $1;
      $$.push_back($2);
    }
;
alternative:
  identifier tuple
    { $$ = ChoiceDeclaration::Alternative($1, $2); }
| identifier
    {
      $$ = ChoiceDeclaration::Alternative(
          $1, arena->New<TupleLiteral>(context.source_loc()));
    }
;
alternative_list:
  // Empty
    { $$ = {}; }
| alternative_list_contents
    { $$ = $1; }
| alternative_list_contents COMMA
    { $$ = $1; }
;
alternative_list_contents:
  alternative
    { $$ = {std::move($1)}; }
| alternative_list_contents COMMA alternative
    {
      $$ = $1;
      $$.push_back(std::move($3));
    }
;
declaration:
  function_definition
    { $$ = arena->New<FunctionDeclaration>($1); }
| function_declaration
    { $$ = arena->New<FunctionDeclaration>($1); }
| CLASS identifier LEFT_CURLY_BRACE member_list RIGHT_CURLY_BRACE
    { $$ = arena->New<ClassDeclaration>(context.source_loc(), $2, $4); }
| CHOICE identifier LEFT_CURLY_BRACE alternative_list RIGHT_CURLY_BRACE
    { $$ = arena->New<ChoiceDeclaration>(context.source_loc(), $2, $4); }
| VAR variable_declaration EQUAL expression SEMICOLON
    { $$ = arena->New<VariableDeclaration>(context.source_loc(), $2, $4); }
;
declaration_list:
  // Empty
    { $$ = {}; }
| declaration_list declaration
    {
      $$ = $1;
      $$.push_back(Nonnull<Declaration*>($2));
    }
;
%%<|MERGE_RESOLUTION|>--- conflicted
+++ resolved
@@ -425,9 +425,9 @@
 
 struct_literal:
   LEFT_CURLY_BRACE struct_literal_contents RIGHT_CURLY_BRACE
-    { $$ = arena->New<StructLiteral>(context.SourceLoc(), $2); }
+    { $$ = arena->New<StructLiteral>(context.source_loc(), $2); }
 | LEFT_CURLY_BRACE struct_literal_contents COMMA RIGHT_CURLY_BRACE
-    { $$ = arena->New<StructLiteral>(context.SourceLoc(), $2); }
+    { $$ = arena->New<StructLiteral>(context.source_loc(), $2); }
 ;
 struct_literal_contents:
   designator EQUAL expression
@@ -441,11 +441,11 @@
 
 struct_type_literal:
   LEFT_CURLY_BRACE RIGHT_CURLY_BRACE
-    { $$ = arena->New<StructTypeLiteral>(context.SourceLoc()); }
+    { $$ = arena->New<StructTypeLiteral>(context.source_loc()); }
 | LEFT_CURLY_BRACE struct_type_literal_contents RIGHT_CURLY_BRACE
-    { $$ = arena->New<StructTypeLiteral>(context.SourceLoc(), $2); }
+    { $$ = arena->New<StructTypeLiteral>(context.source_loc(), $2); }
 | LEFT_CURLY_BRACE struct_type_literal_contents COMMA RIGHT_CURLY_BRACE
-    { $$ = arena->New<StructTypeLiteral>(context.SourceLoc(), $2); }
+    { $$ = arena->New<StructTypeLiteral>(context.source_loc(), $2); }
 ;
 struct_type_literal_contents:
   designator COLON expression
@@ -622,17 +622,12 @@
 statement_list:
   // Empty
     { $$ = std::nullopt; }
-<<<<<<< HEAD
-| statement statement_list
-    { $$ = arena->New<Sequence>(context.source_loc(), $1, $2); }
-=======
 | nonempty_statement_list
     { $$ = $1; }
 ;
 nonempty_statement_list:
   statement statement_list
-    { $$ = arena->New<Sequence>(context.SourceLoc(), $1, $2); }
->>>>>>> f5cae978
+    { $$ = arena->New<Sequence>(context.source_loc(), $1, $2); }
 ;
 block:
   LEFT_CURLY_BRACE statement_list RIGHT_CURLY_BRACE
@@ -640,7 +635,7 @@
 ;
 nonempty_block:
   LEFT_CURLY_BRACE nonempty_statement_list RIGHT_CURLY_BRACE
-    { $$ = arena->New<Block>(context.SourceLoc(), $2); }
+    { $$ = arena->New<Block>(context.source_loc(), $2); }
 return_type:
   // Empty
     { $$ = {arena->New<TupleLiteral>(context.source_loc()), true}; }
