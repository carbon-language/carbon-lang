--- conflicted
+++ resolved
@@ -359,13 +359,8 @@
     { $$ = MakeFunDef(yylineno, $2, *$4, *$3, $6); }
 | FN identifier tuple DBLARROW expression ";"
     {
-<<<<<<< HEAD
       $$ = Carbon::MakeFunDef(yylineno, $2, *Carbon::Expression::MakeAutoType(yylineno), *$3,
-                              Carbon::Statement::MakeReturn(yylineno, $5));
-=======
-      $$ = Carbon::MakeFunDef(yylineno, $2, Carbon::Expression::MakeAutoType(yylineno), $3,
                               Carbon::Statement::MakeReturn(yylineno, *$5));
->>>>>>> 5348b891
     }
 ;
 function_declaration:
