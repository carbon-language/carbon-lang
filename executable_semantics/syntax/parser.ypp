// Part of the Carbon Language project, under the Apache License v2.0 with LLVM
// Exceptions. See /LICENSE for license information.
// SPDX-License-Identifier: Apache-2.0 WITH LLVM-exception

// -----------------------------------------------------------------------------
// Bison Configuration
// -----------------------------------------------------------------------------

%require "3.2"
%language "c++"

// We don't need a separate header for Bison locations.
%define api.location.file none

// Use a type-safe C++ variant for semantic values
%define api.value.type variant

// Have Bison generate the functions ‘make_TEXT’ and ‘make_NUMBER’, but also
// ‘make_YYEOF’, for the end of input.
%define api.token.constructor

// Generate the parser as `::Carbon::Parser`.
%define api.namespace { Carbon }
%define api.parser.class { Parser }

// Make parse error messages more detailed
%define parse.error verbose

// Enable support for parser debugging
%define parse.trace true

// Generate location structs.
%locations

// Parameters to the parser and lexer.
//
// Parameters to the parser are stored therein as protected data members, and
// thus available to its methods.

// "inout" parameters passed to both the parser and the lexer.
%param {Nonnull<Arena*> arena}
%param {yyscan_t yyscanner}
%param {ParseAndLexContext& context}

// "out" parameter passed to the parser, where the AST is written.
%parse-param {std::optional<AST>* ast}

// No shift-reduce conflicts are expected.
// See README.md#precedence-and-associativity for a description of how
// operator precedence is expressed.
%expect 0

// -----------------------------------------------------------------------------

%code top {
  #include <algorithm>
  #include <cstdarg>
  #include <cstdio>
  #include <cstdlib>
  #include <vector>

  #include "common/check.h"
  #include "executable_semantics/syntax/parse_and_lex_context.h"
  #include "llvm/ADT/StringExtras.h"
  #include "llvm/Support/raw_ostream.h"
}  // %code top

%code requires {
  #include <optional>

  #include "executable_semantics/ast/ast.h"
  #include "executable_semantics/ast/declaration.h"
  #include "executable_semantics/ast/expression.h"
  #include "executable_semantics/ast/paren_contents.h"
  #include "executable_semantics/ast/pattern.h"
  #include "executable_semantics/common/arena.h"
  #include "executable_semantics/common/nonnull.h"
  #include "executable_semantics/syntax/bison_wrap.h"

  namespace Carbon {
  class ParseAndLexContext;
  }  // namespace Carbon

  typedef void* yyscan_t;
}  // %code requires

%code {
  void Carbon::Parser::error(const location_type&, const std::string& message) {
    context.RecordSyntaxError(message);
  }
}  // %code

%token <int> integer_literal
%token <std::string> identifier
%token <IntrinsicExpression::Intrinsic> intrinsic_identifier
%token <std::string> sized_type_literal
%token <std::string> string_literal
%type <std::string> designator
%type <ImplKind> impl_kind
%type <std::pair<LibraryName, bool>> package_directive
%type <LibraryName> import_directive
%type <std::vector<LibraryName>> import_directives
%type <std::string> optional_library_path
%type <bool> api_or_impl
%type <Nonnull<Declaration*>> declaration
%type <Nonnull<FunctionDeclaration*>> function_declaration
%type <std::vector<Nonnull<Declaration*>>> declaration_list
%type <Nonnull<Statement*>> statement
%type <Nonnull<If*>> if_statement
%type <std::optional<Nonnull<Block*>>> optional_else
%type <std::pair<Nonnull<Expression*>, bool>> return_expression
%type <Nonnull<Block*>> nonempty_block
%type <Nonnull<Block*>> block
%type <std::vector<Nonnull<Statement*>>> statement_list
%type <Nonnull<Expression*>> primary_expression
%type <Nonnull<Expression*>> postfix_expression
%type <Nonnull<Expression*>> ref_deref_expression
%type <Nonnull<Expression*>> type_expression
%type <Nonnull<Expression*>> fn_type_expression
%type <Nonnull<Expression*>> minus_expression
%type <Nonnull<Expression*>> multiplicative_operand
%type <Nonnull<Expression*>> multiplicative_lhs
%type <Nonnull<Expression*>> multiplicative_expression
%type <Nonnull<Expression*>> additive_operand
%type <Nonnull<Expression*>> additive_lhs
%type <Nonnull<Expression*>> additive_expression
%type <Nonnull<Expression*>> unimpl_expression
%type <Nonnull<Expression*>> value_expression
%type <Nonnull<Expression*>> comparison_operand
%type <Nonnull<Expression*>> comparison_expression
%type <Nonnull<Expression*>> not_expression
%type <Nonnull<Expression*>> predicate_expression
%type <Nonnull<Expression*>> and_or_operand
%type <Nonnull<Expression*>> and_lhs
%type <Nonnull<Expression*>> and_expression
%type <Nonnull<Expression*>> or_lhs
%type <Nonnull<Expression*>> or_expression
%type <Nonnull<Expression*>> statement_expression
%type <Nonnull<Expression*>> if_expression
%type <Nonnull<Expression*>> expression
%type <Nonnull<GenericBinding*>> generic_binding
%type <std::vector<Nonnull<AstNode*>>> deduced_params
%type <std::vector<Nonnull<AstNode*>>> deduced_param_list
%type <Nonnull<Pattern*>> pattern
%type <Nonnull<Pattern*>> non_expression_pattern
%type <BisonWrap<ReturnTerm>> return_term
%type <Nonnull<Expression*>> paren_expression
%type <Nonnull<StructLiteral*>> struct_literal
%type <std::vector<FieldInitializer>> struct_literal_contents
%type <Nonnull<StructTypeLiteral*>> struct_type_literal
%type <std::vector<FieldInitializer>> struct_type_literal_contents
%type <Nonnull<TupleLiteral*>> tuple
%type <std::string> binding_lhs
%type <std::optional<Nonnull<BindingPattern*>>> receiver
%type <Nonnull<BindingPattern*>> variable_declaration
%type <ParenContents<Expression>> paren_expression_base
%type <ParenContents<Expression>> paren_expression_contents
%type <Nonnull<Pattern*>> paren_pattern
%type <Nonnull<TuplePattern*>> tuple_pattern
%type <Nonnull<TuplePattern*>> maybe_empty_tuple_pattern
%type <ParenContents<Pattern>> paren_pattern_base
%type <ParenContents<Pattern>> paren_pattern_contents
%type <Nonnull<AlternativeSignature*>> alternative
%type <std::vector<Nonnull<AlternativeSignature*>>> alternative_list
%type <std::vector<Nonnull<AlternativeSignature*>>> alternative_list_contents
%type <BisonWrap<Match::Clause>> clause
%type <std::vector<Match::Clause>> clause_list

%token
  // Most tokens have their spelling defined in lexer.lpp.
  // table-begin
  AMPERSAND
  AND
  API
  ARROW
  AS
  AUTO
  AWAIT
  BOOL
  BREAK
  CASE
  CHOICE
  CLASS
  COLON
  COLON_BANG
  COMMA
  CONTINUATION
  CONTINUATION_TYPE
  CONTINUE
  DEFAULT
  DOUBLE_ARROW
  ELSE
  EQUAL
  EQUAL_EQUAL
  EXTERNAL
  FALSE
  FN
  FN_TYPE
  IF
  IMPL
  IMPORT
  INTERFACE
  LEFT_CURLY_BRACE
  LEFT_PARENTHESIS
  LEFT_SQUARE_BRACKET
  LIBRARY
  MATCH
  MINUS
  NOT
  OR
  PACKAGE
  PERIOD
  PLUS
  RETURN
  RIGHT_CURLY_BRACE
  RIGHT_PARENTHESIS
  RIGHT_SQUARE_BRACKET
  RUN
  SEMICOLON
  SLASH
  STRING
  THEN
  TRUE
  TYPE
  UNDERSCORE
  UNIMPL_EXAMPLE
  VAR
  WHILE
  // table-end
  // Used to track EOF.
  END_OF_FILE 0
  // Only used for precedence.
  FNARROW "-> in return type"
  // The lexer determines the arity and fixity of each `*` based on whitespace
  // and adjacent tokens. UNARY_STAR indicates that the operator is unary but
  // could be either prefix or postfix.
  UNARY_STAR "unary *"
  PREFIX_STAR "prefix *"
  POSTFIX_STAR "postfix *"
  BINARY_STAR "binary *"
;

%start input
%%
input: package_directive import_directives declaration_list
    {
      *ast = AST({.package = $1.first,
                  .is_api = $1.second,
                  .imports = std::move($2),
                  .declarations = std::move($3)});
    }
;
package_directive:
  PACKAGE identifier optional_library_path api_or_impl SEMICOLON
    { $$ = {LibraryName({.package = $2, .path = $3}), $4}; }
;
import_directive:
  IMPORT identifier optional_library_path SEMICOLON
    { $$ = LibraryName({.package = $2, .path = $3}); }
;
import_directives:
  // Empty
    { $$ = std::vector<LibraryName>(); }
| import_directives import_directive
    {
      $$ = std::move($1);
      $$.push_back($2);
    }
;
optional_library_path:
  // Empty
    { $$ = ""; }
| LIBRARY string_literal
    { $$ = $2; }
;
api_or_impl:
  API
    { $$ = true; }
| IMPL
    { $$ = false; }
;
primary_expression:
  identifier
    { $$ = arena->New<IdentifierExpression>(context.source_loc(), $1); }
| integer_literal
    { $$ = arena->New<IntLiteral>(context.source_loc(), $1); }
| string_literal
    { $$ = arena->New<StringLiteral>(context.source_loc(), $1); }
| TRUE
    { $$ = arena->New<BoolLiteral>(context.source_loc(), true); }
| FALSE
    { $$ = arena->New<BoolLiteral>(context.source_loc(), false); }
| sized_type_literal
    {
      int val;
      CHECK(llvm::to_integer(llvm::StringRef($1).substr(1), val));
      CHECK($1[0] == 'i' && val == 32)
          << "Only i32 is supported for now: " << $1;
      $$ = arena->New<IntTypeLiteral>(context.source_loc());
    }
| STRING
    { $$ = arena->New<StringTypeLiteral>(context.source_loc()); }
| BOOL
    { $$ = arena->New<BoolTypeLiteral>(context.source_loc()); }
| TYPE
    { $$ = arena->New<TypeTypeLiteral>(context.source_loc()); }
| CONTINUATION_TYPE
    { $$ = arena->New<ContinuationTypeLiteral>(context.source_loc()); }
| paren_expression { $$ = $1; }
| struct_literal { $$ = $1; }
| struct_type_literal { $$ = $1; }
;
postfix_expression:
  primary_expression
| postfix_expression designator
    { $$ = arena->New<FieldAccessExpression>(context.source_loc(), $1, $2); }
| postfix_expression LEFT_SQUARE_BRACKET expression RIGHT_SQUARE_BRACKET
    { $$ = arena->New<IndexExpression>(context.source_loc(), $1, $3); }
| intrinsic_identifier tuple
    { $$ = arena->New<IntrinsicExpression>($1, $2, context.source_loc()); }
| postfix_expression tuple
    { $$ = arena->New<CallExpression>(context.source_loc(), $1, $2); }
| postfix_expression POSTFIX_STAR
    {
      $$ = arena->New<PrimitiveOperatorExpression>(
          context.source_loc(), Operator::Ptr,
          std::vector<Nonnull<Expression*>>({$1}));
    }
| postfix_expression UNARY_STAR
    {
      $$ = arena->New<PrimitiveOperatorExpression>(
          context.source_loc(), Operator::Ptr,
          std::vector<Nonnull<Expression*>>({$1}));
    }
;
ref_deref_expression:
  postfix_expression
| PREFIX_STAR ref_deref_expression
    {
      $$ = arena->New<PrimitiveOperatorExpression>(
          context.source_loc(), Operator::Deref,
          std::vector<Nonnull<Expression*>>({$2}));
    }
| UNARY_STAR ref_deref_expression
    {
      $$ = arena->New<PrimitiveOperatorExpression>(
          context.source_loc(), Operator::Deref,
          std::vector<Nonnull<Expression*>>({$2}));
    }
| AMPERSAND ref_deref_expression
    {
      $$ = arena->New<PrimitiveOperatorExpression>(
          context.source_loc(), Operator::AddressOf,
          std::vector<Nonnull<Expression*>>({$2}));
    }
;
fn_type_expression:
  FN_TYPE tuple ARROW type_expression
    { $$ = arena->New<FunctionTypeLiteral>(context.source_loc(), $2, $4); }
;
type_expression:
  ref_deref_expression
| fn_type_expression
;
minus_expression:
  // ref_deref_expression excluded due to precedence diamond.
  MINUS ref_deref_expression
    {
      $$ = arena->New<PrimitiveOperatorExpression>(
          context.source_loc(), Operator::Neg,
          std::vector<Nonnull<Expression*>>({$2}));
    }
;
multiplicative_operand:
  ref_deref_expression
| minus_expression
;
multiplicative_lhs:
  ref_deref_expression
| multiplicative_expression
;
multiplicative_expression:
  minus_expression
| multiplicative_lhs BINARY_STAR multiplicative_operand
    {
      $$ = arena->New<PrimitiveOperatorExpression>(
          context.source_loc(), Operator::Mul,
          std::vector<Nonnull<Expression*>>({$1, $3}));
    }
;
additive_operand:
  ref_deref_expression
| multiplicative_expression
;
additive_lhs:
  ref_deref_expression
| additive_expression
;
additive_expression:
  multiplicative_expression
| additive_lhs PLUS additive_operand
    {
      $$ = arena->New<PrimitiveOperatorExpression>(
          context.source_loc(), Operator::Add,
          std::vector<Nonnull<Expression*>>({$1, $3}));
    }
| additive_lhs MINUS additive_operand
    {
      $$ = arena->New<PrimitiveOperatorExpression>(
          context.source_loc(), Operator::Sub,
          std::vector<Nonnull<Expression*>>({$1, $3}));
    }
;
unimpl_expression:
  // ref_deref_expression excluded due to precedence diamond.
  ref_deref_expression UNIMPL_EXAMPLE ref_deref_expression
    {
      $$ = arena->New<UnimplementedExpression>(context.source_loc(),
                                               "ExampleInfix", $1, $3);
    }
;
value_expression:
  // ref_deref_expression excluded due to precedence diamond.
  additive_expression
| fn_type_expression
| unimpl_expression
;
comparison_operand:
  ref_deref_expression
| value_expression
;
comparison_expression:
  value_expression
| comparison_operand EQUAL_EQUAL comparison_operand
    {
      $$ = arena->New<PrimitiveOperatorExpression>(
          context.source_loc(), Operator::Eq,
          std::vector<Nonnull<Expression*>>({$1, $3}));
    }
;
not_expression:
  NOT ref_deref_expression
    {
      $$ = arena->New<PrimitiveOperatorExpression>(
          context.source_loc(), Operator::Not,
          std::vector<Nonnull<Expression*>>({$2}));
    }
;
predicate_expression:
  // ref_deref_expression excluded due to precedence diamond.
  not_expression
| comparison_expression
;
and_or_operand:
  ref_deref_expression
| predicate_expression
;
and_lhs:
  and_or_operand
| and_expression
;
and_expression:
  // predicate_expression excluded due to precedence diamond.
  and_lhs AND and_or_operand
    {
      $$ = arena->New<PrimitiveOperatorExpression>(
          context.source_loc(), Operator::And,
          std::vector<Nonnull<Expression*>>({$1, $3}));
    }
;
or_lhs:
  and_or_operand
| or_expression
;
or_expression:
  // predicate_expression excluded due to precedence diamond.
  or_lhs OR and_or_operand
    {
      $$ = arena->New<PrimitiveOperatorExpression>(
          context.source_loc(), Operator::Or,
          std::vector<Nonnull<Expression*>>({$1, $3}));
    }
;
statement_expression:
  ref_deref_expression
| predicate_expression
| and_expression
| or_expression
;
if_expression:
  statement_expression
| IF expression THEN if_expression ELSE if_expression
    { $$ = arena->New<IfExpression>(context.source_loc(), $2, $4, $6); }
;
expression:
  if_expression
;
designator: PERIOD identifier { $$ = $2; }
;
paren_expression: paren_expression_base
    { $$ = ExpressionFromParenContents(arena, context.source_loc(), $1); }
;
tuple: paren_expression_base
    { $$ = TupleExpressionFromParenContents(arena, context.source_loc(), $1); }
;
paren_expression_base:
  LEFT_PARENTHESIS RIGHT_PARENTHESIS
    { $$ = {.elements = {}, .has_trailing_comma = false}; }
| LEFT_PARENTHESIS paren_expression_contents RIGHT_PARENTHESIS
    { $$ = $2; }
| LEFT_PARENTHESIS paren_expression_contents COMMA RIGHT_PARENTHESIS
    {
      $$ = $2;
      $$.has_trailing_comma = true;
    }
;
paren_expression_contents:
  expression
    { $$ = {.elements = {$1}, .has_trailing_comma = false}; }
| paren_expression_contents COMMA expression
    {
      $$ = $1;
      $$.elements.push_back($3);
    }
;

struct_literal:
  LEFT_CURLY_BRACE struct_literal_contents RIGHT_CURLY_BRACE
    { $$ = arena->New<StructLiteral>(context.source_loc(), $2); }
| LEFT_CURLY_BRACE struct_literal_contents COMMA RIGHT_CURLY_BRACE
    { $$ = arena->New<StructLiteral>(context.source_loc(), $2); }
;
struct_literal_contents:
  designator EQUAL expression
    { $$ = {FieldInitializer($1, $3)}; }
| struct_literal_contents COMMA designator EQUAL expression
    {
      $$ = $1;
      $$.push_back(FieldInitializer($3, $5));
    }
;

struct_type_literal:
  LEFT_CURLY_BRACE RIGHT_CURLY_BRACE
    { $$ = arena->New<StructTypeLiteral>(context.source_loc()); }
| LEFT_CURLY_BRACE struct_type_literal_contents RIGHT_CURLY_BRACE
    { $$ = arena->New<StructTypeLiteral>(context.source_loc(), $2); }
| LEFT_CURLY_BRACE struct_type_literal_contents COMMA RIGHT_CURLY_BRACE
    { $$ = arena->New<StructTypeLiteral>(context.source_loc(), $2); }
;
struct_type_literal_contents:
  designator COLON expression
    { $$ = {FieldInitializer($1, $3)}; }
| struct_type_literal_contents COMMA designator COLON expression
  {
    $$ = $1;
    $$.push_back(FieldInitializer($3, $5));
  }
;

// In many cases, using `pattern` recursively will result in ambiguities.
// When that happens, it's necessary to factor out two separate productions,
// one for when the sub-pattern is an expression, and one for when it is not.
// To facilitate this, non-terminals besides `pattern` whose names contain
// `pattern` are structured to be disjoint from `expression`, unless otherwise
// specified.
pattern:
  non_expression_pattern
    { $$ = $1; }
| expression
    { $$ = arena->New<ExpressionPattern>($1); }
;
non_expression_pattern:
  AUTO
    { $$ = arena->New<AutoPattern>(context.source_loc()); }
| binding_lhs COLON pattern
    { $$ = arena->New<BindingPattern>(context.source_loc(), $1, $3); }
| paren_pattern
    { $$ = $1; }
| postfix_expression tuple_pattern
    {
      llvm::Expected<Nonnull<AlternativePattern*>> alternative_pattern =
          AlternativePattern::MakeAlternativePattern(
              arena, context.source_loc(), $1, $2);
      if (alternative_pattern) {
        $$ = *alternative_pattern;
      } else {
<<<<<<< HEAD
        context.RecordSyntaxError(
            "Alternative pattern must have the form of a field access.");
=======
context.RecordError(llvm::toString(alternative_pattern.takeError()));
>>>>>>> cf19372c
        YYERROR;
      }
    }
;
binding_lhs:
  identifier { $$ = $1; }
| UNDERSCORE { $$ = AnonymousName; }
;
paren_pattern: paren_pattern_base
    { $$ = PatternFromParenContents(arena, context.source_loc(), $1); }
;
paren_pattern_base:
  LEFT_PARENTHESIS paren_pattern_contents RIGHT_PARENTHESIS
    { $$ = $2; }
| LEFT_PARENTHESIS paren_pattern_contents COMMA RIGHT_PARENTHESIS
    {
      $$ = $2;
      $$.has_trailing_comma = true;
    }
;
// paren_pattern is analogous to paren_expression, but in order to avoid
// ambiguities, it must be disjoint from paren_expression, meaning it must
// contain at least one non_expression_pattern. The structure of this rule
// is very different from the corresponding expression rule because is has to
// enforce that requirement.
paren_pattern_contents:
  non_expression_pattern
    { $$ = {.elements = {$1}, .has_trailing_comma = false}; }
| paren_expression_contents COMMA non_expression_pattern
    {
      $$ = ParenExpressionToParenPattern(arena, $1);
      $$.elements.push_back($3);
    }
| paren_pattern_contents COMMA expression
    {
      $$ = $1;
      $$.elements.push_back(arena->New<ExpressionPattern>($3));
    }
| paren_pattern_contents COMMA non_expression_pattern
    {
      $$ = $1;
      $$.elements.push_back($3);
    }
;
tuple_pattern: paren_pattern_base
    { $$ = TuplePatternFromParenContents(arena, context.source_loc(), $1); }
;
// Unlike most `pattern` nonterminals, this one overlaps with `expression`,
// so it should be used only when prior context (such as an introducer)
// rules out the possibility of an `expression` at this point.
maybe_empty_tuple_pattern:
  LEFT_PARENTHESIS RIGHT_PARENTHESIS
    {
      $$ = arena->New<TuplePattern>(context.source_loc(),
                                    std::vector<Nonnull<Pattern*>>());
    }
| tuple_pattern
    { $$ = $1; }
;

clause:
  CASE pattern DOUBLE_ARROW statement
    { $$ = Match::Clause($2, $4); }
| DEFAULT DOUBLE_ARROW statement
    {
      $$ = Match::Clause(arena->New<BindingPattern>(
                             context.source_loc(), std::string(AnonymousName),
                             arena->New<AutoPattern>(context.source_loc())),
                         $3);
    }
;
clause_list:
  // Empty
    { $$ = {}; }
| clause_list clause
    {
      $$ = $1;
      $$.push_back($2);
    }
;
statement:
  statement_expression EQUAL expression SEMICOLON
    { $$ = arena->New<Assign>(context.source_loc(), $1, $3); }
| VAR pattern EQUAL expression SEMICOLON
    { $$ = arena->New<VariableDefinition>(context.source_loc(), $2, $4); }
| statement_expression SEMICOLON
    { $$ = arena->New<ExpressionStatement>(context.source_loc(), $1); }
| if_statement
    { $$ = $1; }
| WHILE LEFT_PARENTHESIS expression RIGHT_PARENTHESIS block
    { $$ = arena->New<While>(context.source_loc(), $3, $5); }
| BREAK SEMICOLON
    { $$ = arena->New<Break>(context.source_loc()); }
| CONTINUE SEMICOLON
    { $$ = arena->New<Continue>(context.source_loc()); }
| RETURN return_expression SEMICOLON
    {
      auto [return_exp, is_omitted_exp] = $2;
      $$ = arena->New<Return>(context.source_loc(), return_exp, is_omitted_exp);
    }
// We disallow empty blocks in places where an arbitrary statement can occur
// in order to avoid ambiguity with the empty struct literal `{}`. We can
// allow non-empty blocks because a non-empty struct literal always starts with
// a designator, and a block never does, so one token of lookahead suffices
// to disambiguate. As of this writing, the "official" resolution of this
// ambiguity is an open question (see
// https://github.com/carbon-language/carbon-lang/blob/trunk/docs/design/classes.md#literals)
| nonempty_block
    { $$ = $1; }
| MATCH LEFT_PARENTHESIS expression RIGHT_PARENTHESIS LEFT_CURLY_BRACE
  clause_list RIGHT_CURLY_BRACE
    { $$ = arena->New<Match>(context.source_loc(), $3, $6); }
| CONTINUATION identifier block
    { $$ = arena->New<Continuation>(context.source_loc(), $2, $3); }
| RUN expression SEMICOLON
    { $$ = arena->New<Run>(context.source_loc(), $2); }
| AWAIT SEMICOLON
    { $$ = arena->New<Await>(context.source_loc()); }
;
if_statement:
  IF LEFT_PARENTHESIS expression RIGHT_PARENTHESIS block optional_else
    { $$ = arena->New<If>(context.source_loc(), $3, $5, $6); }
;
optional_else:
  // Empty
    { $$ = std::nullopt; }
| ELSE if_statement
    {
      $$ = arena->New<Block>(context.source_loc(),
                             std::vector<Nonnull<Statement*>>({$2}));
    }
| ELSE block
    { $$ = $2; }
;
return_expression:
  // Empty
    { $$ = {arena->New<TupleLiteral>(context.source_loc()), true}; }
| expression
    { $$ = {$1, false}; }
;
statement_list:
  // Empty
    { $$ = {}; }
| statement_list statement
    {
      $$ = std::move($1);
      $$.push_back($2);
    }
;
block:
  LEFT_CURLY_BRACE statement_list RIGHT_CURLY_BRACE
    { $$ = arena->New<Block>(context.source_loc(), std::move($2)); }
;
nonempty_block:
  LEFT_CURLY_BRACE statement_list statement RIGHT_CURLY_BRACE
    {
      $2.push_back($3);
      $$ = arena->New<Block>(context.source_loc(), std::move($2));
    }
;
return_term:
  // Empty
    { $$ = ReturnTerm::Omitted(context.source_loc()); }
| ARROW AUTO
    { $$ = ReturnTerm::Auto(context.source_loc()); }
| ARROW expression
    { $$ = ReturnTerm::Explicit($2); }
;
generic_binding:
  identifier COLON_BANG expression
    {
      $$ = arena->New<GenericBinding>(context.source_loc(), std::move($1), $3);
    }
;
deduced_param_list:
  // Empty
    { $$ = std::vector<Nonnull<AstNode*>>(); }
| generic_binding
    {
      $$ = std::vector<Nonnull<AstNode*>>();
      $$.push_back($1);
    }
| generic_binding COMMA deduced_param_list
    {
      $$ = $3;
      $$.push_back($1);
    }
| variable_declaration
    {
      $$ = std::vector<Nonnull<AstNode*>>();
      $$.push_back($1);
    }
| variable_declaration COMMA deduced_param_list
    {
      $$ = $3;
      $$.push_back($1);
    }
;
deduced_params:
  // Empty
    { $$ = std::vector<Nonnull<AstNode*>>(); }
| LEFT_SQUARE_BRACKET deduced_param_list RIGHT_SQUARE_BRACKET
    { $$ = $2; }
;
receiver:
  // Empty
    { $$ = std::nullopt; }
| LEFT_CURLY_BRACE variable_declaration RIGHT_CURLY_BRACE
    { $$ = $2; }
;
function_declaration:
  FN identifier deduced_params receiver maybe_empty_tuple_pattern return_term block
    {
      llvm::Expected<FunctionDeclaration*> fn =
          FunctionDeclaration::MakeFunctionDeclaration(
              arena, context.source_loc(), $2, $3, $4, $5, $6, $7);
      if (fn) {
        $$ = *fn;
      } else {
        context.RecordSyntaxError(llvm::toString(fn.takeError()));
        YYERROR;
      }
    }
| FN identifier deduced_params receiver maybe_empty_tuple_pattern return_term SEMICOLON
    {
      llvm::Expected<FunctionDeclaration*> fn =
          FunctionDeclaration::MakeFunctionDeclaration(
              arena, context.source_loc(), $2, $3, $4, $5, $6, std::nullopt);
      if (fn) {
        $$ = *fn;
      } else {
        context.RecordSyntaxError(llvm::toString(fn.takeError()));
        YYERROR;
      }
    }
;
variable_declaration: identifier COLON pattern
    { $$ = arena->New<BindingPattern>(context.source_loc(), $1, $3); }
;
alternative:
  identifier tuple
    { $$ = arena->New<AlternativeSignature>(context.source_loc(), $1, $2); }
| identifier
    {
      $$ = arena->New<AlternativeSignature>(
          context.source_loc(), $1,
          arena->New<TupleLiteral>(context.source_loc()));
    }
;
alternative_list:
  // Empty
    { $$ = {}; }
| alternative_list_contents
    { $$ = $1; }
| alternative_list_contents COMMA
    { $$ = $1; }
;
alternative_list_contents:
  alternative
    { $$ = {std::move($1)}; }
| alternative_list_contents COMMA alternative
    {
      $$ = $1;
      $$.push_back(std::move($3));
    }
;
declaration:
  function_declaration
    { $$ = $1; }
| CLASS identifier LEFT_CURLY_BRACE declaration_list RIGHT_CURLY_BRACE
    { $$ = arena->New<ClassDeclaration>(context.source_loc(), $2, $4); }
| CHOICE identifier LEFT_CURLY_BRACE alternative_list RIGHT_CURLY_BRACE
    { $$ = arena->New<ChoiceDeclaration>(context.source_loc(), $2, $4); }
| VAR variable_declaration SEMICOLON
    {
      $$ = arena->New<VariableDeclaration>(context.source_loc(), $2,
                                           std::nullopt);
    }
| VAR variable_declaration EQUAL expression SEMICOLON
    { $$ = arena->New<VariableDeclaration>(context.source_loc(), $2, $4); }
| INTERFACE identifier LEFT_CURLY_BRACE declaration_list RIGHT_CURLY_BRACE
    {
      auto ty_ty = arena -> New<TypeTypeLiteral>(context.source_loc());
      auto self =
          arena -> New<GenericBinding>(context.source_loc(), "Self", ty_ty);
      $$ = arena->New<InterfaceDeclaration>(context.source_loc(), $2, self, $4);
    }
| impl_kind IMPL expression AS expression LEFT_CURLY_BRACE declaration_list RIGHT_CURLY_BRACE
    { $$ = arena->New<ImplDeclaration>(context.source_loc(), $1, $3, $5, $7); }
;
impl_kind:
  // Internal
    { $$ = Carbon::ImplKind::InternalImpl; }
| EXTERNAL
    { $$ = Carbon::ImplKind::ExternalImpl; }
;
declaration_list:
  // Empty
    { $$ = {}; }
| declaration_list declaration
    {
      $$ = $1;
      $$.push_back(Nonnull<Declaration*>($2));
    }
;
%%<|MERGE_RESOLUTION|>--- conflicted
+++ resolved
@@ -585,12 +585,8 @@
       if (alternative_pattern) {
         $$ = *alternative_pattern;
       } else {
-<<<<<<< HEAD
         context.RecordSyntaxError(
-            "Alternative pattern must have the form of a field access.");
-=======
-context.RecordError(llvm::toString(alternative_pattern.takeError()));
->>>>>>> cf19372c
+            llvm::toString(alternative_pattern.takeError()));
         YYERROR;
       }
     }
