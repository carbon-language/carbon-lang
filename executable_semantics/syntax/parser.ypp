--- conflicted
+++ resolved
@@ -62,11 +62,8 @@
 #include "executable_semantics/ast/declaration.h"
 #include "executable_semantics/ast/expression.h"
 #include "executable_semantics/ast/function_definition.h"
-<<<<<<< HEAD
+#include "executable_semantics/ast/pattern.h"
 #include "executable_semantics/common/arena.h"
-=======
-#include "executable_semantics/ast/pattern.h"
->>>>>>> e6321b1c
 #include "executable_semantics/syntax/paren_contents.h"
 
 namespace Carbon {
@@ -314,17 +311,17 @@
   non_expression_pattern
     { $$ = $1; }
 | expression
-    { $$ = new Carbon::ExpressionPattern($1); }
+    { $$ = Carbon::global_arena->New<Carbon::ExpressionPattern>($1); }
 ;
 non_expression_pattern:
   AUTO
-    { $$ = new Carbon::AutoPattern(yylineno); }
+    { $$ = Carbon::global_arena->New<Carbon::AutoPattern>(yylineno); }
 | binding_lhs ":" pattern
-    { $$ = new Carbon::BindingPattern(yylineno, $1, $3); }
+    { $$ = Carbon::global_arena->New<Carbon::BindingPattern>(yylineno, $1, $3); }
 | paren_pattern
     { $$ = $1; }
 | expression tuple_pattern
-    { $$ = new Carbon::AlternativePattern(yylineno, $1, $2); }
+    { $$ = Carbon::global_arena->New<Carbon::AlternativePattern>(yylineno, $1, $2); }
 ;
 binding_lhs:
   identifier { $$ = $1; }
@@ -358,7 +355,7 @@
 | paren_pattern_contents "," paren_expression_element
     {
       $$ = $1;
-      $$.elements.push_back({.name = $3.name, .term = new Carbon::ExpressionPattern($3.term)});
+      $$.elements.push_back({.name = $3.name, .term = Carbon::global_arena->New<Carbon::ExpressionPattern>($3.term)});
     }
 | paren_pattern_contents "," paren_pattern_element
     {
@@ -380,42 +377,25 @@
 // rules out the possibility of an `expression` at this point.
 maybe_empty_tuple_pattern:
   "(" ")"
-    { $$ = new Carbon::TuplePattern(yylineno, {}); }
+    { $$ = Carbon::global_arena->New<Carbon::TuplePattern>(yylineno, std::vector<Carbon::TuplePattern::Field>()); }
 | tuple_pattern
     { $$ = $1; }
 ;
 clause:
   CASE pattern DBLARROW statement
-<<<<<<< HEAD
-    { $$ = Carbon::global_arena->New<
-          std::pair<const Carbon::Expression*, const Carbon::Statement*>>(
-              $2, $4); }
+    { $$ = Carbon::global_arena->New<std::pair<const Carbon::Pattern*, const Carbon::Statement*>>($2, $4); }
 | DEFAULT DBLARROW statement
     {
-      auto vp = Carbon::Expression::MakeBindingExpression(
-          yylineno, "_", Carbon::Expression::MakeAutoTypeLiteral(yylineno));
-      $$ = Carbon::global_arena->New<
-          std::pair<const Carbon::Expression*, const Carbon::Statement*>>(
-              vp, $3);
-=======
-    { $$ = new std::pair<const Carbon::Pattern*, const Carbon::Statement*>($2, $4); }
-| DEFAULT DBLARROW statement
-    {
-      auto vp = new Carbon::BindingPattern(
-          yylineno, std::nullopt, new Carbon::AutoPattern(yylineno));
-      $$ = new std::pair<const Carbon::Pattern*, const Carbon::Statement*>(vp, $3);
->>>>>>> e6321b1c
+      auto vp = Carbon::global_arena->New<Carbon::BindingPattern>(
+          yylineno, std::nullopt, Carbon::global_arena->New<Carbon::AutoPattern>(yylineno));
+      $$ = Carbon::global_arena->New<std::pair<const Carbon::Pattern*, const Carbon::Statement*>>(vp, $3);
     }
 ;
 clause_list:
   // Empty
     {
-<<<<<<< HEAD
       $$ = Carbon::global_arena->New<std::list<
-          std::pair<const Carbon::Expression*, const Carbon::Statement*>>>();
-=======
-      $$ = new std::list<std::pair<const Carbon::Pattern*, const Carbon::Statement*>>();
->>>>>>> e6321b1c
+          std::pair<const Carbon::Pattern*, const Carbon::Statement*>>>();
     }
 | clause clause_list
     { $$ = $2; $$->push_front(*$1); }
@@ -506,13 +486,13 @@
   FN identifier deduced_params maybe_empty_tuple_pattern return_type block
     {
       $$ = Carbon::FunctionDefinition(
-        yylineno, $2, $3, $4, new Carbon::ExpressionPattern($5), $6);
+        yylineno, $2, $3, $4, Carbon::global_arena->New<Carbon::ExpressionPattern>($5), $6);
     }
 | FN identifier deduced_params maybe_empty_tuple_pattern DBLARROW expression ";"
     {
       $$ = Carbon::FunctionDefinition(
                yylineno, $2, $3, $4,
-               new Carbon::AutoPattern(yylineno),
+               Carbon::global_arena->New<Carbon::AutoPattern>(yylineno),
                Carbon::Statement::MakeReturn(yylineno, $6));
     }
 ;
@@ -520,10 +500,10 @@
   FN identifier deduced_params maybe_empty_tuple_pattern return_type ";"
     {
       $$ = Carbon::FunctionDefinition(
-        yylineno, $2, $3, $4, new Carbon::ExpressionPattern($5), 0); }
+        yylineno, $2, $3, $4, Carbon::global_arena->New<Carbon::ExpressionPattern>($5), 0); }
 ;
 variable_declaration: identifier ":" pattern
-    { $$ = new Carbon::BindingPattern(yylineno, $1, $3); }
+    { $$ = Carbon::global_arena->New<Carbon::BindingPattern>(yylineno, $1, $3); }
 ;
 member: VAR variable_declaration ";"
     { $$ = Carbon::Member::MakeFieldMember(yylineno, $2); }
