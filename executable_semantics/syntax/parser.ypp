// Part of the Carbon Language project, under the Apache License v2.0 with LLVM
// Exceptions. See /LICENSE for license information.
// SPDX-License-Identifier: Apache-2.0 WITH LLVM-exception

// -----------------------------------------------------------------------------
// Bison Configuration
// -----------------------------------------------------------------------------

%require "3.2"
%language "c++"

// We don't need a separate header for Bison locations.
%define api.location.file none

// Use a type-safe C++ variant for semantic values
%define api.value.type variant

// Have Bison generate the functions ‘make_TEXT’ and ‘make_NUMBER’, but also
// ‘make_YYEOF’, for the end of input.
%define api.token.constructor

// Generate the parser as `::Carbon::Parser`.
%define api.namespace { Carbon }
%define api.parser.class { Parser }

// Make parse error messages more detailed
%define parse.error verbose

// Enable support for parser debugging
%define parse.trace true

//
// Parameters to the parser and lexer
//
// Parameters to the parser are stored therein as protected data members, and
// thus available to its methods.

// "out" parameter passed to the parser, where the AST is written.
%parse-param {std::optional<AST>& parsed_program}

// "inout" parameter passed to both the parser and the lexer.
%param {ParseAndLexContext& context}

// No shift-reduce conflicts are expected.
%expect 0

// -----------------------------------------------------------------------------

%code top {
  #include <algorithm>
  #include <cstdarg>
  #include <cstdio>
  #include <cstdlib>
  #include <list>
  #include <vector>

  #include "common/check.h"
  #include "executable_semantics/syntax/parse_and_lex_context.h"
  #include "executable_semantics/syntax/syntax_helpers.h"
  #include "llvm/ADT/StringExtras.h"
}  // %code top

%code requires {
#include <optional>

#include "executable_semantics/ast/abstract_syntax_tree.h"
#include "executable_semantics/ast/declaration.h"
#include "executable_semantics/ast/expression.h"
#include "executable_semantics/ast/function_definition.h"
#include "executable_semantics/ast/pattern.h"
#include "executable_semantics/common/arena.h"
#include "executable_semantics/common/ptr.h"
#include "executable_semantics/ast/paren_contents.h"
#include "executable_semantics/syntax/bison_wrap.h"

namespace Carbon {
class ParseAndLexContext;
}  // namespace Carbon

}  // %code requires

%code {
  extern int yylineno;

  void Carbon::Parser::error(const location_type&, const std::string& message) {
    context.PrintDiagnostic(message, yylineno);
  }
}  // %code

%token <int> integer_literal
%token <std::string> identifier
%token <std::string> sized_type_literal
%token <std::string> string_literal
%type <std::string> designator
%type <BisonWrap<Ptr<const Declaration>>> declaration
%type <const FunctionDefinition*> function_declaration
%type <const FunctionDefinition*> function_definition
%type <std::list<Ptr<const Declaration>>> declaration_list
%type <const Statement*> statement
%type <const Statement*> if_statement
%type <const Statement*> optional_else
%type <std::pair<const Expression*, bool>> return_expression
%type <const Statement*> block
%type <const Statement*> statement_list
%type <const Expression*> expression
%type <GenericBinding> generic_binding
%type <std::vector<GenericBinding>> deduced_params
%type <std::vector<GenericBinding>> deduced_param_list
%type <const Pattern*> pattern
%type <const Pattern*> non_expression_pattern
%type <std::pair<const Expression*, bool>> return_type
%type <const Expression*> paren_expression
%type <const Expression*> tuple
%type <std::optional<std::string>> binding_lhs
%type <const BindingPattern*> variable_declaration
%type <Member*> member
%type <std::list<Member*>> member_list
%type <ParenContents<Expression>::Element> paren_expression_element
%type <ParenContents<Expression>> paren_expression_base
%type <ParenContents<Expression>> paren_expression_contents
%type <const Pattern*> paren_pattern
%type <const TuplePattern*> tuple_pattern
%type <const TuplePattern*> maybe_empty_tuple_pattern
%type <ParenContents<Pattern>> paren_pattern_base
%type <ParenContents<Pattern>::Element> paren_pattern_element
%type <ParenContents<Pattern>> paren_pattern_contents
%type <std::pair<std::string, const Expression*>> alternative
%type <std::list<std::pair<std::string, const Expression*>>> alternative_list
%type <std::pair<const Pattern*, const Statement*>*> clause
%type <std::list<std::pair<const Pattern*, const Statement*>>*> clause_list
%token END_OF_FILE 0
%token AND
%token OR
%token NOT
%token STRING
%token BOOL
%token TYPE
%token FN
%token FNTY
%token ARROW "->"
%token FNARROW "-> in return type"
%token VAR
%token EQUAL_EQUAL
%token IF
%token ELSE
%token WHILE
%token CONTINUATION_TYPE
%token CONTINUATION
%token RUN
%token AWAIT
%token BREAK
%token CONTINUE
%token RETURN
%token TRUE
%token FALSE
%token CLASS
%token CHOICE
%token MATCH
%token CASE
%token DBLARROW "=>"
%token DEFAULT
%token AUTO
%token UNDERSCORE
%token
  EQUAL  "="
  MINUS  "-"
  PLUS   "+"
  // The lexer determines the arity and fixity of each `*` based on whitespace
  // and adjacent tokens. UNARY_STAR indicates that the operator is unary but
  // could be either prefix or postfix.
  UNARY_STAR "unary *"
  PREFIX_STAR "prefix *"
  POSTFIX_STAR "postfix *"
  BINARY_STAR "binary *"
  SLASH  "/"
  LEFT_PARENTHESIS "("
  RIGHT_PARENTHESIS ")"
  LEFT_CURLY_BRACE "{"
  RIGHT_CURLY_BRACE "}"
  LEFT_SQUARE_BRACKET "["
  RIGHT_SQUARE_BRACKET "]"
  PERIOD "."
  COMMA ","
  SEMICOLON ";"
  COLON_BANG ":!"
  COLON ":"
;

%precedence FNARROW
%precedence "{" "}"
%precedence ":!" ":" "," DBLARROW
%left OR AND
%nonassoc EQUAL_EQUAL
%left "+" "-"
%left BINARY_STAR
%precedence NOT UNARY_MINUS PREFIX_STAR
// We need to give the `UNARY_STAR` token a precedence, rather than overriding
// the precedence of the `expression UNARY_STAR` rule below, because bison
// compares the precedence of the final token (for a shift) to the precedence
// of the other rule (for a reduce) when attempting to resolve a shift-reduce
// conflict. See https://stackoverflow.com/a/26188429/1041090. When UNARY_STAR
// is the final token of a rule, it must be a postfix usage, so we give it the
// same precedence as POSTFIX_STAR.
%precedence POSTFIX_STAR UNARY_STAR
%left "." ARROW
%precedence "(" ")" "[" "]"

%start input
%locations
%%
input: declaration_list
    { parsed_program = $1; }
;
expression:
  identifier
    { $$ = global_arena->RawNew<IdentifierExpression>(yylineno, $1); }
| expression designator
    { $$ = global_arena->RawNew<FieldAccessExpression>(yylineno, $1, $2); }
| expression "[" expression "]"
    { $$ = global_arena->RawNew<IndexExpression>(yylineno, $1, $3); }
| integer_literal
    { $$ = global_arena->RawNew<IntLiteral>(yylineno, $1); }
| string_literal
    { $$ = global_arena->RawNew<StringLiteral>(yylineno, $1); }
| TRUE
    { $$ = global_arena->RawNew<BoolLiteral>(yylineno, true); }
| FALSE
    { $$ = global_arena->RawNew<BoolLiteral>(yylineno, false); }
| sized_type_literal
    {
      int val;
      CHECK(llvm::to_integer(llvm::StringRef($1).substr(1), val));
<<<<<<< HEAD
      CHECK($1[0] == 'i' && val == 32)
          << "Only i32 is supported for now: " << $1;
      $$ = global_arena->New<IntTypeLiteral>(yylineno);
=======
      CHECK($1[0] == 'i' && val == 32)  << "Only i32 is supported for now: " << $1;
      $$ = global_arena->RawNew<IntTypeLiteral>(yylineno);
>>>>>>> 613fd32e
    }
| STRING
    { $$ = global_arena->RawNew<StringTypeLiteral>(yylineno); }
| BOOL
    { $$ = global_arena->RawNew<BoolTypeLiteral>(yylineno); }
| TYPE
    { $$ = global_arena->RawNew<TypeTypeLiteral>(yylineno); }
| CONTINUATION_TYPE
    { $$ = global_arena->RawNew<ContinuationTypeLiteral>(yylineno); }
| paren_expression { $$ = $1; }
| expression EQUAL_EQUAL expression
<<<<<<< HEAD
    {
      $$ = global_arena->New<PrimitiveOperatorExpression>(
          yylineno, Operator::Eq, std::vector<const Expression*>({$1, $3}));
    }
| expression "+" expression
    {
      $$ = global_arena->New<PrimitiveOperatorExpression>(
          yylineno, Operator::Add, std::vector<const Expression*>({$1, $3}));
    }
| expression "-" expression
    {
      $$ = global_arena->New<PrimitiveOperatorExpression>(
          yylineno, Operator::Sub, std::vector<const Expression*>({$1, $3}));
    }
| expression BINARY_STAR expression
    {
      $$ = global_arena->New<PrimitiveOperatorExpression>(
          yylineno, Operator::Mul, std::vector<const Expression*>({$1, $3}));
    }
| expression AND expression
    {
      $$ = global_arena->New<PrimitiveOperatorExpression>(
          yylineno, Operator::And, std::vector<const Expression*>({$1, $3}));
    }
| expression OR expression
    {
      $$ = global_arena->New<PrimitiveOperatorExpression>(
          yylineno, Operator::Or, std::vector<const Expression*>({$1, $3}));
    }
| NOT expression
    {
      $$ = global_arena->New<PrimitiveOperatorExpression>(
          yylineno, Operator::Not, std::vector<const Expression*>({$2}));
    }
| "-" expression %prec UNARY_MINUS
    {
      $$ = global_arena->New<PrimitiveOperatorExpression>(
          yylineno, Operator::Neg, std::vector<const Expression*>({$2}));
    }
| PREFIX_STAR expression
    {
      $$ = global_arena->New<PrimitiveOperatorExpression>(
          yylineno, Operator::Deref, std::vector<const Expression*>({$2}));
    }
| UNARY_STAR expression %prec PREFIX_STAR
    {
      $$ = global_arena->New<PrimitiveOperatorExpression>(
          yylineno, Operator::Deref, std::vector<const Expression*>({$2}));
    }
=======
    { $$ = global_arena->RawNew<PrimitiveOperatorExpression>(
        yylineno, Operator::Eq, std::vector<const Expression*>({$1, $3})); }
| expression "+" expression
    { $$ = global_arena->RawNew<PrimitiveOperatorExpression>(
        yylineno, Operator::Add, std::vector<const Expression*>({$1, $3})); }
| expression "-" expression
    { $$ = global_arena->RawNew<PrimitiveOperatorExpression>(
        yylineno, Operator::Sub, std::vector<const Expression*>({$1, $3})); }
| expression BINARY_STAR expression
    { $$ = global_arena->RawNew<PrimitiveOperatorExpression>(
        yylineno, Operator::Mul, std::vector<const Expression*>({$1, $3})); }
| expression AND expression
    { $$ = global_arena->RawNew<PrimitiveOperatorExpression>(
        yylineno, Operator::And, std::vector<const Expression*>({$1, $3})); }
| expression OR expression
    { $$ = global_arena->RawNew<PrimitiveOperatorExpression>(
        yylineno, Operator::Or, std::vector<const Expression*>({$1, $3})); }
| NOT expression
    { $$ = global_arena->RawNew<PrimitiveOperatorExpression>(
        yylineno, Operator::Not, std::vector<const Expression*>({$2})); }
| "-" expression %prec UNARY_MINUS
    { $$ = global_arena->RawNew<PrimitiveOperatorExpression>(
        yylineno, Operator::Neg, std::vector<const Expression*>({$2})); }
| PREFIX_STAR expression
    { $$ = global_arena->RawNew<PrimitiveOperatorExpression>(
        yylineno, Operator::Deref, std::vector<const Expression*>({$2})); }
| UNARY_STAR expression %prec PREFIX_STAR
    { $$ = global_arena->RawNew<PrimitiveOperatorExpression>(
        yylineno, Operator::Deref, std::vector<const Expression*>({$2})); }
>>>>>>> 613fd32e
| expression tuple
    { $$ = global_arena->RawNew<CallExpression>(yylineno, $1, $2); }
| expression POSTFIX_STAR
<<<<<<< HEAD
    {
      $$ = global_arena->New<PrimitiveOperatorExpression>(
          yylineno, Operator::Ptr, std::vector<const Expression*>({$1}));
    }
| expression UNARY_STAR
    {
      $$ = global_arena->New<PrimitiveOperatorExpression>(
          yylineno, Operator::Ptr, std::vector<const Expression*>({$1}));
    }
| FNTY tuple return_type
    {
      $$ = global_arena->New<FunctionTypeLiteral>(yylineno, $2, $3.first,
                                                  $3.second);
    }
=======
    { $$ = global_arena->RawNew<PrimitiveOperatorExpression>(
        yylineno, Operator::Ptr, std::vector<const Expression*>({$1})); }
| expression UNARY_STAR
    { $$ = global_arena->RawNew<PrimitiveOperatorExpression>(
        yylineno, Operator::Ptr, std::vector<const Expression*>({$1})); }
| FNTY tuple return_type
    { $$ = global_arena->RawNew<FunctionTypeLiteral>(
        yylineno, $2, $3.first, $3.second); }
>>>>>>> 613fd32e
;
designator: "." identifier { $$ = $2; }
;
paren_expression: paren_expression_base
    { $$ = ExpressionFromParenContents(yylineno, $1); }
;
tuple: paren_expression_base
    { $$ = TupleExpressionFromParenContents(yylineno, $1); }
;
paren_expression_element:
  expression
    { $$ = {.name = std::nullopt, .term = $1}; }
| designator "=" expression
    { $$ = {.name = $1, .term = $3}; }
;
paren_expression_base:
  "(" ")"
    { $$ = {.elements = {}, .has_trailing_comma = false}; }
| "(" paren_expression_contents ")"
    { $$ = $2; }
| "(" paren_expression_contents "," ")"
    {
      $$ = $2;
      $$.has_trailing_comma = true;
    }
;
paren_expression_contents:
  paren_expression_element
    { $$ = {.elements = {$1}, .has_trailing_comma = false}; }
| paren_expression_contents "," paren_expression_element
    {
      $$ = $1;
      $$.elements.push_back($3);
    }
;

// In many cases, using `pattern` recursively will result in ambiguities.
// When that happens, it's necessary to factor out two separate productions,
// one for when the sub-pattern is an expression, and one for when it is not.
// To facilitate this, non-terminals besides `pattern` whose names contain
// `pattern` are structured to be disjoint from `expression`, unless otherwise
// specified.
pattern:
  non_expression_pattern
    { $$ = $1; }
| expression
    { $$ = global_arena->RawNew<ExpressionPattern>($1); }
;
non_expression_pattern:
  AUTO
    { $$ = global_arena->RawNew<AutoPattern>(yylineno); }
| binding_lhs ":" pattern
    { $$ = global_arena->RawNew<BindingPattern>(yylineno, $1, $3); }
| paren_pattern
    { $$ = $1; }
| expression tuple_pattern
    { $$ = global_arena->RawNew<AlternativePattern>(yylineno, $1, $2); }
;
binding_lhs:
  identifier { $$ = $1; }
| UNDERSCORE { $$ = std::nullopt; }
;
paren_pattern: paren_pattern_base
    { $$ = PatternFromParenContents(yylineno, $1); }
;
paren_pattern_base:
  "(" paren_pattern_contents ")"
    { $$ = $2; }
| "(" paren_pattern_contents "," ")"
    {
      $$ = $2;
      $$.has_trailing_comma = true;
    }
;
// paren_pattern is analogous to paren_expression, but in order to avoid
// ambiguities, it must be disjoint from paren_expression, meaning it must
// contain at least one non_expression_pattern. The structure of this rule
// is very different from the corresponding expression rule because is has to
// enforce that requirement.
paren_pattern_contents:
  paren_pattern_element
    { $$ = {.elements = {$1}, .has_trailing_comma = false}; }
| paren_expression_contents "," paren_pattern_element
    {
      $$ = ParenExpressionToParenPattern($1);
      $$.elements.push_back($3);
    }
| paren_pattern_contents "," paren_expression_element
    {
      $$ = $1;
<<<<<<< HEAD
      $$.elements.push_back(
          {.name = $3.name,
           .term = global_arena->New<ExpressionPattern>($3.term)});
=======
      $$.elements.push_back({.name = $3.name, .term = global_arena->RawNew<ExpressionPattern>($3.term)});
>>>>>>> 613fd32e
    }
| paren_pattern_contents "," paren_pattern_element
    {
      $$ = $1;
      $$.elements.push_back($3);
    }
;
paren_pattern_element:
  non_expression_pattern
    { $$ = {.name = std::nullopt, .term = $1}; }
| designator "=" non_expression_pattern
    { $$ = {.name = $1, .term = $3}; }
;
tuple_pattern: paren_pattern_base
    { $$ = TuplePatternFromParenContents(yylineno, $1); }
;
// Unlike most `pattern` nonterminals, this one overlaps with `expression`,
// so it should be used only when prior context (such as an introducer)
// rules out the possibility of an `expression` at this point.
maybe_empty_tuple_pattern:
  "(" ")"
<<<<<<< HEAD
    {
      $$ = global_arena->New<TuplePattern>(yylineno,
                                           std::vector<TuplePattern::Field>());
    }
=======
    { $$ = global_arena->RawNew<TuplePattern>(yylineno, std::vector<TuplePattern::Field>()); }
>>>>>>> 613fd32e
| tuple_pattern
    { $$ = $1; }
;
clause:
  CASE pattern DBLARROW statement
<<<<<<< HEAD
    {
      $$ = global_arena->New<std::pair<const Pattern*, const Statement*>>($2,
                                                                          $4);
    }
| DEFAULT DBLARROW statement
    {
      auto vp =
          global_arena -> New<BindingPattern>(
              yylineno, std::nullopt, global_arena->New<AutoPattern>(yylineno));
      $$ = global_arena->New<std::pair<const Pattern*, const Statement*>>(vp,
                                                                          $3);
=======
    { $$ = global_arena->RawNew<std::pair<const Pattern*, const Statement*>>($2, $4); }
| DEFAULT DBLARROW statement
    {
      auto vp = global_arena->RawNew<BindingPattern>(
          yylineno, std::nullopt, global_arena->RawNew<AutoPattern>(yylineno));
      $$ = global_arena->RawNew<std::pair<const Pattern*, const Statement*>>(vp, $3);
>>>>>>> 613fd32e
    }
;
clause_list:
  // Empty
    {
<<<<<<< HEAD
      $$ = global_arena
               ->New<std::list<std::pair<const Pattern*, const Statement*>>>();
=======
      $$ = global_arena->RawNew<std::list<
          std::pair<const Pattern*, const Statement*>>>();
>>>>>>> 613fd32e
    }
| clause clause_list
    {
      $$ = $2;
      $$->push_front(*$1);
    }
;
statement:
  expression "=" expression ";"
    { $$ = global_arena->RawNew<Assign>(yylineno, $1, $3); }
| VAR pattern "=" expression ";"
    { $$ = global_arena->RawNew<VariableDefinition>(yylineno, $2, $4); }
| expression ";"
    { $$ = global_arena->RawNew<ExpressionStatement>(yylineno, $1); }
| if_statement
    { $$ = $1; }
| WHILE "(" expression ")" block
    { $$ = global_arena->RawNew<While>(yylineno, $3, $5); }
| BREAK ";"
    { $$ = global_arena->RawNew<Break>(yylineno); }
| CONTINUE ";"
    { $$ = global_arena->RawNew<Continue>(yylineno); }
| RETURN return_expression ";"
    { $$ = global_arena->RawNew<Return>(yylineno, $2.first, $2.second); }
| block
    { $$ = $1; }
| MATCH "(" expression ")" "{" clause_list "}"
    { $$ = global_arena->RawNew<Match>(yylineno, $3, $6); }
| CONTINUATION identifier statement
    { $$ = global_arena->RawNew<Continuation>(yylineno, $2, $3); }
| RUN expression ";"
    { $$ = global_arena->RawNew<Run>(yylineno, $2); }
| AWAIT ";"
    { $$ = global_arena->RawNew<Await>(yylineno); }
;
if_statement:
  IF "(" expression ")" block optional_else
    { $$ = global_arena->RawNew<If>(yylineno, $3, $5, $6); }
;
optional_else:
  // Empty
    { $$ = 0; }
| ELSE if_statement
    { $$ = $2; }
| ELSE block
    { $$ = $2; }
;
return_expression:
  // Empty
    { $$ = {global_arena->RawNew<TupleLiteral>(yylineno), true}; }
| expression
    { $$ = {$1, false}; }
;
statement_list:
  // Empty
    { $$ = 0; }
| statement statement_list
    { $$ = global_arena->RawNew<Sequence>(yylineno, $1, $2); }
;
block:
  "{" statement_list "}"
    { $$ = global_arena->RawNew<Block>(yylineno, $2); }
;
return_type:
  // Empty
    { $$ = {global_arena->RawNew<TupleLiteral>(yylineno), true}; }
| ARROW expression %prec FNARROW
    { $$ = {$2, false}; }
;
generic_binding:
  identifier ":!" expression
    { $$ = GenericBinding({.name = std::move($1), .type = $3}); }
;
deduced_param_list:
  // Empty
    { $$ = std::vector<GenericBinding>(); }
| generic_binding
    {
      $$ = std::vector<GenericBinding>();
      $$.push_back($1);
    }
| generic_binding "," deduced_param_list
    {
      $$ = $3;
      $$.push_back($1);
    }
;
deduced_params:
  // Empty
    { $$ = std::vector<GenericBinding>(); }
| "[" deduced_param_list "]"
    { $$ = $2; }
;
function_definition:
  FN identifier deduced_params maybe_empty_tuple_pattern return_type block
    {
<<<<<<< HEAD
      $$ = global_arena->New<FunctionDefinition>(
          yylineno, $2, $3, $4, global_arena->New<ExpressionPattern>($5.first),
=======
      $$ = global_arena->RawNew<FunctionDefinition>(
          yylineno, $2, $3, $4,
          global_arena->RawNew<ExpressionPattern>($5.first),
>>>>>>> 613fd32e
          $5.second, $6);
    }
| FN identifier deduced_params maybe_empty_tuple_pattern DBLARROW expression ";"
    {
      // The return type is not considered "omitted" because it's automatic from
      // the expression.
<<<<<<< HEAD
      $$ = global_arena->New<FunctionDefinition>(
          yylineno, $2, $3, $4, global_arena->New<AutoPattern>(yylineno), true,
          global_arena->New<Return>(yylineno, $6, true));
=======
      $$ = global_arena->RawNew<FunctionDefinition>(
          yylineno, $2, $3, $4,
          global_arena->RawNew<AutoPattern>(yylineno), true,
          global_arena->RawNew<Return>(yylineno, $6, true));
>>>>>>> 613fd32e
    }
;
function_declaration:
  FN identifier deduced_params maybe_empty_tuple_pattern return_type ";"
    {
<<<<<<< HEAD
      $$ = global_arena->New<FunctionDefinition>(
          yylineno, $2, $3, $4, global_arena->New<ExpressionPattern>($5.first),
          $5.second, nullptr);
    }
=======
      $$ = global_arena->RawNew<FunctionDefinition>(
          yylineno, $2, $3, $4,
          global_arena->RawNew<ExpressionPattern>($5.first),
          $5.second, nullptr); }
>>>>>>> 613fd32e
;
variable_declaration: identifier ":" pattern
    { $$ = global_arena->RawNew<BindingPattern>(yylineno, $1, $3); }
;
member: VAR variable_declaration ";"
    { $$ = global_arena->RawNew<FieldMember>(yylineno, $2); }
;
member_list:
  // Empty
    { $$ = std::list<Member*>(); }
| member member_list
    {
      $$ = $2;
      $$.push_front($1);
    }
;
alternative:
  identifier tuple
    { $$ = std::pair<std::string, const Expression*>($1, $2); }
| identifier
    {
      $$ = std::pair<std::string, const Expression*>(
          $1, global_arena->RawNew<TupleLiteral>(yylineno));
    }
;
alternative_list:
  // Empty
    { $$ = std::list<std::pair<std::string, const Expression*>>(); }
| alternative
    {
      $$ = std::list<std::pair<std::string, const Expression*>>();
      $$.push_front($1);
    }
| alternative "," alternative_list
    {
      $$ = std::move($3);
      $$.push_front($1);
    }
;
declaration:
  function_definition
    { $$ = global_arena->New<FunctionDeclaration>($1); }
| function_declaration
    { $$ = global_arena->New<FunctionDeclaration>($1); }
<<<<<<< HEAD
| STRUCT identifier "{" member_list "}"
    { $$ = global_arena->New<StructDeclaration>(yylineno, $2, $4); }
=======
| CLASS identifier "{" member_list "}"
    {
      $$ = global_arena->New<ClassDeclaration>(yylineno, $2, $4);
    }
>>>>>>> 613fd32e
| CHOICE identifier "{" alternative_list "}"
    { $$ = global_arena->New<ChoiceDeclaration>(yylineno, $2, $4); }
| VAR variable_declaration "=" expression ";"
    { $$ = global_arena->New<VariableDeclaration>(yylineno, $2, $4); }
;
declaration_list:
  // Empty
    { $$ = std::list<Ptr<const Declaration>>(); }
| declaration declaration_list
    {
      $$ = $2;
<<<<<<< HEAD
      $$.push_front($1);
    }
=======
      $$.push_front(Ptr<const Declaration>($1));
    }
;
%%
>>>>>>> 613fd32e
<|MERGE_RESOLUTION|>--- conflicted
+++ resolved
@@ -230,14 +230,9 @@
     {
       int val;
       CHECK(llvm::to_integer(llvm::StringRef($1).substr(1), val));
-<<<<<<< HEAD
       CHECK($1[0] == 'i' && val == 32)
           << "Only i32 is supported for now: " << $1;
-      $$ = global_arena->New<IntTypeLiteral>(yylineno);
-=======
-      CHECK($1[0] == 'i' && val == 32)  << "Only i32 is supported for now: " << $1;
       $$ = global_arena->RawNew<IntTypeLiteral>(yylineno);
->>>>>>> 613fd32e
     }
 | STRING
     { $$ = global_arena->RawNew<StringTypeLiteral>(yylineno); }
@@ -249,115 +244,72 @@
     { $$ = global_arena->RawNew<ContinuationTypeLiteral>(yylineno); }
 | paren_expression { $$ = $1; }
 | expression EQUAL_EQUAL expression
-<<<<<<< HEAD
-    {
-      $$ = global_arena->New<PrimitiveOperatorExpression>(
+    {
+      $$ = global_arena->RawNew<PrimitiveOperatorExpression>(
           yylineno, Operator::Eq, std::vector<const Expression*>({$1, $3}));
     }
 | expression "+" expression
     {
-      $$ = global_arena->New<PrimitiveOperatorExpression>(
+      $$ = global_arena->RawNew<PrimitiveOperatorExpression>(
           yylineno, Operator::Add, std::vector<const Expression*>({$1, $3}));
     }
 | expression "-" expression
     {
-      $$ = global_arena->New<PrimitiveOperatorExpression>(
+      $$ = global_arena->RawNew<PrimitiveOperatorExpression>(
           yylineno, Operator::Sub, std::vector<const Expression*>({$1, $3}));
     }
 | expression BINARY_STAR expression
     {
-      $$ = global_arena->New<PrimitiveOperatorExpression>(
+      $$ = global_arena->RawNew<PrimitiveOperatorExpression>(
           yylineno, Operator::Mul, std::vector<const Expression*>({$1, $3}));
     }
 | expression AND expression
     {
-      $$ = global_arena->New<PrimitiveOperatorExpression>(
+      $$ = global_arena->RawNew<PrimitiveOperatorExpression>(
           yylineno, Operator::And, std::vector<const Expression*>({$1, $3}));
     }
 | expression OR expression
     {
-      $$ = global_arena->New<PrimitiveOperatorExpression>(
+      $$ = global_arena->RawNew<PrimitiveOperatorExpression>(
           yylineno, Operator::Or, std::vector<const Expression*>({$1, $3}));
     }
 | NOT expression
     {
-      $$ = global_arena->New<PrimitiveOperatorExpression>(
+      $$ = global_arena->RawNew<PrimitiveOperatorExpression>(
           yylineno, Operator::Not, std::vector<const Expression*>({$2}));
     }
 | "-" expression %prec UNARY_MINUS
     {
-      $$ = global_arena->New<PrimitiveOperatorExpression>(
+      $$ = global_arena->RawNew<PrimitiveOperatorExpression>(
           yylineno, Operator::Neg, std::vector<const Expression*>({$2}));
     }
 | PREFIX_STAR expression
     {
-      $$ = global_arena->New<PrimitiveOperatorExpression>(
+      $$ = global_arena->RawNew<PrimitiveOperatorExpression>(
           yylineno, Operator::Deref, std::vector<const Expression*>({$2}));
     }
 | UNARY_STAR expression %prec PREFIX_STAR
     {
-      $$ = global_arena->New<PrimitiveOperatorExpression>(
+      $$ = global_arena->RawNew<PrimitiveOperatorExpression>(
           yylineno, Operator::Deref, std::vector<const Expression*>({$2}));
     }
-=======
-    { $$ = global_arena->RawNew<PrimitiveOperatorExpression>(
-        yylineno, Operator::Eq, std::vector<const Expression*>({$1, $3})); }
-| expression "+" expression
-    { $$ = global_arena->RawNew<PrimitiveOperatorExpression>(
-        yylineno, Operator::Add, std::vector<const Expression*>({$1, $3})); }
-| expression "-" expression
-    { $$ = global_arena->RawNew<PrimitiveOperatorExpression>(
-        yylineno, Operator::Sub, std::vector<const Expression*>({$1, $3})); }
-| expression BINARY_STAR expression
-    { $$ = global_arena->RawNew<PrimitiveOperatorExpression>(
-        yylineno, Operator::Mul, std::vector<const Expression*>({$1, $3})); }
-| expression AND expression
-    { $$ = global_arena->RawNew<PrimitiveOperatorExpression>(
-        yylineno, Operator::And, std::vector<const Expression*>({$1, $3})); }
-| expression OR expression
-    { $$ = global_arena->RawNew<PrimitiveOperatorExpression>(
-        yylineno, Operator::Or, std::vector<const Expression*>({$1, $3})); }
-| NOT expression
-    { $$ = global_arena->RawNew<PrimitiveOperatorExpression>(
-        yylineno, Operator::Not, std::vector<const Expression*>({$2})); }
-| "-" expression %prec UNARY_MINUS
-    { $$ = global_arena->RawNew<PrimitiveOperatorExpression>(
-        yylineno, Operator::Neg, std::vector<const Expression*>({$2})); }
-| PREFIX_STAR expression
-    { $$ = global_arena->RawNew<PrimitiveOperatorExpression>(
-        yylineno, Operator::Deref, std::vector<const Expression*>({$2})); }
-| UNARY_STAR expression %prec PREFIX_STAR
-    { $$ = global_arena->RawNew<PrimitiveOperatorExpression>(
-        yylineno, Operator::Deref, std::vector<const Expression*>({$2})); }
->>>>>>> 613fd32e
 | expression tuple
     { $$ = global_arena->RawNew<CallExpression>(yylineno, $1, $2); }
 | expression POSTFIX_STAR
-<<<<<<< HEAD
-    {
-      $$ = global_arena->New<PrimitiveOperatorExpression>(
+    {
+      $$ = global_arena->RawNew<PrimitiveOperatorExpression>(
           yylineno, Operator::Ptr, std::vector<const Expression*>({$1}));
     }
 | expression UNARY_STAR
     {
-      $$ = global_arena->New<PrimitiveOperatorExpression>(
+      $$ = global_arena->RawNew<PrimitiveOperatorExpression>(
           yylineno, Operator::Ptr, std::vector<const Expression*>({$1}));
     }
 | FNTY tuple return_type
     {
-      $$ = global_arena->New<FunctionTypeLiteral>(yylineno, $2, $3.first,
-                                                  $3.second);
-    }
-=======
-    { $$ = global_arena->RawNew<PrimitiveOperatorExpression>(
-        yylineno, Operator::Ptr, std::vector<const Expression*>({$1})); }
-| expression UNARY_STAR
-    { $$ = global_arena->RawNew<PrimitiveOperatorExpression>(
-        yylineno, Operator::Ptr, std::vector<const Expression*>({$1})); }
-| FNTY tuple return_type
-    { $$ = global_arena->RawNew<FunctionTypeLiteral>(
-        yylineno, $2, $3.first, $3.second); }
->>>>>>> 613fd32e
+      $$ = global_arena->RawNew<FunctionTypeLiteral>(yylineno, $2, $3.first,
+                                                     $3.second);
+    }
 ;
 designator: "." identifier { $$ = $2; }
 ;
@@ -448,13 +400,9 @@
 | paren_pattern_contents "," paren_expression_element
     {
       $$ = $1;
-<<<<<<< HEAD
       $$.elements.push_back(
           {.name = $3.name,
-           .term = global_arena->New<ExpressionPattern>($3.term)});
-=======
-      $$.elements.push_back({.name = $3.name, .term = global_arena->RawNew<ExpressionPattern>($3.term)});
->>>>>>> 613fd32e
+           .term = global_arena->RawNew<ExpressionPattern>($3.term)});
     }
 | paren_pattern_contents "," paren_pattern_element
     {
@@ -476,51 +424,33 @@
 // rules out the possibility of an `expression` at this point.
 maybe_empty_tuple_pattern:
   "(" ")"
-<<<<<<< HEAD
-    {
-      $$ = global_arena->New<TuplePattern>(yylineno,
-                                           std::vector<TuplePattern::Field>());
-    }
-=======
-    { $$ = global_arena->RawNew<TuplePattern>(yylineno, std::vector<TuplePattern::Field>()); }
->>>>>>> 613fd32e
+    {
+      $$ = global_arena->RawNew<TuplePattern>(
+          yylineno, std::vector<TuplePattern::Field>());
+    }
 | tuple_pattern
     { $$ = $1; }
 ;
 clause:
   CASE pattern DBLARROW statement
-<<<<<<< HEAD
-    {
-      $$ = global_arena->New<std::pair<const Pattern*, const Statement*>>($2,
-                                                                          $4);
+    {
+      $$ = global_arena->RawNew<std::pair<const Pattern*, const Statement*>>(
+          $2, $4);
     }
 | DEFAULT DBLARROW statement
     {
-      auto vp =
-          global_arena -> New<BindingPattern>(
-              yylineno, std::nullopt, global_arena->New<AutoPattern>(yylineno));
-      $$ = global_arena->New<std::pair<const Pattern*, const Statement*>>(vp,
-                                                                          $3);
-=======
-    { $$ = global_arena->RawNew<std::pair<const Pattern*, const Statement*>>($2, $4); }
-| DEFAULT DBLARROW statement
-    {
-      auto vp = global_arena->RawNew<BindingPattern>(
-          yylineno, std::nullopt, global_arena->RawNew<AutoPattern>(yylineno));
-      $$ = global_arena->RawNew<std::pair<const Pattern*, const Statement*>>(vp, $3);
->>>>>>> 613fd32e
+      auto vp = global_arena -> RawNew<BindingPattern>(
+                    yylineno, std::nullopt,
+                    global_arena->RawNew<AutoPattern>(yylineno));
+      $$ = global_arena->RawNew<std::pair<const Pattern*, const Statement*>>(
+          vp, $3);
     }
 ;
 clause_list:
   // Empty
     {
-<<<<<<< HEAD
-      $$ = global_arena
-               ->New<std::list<std::pair<const Pattern*, const Statement*>>>();
-=======
-      $$ = global_arena->RawNew<std::list<
-          std::pair<const Pattern*, const Statement*>>>();
->>>>>>> 613fd32e
+      $$ = global_arena->RawNew<
+          std::list<std::pair<const Pattern*, const Statement*>>>();
     }
 | clause clause_list
     {
@@ -617,46 +547,27 @@
 function_definition:
   FN identifier deduced_params maybe_empty_tuple_pattern return_type block
     {
-<<<<<<< HEAD
-      $$ = global_arena->New<FunctionDefinition>(
-          yylineno, $2, $3, $4, global_arena->New<ExpressionPattern>($5.first),
-=======
       $$ = global_arena->RawNew<FunctionDefinition>(
           yylineno, $2, $3, $4,
-          global_arena->RawNew<ExpressionPattern>($5.first),
->>>>>>> 613fd32e
-          $5.second, $6);
+          global_arena->RawNew<ExpressionPattern>($5.first), $5.second, $6);
     }
 | FN identifier deduced_params maybe_empty_tuple_pattern DBLARROW expression ";"
     {
       // The return type is not considered "omitted" because it's automatic from
       // the expression.
-<<<<<<< HEAD
-      $$ = global_arena->New<FunctionDefinition>(
-          yylineno, $2, $3, $4, global_arena->New<AutoPattern>(yylineno), true,
-          global_arena->New<Return>(yylineno, $6, true));
-=======
+      $$ = global_arena->RawNew<FunctionDefinition>(
+          yylineno, $2, $3, $4, global_arena->RawNew<AutoPattern>(yylineno),
+          true, global_arena->RawNew<Return>(yylineno, $6, true));
+    }
+;
+function_declaration:
+  FN identifier deduced_params maybe_empty_tuple_pattern return_type ";"
+    {
       $$ = global_arena->RawNew<FunctionDefinition>(
           yylineno, $2, $3, $4,
-          global_arena->RawNew<AutoPattern>(yylineno), true,
-          global_arena->RawNew<Return>(yylineno, $6, true));
->>>>>>> 613fd32e
-    }
-;
-function_declaration:
-  FN identifier deduced_params maybe_empty_tuple_pattern return_type ";"
-    {
-<<<<<<< HEAD
-      $$ = global_arena->New<FunctionDefinition>(
-          yylineno, $2, $3, $4, global_arena->New<ExpressionPattern>($5.first),
-          $5.second, nullptr);
-    }
-=======
-      $$ = global_arena->RawNew<FunctionDefinition>(
-          yylineno, $2, $3, $4,
-          global_arena->RawNew<ExpressionPattern>($5.first),
-          $5.second, nullptr); }
->>>>>>> 613fd32e
+          global_arena->RawNew<ExpressionPattern>($5.first), $5.second,
+          nullptr);
+    }
 ;
 variable_declaration: identifier ":" pattern
     { $$ = global_arena->RawNew<BindingPattern>(yylineno, $1, $3); }
@@ -701,15 +612,8 @@
     { $$ = global_arena->New<FunctionDeclaration>($1); }
 | function_declaration
     { $$ = global_arena->New<FunctionDeclaration>($1); }
-<<<<<<< HEAD
-| STRUCT identifier "{" member_list "}"
-    { $$ = global_arena->New<StructDeclaration>(yylineno, $2, $4); }
-=======
 | CLASS identifier "{" member_list "}"
-    {
-      $$ = global_arena->New<ClassDeclaration>(yylineno, $2, $4);
-    }
->>>>>>> 613fd32e
+    { $$ = global_arena->New<ClassDeclaration>(yylineno, $2, $4); }
 | CHOICE identifier "{" alternative_list "}"
     { $$ = global_arena->New<ChoiceDeclaration>(yylineno, $2, $4); }
 | VAR variable_declaration "=" expression ";"
@@ -721,12 +625,5 @@
 | declaration declaration_list
     {
       $$ = $2;
-<<<<<<< HEAD
-      $$.push_front($1);
-    }
-=======
       $$.push_front(Ptr<const Declaration>($1));
-    }
-;
-%%
->>>>>>> 613fd32e
+    }