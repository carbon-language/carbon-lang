--- conflicted
+++ resolved
@@ -788,14 +788,8 @@
     }
 | deduced_param_list COMMA generic_binding
     {
-<<<<<<< HEAD
-      $$ = std::vector<Nonnull<AstNode*>>();
-      $$.push_back($1);
-      $$.insert($$.end(), $3.begin(), $3.end());
-=======
       $$ = $1;
       $$.push_back($3);
->>>>>>> a68720b7
     }
 | variable_declaration
     {
