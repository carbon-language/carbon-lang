--- conflicted
+++ resolved
@@ -921,11 +921,7 @@
           arena -> New<GenericBinding>(context.source_loc(), "Self", ty_ty);
       $$ = arena->New<InterfaceDeclaration>(context.source_loc(), $2, self, $4);
     }
-<<<<<<< HEAD
-| impl_kind IMPL impl_type AS expression LEFT_CURLY_BRACE declaration_list RIGHT_CURLY_BRACE
-    { $$ = arena->New<ImplDeclaration>(context.source_loc(), $1, $3, $5, $7); }
-=======
-| impl_kind IMPL impl_deduced_params expression AS expression LEFT_CURLY_BRACE declaration_list RIGHT_CURLY_BRACE
+| impl_kind IMPL impl_deduced_params impl_type AS expression LEFT_CURLY_BRACE declaration_list RIGHT_CURLY_BRACE
     {
       ErrorOr<ImplDeclaration*> impl = ImplDeclaration::Create(
           arena, context.source_loc(), $1, $4, $6, $3, $8);
@@ -936,7 +932,6 @@
         YYERROR;
       }
     }
->>>>>>> cef0fba6
 ;
 impl_kind:
   // Internal
