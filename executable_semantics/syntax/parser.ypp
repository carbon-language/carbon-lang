--- conflicted
+++ resolved
@@ -504,17 +504,10 @@
     { $$ = Match::Clause($2, $4); }
 | DEFAULT DOUBLE_ARROW statement
     {
-<<<<<<< HEAD
-      auto vp = arena -> New<BindingPattern>(
-                    context.source_loc(), std::nullopt,
-                    arena->New<AutoPattern>(context.source_loc()));
-      $$ = std::pair<Nonnull<Pattern*>, Nonnull<Statement*>>(vp, $3);
-=======
       $$ = Match::Clause(arena->New<BindingPattern>(
-                             context.SourceLoc(), std::nullopt,
-                             arena->New<AutoPattern>(context.SourceLoc())),
+                             context.source_loc(), std::nullopt,
+                             arena->New<AutoPattern>(context.source_loc())),
                          $3);
->>>>>>> de48adb7
     }
 ;
 clause_list:
