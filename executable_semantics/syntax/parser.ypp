--- conflicted
+++ resolved
@@ -494,36 +494,25 @@
   FN identifier deduced_params maybe_empty_tuple_pattern return_type block
     {
       $$ = Carbon::FunctionDefinition(
-<<<<<<< HEAD
-          yylineno, $2, $3, $4, new Carbon::ExpressionPattern($5.first),
+          yylineno, $2, $3, $4,
+          Carbon::global_arena->New<Carbon::ExpressionPattern>($5.first),
           $5.second, $6);
-=======
-        yylineno, $2, $3, $4, Carbon::global_arena->New<Carbon::ExpressionPattern>($5), $6);
->>>>>>> d00e849f
     }
 | FN identifier deduced_params maybe_empty_tuple_pattern DBLARROW expression ";"
     {
       $$ = Carbon::FunctionDefinition(
-<<<<<<< HEAD
-          yylineno, $2, $3, $4, new Carbon::AutoPattern(yylineno), true,
+          yylineno, $2, $3, $4,
+          Carbon::global_arena->New<Carbon::AutoPattern>(yylineno), true,
           Carbon::Statement::MakeReturn(yylineno, $6, false));
-=======
-               yylineno, $2, $3, $4,
-               Carbon::global_arena->New<Carbon::AutoPattern>(yylineno),
-               Carbon::Statement::MakeReturn(yylineno, $6));
->>>>>>> d00e849f
     }
 ;
 function_declaration:
   FN identifier deduced_params maybe_empty_tuple_pattern return_type ";"
     {
       $$ = Carbon::FunctionDefinition(
-<<<<<<< HEAD
-          yylineno, $2, $3, $4, new Carbon::ExpressionPattern($5.first),
+          yylineno, $2, $3, $4,
+          Carbon::global_arena->New<Carbon::ExpressionPattern>($5.first),
           $5.second, nullptr); }
-=======
-        yylineno, $2, $3, $4, Carbon::global_arena->New<Carbon::ExpressionPattern>($5), 0); }
->>>>>>> d00e849f
 ;
 variable_declaration: identifier ":" pattern
     { $$ = Carbon::global_arena->New<Carbon::BindingPattern>(yylineno, $1, $3); }
