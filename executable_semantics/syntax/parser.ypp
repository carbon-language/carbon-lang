--- conflicted
+++ resolved
@@ -131,47 +131,9 @@
 %type <ParenContents<Pattern>> paren_pattern_contents
 %type <BisonWrap<std::pair<std::string, Ptr<const Expression>>>> alternative
 %type <std::list<std::pair<std::string, Ptr<const Expression>>>> alternative_list
-<<<<<<< HEAD
-%type <std::pair<Ptr<const Pattern>, const Statement*>*> clause
-%type <std::list<std::pair<Ptr<const Pattern>, const Statement*>>*> clause_list
-
-=======
 %type <std::pair<Ptr<const Pattern>, Ptr<const Statement>>*> clause
 %type <std::list<std::pair<Ptr<const Pattern>, Ptr<const Statement>>>*> clause_list
-%token END_OF_FILE 0
-%token AND
-%token OR
-%token NOT
-%token STRING
-%token BOOL
-%token TYPE
-%token FN
-%token FNTY
-%token ARROW "->"
-%token FNARROW "-> in return type"
-%token VAR
-%token EQUAL_EQUAL
-%token IF
-%token ELSE
-%token WHILE
-%token CONTINUATION_TYPE
-%token CONTINUATION
-%token RUN
-%token AWAIT
-%token BREAK
-%token CONTINUE
-%token RETURN
-%token TRUE
-%token FALSE
-%token CLASS
-%token CHOICE
-%token MATCH
-%token CASE
-%token DBLARROW "=>"
-%token DEFAULT
-%token AUTO
-%token UNDERSCORE
->>>>>>> 2531fe41
+
 %token
   // Most tokens have their spelling defined in lexer.lpp.
   AND
@@ -454,15 +416,9 @@
     { $$ = $1; }
 ;
 clause:
-<<<<<<< HEAD
   CASE pattern DOUBLE_ARROW statement
-    { $$ = global_arena->RawNew<std::pair<Ptr<const Pattern>, const Statement*>>($2, $4); }
+    { $$ = global_arena->RawNew<std::pair<Ptr<const Pattern>, Ptr<const Statement>>>($2, $4); }
 | DEFAULT DOUBLE_ARROW statement
-=======
-  CASE pattern DBLARROW statement
-    { $$ = global_arena->RawNew<std::pair<Ptr<const Pattern>, Ptr<const Statement>>>($2, $4); }
-| DEFAULT DBLARROW statement
->>>>>>> 2531fe41
     {
       auto vp = global_arena->New<BindingPattern>(
           context.SourceLoc(), std::nullopt, global_arena->New<AutoPattern>(context.SourceLoc()));
@@ -479,73 +435,40 @@
     { $$ = $2; $$->push_front(*$1); }
 ;
 statement:
-<<<<<<< HEAD
   expression EQUAL expression SEMICOLON
-    { $$ = global_arena->RawNew<Assign>(context.SourceLoc(), $1, $3); }
+    { $$ = global_arena->New<Assign>(context.SourceLoc(), $1, $3); }
 | VAR pattern EQUAL expression SEMICOLON
-    { $$ = global_arena->RawNew<VariableDefinition>(context.SourceLoc(), $2, $4); }
+    { $$ = global_arena->New<VariableDefinition>(context.SourceLoc(), $2, $4); }
 | expression SEMICOLON
-    { $$ = global_arena->RawNew<ExpressionStatement>(context.SourceLoc(), $1); }
+    { $$ = global_arena->New<ExpressionStatement>(context.SourceLoc(), $1); }
 | if_statement
     { $$ = $1; }
 | WHILE LEFT_PARENTHESIS expression RIGHT_PARENTHESIS block
-    { $$ = global_arena->RawNew<While>(context.SourceLoc(), $3, $5); }
+    { $$ = global_arena->New<While>(context.SourceLoc(), $3, $5); }
 | BREAK SEMICOLON
-    { $$ = global_arena->RawNew<Break>(context.SourceLoc()); }
+    { $$ = global_arena->New<Break>(context.SourceLoc()); }
 | CONTINUE SEMICOLON
-    { $$ = global_arena->RawNew<Continue>(context.SourceLoc()); }
+    { $$ = global_arena->New<Continue>(context.SourceLoc()); }
 | RETURN return_expression SEMICOLON
-=======
-  expression "=" expression ";"
-    { $$ = global_arena->New<Assign>(context.SourceLoc(), $1, $3); }
-| VAR pattern "=" expression ";"
-    { $$ = global_arena->New<VariableDefinition>(context.SourceLoc(), $2, $4); }
-| expression ";"
-    { $$ = global_arena->New<ExpressionStatement>(context.SourceLoc(), $1); }
-| if_statement
-    { $$ = $1; }
-| WHILE "(" expression ")" block
-    { $$ = global_arena->New<While>(context.SourceLoc(), $3, $5); }
-| BREAK ";"
-    { $$ = global_arena->New<Break>(context.SourceLoc()); }
-| CONTINUE ";"
-    { $$ = global_arena->New<Continue>(context.SourceLoc()); }
-| RETURN return_expression ";"
->>>>>>> 2531fe41
     {
       auto [return_exp, is_omitted_exp] = $2.Release();
       $$ = global_arena->New<Return>(context.SourceLoc(), return_exp, is_omitted_exp);
     }
 | block
     { $$ = $1; }
-<<<<<<< HEAD
 | MATCH LEFT_PARENTHESIS expression RIGHT_PARENTHESIS LEFT_CURLY_BRACE
   clause_list RIGHT_CURLY_BRACE
-    { $$ = global_arena->RawNew<Match>(context.SourceLoc(), $3, $6); }
-| CONTINUATION identifier statement
-    { $$ = global_arena->RawNew<Continuation>(context.SourceLoc(), $2, $3); }
-| RUN expression SEMICOLON
-    { $$ = global_arena->RawNew<Run>(context.SourceLoc(), $2); }
-| AWAIT SEMICOLON
-    { $$ = global_arena->RawNew<Await>(context.SourceLoc()); }
-;
-if_statement:
-  IF LEFT_PARENTHESIS expression RIGHT_PARENTHESIS block optional_else
-    { $$ = global_arena->RawNew<If>(context.SourceLoc(), $3, $5, $6); }
-=======
-| MATCH "(" expression ")" "{" clause_list "}"
     { $$ = global_arena->New<Match>(context.SourceLoc(), $3, $6); }
 | CONTINUATION identifier statement
     { $$ = global_arena->New<Continuation>(context.SourceLoc(), $2, $3); }
-| RUN expression ";"
+| RUN expression SEMICOLON
     { $$ = global_arena->New<Run>(context.SourceLoc(), $2); }
-| AWAIT ";"
+| AWAIT SEMICOLON
     { $$ = global_arena->New<Await>(context.SourceLoc()); }
 ;
 if_statement:
-  IF "(" expression ")" block optional_else
+  IF LEFT_PARENTHESIS expression RIGHT_PARENTHESIS block optional_else
     { $$ = global_arena->New<If>(context.SourceLoc(), $3, $5, $6); }
->>>>>>> 2531fe41
 ;
 optional_else:
   // Empty
@@ -568,13 +491,8 @@
     { $$ = global_arena->New<Sequence>(context.SourceLoc(), $1, $2); }
 ;
 block:
-<<<<<<< HEAD
   LEFT_CURLY_BRACE statement_list RIGHT_CURLY_BRACE
-    { $$ = global_arena->RawNew<Block>(context.SourceLoc(), $2); }
-=======
-  "{" statement_list "}"
     { $$ = global_arena->New<Block>(context.SourceLoc(), $2); }
->>>>>>> 2531fe41
 ;
 return_type:
   // Empty
