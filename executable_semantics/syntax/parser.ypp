// Part of the Carbon Language project, under the Apache License v2.0 with LLVM
// Exceptions. See /LICENSE for license information.
// SPDX-License-Identifier: Apache-2.0 WITH LLVM-exception

// -----------------------------------------------------------------------------
// Bison Configuration
// -----------------------------------------------------------------------------

%require "3.2"
%language "c++"

// We don't need a separate header for Bison locations.
%define api.location.file none

// Use a type-safe C++ variant for semantic values
%define api.value.type variant

// Have Bison generate the functions ‘make_TEXT’ and ‘make_NUMBER’, but also
// ‘make_YYEOF’, for the end of input.
%define api.token.constructor

// Generate the parser as `::Carbon::Parser`.
%define api.namespace { Carbon }
%define api.parser.class { Parser }

// Make parse error messages more detailed
%define parse.error verbose

// Enable support for parser debugging
%define parse.trace true

// Generate location structs.
%locations

// Parameters to the parser and lexer.
//
// Parameters to the parser are stored therein as protected data members, and
// thus available to its methods.

// "out" parameter passed to the parser, where the AST is written.
%parse-param {std::optional<AST>& parsed_program}

// "inout" parameters passed to both the parser and the lexer.
%param {yyscan_t yyscanner}
%param {ParseAndLexContext& context}

// No shift-reduce conflicts are expected.
%expect 0

// -----------------------------------------------------------------------------

%code top {
  #include <algorithm>
  #include <cstdarg>
  #include <cstdio>
  #include <cstdlib>
  #include <list>
  #include <vector>

  #include "common/check.h"
  #include "executable_semantics/syntax/parse_and_lex_context.h"
  #include "executable_semantics/syntax/syntax_helpers.h"
  #include "llvm/ADT/StringExtras.h"
}  // %code top

%code requires {
  #include <optional>

<<<<<<< HEAD
#include "executable_semantics/ast/ast.h"
#include "executable_semantics/ast/declaration.h"
#include "executable_semantics/ast/expression.h"
#include "executable_semantics/ast/function_definition.h"
#include "executable_semantics/ast/pattern.h"
#include "executable_semantics/common/arena.h"
#include "executable_semantics/common/ptr.h"
#include "executable_semantics/ast/paren_contents.h"
#include "executable_semantics/syntax/bison_wrap.h"
=======
  #include "executable_semantics/ast/abstract_syntax_tree.h"
  #include "executable_semantics/ast/declaration.h"
  #include "executable_semantics/ast/expression.h"
  #include "executable_semantics/ast/function_definition.h"
  #include "executable_semantics/ast/paren_contents.h"
  #include "executable_semantics/ast/pattern.h"
  #include "executable_semantics/common/arena.h"
  #include "executable_semantics/common/ptr.h"
  #include "executable_semantics/syntax/bison_wrap.h"
>>>>>>> b7993fb0

  namespace Carbon {
  class ParseAndLexContext;
  }  // namespace Carbon

  typedef void* yyscan_t;
}  // %code requires

%code {
  void Carbon::Parser::error(const location_type&, const std::string& message) {
    context.PrintDiagnostic(message);
  }
}  // %code

%token <int> integer_literal
%token <std::string> identifier
%token <std::string> sized_type_literal
%token <std::string> string_literal
%type <std::string> designator
%type <Library> package
%type <Library> import
%type <std::vector<Library>> import_list
%type <std::optional<std::string>> optional_library_path
%type <bool> api_or_impl
%type <BisonWrap<Ptr<const Declaration>>> declaration
%type <BisonWrap<Ptr<const FunctionDefinition>>> function_declaration
%type <BisonWrap<Ptr<const FunctionDefinition>>> function_definition
%type <std::list<Ptr<const Declaration>>> declaration_list
%type <BisonWrap<Ptr<const Statement>>> statement
%type <BisonWrap<Ptr<const Statement>>> if_statement
%type <std::optional<Ptr<const Statement>>> optional_else
%type <BisonWrap<std::pair<Ptr<const Expression>, bool>>> return_expression
%type <BisonWrap<Ptr<const Statement>>> block
%type <std::optional<Ptr<const Statement>>> statement_list
%type <BisonWrap<Ptr<const Expression>>> expression
%type <BisonWrap<GenericBinding>> generic_binding
%type <std::vector<GenericBinding>> deduced_params
%type <std::vector<GenericBinding>> deduced_param_list
%type <BisonWrap<Ptr<const Pattern>>> pattern
%type <BisonWrap<Ptr<const Pattern>>> non_expression_pattern
%type <BisonWrap<std::pair<Ptr<const Expression>, bool>>> return_type
%type <BisonWrap<Ptr<const Expression>>> paren_expression
%type <BisonWrap<Ptr<const Expression>>> tuple
%type <std::optional<std::string>> binding_lhs
%type <BisonWrap<Ptr<const BindingPattern>>> variable_declaration
%type <BisonWrap<Ptr<Member>>> member
%type <std::list<Ptr<Member>>> member_list
%type <BisonWrap<ParenContents<Expression>::Element>> paren_expression_element
%type <ParenContents<Expression>> paren_expression_base
%type <ParenContents<Expression>> paren_expression_contents
%type <BisonWrap<Ptr<const Pattern>>> paren_pattern
%type <BisonWrap<Ptr<const TuplePattern>>> tuple_pattern
%type <BisonWrap<Ptr<const TuplePattern>>> maybe_empty_tuple_pattern
%type <ParenContents<Pattern>> paren_pattern_base
%type <BisonWrap<ParenContents<Pattern>::Element>> paren_pattern_element
%type <ParenContents<Pattern>> paren_pattern_contents
%type <BisonWrap<std::pair<std::string, Ptr<const Expression>>>> alternative
%type <std::list<std::pair<std::string, Ptr<const Expression>>>> alternative_list
<<<<<<< HEAD
%type <std::pair<Ptr<const Pattern>, const Statement*>*> clause
%type <std::list<std::pair<Ptr<const Pattern>, const Statement*>>*> clause_list
%token END_OF_FILE 0
%token AND
%token OR
%token NOT
%token STRING
%token BOOL
%token TYPE
%token FN
%token FNTY
%token ARROW "->"
%token FNARROW "-> in return type"
%token VAR
%token EQUAL_EQUAL
%token IF
%token ELSE
%token WHILE
%token CONTINUATION_TYPE
%token CONTINUATION
%token RUN
%token AWAIT
%token BREAK
%token CONTINUE
%token RETURN
%token TRUE
%token FALSE
%token CLASS
%token CHOICE
%token MATCH
%token CASE
%token DBLARROW "=>"
%token DEFAULT
%token AUTO
%token UNDERSCORE
%token API
%token IMPL
%token IMPORT
%token LIBRARY
%token PACKAGE
=======
%type <std::pair<Ptr<const Pattern>, Ptr<const Statement>>*> clause
%type <std::list<std::pair<Ptr<const Pattern>, Ptr<const Statement>>>*> clause_list

>>>>>>> b7993fb0
%token
  // Most tokens have their spelling defined in lexer.lpp.
  AND
  ARROW
  AUTO
  AWAIT
  BOOL
  BREAK
  CASE
  CHOICE
  CLASS
  COLON
  COLON_BANG
  COMMA
  CONTINUATION
  CONTINUATION_TYPE
  CONTINUE
  DEFAULT
  DOUBLE_ARROW
  ELSE
  EQUAL
  EQUAL_EQUAL
  FALSE
  FN
  FNTY
  IF
  LEFT_CURLY_BRACE
  LEFT_PARENTHESIS
  LEFT_SQUARE_BRACKET
  MATCH
  MINUS
  NOT
  OR
  PERIOD
  PLUS
  RETURN
  RIGHT_CURLY_BRACE
  RIGHT_PARENTHESIS
  RIGHT_SQUARE_BRACKET
  RUN
  SEMICOLON
  SLASH
  STRING
  TRUE
  TYPE
  UNDERSCORE
  VAR
  WHILE
  // Used to track EOF.
  END_OF_FILE 0
  // Only used for precedence.
  FNARROW "-> in return type"
  // The lexer determines the arity and fixity of each `*` based on whitespace
  // and adjacent tokens. UNARY_STAR indicates that the operator is unary but
  // could be either prefix or postfix.
  UNARY_STAR "unary *"
  PREFIX_STAR "prefix *"
  POSTFIX_STAR "postfix *"
  BINARY_STAR "binary *"
;

%precedence FNARROW
%precedence LEFT_CURLY_BRACE RIGHT_CURLY_BRACE
%precedence COLON_BANG COLON COMMA DOUBLE_ARROW
%left OR AND
%nonassoc EQUAL_EQUAL
%left PLUS MINUS
%left BINARY_STAR
%precedence NOT UNARY_MINUS PREFIX_STAR
// We need to give the `UNARY_STAR` token a precedence, rather than overriding
// the precedence of the `expression UNARY_STAR` rule below, because bison
// compares the precedence of the final token (for a shift) to the precedence
// of the other rule (for a reduce) when attempting to resolve a shift-reduce
// conflict. See https://stackoverflow.com/a/26188429/1041090. When UNARY_STAR
// is the final token of a rule, it must be a postfix usage, so we give it the
// same precedence as POSTFIX_STAR.
%precedence POSTFIX_STAR UNARY_STAR
%left PERIOD ARROW
%precedence
  LEFT_PARENTHESIS
  RIGHT_PARENTHESIS
  LEFT_SQUARE_BRACKET
  RIGHT_SQUARE_BRACKET
;

%start input
%%
input: package import_list declaration_list
    {
      parsed_program = AST({.package = $1, .imports = std::move($2), .declarations = std::move($3)});
    }
;
package:
  PACKAGE identifier optional_library_path api_or_impl ";"
    { $$ = Library({.package = $2, .path = $3, .is_api = $4}); }
;
import:
  IMPORT identifier optional_library_path ";"
    { $$ = Library({.package = $2, .path = $3, .is_api = false}); }
;
import_list:
  // Empty
    { $$ = std::vector<Library>(); }
| import_list import
    { $$ = std::move($1); $$.push_back($2); }
;
optional_library_path:
  // Empty
    { $$ = std::nullopt; }
| LIBRARY string_literal
    { $$ = $2; }
;
api_or_impl:
  API
    { $$ = true; }
| IMPL
    { $$ = false; }
;
expression:
  identifier
    { $$ = global_arena->New<IdentifierExpression>(context.SourceLoc(), $1); }
| expression designator
    {
      $$ =
          global_arena->New<FieldAccessExpression>(context.SourceLoc(), $1, $2);
    }
| expression LEFT_SQUARE_BRACKET expression RIGHT_SQUARE_BRACKET
    { $$ = global_arena->New<IndexExpression>(context.SourceLoc(), $1, $3); }
| integer_literal
    { $$ = global_arena->New<IntLiteral>(context.SourceLoc(), $1); }
| string_literal
    { $$ = global_arena->New<StringLiteral>(context.SourceLoc(), $1); }
| TRUE
    { $$ = global_arena->New<BoolLiteral>(context.SourceLoc(), true); }
| FALSE
    { $$ = global_arena->New<BoolLiteral>(context.SourceLoc(), false); }
| sized_type_literal
    {
      int val;
      CHECK(llvm::to_integer(llvm::StringRef($1).substr(1), val));
      CHECK($1[0] == 'i' && val == 32)
          << "Only i32 is supported for now: " << $1;
      $$ = global_arena->New<IntTypeLiteral>(context.SourceLoc());
    }
| STRING
    { $$ = global_arena->New<StringTypeLiteral>(context.SourceLoc()); }
| BOOL
    { $$ = global_arena->New<BoolTypeLiteral>(context.SourceLoc()); }
| TYPE
    { $$ = global_arena->New<TypeTypeLiteral>(context.SourceLoc()); }
| CONTINUATION_TYPE
    { $$ = global_arena->New<ContinuationTypeLiteral>(context.SourceLoc()); }
| paren_expression { $$ = $1; }
| expression EQUAL_EQUAL expression
    {
      $$ = global_arena->New<PrimitiveOperatorExpression>(
          context.SourceLoc(), Operator::Eq,
          std::vector<Ptr<const Expression>>({$1, $3}));
    }
| expression PLUS expression
    {
      $$ = global_arena->New<PrimitiveOperatorExpression>(
          context.SourceLoc(), Operator::Add,
          std::vector<Ptr<const Expression>>({$1, $3}));
    }
| expression MINUS expression
    {
      $$ = global_arena->New<PrimitiveOperatorExpression>(
          context.SourceLoc(), Operator::Sub,
          std::vector<Ptr<const Expression>>({$1, $3}));
    }
| expression BINARY_STAR expression
    {
      $$ = global_arena->New<PrimitiveOperatorExpression>(
          context.SourceLoc(), Operator::Mul,
          std::vector<Ptr<const Expression>>({$1, $3}));
    }
| expression AND expression
    {
      $$ = global_arena->New<PrimitiveOperatorExpression>(
          context.SourceLoc(), Operator::And,
          std::vector<Ptr<const Expression>>({$1, $3}));
    }
| expression OR expression
    {
      $$ = global_arena->New<PrimitiveOperatorExpression>(
          context.SourceLoc(), Operator::Or,
          std::vector<Ptr<const Expression>>({$1, $3}));
    }
| NOT expression
    {
      $$ = global_arena->New<PrimitiveOperatorExpression>(
          context.SourceLoc(), Operator::Not,
          std::vector<Ptr<const Expression>>({$2}));
    }
| MINUS expression %prec UNARY_MINUS
    {
      $$ = global_arena->New<PrimitiveOperatorExpression>(
          context.SourceLoc(), Operator::Neg,
          std::vector<Ptr<const Expression>>({$2}));
    }
| PREFIX_STAR expression
    {
      $$ = global_arena->New<PrimitiveOperatorExpression>(
          context.SourceLoc(), Operator::Deref,
          std::vector<Ptr<const Expression>>({$2}));
    }
| UNARY_STAR expression %prec PREFIX_STAR
    {
      $$ = global_arena->New<PrimitiveOperatorExpression>(
          context.SourceLoc(), Operator::Deref,
          std::vector<Ptr<const Expression>>({$2}));
    }
| expression tuple
    { $$ = global_arena->New<CallExpression>(context.SourceLoc(), $1, $2); }
| expression POSTFIX_STAR
    {
      $$ = global_arena->New<PrimitiveOperatorExpression>(
          context.SourceLoc(), Operator::Ptr,
          std::vector<Ptr<const Expression>>({$1}));
    }
| expression UNARY_STAR
    {
      $$ = global_arena->New<PrimitiveOperatorExpression>(
          context.SourceLoc(), Operator::Ptr,
          std::vector<Ptr<const Expression>>({$1}));
    }
| FNTY tuple return_type
    {
      auto [return_exp, is_omitted_exp] = $3.Release();
      $$ = global_arena->New<FunctionTypeLiteral>(context.SourceLoc(), $2,
                                                  return_exp, is_omitted_exp);
    }
;
designator: PERIOD identifier { $$ = $2; }
;
paren_expression: paren_expression_base
    { $$ = ExpressionFromParenContents(context.SourceLoc(), $1); }
;
tuple: paren_expression_base
    { $$ = TupleExpressionFromParenContents(context.SourceLoc(), $1); }
;
paren_expression_element:
  expression
    { $$ = {.name = std::nullopt, .term = $1}; }
| designator EQUAL expression
    { $$ = {.name = $1, .term = $3}; }
;
paren_expression_base:
  LEFT_PARENTHESIS RIGHT_PARENTHESIS
    { $$ = {.elements = {}, .has_trailing_comma = false}; }
| LEFT_PARENTHESIS paren_expression_contents RIGHT_PARENTHESIS
    { $$ = $2; }
| LEFT_PARENTHESIS paren_expression_contents COMMA RIGHT_PARENTHESIS
    {
      $$ = $2;
      $$.has_trailing_comma = true;
    }
;
paren_expression_contents:
  paren_expression_element
    { $$ = {.elements = {$1}, .has_trailing_comma = false}; }
| paren_expression_contents COMMA paren_expression_element
    {
      $$ = $1;
      $$.elements.push_back($3);
    }
;

// In many cases, using `pattern` recursively will result in ambiguities.
// When that happens, it's necessary to factor out two separate productions,
// one for when the sub-pattern is an expression, and one for when it is not.
// To facilitate this, non-terminals besides `pattern` whose names contain
// `pattern` are structured to be disjoint from `expression`, unless otherwise
// specified.
pattern:
  non_expression_pattern
    { $$ = $1; }
| expression
    { $$ = global_arena->New<ExpressionPattern>($1); }
;
non_expression_pattern:
  AUTO
    { $$ = global_arena->New<AutoPattern>(context.SourceLoc()); }
| binding_lhs COLON pattern
    { $$ = global_arena->New<BindingPattern>(context.SourceLoc(), $1, $3); }
| paren_pattern
    { $$ = $1; }
| expression tuple_pattern
    { $$ = global_arena->New<AlternativePattern>(context.SourceLoc(), $1, $2); }
;
binding_lhs:
  identifier { $$ = $1; }
| UNDERSCORE { $$ = std::nullopt; }
;
paren_pattern: paren_pattern_base
    { $$ = PatternFromParenContents(context.SourceLoc(), $1); }
;
paren_pattern_base:
  LEFT_PARENTHESIS paren_pattern_contents RIGHT_PARENTHESIS
    { $$ = $2; }
| LEFT_PARENTHESIS paren_pattern_contents COMMA RIGHT_PARENTHESIS
    {
      $$ = $2;
      $$.has_trailing_comma = true;
    }
;
// paren_pattern is analogous to paren_expression, but in order to avoid
// ambiguities, it must be disjoint from paren_expression, meaning it must
// contain at least one non_expression_pattern. The structure of this rule
// is very different from the corresponding expression rule because is has to
// enforce that requirement.
paren_pattern_contents:
  paren_pattern_element
    { $$ = {.elements = {$1}, .has_trailing_comma = false}; }
| paren_expression_contents COMMA paren_pattern_element
    {
      $$ = ParenExpressionToParenPattern($1);
      $$.elements.push_back($3);
    }
| paren_pattern_contents COMMA paren_expression_element
    {
      $$ = $1;
      auto el = $3.Release();
      $$.elements.push_back(
          {.name = el.name,
           .term = global_arena->New<ExpressionPattern>(el.term)});
    }
| paren_pattern_contents COMMA paren_pattern_element
    {
      $$ = $1;
      $$.elements.push_back($3);
    }
;
paren_pattern_element:
  non_expression_pattern
    { $$ = {.name = std::nullopt, .term = $1}; }
| designator EQUAL non_expression_pattern
    { $$ = {.name = $1, .term = $3}; }
;
tuple_pattern: paren_pattern_base
    { $$ = TuplePatternFromParenContents(context.SourceLoc(), $1); }
;
// Unlike most `pattern` nonterminals, this one overlaps with `expression`,
// so it should be used only when prior context (such as an introducer)
// rules out the possibility of an `expression` at this point.
maybe_empty_tuple_pattern:
  LEFT_PARENTHESIS RIGHT_PARENTHESIS
    {
      $$ = global_arena->New<TuplePattern>(context.SourceLoc(),
                                           std::vector<TuplePattern::Field>());
    }
| tuple_pattern
    { $$ = $1; }
;
clause:
  CASE pattern DOUBLE_ARROW statement
    {
      $$ = global_arena
               ->RawNew<std::pair<Ptr<const Pattern>, Ptr<const Statement>>>(
                   $2, $4);
    }
| DEFAULT DOUBLE_ARROW statement
    {
      auto vp = global_arena -> New<BindingPattern>(
                    context.SourceLoc(), std::nullopt,
                    global_arena->New<AutoPattern>(context.SourceLoc()));
      $$ = global_arena
               ->RawNew<std::pair<Ptr<const Pattern>, Ptr<const Statement>>>(
                   vp, $3);
    }
;
clause_list:
  // Empty
    {
      $$ = global_arena->RawNew<
          std::list<std::pair<Ptr<const Pattern>, Ptr<const Statement>>>>();
    }
| clause clause_list
    {
      $$ = $2;
      $$->push_front(*$1);
    }
;
statement:
  expression EQUAL expression SEMICOLON
    { $$ = global_arena->New<Assign>(context.SourceLoc(), $1, $3); }
| VAR pattern EQUAL expression SEMICOLON
    { $$ = global_arena->New<VariableDefinition>(context.SourceLoc(), $2, $4); }
| expression SEMICOLON
    { $$ = global_arena->New<ExpressionStatement>(context.SourceLoc(), $1); }
| if_statement
    { $$ = $1; }
| WHILE LEFT_PARENTHESIS expression RIGHT_PARENTHESIS block
    { $$ = global_arena->New<While>(context.SourceLoc(), $3, $5); }
| BREAK SEMICOLON
    { $$ = global_arena->New<Break>(context.SourceLoc()); }
| CONTINUE SEMICOLON
    { $$ = global_arena->New<Continue>(context.SourceLoc()); }
| RETURN return_expression SEMICOLON
    {
      auto [return_exp, is_omitted_exp] = $2.Release();
      $$ = global_arena->New<Return>(context.SourceLoc(), return_exp,
                                     is_omitted_exp);
    }
| block
    { $$ = $1; }
| MATCH LEFT_PARENTHESIS expression RIGHT_PARENTHESIS LEFT_CURLY_BRACE
  clause_list RIGHT_CURLY_BRACE
    { $$ = global_arena->New<Match>(context.SourceLoc(), $3, $6); }
| CONTINUATION identifier statement
    { $$ = global_arena->New<Continuation>(context.SourceLoc(), $2, $3); }
| RUN expression SEMICOLON
    { $$ = global_arena->New<Run>(context.SourceLoc(), $2); }
| AWAIT SEMICOLON
    { $$ = global_arena->New<Await>(context.SourceLoc()); }
;
if_statement:
  IF LEFT_PARENTHESIS expression RIGHT_PARENTHESIS block optional_else
    { $$ = global_arena->New<If>(context.SourceLoc(), $3, $5, $6); }
;
optional_else:
  // Empty
    { $$ = std::nullopt; }
| ELSE if_statement
    { $$ = $2; }
| ELSE block
    { $$ = $2; }
;
return_expression:
  // Empty
    { $$ = {global_arena->New<TupleLiteral>(context.SourceLoc()), true}; }
| expression
    { $$ = {$1, false}; }
;
statement_list:
  // Empty
    { $$ = std::nullopt; }
| statement statement_list
    { $$ = global_arena->New<Sequence>(context.SourceLoc(), $1, $2); }
;
block:
  LEFT_CURLY_BRACE statement_list RIGHT_CURLY_BRACE
    { $$ = global_arena->New<Block>(context.SourceLoc(), $2); }
;
return_type:
  // Empty
    { $$ = {global_arena->New<TupleLiteral>(context.SourceLoc()), true}; }
| ARROW expression %prec FNARROW
    { $$ = {$2, false}; }
;
generic_binding:
  identifier COLON_BANG expression
    { $$ = GenericBinding({.name = std::move($1), .type = $3}); }
;
deduced_param_list:
  // Empty
    { $$ = std::vector<GenericBinding>(); }
| generic_binding
    {
      $$ = std::vector<GenericBinding>();
      $$.push_back($1);
    }
| generic_binding COMMA deduced_param_list
    {
      $$ = $3;
      $$.push_back($1);
    }
;
deduced_params:
  // Empty
    { $$ = std::vector<GenericBinding>(); }
| LEFT_SQUARE_BRACKET deduced_param_list RIGHT_SQUARE_BRACKET
    { $$ = $2; }
;
function_definition:
  FN identifier deduced_params maybe_empty_tuple_pattern return_type block
    {
      auto [return_exp, is_omitted_exp] = $5.Release();
      $$ = global_arena->New<FunctionDefinition>(
          context.SourceLoc(), $2, $3, $4,
          global_arena->New<ExpressionPattern>(return_exp), is_omitted_exp, $6);
    }
| FN identifier deduced_params maybe_empty_tuple_pattern DOUBLE_ARROW expression
  SEMICOLON
    {
      // The return type is not considered "omitted" because it's automatic from
      // the expression.
      $$ = global_arena->New<FunctionDefinition>(
          context.SourceLoc(), $2, $3, $4,
          global_arena->New<AutoPattern>(context.SourceLoc()), true,
          global_arena->New<Return>(context.SourceLoc(), $6, true));
    }
;
function_declaration:
  FN identifier deduced_params maybe_empty_tuple_pattern return_type SEMICOLON
    {
      auto [return_exp, is_omitted_exp] = $5.Release();
      $$ = global_arena->New<FunctionDefinition>(
          context.SourceLoc(), $2, $3, $4,
          global_arena->New<ExpressionPattern>(return_exp), is_omitted_exp,
          std::nullopt);
    }
;
variable_declaration: identifier COLON pattern
    { $$ = global_arena->New<BindingPattern>(context.SourceLoc(), $1, $3); }
;
member: VAR variable_declaration SEMICOLON
    { $$ = global_arena->New<FieldMember>(context.SourceLoc(), $2); }
;
member_list:
  // Empty
    { $$ = std::list<Ptr<Member>>(); }
| member member_list
    {
      $$ = $2;
      $$.push_front($1);
    }
;
alternative:
  identifier tuple
    { $$ = std::pair<std::string, Ptr<const Expression>>($1, $2); }
| identifier
    {
      $$ = std::pair<std::string, Ptr<const Expression>>(
          $1, global_arena->New<TupleLiteral>(context.SourceLoc()));
    }
;
alternative_list:
  // Empty
    { $$ = std::list<std::pair<std::string, Ptr<const Expression>>>(); }
| alternative
    {
      $$ = std::list<std::pair<std::string, Ptr<const Expression>>>();
      $$.push_front($1);
    }
| alternative COMMA alternative_list
    {
      $$ = std::move($3);
      $$.push_front($1);
    }
;
declaration:
  function_definition
    { $$ = global_arena->New<FunctionDeclaration>($1); }
| function_declaration
    { $$ = global_arena->New<FunctionDeclaration>($1); }
| CLASS identifier LEFT_CURLY_BRACE member_list RIGHT_CURLY_BRACE
    { $$ = global_arena->New<ClassDeclaration>(context.SourceLoc(), $2, $4); }
| CHOICE identifier LEFT_CURLY_BRACE alternative_list RIGHT_CURLY_BRACE
    { $$ = global_arena->New<ChoiceDeclaration>(context.SourceLoc(), $2, $4); }
| VAR variable_declaration EQUAL expression SEMICOLON
    {
      $$ = global_arena->New<VariableDeclaration>(context.SourceLoc(), $2, $4);
    }
;
declaration_list:
  // Empty
    { $$ = std::list<Ptr<const Declaration>>(); }
| declaration declaration_list
    {
      $$ = $2;
      $$.push_front(Ptr<const Declaration>($1));
    }
;
%%<|MERGE_RESOLUTION|>--- conflicted
+++ resolved
@@ -66,18 +66,7 @@
 %code requires {
   #include <optional>
 
-<<<<<<< HEAD
-#include "executable_semantics/ast/ast.h"
-#include "executable_semantics/ast/declaration.h"
-#include "executable_semantics/ast/expression.h"
-#include "executable_semantics/ast/function_definition.h"
-#include "executable_semantics/ast/pattern.h"
-#include "executable_semantics/common/arena.h"
-#include "executable_semantics/common/ptr.h"
-#include "executable_semantics/ast/paren_contents.h"
-#include "executable_semantics/syntax/bison_wrap.h"
-=======
-  #include "executable_semantics/ast/abstract_syntax_tree.h"
+  #include "executable_semantics/ast/ast.h"
   #include "executable_semantics/ast/declaration.h"
   #include "executable_semantics/ast/expression.h"
   #include "executable_semantics/ast/function_definition.h"
@@ -86,7 +75,6 @@
   #include "executable_semantics/common/arena.h"
   #include "executable_semantics/common/ptr.h"
   #include "executable_semantics/syntax/bison_wrap.h"
->>>>>>> b7993fb0
 
   namespace Carbon {
   class ParseAndLexContext;
@@ -145,55 +133,13 @@
 %type <ParenContents<Pattern>> paren_pattern_contents
 %type <BisonWrap<std::pair<std::string, Ptr<const Expression>>>> alternative
 %type <std::list<std::pair<std::string, Ptr<const Expression>>>> alternative_list
-<<<<<<< HEAD
-%type <std::pair<Ptr<const Pattern>, const Statement*>*> clause
-%type <std::list<std::pair<Ptr<const Pattern>, const Statement*>>*> clause_list
-%token END_OF_FILE 0
-%token AND
-%token OR
-%token NOT
-%token STRING
-%token BOOL
-%token TYPE
-%token FN
-%token FNTY
-%token ARROW "->"
-%token FNARROW "-> in return type"
-%token VAR
-%token EQUAL_EQUAL
-%token IF
-%token ELSE
-%token WHILE
-%token CONTINUATION_TYPE
-%token CONTINUATION
-%token RUN
-%token AWAIT
-%token BREAK
-%token CONTINUE
-%token RETURN
-%token TRUE
-%token FALSE
-%token CLASS
-%token CHOICE
-%token MATCH
-%token CASE
-%token DBLARROW "=>"
-%token DEFAULT
-%token AUTO
-%token UNDERSCORE
-%token API
-%token IMPL
-%token IMPORT
-%token LIBRARY
-%token PACKAGE
-=======
 %type <std::pair<Ptr<const Pattern>, Ptr<const Statement>>*> clause
 %type <std::list<std::pair<Ptr<const Pattern>, Ptr<const Statement>>>*> clause_list
 
->>>>>>> b7993fb0
 %token
   // Most tokens have their spelling defined in lexer.lpp.
   AND
+  API
   ARROW
   AUTO
   AWAIT
@@ -217,13 +163,17 @@
   FN
   FNTY
   IF
+  IMPL
+  IMPORT
   LEFT_CURLY_BRACE
   LEFT_PARENTHESIS
   LEFT_SQUARE_BRACKET
+  LIBRARY
   MATCH
   MINUS
   NOT
   OR
+  PACKAGE
   PERIOD
   PLUS
   RETURN
@@ -280,22 +230,27 @@
 %%
 input: package import_list declaration_list
     {
-      parsed_program = AST({.package = $1, .imports = std::move($2), .declarations = std::move($3)});
+      parsed_program = AST({.package = $1,
+                            .imports = std::move($2),
+                            .declarations = std::move($3)});
     }
 ;
 package:
-  PACKAGE identifier optional_library_path api_or_impl ";"
+  PACKAGE identifier optional_library_path api_or_impl SEMICOLON
     { $$ = Library({.package = $2, .path = $3, .is_api = $4}); }
 ;
 import:
-  IMPORT identifier optional_library_path ";"
+  IMPORT identifier optional_library_path SEMICOLON
     { $$ = Library({.package = $2, .path = $3, .is_api = false}); }
 ;
 import_list:
   // Empty
     { $$ = std::vector<Library>(); }
 | import_list import
-    { $$ = std::move($1); $$.push_back($2); }
+    {
+      $$ = std::move($1);
+      $$.push_back($2);
+    }
 ;
 optional_library_path:
   // Empty
