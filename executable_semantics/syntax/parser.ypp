--- conflicted
+++ resolved
@@ -430,13 +430,8 @@
     }
 | VAR variable_declaration "=" expression ";"
     {
-<<<<<<< HEAD
-      $$ = Carbon::Declaration::MakeVariableDeclaration(yylineno, *$2->u.field.name, $2->u.field.type, $4);
-=======
-      $$ = Carbon::Declaration(
-        Carbon::VariableDeclaration(yylineno, $2->GetFieldMember().name,
-                                    $2->GetFieldMember().type, $4));
->>>>>>> aea9500a
+      $$ = Carbon::Declaration::MakeVariableDeclaration(
+          yylineno, $2->GetFieldMember().name, $2->GetFieldMember().type, $4);
     }
 ;
 declaration_list:
