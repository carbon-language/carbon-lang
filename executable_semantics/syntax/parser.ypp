--- conflicted
+++ resolved
@@ -104,16 +104,9 @@
 %type <Nonnull<If*>> if_statement
 %type <std::optional<Nonnull<Block*>>> optional_else
 %type <std::pair<Nonnull<Expression*>, bool>> return_expression
-<<<<<<< HEAD
-%type <Nonnull<Statement*>> nonempty_block
-%type <Nonnull<Statement*>> block
-%type <std::vector<Nonnull<Statement*>>> statement_list
-=======
 %type <Nonnull<Block*>> nonempty_block
 %type <Nonnull<Block*>> block
-%type <Nonnull<Sequence*>> nonempty_statement_list
-%type <std::optional<Nonnull<Sequence*>>> statement_list
->>>>>>> d067ca6c
+%type <std::vector<Nonnull<Statement*>>> statement_list
 %type <Nonnull<Expression*>> expression
 %type <GenericBinding> generic_binding
 %type <std::vector<GenericBinding>> deduced_params
@@ -599,9 +592,8 @@
     { $$ = std::nullopt; }
 | ELSE if_statement
     {
-      $$ = arena->New<Block>(
-          context.source_loc(),
-          arena->New<Sequence>(context.source_loc(), $2, std::nullopt));
+      $$ = arena->New<Block>(context.source_loc(),
+                             std::vector<Nonnull<Statement*>>({$2}));
     }
 | ELSE block
     { $$ = $2; }
