--- conflicted
+++ resolved
@@ -129,51 +129,11 @@
 %type <ParenContents<Pattern>> paren_pattern_base
 %type <BisonWrap<ParenContents<Pattern>::Element>> paren_pattern_element
 %type <ParenContents<Pattern>> paren_pattern_contents
-<<<<<<< HEAD
-%type <std::pair<std::string, const Expression*>> alternative
-%type <std::list<std::pair<std::string, const Expression*>>> alternative_list
-%type <std::pair<const Pattern*, const Statement*>*> clause
-%type <std::list<std::pair<const Pattern*, const Statement*>>*> clause_list
-
-=======
 %type <BisonWrap<std::pair<std::string, Ptr<const Expression>>>> alternative
 %type <std::list<std::pair<std::string, Ptr<const Expression>>>> alternative_list
 %type <std::pair<Ptr<const Pattern>, const Statement*>*> clause
 %type <std::list<std::pair<Ptr<const Pattern>, const Statement*>>*> clause_list
-%token END_OF_FILE 0
-%token AND
-%token OR
-%token NOT
-%token STRING
-%token BOOL
-%token TYPE
-%token FN
-%token FNTY
-%token ARROW "->"
-%token FNARROW "-> in return type"
-%token VAR
-%token EQUAL_EQUAL
-%token IF
-%token ELSE
-%token WHILE
-%token CONTINUATION_TYPE
-%token CONTINUATION
-%token RUN
-%token AWAIT
-%token BREAK
-%token CONTINUE
-%token RETURN
-%token TRUE
-%token FALSE
-%token CLASS
-%token CHOICE
-%token MATCH
-%token CASE
-%token DBLARROW "=>"
-%token DEFAULT
-%token AUTO
-%token UNDERSCORE
->>>>>>> e5267034
+
 %token
   // Most tokens have their spelling defined in lexer.lpp.
   AND
@@ -268,15 +228,9 @@
   identifier
     { $$ = global_arena->New<IdentifierExpression>(context.SourceLoc(), $1); }
 | expression designator
-<<<<<<< HEAD
-    { $$ = global_arena->RawNew<FieldAccessExpression>(yylineno, $1, $2); }
+    { $$ = global_arena->New<FieldAccessExpression>(context.SourceLoc(), $1, $2); }
 | expression LEFT_SQUARE_BRACKET expression RIGHT_SQUARE_BRACKET
-    { $$ = global_arena->RawNew<IndexExpression>(yylineno, $1, $3); }
-=======
-    { $$ = global_arena->New<FieldAccessExpression>(context.SourceLoc(), $1, $2); }
-| expression "[" expression "]"
     { $$ = global_arena->New<IndexExpression>(context.SourceLoc(), $1, $3); }
->>>>>>> e5267034
 | integer_literal
     { $$ = global_arena->New<IntLiteral>(context.SourceLoc(), $1); }
 | string_literal
@@ -302,25 +256,14 @@
     { $$ = global_arena->New<ContinuationTypeLiteral>(context.SourceLoc()); }
 | paren_expression { $$ = $1; }
 | expression EQUAL_EQUAL expression
-<<<<<<< HEAD
-    { $$ = global_arena->RawNew<PrimitiveOperatorExpression>(
-        yylineno, Operator::Eq, std::vector<const Expression*>({$1, $3})); }
+    { $$ = global_arena->New<PrimitiveOperatorExpression>(
+        context.SourceLoc(), Operator::Eq, std::vector<Ptr<const Expression>>({$1, $3})); }
 | expression PLUS expression
-    { $$ = global_arena->RawNew<PrimitiveOperatorExpression>(
-        yylineno, Operator::Add, std::vector<const Expression*>({$1, $3})); }
+    { $$ = global_arena->New<PrimitiveOperatorExpression>(
+        context.SourceLoc(), Operator::Add, std::vector<Ptr<const Expression>>({$1, $3})); }
 | expression MINUS expression
-    { $$ = global_arena->RawNew<PrimitiveOperatorExpression>(
-        yylineno, Operator::Sub, std::vector<const Expression*>({$1, $3})); }
-=======
-    { $$ = global_arena->New<PrimitiveOperatorExpression>(
-        context.SourceLoc(), Operator::Eq, std::vector<Ptr<const Expression>>({$1, $3})); }
-| expression "+" expression
-    { $$ = global_arena->New<PrimitiveOperatorExpression>(
-        context.SourceLoc(), Operator::Add, std::vector<Ptr<const Expression>>({$1, $3})); }
-| expression "-" expression
     { $$ = global_arena->New<PrimitiveOperatorExpression>(
         context.SourceLoc(), Operator::Sub, std::vector<Ptr<const Expression>>({$1, $3})); }
->>>>>>> e5267034
 | expression BINARY_STAR expression
     { $$ = global_arena->New<PrimitiveOperatorExpression>(
         context.SourceLoc(), Operator::Mul, std::vector<Ptr<const Expression>>({$1, $3})); }
@@ -331,19 +274,11 @@
     { $$ = global_arena->New<PrimitiveOperatorExpression>(
         context.SourceLoc(), Operator::Or, std::vector<Ptr<const Expression>>({$1, $3})); }
 | NOT expression
-<<<<<<< HEAD
-    { $$ = global_arena->RawNew<PrimitiveOperatorExpression>(
-        yylineno, Operator::Not, std::vector<const Expression*>({$2})); }
+    { $$ = global_arena->New<PrimitiveOperatorExpression>(
+        context.SourceLoc(), Operator::Not, std::vector<Ptr<const Expression>>({$2})); }
 | MINUS expression %prec UNARY_MINUS
-    { $$ = global_arena->RawNew<PrimitiveOperatorExpression>(
-        yylineno, Operator::Neg, std::vector<const Expression*>({$2})); }
-=======
-    { $$ = global_arena->New<PrimitiveOperatorExpression>(
-        context.SourceLoc(), Operator::Not, std::vector<Ptr<const Expression>>({$2})); }
-| "-" expression %prec UNARY_MINUS
     { $$ = global_arena->New<PrimitiveOperatorExpression>(
         context.SourceLoc(), Operator::Neg, std::vector<Ptr<const Expression>>({$2})); }
->>>>>>> e5267034
 | PREFIX_STAR expression
     { $$ = global_arena->New<PrimitiveOperatorExpression>(
         context.SourceLoc(), Operator::Deref, std::vector<Ptr<const Expression>>({$2})); }
@@ -413,15 +348,9 @@
 ;
 non_expression_pattern:
   AUTO
-<<<<<<< HEAD
-    { $$ = global_arena->RawNew<AutoPattern>(yylineno); }
+    { $$ = global_arena->New<AutoPattern>(context.SourceLoc()); }
 | binding_lhs COLON pattern
-    { $$ = global_arena->RawNew<BindingPattern>(yylineno, $1, $3); }
-=======
-    { $$ = global_arena->New<AutoPattern>(context.SourceLoc()); }
-| binding_lhs ":" pattern
     { $$ = global_arena->New<BindingPattern>(context.SourceLoc(), $1, $3); }
->>>>>>> e5267034
 | paren_pattern
     { $$ = $1; }
 | expression tuple_pattern
@@ -481,26 +410,15 @@
 // so it should be used only when prior context (such as an introducer)
 // rules out the possibility of an `expression` at this point.
 maybe_empty_tuple_pattern:
-<<<<<<< HEAD
   LEFT_PARENTHESIS RIGHT_PARENTHESIS
-    { $$ = global_arena->RawNew<TuplePattern>(yylineno, std::vector<TuplePattern::Field>()); }
-=======
-  "(" ")"
     { $$ = global_arena->New<TuplePattern>(context.SourceLoc(), std::vector<TuplePattern::Field>()); }
->>>>>>> e5267034
 | tuple_pattern
     { $$ = $1; }
 ;
 clause:
-<<<<<<< HEAD
   CASE pattern DOUBLE_ARROW statement
-    { $$ = global_arena->RawNew<std::pair<const Pattern*, const Statement*>>($2, $4); }
+    { $$ = global_arena->RawNew<std::pair<Ptr<const Pattern>, const Statement*>>($2, $4); }
 | DEFAULT DOUBLE_ARROW statement
-=======
-  CASE pattern DBLARROW statement
-    { $$ = global_arena->RawNew<std::pair<Ptr<const Pattern>, const Statement*>>($2, $4); }
-| DEFAULT DBLARROW statement
->>>>>>> e5267034
     {
       auto vp = global_arena->New<BindingPattern>(
           context.SourceLoc(), std::nullopt, global_arena->New<AutoPattern>(context.SourceLoc()));
@@ -517,73 +435,40 @@
     { $$ = $2; $$->push_front(*$1); }
 ;
 statement:
-<<<<<<< HEAD
   expression EQUAL expression SEMICOLON
-    { $$ = global_arena->RawNew<Assign>(yylineno, $1, $3); }
+    { $$ = global_arena->RawNew<Assign>(context.SourceLoc(), $1, $3); }
 | VAR pattern EQUAL expression SEMICOLON
-    { $$ = global_arena->RawNew<VariableDefinition>(yylineno, $2, $4); }
+    { $$ = global_arena->RawNew<VariableDefinition>(context.SourceLoc(), $2, $4); }
 | expression SEMICOLON
-    { $$ = global_arena->RawNew<ExpressionStatement>(yylineno, $1); }
+    { $$ = global_arena->RawNew<ExpressionStatement>(context.SourceLoc(), $1); }
 | if_statement
     { $$ = $1; }
 | WHILE LEFT_PARENTHESIS expression RIGHT_PARENTHESIS block
-    { $$ = global_arena->RawNew<While>(yylineno, $3, $5); }
+    { $$ = global_arena->RawNew<While>(context.SourceLoc(), $3, $5); }
 | BREAK SEMICOLON
-    { $$ = global_arena->RawNew<Break>(yylineno); }
+    { $$ = global_arena->RawNew<Break>(context.SourceLoc()); }
 | CONTINUE SEMICOLON
-    { $$ = global_arena->RawNew<Continue>(yylineno); }
+    { $$ = global_arena->RawNew<Continue>(context.SourceLoc()); }
 | RETURN return_expression SEMICOLON
-    { $$ = global_arena->RawNew<Return>(yylineno, $2.first, $2.second); }
+    {
+      auto [return_exp, is_omitted_exp] = $2.Release();
+      $$ = global_arena->RawNew<Return>(context.SourceLoc(), return_exp, is_omitted_exp);
+    }
 | block
     { $$ = $1; }
 | MATCH LEFT_PARENTHESIS expression RIGHT_PARENTHESIS LEFT_CURLY_BRACE
   clause_list RIGHT_CURLY_BRACE
-    { $$ = global_arena->RawNew<Match>(yylineno, $3, $6); }
-| CONTINUATION identifier statement
-    { $$ = global_arena->RawNew<Continuation>(yylineno, $2, $3); }
-| RUN expression SEMICOLON
-    { $$ = global_arena->RawNew<Run>(yylineno, $2); }
-| AWAIT SEMICOLON
-    { $$ = global_arena->RawNew<Await>(yylineno); }
-;
-if_statement:
-  IF LEFT_PARENTHESIS expression RIGHT_PARENTHESIS block optional_else
-    { $$ = global_arena->RawNew<If>(yylineno, $3, $5, $6); }
-=======
-  expression "=" expression ";"
-    { $$ = global_arena->RawNew<Assign>(context.SourceLoc(), $1, $3); }
-| VAR pattern "=" expression ";"
-    { $$ = global_arena->RawNew<VariableDefinition>(context.SourceLoc(), $2, $4); }
-| expression ";"
-    { $$ = global_arena->RawNew<ExpressionStatement>(context.SourceLoc(), $1); }
-| if_statement
-    { $$ = $1; }
-| WHILE "(" expression ")" block
-    { $$ = global_arena->RawNew<While>(context.SourceLoc(), $3, $5); }
-| BREAK ";"
-    { $$ = global_arena->RawNew<Break>(context.SourceLoc()); }
-| CONTINUE ";"
-    { $$ = global_arena->RawNew<Continue>(context.SourceLoc()); }
-| RETURN return_expression ";"
-    {
-      auto [return_exp, is_omitted_exp] = $2.Release();
-      $$ = global_arena->RawNew<Return>(context.SourceLoc(), return_exp, is_omitted_exp);
-    }
-| block
-    { $$ = $1; }
-| MATCH "(" expression ")" "{" clause_list "}"
     { $$ = global_arena->RawNew<Match>(context.SourceLoc(), $3, $6); }
 | CONTINUATION identifier statement
     { $$ = global_arena->RawNew<Continuation>(context.SourceLoc(), $2, $3); }
-| RUN expression ";"
+| RUN expression SEMICOLON
     { $$ = global_arena->RawNew<Run>(context.SourceLoc(), $2); }
-| AWAIT ";"
+| AWAIT SEMICOLON
     { $$ = global_arena->RawNew<Await>(context.SourceLoc()); }
 ;
 if_statement:
-  IF "(" expression ")" block optional_else
+  IF LEFT_PARENTHESIS expression RIGHT_PARENTHESIS block optional_else
     { $$ = global_arena->RawNew<If>(context.SourceLoc(), $3, $5, $6); }
->>>>>>> e5267034
 ;
 optional_else:
   // Empty
@@ -606,13 +491,8 @@
     { $$ = global_arena->RawNew<Sequence>(context.SourceLoc(), $1, $2); }
 ;
 block:
-<<<<<<< HEAD
   LEFT_CURLY_BRACE statement_list RIGHT_CURLY_BRACE
-    { $$ = global_arena->RawNew<Block>(yylineno, $2); }
-=======
-  "{" statement_list "}"
     { $$ = global_arena->RawNew<Block>(context.SourceLoc(), $2); }
->>>>>>> e5267034
 ;
 return_type:
   // Empty
@@ -676,19 +556,11 @@
           is_omitted_exp, nullptr);
     }
 ;
-<<<<<<< HEAD
 variable_declaration: identifier COLON pattern
-    { $$ = global_arena->RawNew<BindingPattern>(yylineno, $1, $3); }
+    { $$ = global_arena->New<BindingPattern>(context.SourceLoc(), $1, $3); }
 ;
 member: VAR variable_declaration SEMICOLON
-    { $$ = global_arena->RawNew<FieldMember>(yylineno, $2); }
-=======
-variable_declaration: identifier ":" pattern
-    { $$ = global_arena->New<BindingPattern>(context.SourceLoc(), $1, $3); }
-;
-member: VAR variable_declaration ";"
     { $$ = global_arena->New<FieldMember>(context.SourceLoc(), $2); }
->>>>>>> e5267034
 ;
 member_list:
   // Empty
