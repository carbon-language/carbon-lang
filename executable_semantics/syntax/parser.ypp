--- conflicted
+++ resolved
@@ -229,142 +229,88 @@
 | TYPE
     { $$ = Expression::MakeTypeTypeLiteral(yylineno); }
 | CONTINUATION_TYPE
-<<<<<<< HEAD
-    { $$ = Carbon::Expression::MakeContinuationTypeLiteral(yylineno); }
+    { $$ = Expression::MakeContinuationTypeLiteral(yylineno); }
 | paren_expression
     { $$ = $1; }
 | expression EQUAL_EQUAL expression
     {
-      $$ = Carbon::Expression::MakePrimitiveOperatorExpression(
-          yylineno, Carbon::Operator::Eq, {$1, $3});
+      $$ = Expression::MakePrimitiveOperatorExpression(yylineno, Operator::Eq,
+                                                       {$1, $3});
     }
 | expression "+" expression
     {
-      $$ = Carbon::Expression::MakePrimitiveOperatorExpression(
-          yylineno, Carbon::Operator::Add, {$1, $3});
+      $$ = Expression::MakePrimitiveOperatorExpression(yylineno, Operator::Add,
+                                                       {$1, $3});
     }
 | expression "-" expression
     {
-      $$ = Carbon::Expression::MakePrimitiveOperatorExpression(
-          yylineno, Carbon::Operator::Sub, {$1, $3});
+      $$ = Expression::MakePrimitiveOperatorExpression(yylineno, Operator::Sub,
+                                                       {$1, $3});
     }
 | expression BINARY_STAR expression
     {
-      $$ = Carbon::Expression::MakePrimitiveOperatorExpression(
-          yylineno, Carbon::Operator::Mul, {$1, $3});
+      $$ = Expression::MakePrimitiveOperatorExpression(yylineno, Operator::Mul,
+                                                       {$1, $3});
     }
 | expression AND expression
     {
-      $$ = Carbon::Expression::MakePrimitiveOperatorExpression(
-          yylineno, Carbon::Operator::And, {$1, $3});
+      $$ = Expression::MakePrimitiveOperatorExpression(yylineno, Operator::And,
+                                                       {$1, $3});
     }
 | expression OR expression
     {
-      $$ = Carbon::Expression::MakePrimitiveOperatorExpression(
-          yylineno, Carbon::Operator::Or, {$1, $3});
+      $$ = Expression::MakePrimitiveOperatorExpression(yylineno, Operator::Or,
+                                                       {$1, $3});
     }
 | NOT expression
     {
-      $$ = Carbon::Expression::MakePrimitiveOperatorExpression(
-          yylineno, Carbon::Operator::Not, {$2});
+      $$ = Expression::MakePrimitiveOperatorExpression(yylineno, Operator::Not,
+                                                       {$2});
     }
 | "-" expression %prec UNARY_MINUS
     {
-      $$ = Carbon::Expression::MakePrimitiveOperatorExpression(
-          yylineno, Carbon::Operator::Neg, {$2});
+      $$ = Expression::MakePrimitiveOperatorExpression(yylineno, Operator::Neg,
+                                                       {$2});
     }
 | PREFIX_STAR expression
     {
-      $$ = Carbon::Expression::MakePrimitiveOperatorExpression(
-          yylineno, Carbon::Operator::Deref, {$2});
+      $$ = Expression::MakePrimitiveOperatorExpression(yylineno,
+                                                       Operator::Deref, {$2});
     }
 | UNARY_STAR expression %prec PREFIX_STAR
     {
-      $$ = Carbon::Expression::MakePrimitiveOperatorExpression(
-          yylineno, Carbon::Operator::Deref, {$2});
-    }
-=======
-    { $$ = Expression::MakeContinuationTypeLiteral(yylineno); }
-| paren_expression { $$ = $1; }
-| expression EQUAL_EQUAL expression
-    { $$ = Expression::MakePrimitiveOperatorExpression(
-        yylineno, Operator::Eq, {$1, $3}); }
-| expression "+" expression
-    { $$ = Expression::MakePrimitiveOperatorExpression(
-        yylineno, Operator::Add, {$1, $3}); }
-| expression "-" expression
-    { $$ = Expression::MakePrimitiveOperatorExpression(
-        yylineno, Operator::Sub, {$1, $3}); }
-| expression BINARY_STAR expression
-    { $$ = Expression::MakePrimitiveOperatorExpression(
-        yylineno, Operator::Mul, {$1, $3}); }
-| expression AND expression
-    { $$ = Expression::MakePrimitiveOperatorExpression(
-        yylineno, Operator::And, {$1, $3}); }
-| expression OR expression
-    { $$ = Expression::MakePrimitiveOperatorExpression(
-        yylineno, Operator::Or, {$1, $3}); }
-| NOT expression
-    { $$ = Expression::MakePrimitiveOperatorExpression(
-        yylineno, Operator::Not, {$2}); }
-| "-" expression %prec UNARY_MINUS
-    { $$ = Expression::MakePrimitiveOperatorExpression(
-        yylineno, Operator::Neg, {$2}); }
-| PREFIX_STAR expression
-    { $$ = Expression::MakePrimitiveOperatorExpression(
-        yylineno, Operator::Deref, {$2}); }
-| UNARY_STAR expression %prec PREFIX_STAR
-    { $$ = Expression::MakePrimitiveOperatorExpression(
-        yylineno, Operator::Deref, {$2}); }
->>>>>>> ebd6c7af
+      $$ = Expression::MakePrimitiveOperatorExpression(yylineno,
+                                                       Operator::Deref, {$2});
+    }
 | expression tuple
     { $$ = Expression::MakeCallExpression(yylineno, $1, $2); }
 | expression POSTFIX_STAR
-<<<<<<< HEAD
-    {
-      $$ = Carbon::Expression::MakePrimitiveOperatorExpression(
-          yylineno, Carbon::Operator::Ptr, {$1});
+    {
+      $$ = Expression::MakePrimitiveOperatorExpression(yylineno, Operator::Ptr,
+                                                       {$1});
     }
 | expression UNARY_STAR
     {
-      $$ = Carbon::Expression::MakePrimitiveOperatorExpression(
-          yylineno, Carbon::Operator::Ptr, {$1});
+      $$ = Expression::MakePrimitiveOperatorExpression(yylineno, Operator::Ptr,
+                                                       {$1});
     }
 | FNTY tuple return_type
     {
-      $$ = Carbon::Expression::MakeFunctionTypeLiteral(yylineno, $2, $3.first,
-                                                       $3.second);
-    }
-=======
-    { $$ = Expression::MakePrimitiveOperatorExpression(
-        yylineno, Operator::Ptr, {$1}); }
-| expression UNARY_STAR
-    { $$ = Expression::MakePrimitiveOperatorExpression(
-        yylineno, Operator::Ptr, {$1}); }
-| FNTY tuple return_type
-    { $$ = Expression::MakeFunctionTypeLiteral(
-        yylineno, $2, $3.first, $3.second); }
->>>>>>> ebd6c7af
+      $$ = Expression::MakeFunctionTypeLiteral(yylineno, $2, $3.first,
+                                               $3.second);
+    }
 ;
 designator:
   "." identifier
     { $$ = $2; }
 ;
-<<<<<<< HEAD
 paren_expression:
   paren_expression_base
-    { $$ = Carbon::ExpressionFromParenContents(yylineno, $1); }
+    { $$ = ExpressionFromParenContents(yylineno, $1); }
 ;
 tuple:
   paren_expression_base
-    { $$ = Carbon::TupleExpressionFromParenContents(yylineno, $1); }
-=======
-paren_expression: paren_expression_base
-    { $$ = ExpressionFromParenContents(yylineno, $1); }
-;
-tuple: paren_expression_base
     { $$ = TupleExpressionFromParenContents(yylineno, $1); }
->>>>>>> ebd6c7af
 ;
 paren_expression_element:
   expression
@@ -409,24 +355,11 @@
   AUTO
     { $$ = global_arena->New<AutoPattern>(yylineno); }
 | binding_lhs ":" pattern
-<<<<<<< HEAD
-    {
-      $$ = Carbon::global_arena->New<Carbon::BindingPattern>(yylineno, $1, $3);
-    }
-| paren_pattern
-    { $$ = $1; }
-| expression tuple_pattern
-    {
-      $$ = Carbon::global_arena->New<Carbon::AlternativePattern>(yylineno, $1,
-                                                                 $2);
-    }
-=======
     { $$ = global_arena->New<BindingPattern>(yylineno, $1, $3); }
 | paren_pattern
     { $$ = $1; }
 | expression tuple_pattern
     { $$ = global_arena->New<AlternativePattern>(yylineno, $1, $2); }
->>>>>>> ebd6c7af
 ;
 binding_lhs:
   identifier
@@ -434,14 +367,9 @@
 | UNDERSCORE
     { $$ = std::nullopt; }
 ;
-<<<<<<< HEAD
 paren_pattern:
   paren_pattern_base
-    { $$ = Carbon::PatternFromParenContents(yylineno, $1); }
-=======
-paren_pattern: paren_pattern_base
     { $$ = PatternFromParenContents(yylineno, $1); }
->>>>>>> ebd6c7af
 ;
 paren_pattern_base:
   "(" paren_pattern_contents ")"
@@ -468,14 +396,9 @@
 | paren_pattern_contents "," paren_expression_element
     {
       $$ = $1;
-<<<<<<< HEAD
       $$.elements.push_back(
           {.name = $3.name,
-           .term =
-               Carbon::global_arena->New<Carbon::ExpressionPattern>($3.term)});
-=======
-      $$.elements.push_back({.name = $3.name, .term = global_arena->New<ExpressionPattern>($3.term)});
->>>>>>> ebd6c7af
+           .term = global_arena->New<ExpressionPattern>($3.term)});
     }
 | paren_pattern_contents "," paren_pattern_element
     {
@@ -489,60 +412,41 @@
 | designator "=" non_expression_pattern
     { $$ = {.name = $1, .term = $3}; }
 ;
-<<<<<<< HEAD
 tuple_pattern:
   paren_pattern_base
-    { $$ = Carbon::TuplePatternFromParenContents(yylineno, $1); }
-=======
-tuple_pattern: paren_pattern_base
     { $$ = TuplePatternFromParenContents(yylineno, $1); }
->>>>>>> ebd6c7af
 ;
 // Unlike most `pattern` nonterminals, this one overlaps with `expression`,
 // so it should be used only when prior context (such as an introducer)
 // rules out the possibility of an `expression` at this point.
 maybe_empty_tuple_pattern:
   "(" ")"
-<<<<<<< HEAD
-    {
-      $$ = Carbon::global_arena->New<Carbon::TuplePattern>(
-          yylineno, std::vector<Carbon::TuplePattern::Field>());
-    }
-=======
-    { $$ = global_arena->New<TuplePattern>(yylineno, std::vector<TuplePattern::Field>()); }
->>>>>>> ebd6c7af
+    {
+      $$ = global_arena->New<TuplePattern>(yylineno,
+                                           std::vector<TuplePattern::Field>());
+    }
 | tuple_pattern
     { $$ = $1; }
 ;
 clause:
   CASE pattern DBLARROW statement
-<<<<<<< HEAD
-    {
-      $$ = Carbon::global_arena->New<
-          std::pair<const Carbon::Pattern*, const Carbon::Statement*>>($2, $4);
-    }
-| DEFAULT DBLARROW statement
-    {
-      auto vp = Carbon::global_arena -> New<Carbon::BindingPattern>(
-                    yylineno, std::nullopt,
-                    Carbon::global_arena->New<Carbon::AutoPattern>(yylineno));
-      $$ = Carbon::global_arena->New<
-          std::pair<const Carbon::Pattern*, const Carbon::Statement*>>(vp, $3);
-=======
-    { $$ = global_arena->New<std::pair<const Pattern*, const Statement*>>($2, $4); }
+    {
+      $$ = global_arena->New<std::pair<const Pattern*, const Statement*>>($2,
+                                                                          $4);
+    }
 | DEFAULT DBLARROW statement
     {
       auto vp = global_arena->New<BindingPattern>(
           yylineno, std::nullopt, global_arena->New<AutoPattern>(yylineno));
-      $$ = global_arena->New<std::pair<const Pattern*, const Statement*>>(vp, $3);
->>>>>>> ebd6c7af
+      $$ = global_arena->New<std::pair<const Pattern*, const Statement*>>(vp,
+                                                                          $3);
     }
 ;
 clause_list:
   // Empty
     {
-      $$ = global_arena->New<std::list<
-          std::pair<const Pattern*, const Statement*>>>();
+      $$ = global_arena
+               ->New<std::list<std::pair<const Pattern*, const Statement*>>>();
     }
 | clause clause_list
     {
@@ -614,13 +518,7 @@
 ;
 generic_binding:
   identifier ":!" expression
-<<<<<<< HEAD
-    { $$ = Carbon::GenericBinding({.name = std::move($1), .type = $3}); }
-=======
-    {
-      $$ = GenericBinding({.name = std::move($1), .type = $3});
-    }
->>>>>>> ebd6c7af
+    { $$ = GenericBinding({.name = std::move($1), .type = $3}); }
 ;
 deduced_param_list:
   // Empty
@@ -645,48 +543,32 @@
 function_definition:
   FN identifier deduced_params maybe_empty_tuple_pattern return_type block
     {
-      $$ = FunctionDefinition(
-          yylineno, $2, $3, $4,
-          global_arena->New<ExpressionPattern>($5.first),
-          $5.second, $6);
+      $$ = FunctionDefinition(yylineno, $2, $3, $4,
+                              global_arena->New<ExpressionPattern>($5.first),
+                              $5.second, $6);
     }
 | FN identifier deduced_params maybe_empty_tuple_pattern DBLARROW expression ";"
     {
-      $$ = FunctionDefinition(
-          yylineno, $2, $3, $4,
-          global_arena->New<AutoPattern>(yylineno), true,
-          Statement::MakeReturn(yylineno, $6, false));
+      $$ = FunctionDefinition(yylineno, $2, $3, $4,
+                              global_arena->New<AutoPattern>(yylineno), true,
+                              Statement::MakeReturn(yylineno, $6, false));
     }
 ;
 function_declaration:
   FN identifier deduced_params maybe_empty_tuple_pattern return_type ";"
     {
-      $$ = FunctionDefinition(
-          yylineno, $2, $3, $4,
-<<<<<<< HEAD
-          Carbon::global_arena->New<Carbon::ExpressionPattern>($5.first),
-          $5.second, nullptr);
+      $$ = FunctionDefinition(yylineno, $2, $3, $4,
+                              global_arena->New<ExpressionPattern>($5.first),
+                              $5.second, nullptr);
     }
 ;
 variable_declaration:
   identifier ":" pattern
-    {
-      $$ = Carbon::global_arena->New<Carbon::BindingPattern>(yylineno, $1, $3);
-    }
+    { $$ = global_arena->New<BindingPattern>(yylineno, $1, $3); }
 ;
 member:
   VAR variable_declaration ";"
-    { $$ = Carbon::Member::MakeFieldMember(yylineno, $2); }
-=======
-          global_arena->New<ExpressionPattern>($5.first),
-          $5.second, nullptr); }
-;
-variable_declaration: identifier ":" pattern
-    { $$ = global_arena->New<BindingPattern>(yylineno, $1, $3); }
-;
-member: VAR variable_declaration ";"
     { $$ = Member::MakeFieldMember(yylineno, $2); }
->>>>>>> ebd6c7af
 ;
 member_list:
   // Empty
@@ -726,25 +608,11 @@
 | function_declaration
     { $$ = Declaration::MakeFunctionDeclaration(std::move($1)); }
 | STRUCT identifier "{" member_list "}"
-<<<<<<< HEAD
-    { $$ = Carbon::Declaration::MakeStructDeclaration(yylineno, $2, $4); }
+    { $$ = Declaration::MakeStructDeclaration(yylineno, $2, $4); }
 | CHOICE identifier "{" alternative_list "}"
-    { $$ = Carbon::Declaration::MakeChoiceDeclaration(yylineno, $2, $4); }
+    { $$ = Declaration::MakeChoiceDeclaration(yylineno, $2, $4); }
 | VAR variable_declaration "=" expression ";"
-    { $$ = Carbon::Declaration::MakeVariableDeclaration(yylineno, $2, $4); }
-=======
-    {
-      $$ = Declaration::MakeStructDeclaration(yylineno, $2, $4);
-    }
-| CHOICE identifier "{" alternative_list "}"
-    {
-      $$ = Declaration::MakeChoiceDeclaration(yylineno, $2, $4);
-    }
-| VAR variable_declaration "=" expression ";"
-    {
-      $$ = Declaration::MakeVariableDeclaration(yylineno, $2, $4);
-    }
->>>>>>> ebd6c7af
+    { $$ = Declaration::MakeVariableDeclaration(yylineno, $2, $4); }
 ;
 declaration_list:
   // Empty
