--- conflicted
+++ resolved
@@ -18,10 +18,6 @@
 
 // Returns the AST representing the contents of the named file, or an error code
 // if parsing fails. Allocations go into the provided arena.
-<<<<<<< HEAD
-auto Parse(Nonnull<Arena*> arena, const std::string& input_file_name,
-           bool trace_carbon, bool trace_bison)
-=======
 auto Parse(Nonnull<Arena*> arena, std::string_view input_file_name, bool trace)
     -> std::variant<Carbon::AST, SyntaxErrorCode>;
 
@@ -30,7 +26,6 @@
 // not need to name a real file.
 auto ParseFromString(Nonnull<Arena*> arena, std::string_view input_file_name,
                      std::string_view file_contents, bool trace)
->>>>>>> 2cf29f9c
     -> std::variant<Carbon::AST, SyntaxErrorCode>;
 
 }  // namespace Carbon
