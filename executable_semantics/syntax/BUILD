--- conflicted
+++ resolved
@@ -33,11 +33,8 @@
         "//common:ostream",
         "//executable_semantics/ast:declaration",
         "//executable_semantics/ast:expression",
-<<<<<<< HEAD
         "//executable_semantics/common:error",
-=======
         "//executable_semantics/common:tracing_flag",
->>>>>>> 071b6b46
         "//executable_semantics/interpreter",
         "//executable_semantics/interpreter:typecheck",
     ],
