#!/usr/bin/env python3

"""Updates the CHECK: lines in lit tests based on the AUTOUPDATE line."""

__copyright__ = """
Part of the Carbon Language project, under the Apache License v2.0 with LLVM
Exceptions. See /LICENSE for license information.
SPDX-License-Identifier: Apache-2.0 WITH LLVM-exception
"""

from concurrent import futures
import os
import subprocess
import sys
from typing import Set

_BINDIR = "./bazel-bin/executable_semantics"
_TESTDATA = "executable_semantics/testdata"

<<<<<<< HEAD
# TODO: Right now this is a static string used. In theory maybe we should use
# the command; it's included for that flexibility.
_AUTOUPDATE_MARKER = "// AUTOUPDATE: %{executable_semantics} %s\n"
=======
# A prefix followed by a command to run for autoupdating checked output.
_AUTOUPDATE_MARKER = "// AUTOUPDATE: "
>>>>>>> 40c299b2

# Indicates no autoupdate is requested.
_NOAUTOUPDATE_MARKER = "// NOAUTOUPDATE"


def _get_tests() -> Set[str]:
    """Get the list of tests from the filesystem."""
    tests = set()
    for root, _, files in os.walk(_TESTDATA):
        for f in files:
            if f == "lit.cfg":
                # Ignore the lit config.
                continue
            if os.path.splitext(f)[1] == ".carbon":
                tests.add(os.path.join(root, f))
            else:
                sys.exit("Unrecognized file type in testdata: %s" % f)
    return tests


def _update_check_once(test: str) -> bool:
    """Updates the CHECK: lines for `test` by running executable_semantics.

    Returns True if the number of lines changes.
    """
    with open(test) as f:
        orig_lines = f.readlines()

    # Remove old OUT.
    lines_without_check = [
        x for x in orig_lines if not x.startswith("// CHECK")
    ]
    num_orig_check_lines = len(orig_lines) - len(lines_without_check)
    autoupdate_index = None
    noautoupdate_index = None
    for line_index, line in enumerate(lines_without_check):
        if line.startswith(_AUTOUPDATE_MARKER):
            autoupdate_index = line_index
            autoupdate_cmd = line[len(_AUTOUPDATE_MARKER) :]
        if line.startswith(_NOAUTOUPDATE_MARKER):
            noautoupdate_index = line_index
    if autoupdate_index is None:
        if noautoupdate_index is None:
            raise ValueError(
                "%s must have either '%s' or '%s'"
                % (test, _AUTOUPDATE_MARKER, _NOAUTOUPDATE_MARKER)
            )
        else:
            return False
    elif noautoupdate_index is not None:
        raise ValueError(
            "%s has both '%s' and '%s', must have only one"
            % (test, _AUTOUPDATE_MARKER, _NOAUTOUPDATE_MARKER)
        )

    # Add executable_semantics to the PATH.
    env = os.environ.copy()
    env["PATH"] = "%s:%s" % (os.path.abspath(_BINDIR), env["PATH"])

    # Run the autoupdate command to generate output.
    # (`bazel run` would serialize)
    p = subprocess.run(
        autoupdate_cmd % test,
        shell=True,
        stdout=subprocess.PIPE,
        stderr=subprocess.STDOUT,
        env=env,
    )
    out = p.stdout.decode("utf-8")

    # `lit` uses full paths to the test file, so use a regex to ignore paths
    # when used.
    # TODO: Maybe revisit and see if lit can be convinced to give a
    # root-relative path.
    out = out.replace(test, "{{.*}}/%s" % test)
    out_lines = out.splitlines()

    # Interleave the new CHECK: lines with the tested content.
    with open(test, "w") as f:
        f.writelines(lines_without_check[: autoupdate_index + 1])
        for line in out_lines:
            line = line.rstrip()
            if line:
                f.write("// CHECK: %s\n" % line)
            else:
                f.write("// CHECK-EMPTY:\n")
        f.writelines(lines_without_check[autoupdate_index + 1 :])

    # Compares the number of CHECK: lines originally with the number added.
    return num_orig_check_lines != len(out_lines)


def _update_check(test: str) -> None:
    """Wraps CHECK: updates for test files."""
    if _update_check_once(test):
        # If the number of output lines changes, run again because output can be
        # line-specific. However, output should stabilize quickly.
        if _update_check_once(test):
            raise ValueError("The output of %s kept changing" % test)
    print(".", end="", flush=True)


def _update_checks() -> None:
    """Runs bazel to update CHECK: lines in lit tests."""
    # TODO: It may be helpful if a list of tests can be passed in args; would
    # want to use argparse for this.
    tests = _get_tests()

    # Build all tests at once in order to allow parallel updates.
    print("Building executable_semantics...")
    subprocess.check_call(["bazel", "build", "//executable_semantics"])

    print("Updating %d lit tests..." % len(tests))
    with futures.ThreadPoolExecutor() as exec:
        # list() iterates to propagate exceptions.
        list(exec.map(_update_check, tests))
    # Each update call indicates progress with a dot without a newline, so put a
    # newline to wrap.
    print("\nUpdated lit tests.")


def main() -> None:
    # Go to the repository root so that paths will match bazel's view.
    os.chdir(os.path.join(os.path.dirname(__file__), ".."))

    _update_checks()


if __name__ == "__main__":
    main()<|MERGE_RESOLUTION|>--- conflicted
+++ resolved
@@ -14,17 +14,11 @@
 import sys
 from typing import Set
 
-_BINDIR = "./bazel-bin/executable_semantics"
+_BIN = "./bazel-bin/executable_semantics/executable_semantics"
 _TESTDATA = "executable_semantics/testdata"
 
-<<<<<<< HEAD
-# TODO: Right now this is a static string used. In theory maybe we should use
-# the command; it's included for that flexibility.
-_AUTOUPDATE_MARKER = "// AUTOUPDATE: %{executable_semantics} %s\n"
-=======
 # A prefix followed by a command to run for autoupdating checked output.
 _AUTOUPDATE_MARKER = "// AUTOUPDATE: "
->>>>>>> 40c299b2
 
 # Indicates no autoupdate is requested.
 _NOAUTOUPDATE_MARKER = "// NOAUTOUPDATE"
@@ -35,7 +29,7 @@
     tests = set()
     for root, _, files in os.walk(_TESTDATA):
         for f in files:
-            if f == "lit.cfg":
+            if f == "lit.cfg.py":
                 # Ignore the lit config.
                 continue
             if os.path.splitext(f)[1] == ".carbon":
@@ -80,9 +74,8 @@
             % (test, _AUTOUPDATE_MARKER, _NOAUTOUPDATE_MARKER)
         )
 
-    # Add executable_semantics to the PATH.
-    env = os.environ.copy()
-    env["PATH"] = "%s:%s" % (os.path.abspath(_BINDIR), env["PATH"])
+    # Mirror lit.cfg.py substitutions; bazel runs don't need --prelude.
+    autoupdate_cmd = autoupdate_cmd.replace("%{executable_semantics}", _BIN)
 
     # Run the autoupdate command to generate output.
     # (`bazel run` would serialize)
@@ -91,7 +84,6 @@
         shell=True,
         stdout=subprocess.PIPE,
         stderr=subprocess.STDOUT,
-        env=env,
     )
     out = p.stdout.decode("utf-8")
 
