--- conflicted
+++ resolved
@@ -72,19 +72,12 @@
   // declaration. It does not involve type checking statements and
   // (runtime) expressions, as in the body of a function or a method.
   // Dispatches to one of the following functions.
-<<<<<<< HEAD
-  void DeclareDeclaration(Nonnull<Declaration*> d, ImplScope& impl_scope);
-
-  void DeclareFunctionDeclaration(Nonnull<FunctionDeclaration*> f,
-                                  const ImplScope& impl_scope);
-=======
   auto DeclareDeclaration(Nonnull<Declaration*> d, ImplScope& enclosing_scope)
       -> ErrorOr<Success>;
 
   auto DeclareFunctionDeclaration(Nonnull<FunctionDeclaration*> f,
                                   const ImplScope& enclosing_scope)
       -> ErrorOr<Success>;
->>>>>>> 88054264
 
   auto DeclareClassDeclaration(Nonnull<ClassDeclaration*> class_decl,
                                ImplScope& enclosing_scope) -> ErrorOr<Success>;
@@ -96,14 +89,9 @@
   auto DeclareImplDeclaration(Nonnull<ImplDeclaration*> impl_decl,
                               ImplScope& enclosing_scope) -> ErrorOr<Success>;
 
-<<<<<<< HEAD
-  void DeclareChoiceDeclaration(Nonnull<ChoiceDeclaration*> choice,
-                                const ImplScope& impl_scope);
-=======
   auto DeclareChoiceDeclaration(Nonnull<ChoiceDeclaration*> choice,
                                 const ImplScope& enclosing_scope)
       -> ErrorOr<Success>;
->>>>>>> 88054264
 
   // Checks the statements and (runtime) expressions within the
   // declaration, such as the body of a function.
@@ -155,7 +143,7 @@
   // times on the same named_entity, so long as it is always called with
   // the same value.
   template <typename T>
-  void SetConstantValue(Nonnull<T*> value_node, Nonnull<const Value*> value);
+  void SetConstantValue(Nonnull<T*> named_entity, Nonnull<const Value*> value);
 
   void PrintConstants(llvm::raw_ostream& out);
 
