// Part of the Carbon Language project, under the Apache License v2.0 with LLVM
// Exceptions. See /LICENSE for license information.
// SPDX-License-Identifier: Apache-2.0 WITH LLVM-exception

#ifndef EXECUTABLE_SEMANTICS_INTERPRETER_TYPE_CHECKER_H_
#define EXECUTABLE_SEMANTICS_INTERPRETER_TYPE_CHECKER_H_

#include <set>

#include "common/ostream.h"
#include "executable_semantics/ast/expression.h"
#include "executable_semantics/ast/statement.h"
#include "executable_semantics/common/nonnull.h"
#include "executable_semantics/interpreter/dictionary.h"
#include "executable_semantics/interpreter/interpreter.h"

namespace Carbon {

using TypeEnv = Dictionary<std::string, Nonnull<const Value*>>;

class TypeChecker {
 public:
  explicit TypeChecker(Nonnull<Arena*> arena)
      : arena(arena), interpreter(arena) {}

  struct TypeCheckContext {
    TypeCheckContext(Nonnull<Arena*> arena) : types(arena), values(arena) {}

    // Symbol table mapping names of runtime entities to their type.
    TypeEnv types;
    // Symbol table mapping names of compile time entities to their value.
    Env values;
  };

  auto MakeTypeChecked(Nonnull<Declaration*> d, const TypeEnv& types,
                       const Env& values) -> Nonnull<Declaration*>;

  auto TopLevel(std::vector<Nonnull<Declaration*>>* fs) -> TypeCheckContext;

 private:
  // Context about the return type, which may be updated during type checking.
  class ReturnTypeContext {
   public:
    // If orig_return_type is auto, deduced_return_type_ will be nullopt;
    // otherwise, it's orig_return_type. is_auto_ is set accordingly.
    ReturnTypeContext(Nonnull<const Value*> orig_return_type, bool is_omitted);

    auto is_auto() const -> bool { return is_auto_; }

    auto deduced_return_type() const -> std::optional<Nonnull<const Value*>> {
      return deduced_return_type_;
    }
    void set_deduced_return_type(Nonnull<const Value*> type) {
      deduced_return_type_ = type;
    }

    auto is_omitted() const -> bool { return is_omitted_; }

   private:
    // Indicates an `auto` return type, as in `fn Foo() -> auto { return 0; }`.
    const bool is_auto_;

    // The actual return type. May be nullopt for an `auto` return type that has
    // yet to be determined.
    std::optional<Nonnull<const Value*>> deduced_return_type_;

    // Indicates the return type was omitted and is implicitly the empty tuple,
    // as in `fn Foo() {}`.
    const bool is_omitted_;
  };

  struct TCExpression {
    TCExpression(Nonnull<Expression*> e, Nonnull<const Value*> t, TypeEnv types)
        : exp(e), type(t), types(types) {}

    Nonnull<Expression*> exp;
    Nonnull<const Value*> type;
    TypeEnv types;
  };

  struct TCPattern {
    Nonnull<Pattern*> pattern;
    Nonnull<const Value*> type;
    TypeEnv types;
  };

  struct TCStatement {
    TCStatement(Nonnull<Statement*> s, TypeEnv types) : stmt(s), types(types) {}

    Nonnull<Statement*> stmt;
    TypeEnv types;
  };

  // TypeCheckExp performs semantic analysis on an expression.  It returns a new
  // version of the expression, its type, and an updated environment which are
  // bundled into a TCResult object.  The purpose of the updated environment is
  // to bring pattern variables into scope, for example, in a match case.  The
  // new version of the expression may include more information, for example,
  // the type arguments deduced for the type parameters of a generic.
  //
  // e is the expression to be analyzed.
  // types maps variable names to the type of their run-time value.
  // values maps variable names to their compile-time values. It is not
  //    directly used in this function but is passed to InterExp.
  auto TypeCheckExp(Nonnull<Expression*> e, TypeEnv types, Env values)
      -> TCExpression;

  // Equivalent to TypeCheckExp, but operates on Patterns instead of
  // Expressions. `expected` is the type that this pattern is expected to have,
  // if the surrounding context gives us that information. Otherwise, it is
  // nullopt.
  auto TypeCheckPattern(Nonnull<Pattern*> p, TypeEnv types, Env values,
                        std::optional<Nonnull<const Value*>> expected)
      -> TCPattern;

  // TypeCheckStmt performs semantic analysis on a statement.  It returns a new
  // version of the statement and a new type environment.
  //
  // The ret_type parameter is used for analyzing return statements.  It is the
  // declared return type of the enclosing function definition.  If the return
  // type is "auto", then the return type is inferred from the first return
  // statement.
<<<<<<< HEAD
  auto TypeCheckStmt(Nonnull<const Statement*> s, TypeEnv types, Env values,
                     Nonnull<ReturnTypeContext*> return_type_context)
=======
  auto TypeCheckStmt(Nonnull<Statement*> s, TypeEnv types, Env values,
                     Nonnull<const Value*>& ret_type, bool is_omitted_ret_type)
>>>>>>> 904c6f7c
      -> TCStatement;

  auto TypeCheckFunDef(FunctionDefinition* f, TypeEnv types, Env values)
      -> Nonnull<FunctionDefinition*>;

<<<<<<< HEAD
  auto TypeCheckCase(Nonnull<const Value*> expected,
                     Nonnull<const Pattern*> pat,
                     Nonnull<const Statement*> body, TypeEnv types, Env values,
                     Nonnull<ReturnTypeContext*> return_type_context)
      -> std::pair<Nonnull<const Pattern*>, Nonnull<const Statement*>>;
=======
  auto TypeCheckCase(Nonnull<const Value*> expected, Nonnull<Pattern*> pat,
                     Nonnull<Statement*> body, TypeEnv types, Env values,
                     Nonnull<const Value*>& ret_type, bool is_omitted_ret_type)
      -> std::pair<Nonnull<Pattern*>, Nonnull<Statement*>>;
>>>>>>> 904c6f7c

  auto TypeOfFunDef(TypeEnv types, Env values, FunctionDefinition* fun_def)
      -> Nonnull<const Value*>;
  auto TypeOfClassDef(const ClassDefinition* sd, TypeEnv /*types*/, Env ct_top)
      -> Nonnull<const Value*>;

  void TopLevel(Nonnull<Declaration*> d, TypeCheckContext* tops);

  auto CheckOrEnsureReturn(std::optional<Nonnull<Statement*>> opt_stmt,
                           bool omitted_ret_type, SourceLocation loc)
      -> Nonnull<Statement*>;

  // Reify type to type expression.
  auto ReifyType(Nonnull<const Value*> t, SourceLocation loc)
      -> Nonnull<Expression*>;

  auto Substitute(TypeEnv dict, Nonnull<const Value*> type)
      -> Nonnull<const Value*>;

  Nonnull<Arena*> arena;
  Interpreter interpreter;
};

}  // namespace Carbon

#endif  // EXECUTABLE_SEMANTICS_INTERPRETER_TYPE_CHECKER_H_<|MERGE_RESOLUTION|>--- conflicted
+++ resolved
@@ -120,30 +120,17 @@
   // declared return type of the enclosing function definition.  If the return
   // type is "auto", then the return type is inferred from the first return
   // statement.
-<<<<<<< HEAD
-  auto TypeCheckStmt(Nonnull<const Statement*> s, TypeEnv types, Env values,
+  auto TypeCheckStmt(Nonnull<Statement*> s, TypeEnv types, Env values,
                      Nonnull<ReturnTypeContext*> return_type_context)
-=======
-  auto TypeCheckStmt(Nonnull<Statement*> s, TypeEnv types, Env values,
-                     Nonnull<const Value*>& ret_type, bool is_omitted_ret_type)
->>>>>>> 904c6f7c
       -> TCStatement;
 
   auto TypeCheckFunDef(FunctionDefinition* f, TypeEnv types, Env values)
       -> Nonnull<FunctionDefinition*>;
 
-<<<<<<< HEAD
-  auto TypeCheckCase(Nonnull<const Value*> expected,
-                     Nonnull<const Pattern*> pat,
-                     Nonnull<const Statement*> body, TypeEnv types, Env values,
-                     Nonnull<ReturnTypeContext*> return_type_context)
-      -> std::pair<Nonnull<const Pattern*>, Nonnull<const Statement*>>;
-=======
   auto TypeCheckCase(Nonnull<const Value*> expected, Nonnull<Pattern*> pat,
                      Nonnull<Statement*> body, TypeEnv types, Env values,
-                     Nonnull<const Value*>& ret_type, bool is_omitted_ret_type)
+                     Nonnull<ReturnTypeContext*> return_type_context)
       -> std::pair<Nonnull<Pattern*>, Nonnull<Statement*>>;
->>>>>>> 904c6f7c
 
   auto TypeOfFunDef(TypeEnv types, Env values, FunctionDefinition* fun_def)
       -> Nonnull<const Value*>;
