--- conflicted
+++ resolved
@@ -36,15 +36,9 @@
   // inside the argument type.
   // The `deduced` parameter is an accumulator, that is, it holds the
   // results so-far.
-<<<<<<< HEAD
-  void ArgumentDeduction(SourceLocation source_loc, BindingMap& deduced,
+  auto ArgumentDeduction(SourceLocation source_loc, BindingMap& deduced,
                          Nonnull<const Value*> param_type,
-                         Nonnull<const Value*> arg_type);
-=======
-  static auto ArgumentDeduction(SourceLocation source_loc, BindingMap& deduced,
-                                Nonnull<const Value*> param,
-                                Nonnull<const Value*> arg) -> ErrorOr<Success>;
->>>>>>> 2922d98d
+                         Nonnull<const Value*> arg_type) -> ErrorOr<Success>;
 
   // Traverses the AST rooted at `e`, populating the static_type() of all nodes
   // and ensuring they follow Carbon's typing rules.
@@ -163,8 +157,9 @@
 
   // Check whether `actual` is implicitly convertible to `expected`
   // and halt with a fatal compilation error if it is not.
-  void ExpectType(SourceLocation source_loc, const std::string& context,
-                  Nonnull<const Value*> expected, Nonnull<const Value*> actual);
+  auto ExpectType(SourceLocation source_loc, const std::string& context,
+                  Nonnull<const Value*> expected, Nonnull<const Value*> actual)
+      -> ErrorOr<Success>;
 
   auto Substitute(const std::map<Nonnull<const GenericBinding*>,
                                  Nonnull<const Value*>>& dict,
