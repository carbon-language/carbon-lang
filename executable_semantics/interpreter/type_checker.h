--- conflicted
+++ resolved
@@ -37,56 +37,12 @@
     Env values;
   };
 
-<<<<<<< HEAD
-  void TypeCheck(Nonnull<Declaration*> d, const TypeEnv& types,
-                 const Env& values);
-
-  auto TopLevel(std::vector<Nonnull<Declaration*>>* fs) -> TypeCheckContext;
-
- private:
-=======
-  // Context about the return type, which may be updated during type checking.
-  class ReturnTypeContext {
-   public:
-    // If orig_return_type is auto, deduced_return_type_ will be nullopt;
-    // otherwise, it's orig_return_type. is_auto_ is set accordingly.
-    ReturnTypeContext(Nonnull<const Value*> orig_return_type, bool is_omitted);
-
-    auto is_auto() const -> bool { return is_auto_; }
-
-    auto deduced_return_type() const -> std::optional<Nonnull<const Value*>> {
-      return deduced_return_type_;
-    }
-    void set_deduced_return_type(Nonnull<const Value*> type) {
-      deduced_return_type_ = type;
-    }
-
-    auto is_omitted() const -> bool { return is_omitted_; }
-
-   private:
-    // Indicates an `auto` return type, as in `fn Foo() -> auto { return 0; }`.
-    const bool is_auto_;
-
-    // The actual return type. May be nullopt for an `auto` return type that has
-    // yet to be determined.
-    std::optional<Nonnull<const Value*>> deduced_return_type_;
-
-    // Indicates the return type was omitted and is implicitly the empty tuple,
-    // as in `fn Foo() {}`.
-    const bool is_omitted_;
-  };
-
->>>>>>> 2ae1ba50
   struct TCResult {
     explicit TCResult(TypeEnv types) : types(types) {}
 
     TypeEnv types;
   };
 
-<<<<<<< HEAD
-  // Traverses the AST rooted at `e`, populating the static_type() of all nodes
-  // and ensuring they follow Carbon's typing rules.
-=======
   static void PrintTypeEnv(TypeEnv types, llvm::raw_ostream& out);
 
   // Perform type argument deduction, matching the parameter type `param`
@@ -99,13 +55,8 @@
                                 Nonnull<const Value*> param,
                                 Nonnull<const Value*> arg) -> TypeEnv;
 
-  // TypeCheckExp performs semantic analysis on an expression.  It returns a new
-  // version of the expression, its type, and an updated environment which are
-  // bundled into a TCResult object.  The purpose of the updated environment is
-  // to bring pattern variables into scope, for example, in a match case.  The
-  // new version of the expression may include more information, for example,
-  // the type arguments deduced for the type parameters of a generic.
->>>>>>> 2ae1ba50
+  // Traverses the AST rooted at `e`, populating the static_type() of all nodes
+  // and ensuring they follow Carbon's typing rules.
   //
   // `types` maps variable names to the type of their run-time value.
   // `values` maps variable names to their compile-time values. It is not
@@ -122,15 +73,11 @@
                         std::optional<Nonnull<const Value*>> expected)
       -> TCResult;
 
-<<<<<<< HEAD
-  // Equivalent to TypeCheckExp, but operates on the AST rooted at `s`.
-=======
+  // Equivalent to TypeCheckExp, but operates on the AST rooted at `d`.
   void TypeCheckDeclaration(Nonnull<Declaration*> d, const TypeEnv& types,
                             const Env& values);
 
-  // TypeCheckStmt performs semantic analysis on a statement.  It returns a new
-  // version of the statement and a new type environment.
->>>>>>> 2ae1ba50
+  // Equivalent to TypeCheckExp, but operates on the AST rooted at `s`.
   //
   // REQUIRES: f.return_term().has_static_type() || f.return_term().is_auto(),
   // where `f` is nearest enclosing FunctionDeclaration of `s`.
@@ -147,15 +94,8 @@
                      Nonnull<Statement*> body, TypeEnv types, Env values)
       -> Match::Clause;
 
-<<<<<<< HEAD
-  auto TypeOfClassDef(const ClassDefinition* sd, TypeEnv /*types*/, Env ct_top)
-      -> Nonnull<const Value*>;
-=======
-  auto TypeOfFunDef(TypeEnv types, Env values, FunctionDeclaration* fun_def)
-      -> Nonnull<const Value*>;
   auto TypeOfClassDecl(const ClassDeclaration& class_decl, TypeEnv /*types*/,
                        Env ct_top) -> Nonnull<const Value*>;
->>>>>>> 2ae1ba50
 
   auto TopLevel(std::vector<Nonnull<Declaration*>>* fs) -> TypeCheckContext;
   void TopLevel(Nonnull<Declaration*> d, TypeCheckContext* tops);
