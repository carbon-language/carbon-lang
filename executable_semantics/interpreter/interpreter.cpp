--- conflicted
+++ resolved
@@ -191,60 +191,7 @@
   }
 }
 
-<<<<<<< HEAD
-void DeallocateScope(Scope* scope) {
-=======
-//    { S, H} -> { { C, E, F} :: S, H}
-// where C is the body of the function,
-//       E is the environment (functions + parameters + locals)
-//       F is the function
-void CallFunction(int line_num, std::vector<const Value*> operas,
-                  State* state) {
-  switch (operas[0]->Tag()) {
-    case Value::Kind::FunctionValue: {
-      const auto& fn = cast<FunctionValue>(*operas[0]);
-      // Bind arguments to parameters
-      std::optional<Env> matches =
-          PatternMatch(fn.Param(), operas[1], line_num);
-      CHECK(matches) << "internal error in call_function, pattern match failed";
-      // Create the new frame and push it on the stack
-      Env values = globals;
-      std::list<std::string> params;
-      for (const auto& [name, value] : *matches) {
-        values.Set(name, value);
-        params.push_back(name);
-      }
-      auto scopes = Stack<Ptr<Scope>>(global_arena->New<Scope>(values, params));
-      auto todo =
-          Stack<Ptr<Action>>(global_arena->New<StatementAction>(fn.Body()));
-      auto frame = global_arena->New<Frame>(fn.Name(), scopes, todo);
-      state->stack.Push(frame);
-      break;
-    }
-    case Value::Kind::ClassType: {
-      const Value* arg = CopyVal(operas[1], line_num);
-      const Value* sv = global_arena->RawNew<StructValue>(operas[0], arg);
-      Ptr<Frame> frame = state->stack.Top();
-      frame->todo.Push(global_arena->New<ValAction>(sv));
-      break;
-    }
-    case Value::Kind::AlternativeConstructorValue: {
-      const auto& alt = cast<AlternativeConstructorValue>(*operas[0]);
-      const Value* arg = CopyVal(operas[1], line_num);
-      const Value* av = global_arena->RawNew<AlternativeValue>(
-          alt.AltName(), alt.ChoiceName(), arg);
-      Ptr<Frame> frame = state->stack.Top();
-      frame->todo.Push(global_arena->New<ValAction>(av));
-      break;
-    }
-    default:
-      FATAL_RUNTIME_ERROR(line_num)
-          << "in call, expected a function, not " << *operas[0];
-  }
-}
-
-void DeallocateScope(int line_num, Ptr<Scope> scope) {
->>>>>>> 0d731c5b
+void DeallocateScope(Ptr<Scope> scope) {
   for (const auto& l : scope->locals) {
     std::optional<Address> a = scope->values.Get(l);
     CHECK(a);
@@ -252,22 +199,14 @@
   }
 }
 
-<<<<<<< HEAD
-void DeallocateLocals(Frame* frame) {
-=======
-void DeallocateLocals(int line_num, Ptr<Frame> frame) {
->>>>>>> 0d731c5b
+void DeallocateLocals(Ptr<Frame> frame) {
   while (!frame->scopes.IsEmpty()) {
     DeallocateScope(frame->scopes.Top());
     frame->scopes.Pop();
   }
 }
 
-<<<<<<< HEAD
-const Value* CreateTuple(Action* act, const Expression* exp) {
-=======
-void CreateTuple(Ptr<Frame> frame, Ptr<Action> act, const Expression* exp) {
->>>>>>> 0d731c5b
+const Value* CreateTuple(Ptr<Action> act, const Expression* exp) {
   //    { { (v1,...,vn) :: C, E, F} :: S, H}
   // -> { { `(v1,...,vn) :: C, E, F} :: S, H}
   const auto& tup_lit = cast<TupleLiteral>(*exp);
@@ -278,13 +217,7 @@
         {.name = tup_lit.Fields()[i].name, .value = act->Results()[i]});
   }
 
-<<<<<<< HEAD
-  return global_arena->New<TupleValue>(std::move(elements));
-=======
-  const Value* tv = global_arena->RawNew<TupleValue>(std::move(elements));
-  frame->todo.Pop(1);
-  frame->todo.Push(global_arena->New<ValAction>(tv));
->>>>>>> 0d731c5b
+  return global_arena->RawNew<TupleValue>(std::move(elements));
 }
 
 auto PatternMatch(const Value* p, const Value* v, int line_num)
@@ -443,7 +376,6 @@
 // updated. `Transition` is a variant of several "transition types" representing
 // the different kinds of state transition.
 
-<<<<<<< HEAD
 // Transition type which indicates that the current Action is now done.
 struct Done {
   // The value computed by the Action. Should always be null for Statement
@@ -454,13 +386,13 @@
 // Transition type which spawns a new Action on the todo stack above the current
 // Action, and increments the current Action's position counter.
 struct Spawn {
-  Action* child;
+  Ptr<Action> child;
 };
 
 // Transition type which spawns a new Action that replaces the current action
 // on the todo stack.
 struct Delegate {
-  Action* delegate;
+  Ptr<Action> delegate;
 };
 
 // Transition type which keeps the current Action at the top of the stack,
@@ -470,7 +402,7 @@
 // Transition type which unwinds the `todo` and `scopes` stacks until it
 // reaches a specified Action lower in the stack.
 struct UnwindTo {
-  const Action* new_top;
+  const Ptr<Action> new_top;
 };
 
 // Transition type which unwinds the entire current stack frame, and returns
@@ -500,12 +432,7 @@
 
 // State transitions for lvalues.
 Transition StepLvalue() {
-  Action* act = state->stack.Top()->todo.Top();
-=======
-void StepLvalue() {
-  Ptr<Frame> frame = state->stack.Top();
-  Ptr<Action> act = frame->todo.Top();
->>>>>>> 0d731c5b
+  Ptr<Action> act = state->stack.Top()->todo.Top();
   const Expression* exp = cast<LValAction>(*act).Exp();
   if (tracing_output) {
     llvm::outs() << "--- step lvalue " << *exp << " --->\n";
@@ -516,15 +443,8 @@
       // -> { {E(x) :: C, E, F} :: S, H}
       Address pointer = GetFromEnv(exp->LineNumber(),
                                    cast<IdentifierExpression>(*exp).Name());
-<<<<<<< HEAD
-      const Value* v = global_arena->New<PointerValue>(pointer);
+      const Value* v = global_arena->RawNew<PointerValue>(pointer);
       return Done{v};
-=======
-      const Value* v = global_arena->RawNew<PointerValue>(pointer);
-      frame->todo.Pop();
-      frame->todo.Push(global_arena->New<ValAction>(v));
-      break;
->>>>>>> 0d731c5b
     }
     case Expression::Kind::FieldAccessExpression: {
       if (act->Pos() == 0) {
@@ -538,13 +458,7 @@
         Address aggregate = cast<PointerValue>(*act->Results()[0]).Val();
         Address field = aggregate.SubobjectAddress(
             cast<FieldAccessExpression>(*exp).Field());
-<<<<<<< HEAD
-        return Done{global_arena->New<PointerValue>(field)};
-=======
-        frame->todo.Pop(1);
-        frame->todo.Push(global_arena->New<ValAction>(
-            global_arena->RawNew<PointerValue>(field)));
->>>>>>> 0d731c5b
+        return Done{global_arena->RawNew<PointerValue>(field)};
       }
     }
     case Expression::Kind::IndexExpression: {
@@ -564,13 +478,7 @@
         std::string f =
             std::to_string(cast<IntValue>(*act->Results()[1]).Val());
         Address field = aggregate.SubobjectAddress(f);
-<<<<<<< HEAD
-        return Done{global_arena->New<PointerValue>(field)};
-=======
-        frame->todo.Pop(1);
-        frame->todo.Push(global_arena->New<ValAction>(
-            global_arena->RawNew<PointerValue>(field)));
->>>>>>> 0d731c5b
+        return Done{global_arena->RawNew<PointerValue>(field)};
       }
     }
     case Expression::Kind::TupleLiteral: {
@@ -610,15 +518,8 @@
 }
 
 // State transitions for expressions.
-<<<<<<< HEAD
 Transition StepExp() {
-  Action* act = state->stack.Top()->todo.Top();
-=======
-
-void StepExp() {
-  Ptr<Frame> frame = state->stack.Top();
-  Ptr<Action> act = frame->todo.Top();
->>>>>>> 0d731c5b
+  Ptr<Action> act = state->stack.Top()->todo.Top();
   const Expression* exp = cast<ExpressionAction>(*act).Exp();
   if (tracing_output) {
     llvm::outs() << "--- step exp " << *exp << " --->\n";
@@ -698,25 +599,12 @@
     case Expression::Kind::IntLiteral:
       CHECK(act->Pos() == 0);
       // { {n :: C, E, F} :: S, H} -> { {n' :: C, E, F} :: S, H}
-<<<<<<< HEAD
-      return Done{global_arena->New<IntValue>(cast<IntLiteral>(*exp).Val())};
+      return Done{global_arena->RawNew<IntValue>(cast<IntLiteral>(*exp).Val())};
     case Expression::Kind::BoolLiteral:
       CHECK(act->Pos() == 0);
       // { {n :: C, E, F} :: S, H} -> { {n' :: C, E, F} :: S, H}
-      return Done{global_arena->New<BoolValue>(cast<BoolLiteral>(*exp).Val())};
-=======
-      frame->todo.Pop(1);
-      frame->todo.Push(global_arena->New<ValAction>(
-          global_arena->RawNew<IntValue>(cast<IntLiteral>(*exp).Val())));
-      break;
-    case Expression::Kind::BoolLiteral:
-      CHECK(act->Pos() == 0);
-      // { {n :: C, E, F} :: S, H} -> { {n' :: C, E, F} :: S, H}
-      frame->todo.Pop(1);
-      frame->todo.Push(global_arena->New<ValAction>(
-          global_arena->RawNew<BoolValue>(cast<BoolLiteral>(*exp).Val())));
-      break;
->>>>>>> 0d731c5b
+      return Done{
+          global_arena->RawNew<BoolValue>(cast<BoolLiteral>(*exp).Val())};
     case Expression::Kind::PrimitiveOperatorExpression: {
       const auto& op = cast<PrimitiveOperatorExpression>(*exp);
       if (act->Pos() != static_cast<int>(op.Arguments().size())) {
@@ -745,15 +633,16 @@
         //    { { v2 :: v1([]) :: C, E, F} :: S, H}
         // -> { {C',E',F'} :: {C, E, F} :: S, H}
         switch (act->Results()[0]->Tag()) {
-          case Value::Kind::StructType: {
+          case Value::Kind::ClassType: {
             const Value* arg = CopyVal(act->Results()[1], exp->LineNumber());
-            return Done{global_arena->New<StructValue>(act->Results()[0], arg)};
+            return Done{
+                global_arena->RawNew<StructValue>(act->Results()[0], arg)};
           }
           case Value::Kind::AlternativeConstructorValue: {
             const auto& alt =
                 cast<AlternativeConstructorValue>(*act->Results()[0]);
             const Value* arg = CopyVal(act->Results()[1], exp->LineNumber());
-            return Done{global_arena->New<AlternativeValue>(
+            return Done{global_arena->RawNew<AlternativeValue>(
                 alt.AltName(), alt.ChoiceName(), arg)};
           }
           case Value::Kind::FunctionValue:
@@ -783,36 +672,15 @@
 
     case Expression::Kind::IntTypeLiteral: {
       CHECK(act->Pos() == 0);
-<<<<<<< HEAD
-      return Done{global_arena->New<IntType>()};
+      return Done{global_arena->RawNew<IntType>()};
     }
     case Expression::Kind::BoolTypeLiteral: {
       CHECK(act->Pos() == 0);
-      return Done{global_arena->New<BoolType>()};
+      return Done{global_arena->RawNew<BoolType>()};
     }
     case Expression::Kind::TypeTypeLiteral: {
       CHECK(act->Pos() == 0);
-      return Done{global_arena->New<TypeType>()};
-=======
-      const Value* v = global_arena->RawNew<IntType>();
-      frame->todo.Pop(1);
-      frame->todo.Push(global_arena->New<ValAction>(v));
-      break;
-    }
-    case Expression::Kind::BoolTypeLiteral: {
-      CHECK(act->Pos() == 0);
-      const Value* v = global_arena->RawNew<BoolType>();
-      frame->todo.Pop(1);
-      frame->todo.Push(global_arena->New<ValAction>(v));
-      break;
-    }
-    case Expression::Kind::TypeTypeLiteral: {
-      CHECK(act->Pos() == 0);
-      const Value* v = global_arena->RawNew<TypeType>();
-      frame->todo.Pop(1);
-      frame->todo.Push(global_arena->New<ValAction>(v));
-      break;
->>>>>>> 0d731c5b
+      return Done{global_arena->RawNew<TypeType>()};
     }
     case Expression::Kind::FunctionTypeLiteral: {
       if (act->Pos() == 0) {
@@ -826,59 +694,29 @@
       } else {
         //    { { rt :: fn pt -> [] :: C, E, F} :: S, H}
         // -> { fn pt -> rt :: {C, E, F} :: S, H}
-<<<<<<< HEAD
-        return Done{global_arena->New<FunctionType>(
-=======
-        const Value* v = global_arena->RawNew<FunctionType>(
->>>>>>> 0d731c5b
+        return Done{global_arena->RawNew<FunctionType>(
             std::vector<GenericBinding>(), act->Results()[0],
             act->Results()[1])};
       }
     }
     case Expression::Kind::ContinuationTypeLiteral: {
       CHECK(act->Pos() == 0);
-<<<<<<< HEAD
-      return Done{global_arena->New<ContinuationType>()};
-=======
-      const Value* v = global_arena->RawNew<ContinuationType>();
-      frame->todo.Pop(1);
-      frame->todo.Push(global_arena->New<ValAction>(v));
-      break;
->>>>>>> 0d731c5b
+      return Done{global_arena->RawNew<ContinuationType>()};
     }
     case Expression::Kind::StringLiteral:
       CHECK(act->Pos() == 0);
       // { {n :: C, E, F} :: S, H} -> { {n' :: C, E, F} :: S, H}
-<<<<<<< HEAD
       return Done{
-          global_arena->New<StringValue>(cast<StringLiteral>(*exp).Val())};
+          global_arena->RawNew<StringValue>(cast<StringLiteral>(*exp).Val())};
     case Expression::Kind::StringTypeLiteral: {
       CHECK(act->Pos() == 0);
-      return Done{global_arena->New<StringType>()};
-=======
-      frame->todo.Pop(1);
-      frame->todo.Push(global_arena->New<ValAction>(
-          global_arena->RawNew<StringValue>(cast<StringLiteral>(*exp).Val())));
-      break;
-    case Expression::Kind::StringTypeLiteral: {
-      CHECK(act->Pos() == 0);
-      const Value* v = global_arena->RawNew<StringType>();
-      frame->todo.Pop(1);
-      frame->todo.Push(global_arena->New<ValAction>(v));
-      break;
->>>>>>> 0d731c5b
+      return Done{global_arena->RawNew<StringType>()};
     }
   }  // switch (exp->Tag)
 }
 
-<<<<<<< HEAD
 Transition StepPattern() {
-  Action* act = state->stack.Top()->todo.Top();
-=======
-void StepPattern() {
-  Ptr<Frame> frame = state->stack.Top();
-  Ptr<Action> act = frame->todo.Top();
->>>>>>> 0d731c5b
+  Ptr<Action> act = state->stack.Top()->todo.Top();
   const Pattern* pattern = cast<PatternAction>(*act).Pat();
   if (tracing_output) {
     llvm::outs() << "--- step pattern " << *pattern << " --->\n";
@@ -886,29 +724,15 @@
   switch (pattern->Tag()) {
     case Pattern::Kind::AutoPattern: {
       CHECK(act->Pos() == 0);
-<<<<<<< HEAD
-      return Done{global_arena->New<AutoType>()};
-=======
-      const Value* v = global_arena->RawNew<AutoType>();
-      frame->todo.Pop(1);
-      frame->todo.Push(global_arena->New<ValAction>(v));
-      break;
->>>>>>> 0d731c5b
+      return Done{global_arena->RawNew<AutoType>()};
     }
     case Pattern::Kind::BindingPattern: {
       const auto& binding = cast<BindingPattern>(*pattern);
       if (act->Pos() == 0) {
         return Spawn{global_arena->New<PatternAction>(binding.Type())};
       } else {
-<<<<<<< HEAD
-        return Done{global_arena->New<BindingPlaceholderValue>(
+        return Done{global_arena->RawNew<BindingPlaceholderValue>(
             binding.Name(), act->Results()[0])};
-=======
-        auto v = global_arena->RawNew<BindingPlaceholderValue>(
-            binding.Name(), act->Results()[0]);
-        frame->todo.Pop(1);
-        frame->todo.Push(global_arena->New<ValAction>(v));
->>>>>>> 0d731c5b
       }
     }
     case Pattern::Kind::TuplePattern: {
@@ -933,14 +757,7 @@
           elements.push_back(
               {.name = tuple.Fields()[i].name, .value = act->Results()[i]});
         }
-<<<<<<< HEAD
-        return Done{global_arena->New<TupleValue>(std::move(elements))};
-=======
-        const Value* tuple_value =
-            global_arena->RawNew<TupleValue>(std::move(elements));
-        frame->todo.Pop(1);
-        frame->todo.Push(global_arena->New<ValAction>(tuple_value));
->>>>>>> 0d731c5b
+        return Done{global_arena->RawNew<TupleValue>(std::move(elements))};
       }
     }
     case Pattern::Kind::AlternativePattern: {
@@ -953,17 +770,9 @@
       } else {
         CHECK(act->Pos() == 2);
         const auto& choice_type = cast<ChoiceType>(*act->Results()[0]);
-<<<<<<< HEAD
-        return Done{global_arena->New<AlternativeValue>(
+        return Done{global_arena->RawNew<AlternativeValue>(
             alternative.AlternativeName(), choice_type.Name(),
             act->Results()[1])};
-=======
-        frame->todo.Pop(1);
-        frame->todo.Push(
-            global_arena->New<ValAction>(global_arena->RawNew<AlternativeValue>(
-                alternative.AlternativeName(), choice_type.Name(),
-                act->Results()[1])));
->>>>>>> 0d731c5b
       }
     }
     case Pattern::Kind::ExpressionPattern:
@@ -1001,16 +810,9 @@
 }
 
 // State transitions for statements.
-<<<<<<< HEAD
 Transition StepStmt() {
-  Frame* frame = state->stack.Top();
-  Action* act = frame->todo.Top();
-=======
-
-void StepStmt() {
   Ptr<Frame> frame = state->stack.Top();
   Ptr<Action> act = frame->todo.Top();
->>>>>>> 0d731c5b
   const Statement* stmt = cast<StatementAction>(*act).Stmt();
   CHECK(stmt != nullptr) << "null statement!";
   if (tracing_output) {
@@ -1123,32 +925,16 @@
     }
     case Statement::Kind::Block: {
       if (act->Pos() == 0) {
-<<<<<<< HEAD
         const Block& block = cast<Block>(*stmt);
         if (block.Stmt() != nullptr) {
-          auto* scope = global_arena->New<Scope>(CurrentEnv(state),
-                                                 std::list<std::string>());
-          frame->scopes.Push(scope);
+          frame->scopes.Push(global_arena->New<Scope>(CurrentEnv(state)));
           return Spawn{global_arena->New<StatementAction>(block.Stmt())};
-=======
-        if (cast<Block>(*stmt).Stmt()) {
-          frame->scopes.Push(global_arena->New<Scope>(CurrentEnv(state)));
-          frame->todo.Push(
-              global_arena->New<StatementAction>(cast<Block>(*stmt).Stmt()));
-          act->IncrementPos();
-          act->IncrementPos();
->>>>>>> 0d731c5b
         } else {
           return Done{};
         }
       } else {
-<<<<<<< HEAD
-        Scope* scope = frame->scopes.Top();
+        Ptr<Scope> scope = frame->scopes.Top();
         DeallocateScope(scope);
-=======
-        Ptr<Scope> scope = frame->scopes.Top();
-        DeallocateScope(stmt->LineNumber(), scope);
->>>>>>> 0d731c5b
         frame->scopes.Pop(1);
         return Done{};
       }
@@ -1172,16 +958,11 @@
         CHECK(matches)
             << stmt->LineNumber()
             << ": internal error in variable definition, match failed";
-<<<<<<< HEAD
-        frame->scopes.Top()->values = *matches;
-        return Done{};
-=======
         for (const auto& [name, value] : *matches) {
           frame->scopes.Top()->values.Set(name, value);
           frame->scopes.Top()->locals.push_back(name);
         }
-        frame->todo.Pop(1);
->>>>>>> 0d731c5b
+        return Done{};
       }
     case Statement::Kind::ExpressionStatement:
       if (act->Pos() == 0) {
@@ -1327,7 +1108,7 @@
 // Visitor which implements the behavior associated with each transition type.
 struct DoTransition {
   void operator()(const Done& done) {
-    Frame* frame = state->stack.Top();
+    Ptr<Frame> frame = state->stack.Top();
     if (frame->todo.Top()->Tag() != Action::Kind::StatementAction) {
       CHECK(done.result != nullptr);
       frame->todo.Pop();
@@ -1343,13 +1124,13 @@
   }
 
   void operator()(const Spawn& spawn) {
-    Frame* frame = state->stack.Top();
+    Ptr<Frame> frame = state->stack.Top();
     frame->todo.Top()->IncrementPos();
     frame->todo.Push(spawn.child);
   }
 
   void operator()(const Delegate& delegate) {
-    Frame* frame = state->stack.Top();
+    Ptr<Frame> frame = state->stack.Top();
     frame->todo.Pop();
     frame->todo.Push(delegate.delegate);
   }
@@ -1359,8 +1140,9 @@
   }
 
   void operator()(const UnwindTo& unwind_to) {
-    Frame* frame = state->stack.Top();
-    while (frame->todo.Top() != unwind_to.new_top) {
+    Ptr<Frame> frame = state->stack.Top();
+    // TODO: drop .Get() calls once `Ptr` has comparison operators
+    while (frame->todo.Top().Get() != unwind_to.new_top.Get()) {
       if (IsBlockAct(frame->todo.Top())) {
         DeallocateScope(frame->scopes.Top());
         frame->scopes.Pop();
@@ -1381,17 +1163,21 @@
 
   void operator()(const CallFunction& call) {
     state->stack.Top()->todo.Pop();
-    std::list<std::string> params;
-    std::optional<Env> matches = PatternMatch(call.function->Param(), call.args,
-                                              globals, &params, call.line_num);
+    std::optional<Env> matches =
+        PatternMatch(call.function->Param(), call.args, call.line_num);
     CHECK(matches.has_value())
         << "internal error in call_function, pattern match failed";
     // Create the new frame and push it on the stack
-    auto* scope = global_arena->New<Scope>(*matches, params);
-    auto* frame = global_arena->New<Frame>(
-        call.function->Name(), Stack(scope),
-        Stack<Action*>(
-            global_arena->New<StatementAction>(call.function->Body())));
+    Env values = globals;
+    std::list<std::string> params;
+    for (const auto& [name, value] : *matches) {
+      values.Set(name, value);
+      params.push_back(name);
+    }
+    auto scopes = Stack<Ptr<Scope>>(global_arena->New<Scope>(values, params));
+    auto todo = Stack<Ptr<Action>>(
+        global_arena->New<StatementAction>(call.function->Body()));
+    auto frame = global_arena->New<Frame>(call.function->Name(), scopes, todo);
     state->stack.Push(frame);
   }
 
@@ -1408,15 +1194,6 @@
 
   Ptr<Action> act = frame->todo.Top();
   switch (act->Tag()) {
-<<<<<<< HEAD
-=======
-    case Action::Kind::ValAction: {
-      const ValAction& val_act = cast<ValAction>(*frame->todo.Pop());
-      Ptr<Action> act = frame->todo.Top();
-      act->AddResult(val_act.Val());
-      break;
-    }
->>>>>>> 0d731c5b
     case Action::Kind::LValAction:
       std::visit(DoTransition(), StepLvalue());
       break;
@@ -1465,20 +1242,13 @@
 
 // Interpret an expression at compile-time.
 auto InterpExp(Env values, const Expression* e) -> const Value* {
-<<<<<<< HEAD
   CHECK(state->program_value == std::nullopt);
   auto program_value_guard =
       llvm::make_scope_exit([] { state->program_value = std::nullopt; });
-  auto todo = Stack<Action*>(global_arena->New<ExpressionAction>(e));
-  auto* scope = global_arena->New<Scope>(values, std::list<std::string>());
-  auto* frame = global_arena->New<Frame>("InterpExp", Stack(scope), todo);
-  state->stack = Stack(frame);
-=======
   auto todo = Stack<Ptr<Action>>(global_arena->New<ExpressionAction>(e));
   auto scopes = Stack<Ptr<Scope>>(global_arena->New<Scope>(values));
   state->stack =
       Stack<Ptr<Frame>>(global_arena->New<Frame>("InterpExp", scopes, todo));
->>>>>>> 0d731c5b
 
   while (state->stack.Count() > 1 || !state->stack.Top()->todo.IsEmpty()) {
     Step();
@@ -1489,20 +1259,13 @@
 
 // Interpret a pattern at compile-time.
 auto InterpPattern(Env values, const Pattern* p) -> const Value* {
-<<<<<<< HEAD
   CHECK(state->program_value == std::nullopt);
   auto program_value_guard =
       llvm::make_scope_exit([] { state->program_value = std::nullopt; });
-  auto todo = Stack<Action*>(global_arena->New<PatternAction>(p));
-  auto* scope = global_arena->New<Scope>(values, std::list<std::string>());
-  auto* frame = global_arena->New<Frame>("InterpPattern", Stack(scope), todo);
-  state->stack = Stack(frame);
-=======
   auto todo = Stack<Ptr<Action>>(global_arena->New<PatternAction>(p));
   auto scopes = Stack<Ptr<Scope>>(global_arena->New<Scope>(values));
   state->stack = Stack<Ptr<Frame>>(
       global_arena->New<Frame>("InterpPattern", scopes, todo));
->>>>>>> 0d731c5b
 
   while (state->stack.Count() > 1 || !state->stack.Top()->todo.IsEmpty()) {
     Step();
