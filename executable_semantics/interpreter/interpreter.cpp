// Part of the Carbon Language project, under the Apache License v2.0 with LLVM
// Exceptions. See /LICENSE for license information.
// SPDX-License-Identifier: Apache-2.0 WITH LLVM-exception

#include "executable_semantics/interpreter/interpreter.h"

#include <iterator>
#include <map>
#include <optional>
#include <utility>
#include <variant>
#include <vector>

#include "common/check.h"
#include "executable_semantics/ast/expression.h"
#include "executable_semantics/ast/function_definition.h"
#include "executable_semantics/common/arena.h"
#include "executable_semantics/common/error.h"
#include "executable_semantics/common/tracing_flag.h"
#include "executable_semantics/interpreter/action.h"
#include "executable_semantics/interpreter/frame.h"
#include "executable_semantics/interpreter/stack.h"
#include "llvm/ADT/ScopeExit.h"
#include "llvm/ADT/StringExtras.h"
#include "llvm/Support/Casting.h"

using llvm::cast;
using llvm::dyn_cast;

namespace Carbon {

//
// Auxiliary Functions
//

void Interpreter::PrintEnv(Env values, llvm::raw_ostream& out) {
  llvm::ListSeparator sep;
  for (const auto& [name, address] : values) {
    out << sep << name << ": ";
    heap.PrintAddress(address, out);
  }
}

//
// State Operations
//

auto Interpreter::CurrentEnv() -> Env {
  Nonnull<Frame*> frame = stack.Top();
  return frame->scopes.Top()->values;
}

// Returns the given name from the environment, printing an error if not found.
auto Interpreter::GetFromEnv(SourceLocation source_loc, const std::string& name)
    -> Address {
  std::optional<Address> pointer = CurrentEnv().Get(name);
  if (!pointer) {
    FATAL_RUNTIME_ERROR(source_loc) << "could not find `" << name << "`";
  }
  return *pointer;
}

void Interpreter::PrintState(llvm::raw_ostream& out) {
  out << "{\nstack: ";
  llvm::ListSeparator sep(" :: ");
  for (const auto& frame : stack) {
    out << sep << *frame;
  }
  out << "\nheap: " << heap;
  if (!stack.IsEmpty() && !stack.Top()->scopes.IsEmpty()) {
    out << "\nvalues: ";
    PrintEnv(CurrentEnv(), out);
  }
  out << "\n}\n";
}

auto Interpreter::EvalPrim(Operator op,
                           const std::vector<Nonnull<const Value*>>& args,
                           SourceLocation source_loc) -> Nonnull<const Value*> {
  switch (op) {
    case Operator::Neg:
      return arena->New<IntValue>(-cast<IntValue>(*args[0]).value());
    case Operator::Add:
      return arena->New<IntValue>(cast<IntValue>(*args[0]).value() +
                                  cast<IntValue>(*args[1]).value());
    case Operator::Sub:
      return arena->New<IntValue>(cast<IntValue>(*args[0]).value() -
                                  cast<IntValue>(*args[1]).value());
    case Operator::Mul:
      return arena->New<IntValue>(cast<IntValue>(*args[0]).value() *
                                  cast<IntValue>(*args[1]).value());
    case Operator::Not:
      return arena->New<BoolValue>(!cast<BoolValue>(*args[0]).value());
    case Operator::And:
      return arena->New<BoolValue>(cast<BoolValue>(*args[0]).value() &&
                                   cast<BoolValue>(*args[1]).value());
    case Operator::Or:
      return arena->New<BoolValue>(cast<BoolValue>(*args[0]).value() ||
                                   cast<BoolValue>(*args[1]).value());
    case Operator::Eq:
      return arena->New<BoolValue>(ValueEqual(args[0], args[1], source_loc));
    case Operator::Ptr:
      return arena->New<PointerType>(args[0]);
    case Operator::Deref:
      FATAL() << "dereference not implemented yet";
  }
}

void Interpreter::InitEnv(const Declaration& d, Env* env) {
  switch (d.kind()) {
    case Declaration::Kind::FunctionDeclaration: {
      const FunctionDefinition& func_def =
          cast<FunctionDeclaration>(d).definition();
      Env new_env = *env;
      // Bring the deduced parameters into scope.
      for (const auto& deduced : func_def.deduced_parameters()) {
        Address a = heap.AllocateValue(arena->New<VariableType>(deduced.name));
        new_env.Set(deduced.name, a);
      }
      auto pt = InterpPattern(new_env, &func_def.param_pattern());
      auto f = arena->New<FunctionValue>(func_def.name(), pt, func_def.body());
      Address a = heap.AllocateValue(f);
      env->Set(func_def.name(), a);
      break;
    }

    case Declaration::Kind::ClassDeclaration: {
      const ClassDefinition& class_def = cast<ClassDeclaration>(d).definition();
      VarValues fields;
      VarValues methods;
      for (Nonnull<const Member*> m : class_def.members()) {
        switch (m->kind()) {
          case Member::Kind::FieldMember: {
            Nonnull<const BindingPattern*> binding =
                cast<FieldMember>(*m).Binding();
            Nonnull<const Expression*> type_expression =
                cast<ExpressionPattern>(*binding->Type()).Expression();
            auto type = InterpExp(Env(arena), type_expression);
            fields.push_back(make_pair(*binding->Name(), type));
            break;
          }
        }
      }
      auto st = arena->New<NominalClassType>(
          class_def.name(), std::move(fields), std::move(methods));
      auto a = heap.AllocateValue(st);
      env->Set(class_def.name(), a);
      break;
    }

    case Declaration::Kind::ChoiceDeclaration: {
      const auto& choice = cast<ChoiceDeclaration>(d);
      VarValues alts;
      for (const auto& alternative : choice.alternatives()) {
        auto t = InterpExp(Env(arena), &alternative.signature());
        alts.push_back(make_pair(alternative.name(), t));
      }
      auto ct = arena->New<ChoiceType>(choice.name(), std::move(alts));
      auto a = heap.AllocateValue(ct);
      env->Set(choice.name(), a);
      break;
    }

    case Declaration::Kind::VariableDeclaration: {
      const auto& var = cast<VariableDeclaration>(d);
      // Adds an entry in `globals` mapping the variable's name to the
      // result of evaluating the initializer.
      auto v = InterpExp(*env, &var.initializer());
      Address a = heap.AllocateValue(v);
      env->Set(*var.binding().Name(), a);
      break;
    }
  }
}

void Interpreter::InitGlobals(llvm::ArrayRef<Nonnull<Declaration*>> fs) {
  for (const auto d : fs) {
    InitEnv(*d, &globals);
  }
}

void Interpreter::DeallocateScope(Nonnull<Scope*> scope) {
  for (const auto& l : scope->locals) {
    std::optional<Address> a = scope->values.Get(l);
    CHECK(a);
    heap.Deallocate(*a);
  }
}

void Interpreter::DeallocateLocals(Nonnull<Frame*> frame) {
  while (!frame->scopes.IsEmpty()) {
    DeallocateScope(frame->scopes.Top());
    frame->scopes.Pop();
  }
}

auto Interpreter::CreateTuple(Nonnull<Action*> act,
                              Nonnull<const Expression*> exp)
    -> Nonnull<const Value*> {
  //    { { (v1,...,vn) :: C, E, F} :: S, H}
  // -> { { `(v1,...,vn) :: C, E, F} :: S, H}
  const auto& tup_lit = cast<TupleLiteral>(*exp);
  CHECK(act->results().size() == tup_lit.fields().size());
  return arena->New<TupleValue>(act->results());
}

auto Interpreter::CreateStruct(const std::vector<FieldInitializer>& fields,
                               const std::vector<Nonnull<const Value*>>& values)
    -> Nonnull<const Value*> {
  CHECK(fields.size() == values.size());
  std::vector<StructElement> elements;
  for (size_t i = 0; i < fields.size(); ++i) {
    elements.push_back({.name = fields[i].name(), .value = values[i]});
  }

  return arena->New<StructValue>(std::move(elements));
}

auto Interpreter::PatternMatch(Nonnull<const Value*> p, Nonnull<const Value*> v,
                               SourceLocation source_loc)
    -> std::optional<Env> {
  switch (p->kind()) {
    case Value::Kind::BindingPlaceholderValue: {
      const auto& placeholder = cast<BindingPlaceholderValue>(*p);
      Env values(arena);
      if (placeholder.name().has_value()) {
        Address a = heap.AllocateValue(CopyVal(arena, v, source_loc));
        values.Set(*placeholder.name(), a);
      }
      return values;
    }
    case Value::Kind::TupleValue:
      switch (v->kind()) {
        case Value::Kind::TupleValue: {
          const auto& p_tup = cast<TupleValue>(*p);
          const auto& v_tup = cast<TupleValue>(*v);
          if (p_tup.elements().size() != v_tup.elements().size()) {
            FATAL_PROGRAM_ERROR(source_loc)
                << "arity mismatch in tuple pattern match:\n  pattern: "
                << p_tup << "\n  value: " << v_tup;
          }
          Env values(arena);
<<<<<<< HEAD
          for (size_t i = 0; i < p_tup.elements().size(); ++i) {
            if (p_tup.elements()[i].name != v_tup.elements()[i].name) {
              FATAL_PROGRAM_ERROR(source_loc)
                  << "Tuple field name '" << v_tup.elements()[i].name
                  << "' does not match pattern field name '"
                  << p_tup.elements()[i].name << "'";
            }
            std::optional<Env> matches =
                PatternMatch(p_tup.elements()[i].value,
                             v_tup.elements()[i].value, source_loc);
=======
          for (size_t i = 0; i < p_tup.Elements().size(); ++i) {
            std::optional<Env> matches = PatternMatch(
                p_tup.Elements()[i], v_tup.Elements()[i], source_loc);
>>>>>>> 097f00ea
            if (!matches) {
              return std::nullopt;
            }
            for (const auto& [name, value] : *matches) {
              values.Set(name, value);
            }
          }  // for
          return values;
        }
        default:
          FATAL() << "expected a tuple value in pattern, not " << *v;
      }
    case Value::Kind::StructValue: {
      const auto& p_struct = cast<StructValue>(*p);
      const auto& v_struct = cast<StructValue>(*v);
      CHECK(p_struct.elements().size() == v_struct.elements().size());
      Env values(arena);
      for (size_t i = 0; i < p_struct.elements().size(); ++i) {
        CHECK(p_struct.elements()[i].name == v_struct.elements()[i].name);
        std::optional<Env> matches =
            PatternMatch(p_struct.elements()[i].value,
                         v_struct.elements()[i].value, source_loc);
        if (!matches) {
          return std::nullopt;
        }
        for (const auto& [name, value] : *matches) {
          values.Set(name, value);
        }
      }
      return values;
    }
    case Value::Kind::AlternativeValue:
      switch (v->kind()) {
        case Value::Kind::AlternativeValue: {
          const auto& p_alt = cast<AlternativeValue>(*p);
          const auto& v_alt = cast<AlternativeValue>(*v);
          if (p_alt.choice_name() != v_alt.choice_name() ||
              p_alt.alt_name() != v_alt.alt_name()) {
            return std::nullopt;
          }
          return PatternMatch(&p_alt.argument(), &v_alt.argument(), source_loc);
        }
        default:
          FATAL() << "expected a choice alternative in pattern, not " << *v;
      }
    case Value::Kind::FunctionType:
      switch (v->kind()) {
        case Value::Kind::FunctionType: {
          const auto& p_fn = cast<FunctionType>(*p);
          const auto& v_fn = cast<FunctionType>(*v);
          std::optional<Env> param_matches =
              PatternMatch(&p_fn.parameters(), &v_fn.parameters(), source_loc);
          if (!param_matches) {
            return std::nullopt;
          }
          std::optional<Env> ret_matches = PatternMatch(
              &p_fn.return_type(), &v_fn.return_type(), source_loc);
          if (!ret_matches) {
            return std::nullopt;
          }
          Env values = *param_matches;
          for (const auto& [name, value] : *ret_matches) {
            values.Set(name, value);
          }
          return values;
        }
        default:
          return std::nullopt;
      }
    case Value::Kind::AutoType:
      // `auto` matches any type, without binding any new names. We rely
      // on the typechecker to ensure that `v` is a type.
      return Env(arena);
    default:
      if (ValueEqual(p, v, source_loc)) {
        return Env(arena);
      } else {
        return std::nullopt;
      }
  }
}

void Interpreter::PatternAssignment(Nonnull<const Value*> pat,
                                    Nonnull<const Value*> val,
                                    SourceLocation source_loc) {
  switch (pat->kind()) {
    case Value::Kind::PointerValue:
      heap.Write(cast<PointerValue>(*pat).value(),
                 CopyVal(arena, val, source_loc), source_loc);
      break;
    case Value::Kind::TupleValue: {
      switch (val->kind()) {
        case Value::Kind::TupleValue: {
          const auto& pat_tup = cast<TupleValue>(*pat);
          const auto& val_tup = cast<TupleValue>(*val);
          if (pat_tup.elements().size() != val_tup.elements().size()) {
            FATAL_RUNTIME_ERROR(source_loc)
                << "arity mismatch in tuple pattern assignment:\n  pattern: "
                << pat_tup << "\n  value: " << val_tup;
          }
<<<<<<< HEAD
          for (const TupleElement& pattern_element : pat_tup.elements()) {
            std::optional<Nonnull<const Value*>> value_field =
                val_tup.FindField(pattern_element.name);
            if (!value_field) {
              FATAL_RUNTIME_ERROR(source_loc)
                  << "field " << pattern_element.name << "not in " << *val;
            }
            PatternAssignment(pattern_element.value, *value_field, source_loc);
=======
          for (size_t i = 0; i < pat_tup.Elements().size(); ++i) {
            PatternAssignment(pat_tup.Elements()[i], val_tup.Elements()[i],
                              source_loc);
>>>>>>> 097f00ea
          }
          break;
        }
        default:
          FATAL() << "expected a tuple value on right-hand-side, not " << *val;
      }
      break;
    }
    case Value::Kind::AlternativeValue: {
      switch (val->kind()) {
        case Value::Kind::AlternativeValue: {
          const auto& pat_alt = cast<AlternativeValue>(*pat);
          const auto& val_alt = cast<AlternativeValue>(*val);
          CHECK(val_alt.choice_name() == pat_alt.choice_name() &&
                val_alt.alt_name() == pat_alt.alt_name())
              << "internal error in pattern assignment";
          PatternAssignment(&pat_alt.argument(), &val_alt.argument(),
                            source_loc);
          break;
        }
        default:
          FATAL() << "expected an alternative in left-hand-side, not " << *val;
      }
      break;
    }
    default:
      CHECK(ValueEqual(pat, val, source_loc))
          << "internal error in pattern assignment";
  }
}

auto Interpreter::StepLvalue() -> Transition {
  Nonnull<Action*> act = stack.Top()->todo.Top();
  Nonnull<const Expression*> exp = cast<LValAction>(*act).Exp();
  if (tracing_output) {
    llvm::outs() << "--- step lvalue " << *exp << " (" << exp->source_loc()
                 << ") --->\n";
  }
  switch (exp->kind()) {
    case Expression::Kind::IdentifierExpression: {
      //    { {x :: C, E, F} :: S, H}
      // -> { {E(x) :: C, E, F} :: S, H}
      Address pointer = GetFromEnv(exp->source_loc(),
                                   cast<IdentifierExpression>(*exp).name());
      Nonnull<const Value*> v = arena->New<PointerValue>(pointer);
      return Done{v};
    }
    case Expression::Kind::FieldAccessExpression: {
      if (act->pos() == 0) {
        //    { {e.f :: C, E, F} :: S, H}
        // -> { e :: [].f :: C, E, F} :: S, H}
        return Spawn{arena->New<LValAction>(
            &cast<FieldAccessExpression>(*exp).aggregate())};
      } else {
        //    { v :: [].f :: C, E, F} :: S, H}
        // -> { { &v.f :: C, E, F} :: S, H }
        Address aggregate = cast<PointerValue>(*act->results()[0]).value();
        Address field = aggregate.SubobjectAddress(
            cast<FieldAccessExpression>(*exp).field());
        return Done{arena->New<PointerValue>(field)};
      }
    }
    case Expression::Kind::IndexExpression: {
      if (act->pos() == 0) {
        //    { {e[i] :: C, E, F} :: S, H}
        // -> { e :: [][i] :: C, E, F} :: S, H}
        return Spawn{
            arena->New<LValAction>(&cast<IndexExpression>(*exp).aggregate())};

      } else if (act->pos() == 1) {
        return Spawn{arena->New<ExpressionAction>(
            &cast<IndexExpression>(*exp).offset())};
      } else {
        //    { v :: [][i] :: C, E, F} :: S, H}
        // -> { { &v[i] :: C, E, F} :: S, H }
        Address aggregate = cast<PointerValue>(*act->results()[0]).value();
        std::string f =
            std::to_string(cast<IntValue>(*act->results()[1]).value());
        Address field = aggregate.SubobjectAddress(f);
        return Done{arena->New<PointerValue>(field)};
      }
    }
    case Expression::Kind::TupleLiteral: {
      if (act->pos() <
          static_cast<int>(cast<TupleLiteral>(*exp).fields().size())) {
        //    { { vk :: (f1=v1,..., fk=[],fk+1=ek+1,...) :: C, E, F} :: S,
        //    H}
        // -> { { ek+1 :: (f1=v1,..., fk=vk, fk+1=[],...) :: C, E, F} :: S,
        // H}
        return Spawn{arena->New<LValAction>(
            cast<TupleLiteral>(*exp).fields()[act->pos()])};
      } else {
        return Done{CreateTuple(act, exp)};
      }
    }
    case Expression::Kind::StructLiteral:
    case Expression::Kind::StructTypeLiteral:
    case Expression::Kind::IntLiteral:
    case Expression::Kind::BoolLiteral:
    case Expression::Kind::CallExpression:
    case Expression::Kind::PrimitiveOperatorExpression:
    case Expression::Kind::IntTypeLiteral:
    case Expression::Kind::BoolTypeLiteral:
    case Expression::Kind::TypeTypeLiteral:
    case Expression::Kind::FunctionTypeLiteral:
    case Expression::Kind::ContinuationTypeLiteral:
    case Expression::Kind::StringLiteral:
    case Expression::Kind::StringTypeLiteral:
    case Expression::Kind::IntrinsicExpression:
      FATAL_RUNTIME_ERROR_NO_LINE()
          << "Can't treat expression as lvalue: " << *exp;
  }
}

auto Interpreter::StepExp() -> Transition {
  Nonnull<Action*> act = stack.Top()->todo.Top();
  Nonnull<const Expression*> exp = cast<ExpressionAction>(*act).Exp();
  if (tracing_output) {
    llvm::outs() << "--- step exp " << *exp << " (" << exp->source_loc()
                 << ") --->\n";
  }
  switch (exp->kind()) {
    case Expression::Kind::IndexExpression: {
      if (act->pos() == 0) {
        //    { { e[i] :: C, E, F} :: S, H}
        // -> { { e :: [][i] :: C, E, F} :: S, H}
        return Spawn{arena->New<ExpressionAction>(
            &cast<IndexExpression>(*exp).aggregate())};
      } else if (act->pos() == 1) {
        return Spawn{arena->New<ExpressionAction>(
            &cast<IndexExpression>(*exp).offset())};
      } else {
        //    { { v :: [][i] :: C, E, F} :: S, H}
        // -> { { v_i :: C, E, F} : S, H}
        const auto& tuple = cast<TupleValue>(*act->results()[0]);
        int i = cast<IntValue>(*act->results()[1]).Val();
        if (i < 0 || i >= static_cast<int>(tuple.Elements().size())) {
          FATAL_RUNTIME_ERROR_NO_LINE()
              << "index " << i << " out of range in " << tuple;
        }
<<<<<<< HEAD
        std::string f =
            std::to_string(cast<IntValue>(*act->results()[1]).value());
        std::optional<Nonnull<const Value*>> field = tuple->FindField(f);
        if (!field) {
          FATAL_RUNTIME_ERROR_NO_LINE()
              << "field " << f << " not in " << *tuple;
        }
        return Done{*field};
=======
        return Done{tuple.Elements()[i]};
>>>>>>> 097f00ea
      }
    }
    case Expression::Kind::TupleLiteral: {
      if (act->pos() <
          static_cast<int>(cast<TupleLiteral>(*exp).fields().size())) {
        //    { { vk :: (f1=v1,..., fk=[],fk+1=ek+1,...) :: C, E, F} :: S,
        //    H}
        // -> { { ek+1 :: (f1=v1,..., fk=vk, fk+1=[],...) :: C, E, F} :: S,
        // H}
        return Spawn{arena->New<ExpressionAction>(
            cast<TupleLiteral>(*exp).fields()[act->pos()])};
      } else {
        return Done{CreateTuple(act, exp)};
      }
    }
    case Expression::Kind::StructLiteral: {
      const auto& literal = cast<StructLiteral>(*exp);
      if (act->pos() < static_cast<int>(literal.fields().size())) {
        return Spawn{arena->New<ExpressionAction>(
            &literal.fields()[act->pos()].expression())};
      } else {
        return Done{CreateStruct(literal.fields(), act->results())};
      }
    }
    case Expression::Kind::StructTypeLiteral: {
      const auto& struct_type = cast<StructTypeLiteral>(*exp);
      if (act->pos() < static_cast<int>(struct_type.fields().size())) {
        return Spawn{arena->New<ExpressionAction>(
            &struct_type.fields()[act->pos()].expression())};
      } else {
        VarValues fields;
        for (size_t i = 0; i < struct_type.fields().size(); ++i) {
          fields.push_back({struct_type.fields()[i].name(), act->results()[i]});
        }
        return Done{arena->New<StructType>(std::move(fields))};
      }
    }
    case Expression::Kind::FieldAccessExpression: {
      const auto& access = cast<FieldAccessExpression>(*exp);
      if (act->pos() == 0) {
        //    { { e.f :: C, E, F} :: S, H}
        // -> { { e :: [].f :: C, E, F} :: S, H}
        return Spawn{arena->New<ExpressionAction>(&access.aggregate())};
      } else {
        //    { { v :: [].f :: C, E, F} :: S, H}
        // -> { { v_f :: C, E, F} : S, H}
        return Done{act->results()[0]->GetField(
            arena, FieldPath(access.field()), exp->source_loc())};
      }
    }
    case Expression::Kind::IdentifierExpression: {
      CHECK(act->pos() == 0);
      const auto& ident = cast<IdentifierExpression>(*exp);
      // { {x :: C, E, F} :: S, H} -> { {H(E(x)) :: C, E, F} :: S, H}
      Address pointer = GetFromEnv(exp->source_loc(), ident.name());
      return Done{heap.Read(pointer, exp->source_loc())};
    }
    case Expression::Kind::IntLiteral:
      CHECK(act->pos() == 0);
      // { {n :: C, E, F} :: S, H} -> { {n' :: C, E, F} :: S, H}
      return Done{arena->New<IntValue>(cast<IntLiteral>(*exp).value())};
    case Expression::Kind::BoolLiteral:
      CHECK(act->pos() == 0);
      // { {n :: C, E, F} :: S, H} -> { {n' :: C, E, F} :: S, H}
      return Done{arena->New<BoolValue>(cast<BoolLiteral>(*exp).value())};
    case Expression::Kind::PrimitiveOperatorExpression: {
      const auto& op = cast<PrimitiveOperatorExpression>(*exp);
      if (act->pos() != static_cast<int>(op.arguments().size())) {
        //    { {v :: op(vs,[],e,es) :: C, E, F} :: S, H}
        // -> { {e :: op(vs,v,[],es) :: C, E, F} :: S, H}
        Nonnull<const Expression*> arg = op.arguments()[act->pos()];
        return Spawn{arena->New<ExpressionAction>(arg)};
      } else {
        //    { {v :: op(vs,[]) :: C, E, F} :: S, H}
        // -> { {eval_prim(op, (vs,v)) :: C, E, F} :: S, H}
        return Done{EvalPrim(op.op(), act->results(), exp->source_loc())};
      }
    }
    case Expression::Kind::CallExpression:
      if (act->pos() == 0) {
        //    { {e1(e2) :: C, E, F} :: S, H}
        // -> { {e1 :: [](e2) :: C, E, F} :: S, H}
        return Spawn{arena->New<ExpressionAction>(
            &cast<CallExpression>(*exp).function())};
      } else if (act->pos() == 1) {
        //    { { v :: [](e) :: C, E, F} :: S, H}
        // -> { { e :: v([]) :: C, E, F} :: S, H}
        return Spawn{arena->New<ExpressionAction>(
            &cast<CallExpression>(*exp).argument())};
      } else if (act->pos() == 2) {
        //    { { v2 :: v1([]) :: C, E, F} :: S, H}
        // -> { {C',E',F'} :: {C, E, F} :: S, H}
        switch (act->results()[0]->kind()) {
          case Value::Kind::AlternativeConstructorValue: {
            const auto& alt =
                cast<AlternativeConstructorValue>(*act->results()[0]);
            Nonnull<const Value*> arg =
                CopyVal(arena, act->results()[1], exp->source_loc());
            return Done{arena->New<AlternativeValue>(alt.alt_name(),
                                                     alt.choice_name(), arg)};
          }
          case Value::Kind::FunctionValue:
            return CallFunction{
                // TODO: Think about a cleaner way to cast between Ptr types.
                // (multiple TODOs)
                .function = Nonnull<const FunctionValue*>(
                    cast<FunctionValue>(act->results()[0])),
                .args = act->results()[1],
                .source_loc = exp->source_loc()};
          default:
            FATAL_RUNTIME_ERROR(exp->source_loc())
                << "in call, expected a function, not " << *act->results()[0];
        }
      } else {
        FATAL() << "in handle_value with Call pos " << act->pos();
      }
    case Expression::Kind::IntrinsicExpression:
      CHECK(act->pos() == 0);
      // { {n :: C, E, F} :: S, H} -> { {n' :: C, E, F} :: S, H}
      switch (cast<IntrinsicExpression>(*exp).intrinsic()) {
        case IntrinsicExpression::Intrinsic::Print:
          Address pointer = GetFromEnv(exp->source_loc(), "format_str");
          Nonnull<const Value*> pointee = heap.Read(pointer, exp->source_loc());
          CHECK(pointee->kind() == Value::Kind::StringValue);
          // TODO: This could eventually use something like llvm::formatv.
          llvm::outs() << cast<StringValue>(*pointee).value();
          return Done{TupleValue::Empty()};
      }

    case Expression::Kind::IntTypeLiteral: {
      CHECK(act->pos() == 0);
      return Done{arena->New<IntType>()};
    }
    case Expression::Kind::BoolTypeLiteral: {
      CHECK(act->pos() == 0);
      return Done{arena->New<BoolType>()};
    }
    case Expression::Kind::TypeTypeLiteral: {
      CHECK(act->pos() == 0);
      return Done{arena->New<TypeType>()};
    }
    case Expression::Kind::FunctionTypeLiteral: {
      if (act->pos() == 0) {
        return Spawn{arena->New<ExpressionAction>(
            &cast<FunctionTypeLiteral>(*exp).parameter())};
      } else if (act->pos() == 1) {
        //    { { pt :: fn [] -> e :: C, E, F} :: S, H}
        // -> { { e :: fn pt -> []) :: C, E, F} :: S, H}
        return Spawn{arena->New<ExpressionAction>(
            &cast<FunctionTypeLiteral>(*exp).return_type())};
      } else {
        //    { { rt :: fn pt -> [] :: C, E, F} :: S, H}
        // -> { fn pt -> rt :: {C, E, F} :: S, H}
        return Done{arena->New<FunctionType>(std::vector<GenericBinding>(),
                                             act->results()[0],
                                             act->results()[1])};
      }
    }
    case Expression::Kind::ContinuationTypeLiteral: {
      CHECK(act->pos() == 0);
      return Done{arena->New<ContinuationType>()};
    }
    case Expression::Kind::StringLiteral:
      CHECK(act->pos() == 0);
      // { {n :: C, E, F} :: S, H} -> { {n' :: C, E, F} :: S, H}
      return Done{arena->New<StringValue>(cast<StringLiteral>(*exp).value())};
    case Expression::Kind::StringTypeLiteral: {
      CHECK(act->pos() == 0);
      return Done{arena->New<StringType>()};
    }
  }  // switch (exp->kind)
}

auto Interpreter::StepPattern() -> Transition {
  Nonnull<Action*> act = stack.Top()->todo.Top();
  Nonnull<const Pattern*> pattern = cast<PatternAction>(*act).Pat();
  if (tracing_output) {
    llvm::outs() << "--- step pattern " << *pattern << " ("
                 << pattern->source_loc() << ") --->\n";
  }
  switch (pattern->kind()) {
    case Pattern::Kind::AutoPattern: {
      CHECK(act->pos() == 0);
      return Done{arena->New<AutoType>()};
    }
    case Pattern::Kind::BindingPattern: {
      const auto& binding = cast<BindingPattern>(*pattern);
      if (act->pos() == 0) {
        return Spawn{arena->New<PatternAction>(binding.Type())};
      } else {
        return Done{arena->New<BindingPlaceholderValue>(binding.Name(),
                                                        act->results()[0])};
      }
    }
    case Pattern::Kind::TuplePattern: {
      const auto& tuple = cast<TuplePattern>(*pattern);
      if (act->pos() < static_cast<int>(tuple.Fields().size())) {
        //    { { vk :: (f1=v1,..., fk=[],fk+1=ek+1,...) :: C, E, F} :: S,
        //    H}
        // -> { { ek+1 :: (f1=v1,..., fk=vk, fk+1=[],...) :: C, E, F} :: S,
        // H}
        return Spawn{arena->New<PatternAction>(tuple.Fields()[act->pos()])};
      } else {
        return Done{arena->New<TupleValue>(act->results())};
      }
    }
    case Pattern::Kind::AlternativePattern: {
      const auto& alternative = cast<AlternativePattern>(*pattern);
      if (act->pos() == 0) {
        return Spawn{arena->New<ExpressionAction>(alternative.ChoiceType())};
      } else if (act->pos() == 1) {
        return Spawn{arena->New<PatternAction>(alternative.Arguments())};
      } else {
        CHECK(act->pos() == 2);
        const auto& choice_type = cast<ChoiceType>(*act->results()[0]);
        return Done{arena->New<AlternativeValue>(alternative.AlternativeName(),
                                                 choice_type.name(),
                                                 act->results()[1])};
      }
    }
    case Pattern::Kind::ExpressionPattern:
      return Delegate{arena->New<ExpressionAction>(
          cast<ExpressionPattern>(*pattern).Expression())};
  }
}

static auto IsWhileAct(Nonnull<Action*> act) -> bool {
  switch (act->kind()) {
    case Action::Kind::StatementAction:
      switch (cast<StatementAction>(*act).Stmt()->kind()) {
        case Statement::Kind::While:
          return true;
        default:
          return false;
      }
    default:
      return false;
  }
}

static auto HasLocalScope(Nonnull<Action*> act) -> bool {
  switch (act->kind()) {
    case Action::Kind::StatementAction:
      switch (cast<StatementAction>(*act).Stmt()->kind()) {
        case Statement::Kind::Block:
        case Statement::Kind::Match:
          return true;
        default:
          return false;
      }
    default:
      return false;
  }
}

auto Interpreter::StepStmt() -> Transition {
  Nonnull<Frame*> frame = stack.Top();
  Nonnull<Action*> act = frame->todo.Top();
  Nonnull<const Statement*> stmt = cast<StatementAction>(*act).Stmt();
  if (tracing_output) {
    llvm::outs() << "--- step stmt ";
    stmt->PrintDepth(1, llvm::outs());
    llvm::outs() << " (" << stmt->source_loc() << ") --->\n";
  }
  switch (stmt->kind()) {
    case Statement::Kind::Match: {
      const auto& match_stmt = cast<Match>(*stmt);
      if (act->pos() == 0) {
        //    { { (match (e) ...) :: C, E, F} :: S, H}
        // -> { { e :: (match ([]) ...) :: C, E, F} :: S, H}
        frame->scopes.Push(arena->New<Scope>(CurrentEnv()));
        return Spawn{arena->New<ExpressionAction>(&match_stmt.expression())};
      } else {
        // Regarding act->pos():
        // * odd: start interpreting the pattern of a clause
        // * even: finished interpreting the pattern, now try to match
        //
        // Regarding act->results():
        // * 0: the value that we're matching
        // * 1: the pattern for clause 0
        // * 2: the pattern for clause 1
        // * ...
        auto clause_num = (act->pos() - 1) / 2;
        if (clause_num >= static_cast<int>(match_stmt.clauses().size())) {
          DeallocateScope(frame->scopes.Top());
          frame->scopes.Pop();
          return Done{};
        }
        auto c = match_stmt.clauses()[clause_num];

        if (act->pos() % 2 == 1) {
          // start interpreting the pattern of the clause
          //    { {v :: (match ([]) ...) :: C, E, F} :: S, H}
          // -> { {pi :: (match ([]) ...) :: C, E, F} :: S, H}
          return Spawn{arena->New<PatternAction>(&c.pattern())};
        } else {  // try to match
          auto v = act->results()[0];
          auto pat = act->results()[clause_num + 1];
          std::optional<Env> matches = PatternMatch(pat, v, stmt->source_loc());
          if (matches) {  // we have a match, start the body
            // Ensure we don't process any more clauses.
            act->set_pos(2 * match_stmt.clauses().size() + 1);

            for (const auto& [name, value] : *matches) {
              frame->scopes.Top()->values.Set(name, value);
              frame->scopes.Top()->locals.push_back(name);
            }
            return Spawn{arena->New<StatementAction>(&c.statement())};
          } else {
            return RunAgain{};
          }
        }
      }
    }
    case Statement::Kind::While:
      if (act->pos() % 2 == 0) {
        //    { { (while (e) s) :: C, E, F} :: S, H}
        // -> { { e :: (while ([]) s) :: C, E, F} :: S, H}
        act->Clear();
        return Spawn{arena->New<ExpressionAction>(cast<While>(*stmt).Cond())};
      } else if (cast<BoolValue>(*act->results().back()).value()) {
        //    { {true :: (while ([]) s) :: C, E, F} :: S, H}
        // -> { { s :: (while (e) s) :: C, E, F } :: S, H}
        return Spawn{arena->New<StatementAction>(cast<While>(*stmt).Body())};
      } else {
        //    { {false :: (while ([]) s) :: C, E, F} :: S, H}
        // -> { { C, E, F } :: S, H}
        return Done{};
      }
    case Statement::Kind::Break: {
      CHECK(act->pos() == 0);
      //    { { break; :: ... :: (while (e) s) :: C, E, F} :: S, H}
      // -> { { C, E', F} :: S, H}
      auto it =
          std::find_if(frame->todo.begin(), frame->todo.end(), &IsWhileAct);
      if (it == frame->todo.end()) {
        FATAL_RUNTIME_ERROR(stmt->source_loc())
            << "`break` not inside `while` statement";
      }
      ++it;
      return UnwindTo{*it};
    }
    case Statement::Kind::Continue: {
      CHECK(act->pos() == 0);
      //    { { continue; :: ... :: (while (e) s) :: C, E, F} :: S, H}
      // -> { { (while (e) s) :: C, E', F} :: S, H}
      auto it =
          std::find_if(frame->todo.begin(), frame->todo.end(), &IsWhileAct);
      if (it == frame->todo.end()) {
        FATAL_RUNTIME_ERROR(stmt->source_loc())
            << "`continue` not inside `while` statement";
      }
      return UnwindTo{*it};
    }
    case Statement::Kind::Block: {
      if (act->pos() == 0) {
        const auto& block = cast<Block>(*stmt);
        if (block.Stmt()) {
          frame->scopes.Push(arena->New<Scope>(CurrentEnv()));
          return Spawn{arena->New<StatementAction>(*block.Stmt())};
        } else {
          return Done{};
        }
      } else {
        Nonnull<Scope*> scope = frame->scopes.Top();
        DeallocateScope(scope);
        frame->scopes.Pop(1);
        return Done{};
      }
    }
    case Statement::Kind::VariableDefinition:
      if (act->pos() == 0) {
        //    { {(var x = e) :: C, E, F} :: S, H}
        // -> { {e :: (var x = []) :: C, E, F} :: S, H}
        return Spawn{arena->New<ExpressionAction>(
            cast<VariableDefinition>(*stmt).Init())};
      } else if (act->pos() == 1) {
        return Spawn{
            arena->New<PatternAction>(cast<VariableDefinition>(*stmt).Pat())};
      } else {
        //    { { v :: (x = []) :: C, E, F} :: S, H}
        // -> { { C, E(x := a), F} :: S, H(a := copy(v))}
        Nonnull<const Value*> v = act->results()[0];
        Nonnull<const Value*> p = act->results()[1];

        std::optional<Env> matches = PatternMatch(p, v, stmt->source_loc());
        CHECK(matches)
            << stmt->source_loc()
            << ": internal error in variable definition, match failed";
        for (const auto& [name, value] : *matches) {
          frame->scopes.Top()->values.Set(name, value);
          frame->scopes.Top()->locals.push_back(name);
        }
        return Done{};
      }
    case Statement::Kind::ExpressionStatement:
      if (act->pos() == 0) {
        //    { {e :: C, E, F} :: S, H}
        // -> { {e :: C, E, F} :: S, H}
        return Spawn{arena->New<ExpressionAction>(
            cast<ExpressionStatement>(*stmt).Exp())};
      } else {
        return Done{};
      }
    case Statement::Kind::Assign:
      if (act->pos() == 0) {
        //    { {(lv = e) :: C, E, F} :: S, H}
        // -> { {lv :: ([] = e) :: C, E, F} :: S, H}
        return Spawn{arena->New<LValAction>(cast<Assign>(*stmt).Lhs())};
      } else if (act->pos() == 1) {
        //    { { a :: ([] = e) :: C, E, F} :: S, H}
        // -> { { e :: (a = []) :: C, E, F} :: S, H}
        return Spawn{arena->New<ExpressionAction>(cast<Assign>(*stmt).Rhs())};
      } else {
        //    { { v :: (a = []) :: C, E, F} :: S, H}
        // -> { { C, E, F} :: S, H(a := v)}
        auto pat = act->results()[0];
        auto val = act->results()[1];
        PatternAssignment(pat, val, stmt->source_loc());
        return Done{};
      }
    case Statement::Kind::If:
      if (act->pos() == 0) {
        //    { {(if (e) then_stmt else else_stmt) :: C, E, F} :: S, H}
        // -> { { e :: (if ([]) then_stmt else else_stmt) :: C, E, F} :: S, H}
        return Spawn{arena->New<ExpressionAction>(cast<If>(*stmt).Cond())};
      } else if (cast<BoolValue>(*act->results()[0]).value()) {
        //    { {true :: if ([]) then_stmt else else_stmt :: C, E, F} ::
        //      S, H}
        // -> { { then_stmt :: C, E, F } :: S, H}
        return Delegate{
            arena->New<StatementAction>(cast<If>(*stmt).ThenStmt())};
      } else if (cast<If>(*stmt).ElseStmt()) {
        //    { {false :: if ([]) then_stmt else else_stmt :: C, E, F} ::
        //      S, H}
        // -> { { else_stmt :: C, E, F } :: S, H}
        return Delegate{
            arena->New<StatementAction>(*cast<If>(*stmt).ElseStmt())};
      } else {
        return Done{};
      }
    case Statement::Kind::Return:
      if (act->pos() == 0) {
        //    { {return e :: C, E, F} :: S, H}
        // -> { {e :: return [] :: C, E, F} :: S, H}
        return Spawn{arena->New<ExpressionAction>(cast<Return>(*stmt).Exp())};
      } else {
        //    { {v :: return [] :: C, E, F} :: {C', E', F'} :: S, H}
        // -> { {v :: C', E', F'} :: S, H}
        Nonnull<const Value*> ret_val =
            CopyVal(arena, act->results()[0], stmt->source_loc());
        return UnwindFunctionCall{ret_val};
      }
    case Statement::Kind::Sequence: {
      //    { { (s1,s2) :: C, E, F} :: S, H}
      // -> { { s1 :: s2 :: C, E, F} :: S, H}
      const auto& seq = cast<Sequence>(*stmt);
      if (act->pos() == 0) {
        return Spawn{arena->New<StatementAction>(seq.Stmt())};
      } else {
        if (seq.Next()) {
          return Delegate{
              arena->New<StatementAction>(*cast<Sequence>(*stmt).Next())};
        } else {
          return Done{};
        }
      }
    }
    case Statement::Kind::Continuation: {
      CHECK(act->pos() == 0);
      // Create a continuation object by creating a frame similar the
      // way one is created in a function call.
      auto scopes = Stack<Nonnull<Scope*>>(arena->New<Scope>(CurrentEnv()));
      Stack<Nonnull<Action*>> todo;
      todo.Push(arena->New<StatementAction>(
          arena->New<Return>(arena, stmt->source_loc())));
      todo.Push(arena->New<StatementAction>(cast<Continuation>(*stmt).Body()));
      auto continuation_stack = arena->New<std::vector<Nonnull<Frame*>>>();
      auto continuation_frame =
          arena->New<Frame>("__continuation", scopes, todo);
      continuation_stack->push_back(continuation_frame);
      Address continuation_address =
          heap.AllocateValue(arena->New<ContinuationValue>(continuation_stack));
      // Store the continuation's address in the frame.
      continuation_frame->continuation = continuation_address;
      // Bind the continuation object to the continuation variable
      frame->scopes.Top()->values.Set(
          cast<Continuation>(*stmt).ContinuationVariable(),
          continuation_address);
      // Pop the continuation statement.
      frame->todo.Pop();
      return ManualTransition{};
    }
    case Statement::Kind::Run:
      if (act->pos() == 0) {
        // Evaluate the argument of the run statement.
        return Spawn{arena->New<ExpressionAction>(cast<Run>(*stmt).Argument())};
      } else {
        frame->todo.Pop(1);
        // Push an expression statement action to ignore the result
        // value from the continuation.
        auto ignore_result =
            arena->New<StatementAction>(arena->New<ExpressionStatement>(
                stmt->source_loc(),
                arena->New<TupleLiteral>(stmt->source_loc())));
        frame->todo.Push(ignore_result);
        // Push the continuation onto the current stack.
        std::vector<Nonnull<Frame*>>& continuation_vector =
            cast<ContinuationValue>(*act->results()[0]).stack();
        while (!continuation_vector.empty()) {
          stack.Push(continuation_vector.back());
          continuation_vector.pop_back();
        }
        return ManualTransition{};
      }
    case Statement::Kind::Await:
      CHECK(act->pos() == 0);
      // Pause the current continuation
      frame->todo.Pop();
      std::vector<Nonnull<Frame*>> paused;
      do {
        paused.push_back(stack.Pop());
      } while (paused.back()->continuation == std::nullopt);
      // Update the continuation with the paused stack.
      const auto& continuation = cast<ContinuationValue>(
          *heap.Read(*paused.back()->continuation, stmt->source_loc()));
      CHECK(continuation.stack().empty());
      continuation.stack() = std::move(paused);
      return ManualTransition{};
  }
}

class Interpreter::DoTransition {
 public:
  // Does not take ownership of interpreter.
  explicit DoTransition(Interpreter* interpreter) : interpreter(interpreter) {}

  void operator()(const Done& done) {
    Nonnull<Frame*> frame = interpreter->stack.Top();
    if (frame->todo.Top()->kind() != Action::Kind::StatementAction) {
      CHECK(done.result);
      frame->todo.Pop();
      if (frame->todo.IsEmpty()) {
        interpreter->program_value = *done.result;
      } else {
        frame->todo.Top()->AddResult(*done.result);
      }
    } else {
      CHECK(!done.result);
      frame->todo.Pop();
    }
  }

  void operator()(const Spawn& spawn) {
    Nonnull<Frame*> frame = interpreter->stack.Top();
    Nonnull<Action*> action = frame->todo.Top();
    action->set_pos(action->pos() + 1);
    frame->todo.Push(spawn.child);
  }

  void operator()(const Delegate& delegate) {
    Nonnull<Frame*> frame = interpreter->stack.Top();
    frame->todo.Pop();
    frame->todo.Push(delegate.delegate);
  }

  void operator()(const RunAgain&) {
    Nonnull<Action*> action = interpreter->stack.Top()->todo.Top();
    action->set_pos(action->pos() + 1);
  }

  void operator()(const UnwindTo& unwind_to) {
    Nonnull<Frame*> frame = interpreter->stack.Top();
    while (frame->todo.Top() != unwind_to.new_top) {
      if (HasLocalScope(frame->todo.Top())) {
        interpreter->DeallocateScope(frame->scopes.Top());
        frame->scopes.Pop();
      }
      frame->todo.Pop();
    }
  }

  void operator()(const UnwindFunctionCall& unwind) {
    interpreter->DeallocateLocals(interpreter->stack.Top());
    interpreter->stack.Pop();
    if (interpreter->stack.Top()->todo.IsEmpty()) {
      interpreter->program_value = unwind.return_val;
    } else {
      interpreter->stack.Top()->todo.Top()->AddResult(unwind.return_val);
    }
  }

  void operator()(const CallFunction& call) {
    interpreter->stack.Top()->todo.Pop();
    std::optional<Env> matches = interpreter->PatternMatch(
        &call.function->parameters(), call.args, call.source_loc);
    CHECK(matches.has_value())
        << "internal error in call_function, pattern match failed";
    // Create the new frame and push it on the stack
    Env values = interpreter->globals;
    std::vector<std::string> params;
    for (const auto& [name, value] : *matches) {
      values.Set(name, value);
      params.push_back(name);
    }
    auto scopes =
        Stack<Nonnull<Scope*>>(interpreter->arena->New<Scope>(values, params));
    CHECK(call.function->body()) << "Calling a function that's missing a body";
    auto todo = Stack<Nonnull<Action*>>(
        interpreter->arena->New<StatementAction>(*call.function->body()));
    auto frame =
        interpreter->arena->New<Frame>(call.function->name(), scopes, todo);
    interpreter->stack.Push(frame);
  }

  void operator()(const ManualTransition&) {}

 private:
  Nonnull<Interpreter*> interpreter;
};

// State transition.
void Interpreter::Step() {
  Nonnull<Frame*> frame = stack.Top();
  if (frame->todo.IsEmpty()) {
    std::visit(DoTransition(this),
               Transition{UnwindFunctionCall{TupleValue::Empty()}});
    return;
  }

  Nonnull<Action*> act = frame->todo.Top();
  switch (act->kind()) {
    case Action::Kind::LValAction:
      std::visit(DoTransition(this), StepLvalue());
      break;
    case Action::Kind::ExpressionAction:
      std::visit(DoTransition(this), StepExp());
      break;
    case Action::Kind::PatternAction:
      std::visit(DoTransition(this), StepPattern());
      break;
    case Action::Kind::StatementAction:
      std::visit(DoTransition(this), StepStmt());
      break;
  }  // switch
}

auto Interpreter::InterpProgram(llvm::ArrayRef<Nonnull<Declaration*>> fs,
                                Nonnull<const Expression*> call_main) -> int {
  // Check that the interpreter is in a clean state.
  CHECK(globals.IsEmpty());
  CHECK(stack.IsEmpty());
  CHECK(program_value == std::nullopt);

  if (tracing_output) {
    llvm::outs() << "********** initializing globals **********\n";
  }
  InitGlobals(fs);

  auto todo = Stack<Nonnull<Action*>>(arena->New<ExpressionAction>(call_main));
  auto scopes = Stack<Nonnull<Scope*>>(arena->New<Scope>(globals));
  stack = Stack<Nonnull<Frame*>>(arena->New<Frame>("top", scopes, todo));

  if (tracing_output) {
    llvm::outs() << "********** calling main function **********\n";
    PrintState(llvm::outs());
  }

  while (stack.Count() > 1 || !stack.Top()->todo.IsEmpty()) {
    Step();
    if (tracing_output) {
      PrintState(llvm::outs());
    }
  }
  return cast<IntValue>(**program_value).value();
}

auto Interpreter::InterpExp(Env values, Nonnull<const Expression*> e)
    -> Nonnull<const Value*> {
  CHECK(program_value == std::nullopt);
  auto program_value_guard =
      llvm::make_scope_exit([&] { program_value = std::nullopt; });
  auto todo = Stack<Nonnull<Action*>>(arena->New<ExpressionAction>(e));
  auto scopes = Stack<Nonnull<Scope*>>(arena->New<Scope>(values));
  stack = Stack<Nonnull<Frame*>>(arena->New<Frame>("InterpExp", scopes, todo));

  while (stack.Count() > 1 || !stack.Top()->todo.IsEmpty()) {
    Step();
  }
  CHECK(program_value != std::nullopt);
  return *program_value;
}

auto Interpreter::InterpPattern(Env values, Nonnull<const Pattern*> p)
    -> Nonnull<const Value*> {
  CHECK(program_value == std::nullopt);
  auto program_value_guard =
      llvm::make_scope_exit([&] { program_value = std::nullopt; });
  auto todo = Stack<Nonnull<Action*>>(arena->New<PatternAction>(p));
  auto scopes = Stack<Nonnull<Scope*>>(arena->New<Scope>(values));
  stack =
      Stack<Nonnull<Frame*>>(arena->New<Frame>("InterpPattern", scopes, todo));

  while (stack.Count() > 1 || !stack.Top()->todo.IsEmpty()) {
    Step();
  }
  CHECK(program_value != std::nullopt);
  return *program_value;
}

}  // namespace Carbon<|MERGE_RESOLUTION|>--- conflicted
+++ resolved
@@ -240,22 +240,9 @@
                 << p_tup << "\n  value: " << v_tup;
           }
           Env values(arena);
-<<<<<<< HEAD
           for (size_t i = 0; i < p_tup.elements().size(); ++i) {
-            if (p_tup.elements()[i].name != v_tup.elements()[i].name) {
-              FATAL_PROGRAM_ERROR(source_loc)
-                  << "Tuple field name '" << v_tup.elements()[i].name
-                  << "' does not match pattern field name '"
-                  << p_tup.elements()[i].name << "'";
-            }
-            std::optional<Env> matches =
-                PatternMatch(p_tup.elements()[i].value,
-                             v_tup.elements()[i].value, source_loc);
-=======
-          for (size_t i = 0; i < p_tup.Elements().size(); ++i) {
             std::optional<Env> matches = PatternMatch(
-                p_tup.Elements()[i], v_tup.Elements()[i], source_loc);
->>>>>>> 097f00ea
+                p_tup.elements()[i], v_tup.elements()[i], source_loc);
             if (!matches) {
               return std::nullopt;
             }
@@ -356,20 +343,9 @@
                 << "arity mismatch in tuple pattern assignment:\n  pattern: "
                 << pat_tup << "\n  value: " << val_tup;
           }
-<<<<<<< HEAD
-          for (const TupleElement& pattern_element : pat_tup.elements()) {
-            std::optional<Nonnull<const Value*>> value_field =
-                val_tup.FindField(pattern_element.name);
-            if (!value_field) {
-              FATAL_RUNTIME_ERROR(source_loc)
-                  << "field " << pattern_element.name << "not in " << *val;
-            }
-            PatternAssignment(pattern_element.value, *value_field, source_loc);
-=======
-          for (size_t i = 0; i < pat_tup.Elements().size(); ++i) {
-            PatternAssignment(pat_tup.Elements()[i], val_tup.Elements()[i],
+          for (size_t i = 0; i < pat_tup.elements().size(); ++i) {
+            PatternAssignment(pat_tup.elements()[i], val_tup.elements()[i],
                               source_loc);
->>>>>>> 097f00ea
           }
           break;
         }
@@ -505,23 +481,12 @@
         //    { { v :: [][i] :: C, E, F} :: S, H}
         // -> { { v_i :: C, E, F} : S, H}
         const auto& tuple = cast<TupleValue>(*act->results()[0]);
-        int i = cast<IntValue>(*act->results()[1]).Val();
-        if (i < 0 || i >= static_cast<int>(tuple.Elements().size())) {
+        int i = cast<IntValue>(*act->results()[1]).value();
+        if (i < 0 || i >= static_cast<int>(tuple.elements().size())) {
           FATAL_RUNTIME_ERROR_NO_LINE()
               << "index " << i << " out of range in " << tuple;
         }
-<<<<<<< HEAD
-        std::string f =
-            std::to_string(cast<IntValue>(*act->results()[1]).value());
-        std::optional<Nonnull<const Value*>> field = tuple->FindField(f);
-        if (!field) {
-          FATAL_RUNTIME_ERROR_NO_LINE()
-              << "field " << f << " not in " << *tuple;
-        }
-        return Done{*field};
-=======
-        return Done{tuple.Elements()[i]};
->>>>>>> 097f00ea
+        return Done{tuple.elements()[i]};
       }
     }
     case Expression::Kind::TupleLiteral: {
