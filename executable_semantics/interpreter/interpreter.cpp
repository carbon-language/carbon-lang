--- conflicted
+++ resolved
@@ -583,15 +583,9 @@
             const auto& alt =
                 cast<AlternativeConstructorValue>(*act->results()[0]);
             Nonnull<const Value*> arg =
-<<<<<<< HEAD
                 CopyVal(arena, act->results()[1], exp.source_loc());
-            return Done{arena->New<AlternativeValue>(alt.AltName(),
-                                                     alt.ChoiceName(), arg)};
-=======
-                CopyVal(arena, act->results()[1], exp->source_loc());
             return Done{arena->New<AlternativeValue>(alt.alt_name(),
                                                      alt.choice_name(), arg)};
->>>>>>> c870df1e
           }
           case Value::Kind::FunctionValue:
             return CallFunction{
@@ -812,13 +806,8 @@
         // -> { { e :: (while ([]) s) :: C, E, F} :: S, H}
         act->Clear();
         return Spawn{
-<<<<<<< HEAD
             arena->New<ExpressionAction>(&cast<While>(stmt).condition())};
-      } else if (cast<BoolValue>(*act->results().back()).Val()) {
-=======
-            arena->New<ExpressionAction>(&cast<While>(*stmt).condition())};
       } else if (cast<BoolValue>(*act->results().back()).value()) {
->>>>>>> c870df1e
         //    { {true :: (while ([]) s) :: C, E, F} :: S, H}
         // -> { { s :: (while (e) s) :: C, E, F } :: S, H}
         return Spawn{arena->New<StatementAction>(&cast<While>(stmt).body())};
@@ -923,14 +912,8 @@
       if (act->pos() == 0) {
         //    { {(if (e) then_stmt else else_stmt) :: C, E, F} :: S, H}
         // -> { { e :: (if ([]) then_stmt else else_stmt) :: C, E, F} :: S, H}
-<<<<<<< HEAD
         return Spawn{arena->New<ExpressionAction>(&cast<If>(stmt).condition())};
-      } else if (cast<BoolValue>(*act->results()[0]).Val()) {
-=======
-        return Spawn{
-            arena->New<ExpressionAction>(&cast<If>(*stmt).condition())};
       } else if (cast<BoolValue>(*act->results()[0]).value()) {
->>>>>>> c870df1e
         //    { {true :: if ([]) then_stmt else else_stmt :: C, E, F} ::
         //      S, H}
         // -> { { then_stmt :: C, E, F } :: S, H}
@@ -1030,15 +1013,9 @@
       } while (paused.back()->continuation == std::nullopt);
       // Update the continuation with the paused stack.
       const auto& continuation = cast<ContinuationValue>(
-<<<<<<< HEAD
           *heap.Read(*paused.back()->continuation, stmt.source_loc()));
-      CHECK(continuation.Stack()->empty());
-      *continuation.Stack() = std::move(paused);
-=======
-          *heap.Read(*paused.back()->continuation, stmt->source_loc()));
       CHECK(continuation.stack().empty());
       continuation.stack() = std::move(paused);
->>>>>>> c870df1e
       return ManualTransition{};
   }
 }
