--- conflicted
+++ resolved
@@ -357,14 +357,9 @@
     case ExpressionKind::StringLiteral:
     case ExpressionKind::StringTypeLiteral:
     case ExpressionKind::IntrinsicExpression:
-<<<<<<< HEAD
-      FATAL_RUNTIME_ERROR_NO_LINE()
-          << "Can't treat expression as lvalue: " << exp;
+      FATAL() << "Can't treat expression as lvalue: " << exp;
     case ExpressionKind::UnimplementedExpression:
       FATAL() << "Unimplemented: " << exp;
-=======
-      FATAL() << "Can't treat expression as lvalue: " << exp;
->>>>>>> e73b6c8d
   }
 }
 
