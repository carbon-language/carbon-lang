--- conflicted
+++ resolved
@@ -316,9 +316,11 @@
       }
     }
     case ExpressionKind::PrimitiveOperatorExpression: {
-      const PrimitiveOperatorExpression& op = cast<PrimitiveOperatorExpression>(exp);
+      const PrimitiveOperatorExpression& op =
+          cast<PrimitiveOperatorExpression>(exp);
       if (op.op() != Operator::Deref) {
-        FATAL() << "Can't treat primitive operator expression as lvalue: " << exp;
+        FATAL() << "Can't treat primitive operator expression as lvalue: "
+                << exp;
       }
       if (act.pos() == 0) {
         return todo_.Spawn(
@@ -355,11 +357,8 @@
   switch (value->kind()) {
     case Value::Kind::IntValue:
     case Value::Kind::FunctionValue:
-<<<<<<< HEAD
     case Value::Kind::BoundMethodValue:
-=======
     case Value::Kind::PointerValue:
->>>>>>> 69fa186b
     case Value::Kind::LValue:
     case Value::Kind::BoolValue:
     case Value::Kind::NominalClassValue:
