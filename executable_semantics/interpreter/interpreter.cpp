// Part of the Carbon Language project, under the Apache License v2.0 with LLVM
// Exceptions. See /LICENSE for license information.
// SPDX-License-Identifier: Apache-2.0 WITH LLVM-exception

#include "executable_semantics/interpreter/interpreter.h"

#include <iterator>
#include <list>
#include <map>
#include <optional>
#include <utility>
#include <variant>
#include <vector>

#include "common/check.h"
#include "executable_semantics/ast/expression.h"
#include "executable_semantics/ast/function_definition.h"
#include "executable_semantics/common/arena.h"
#include "executable_semantics/common/error.h"
#include "executable_semantics/common/tracing_flag.h"
#include "executable_semantics/interpreter/action.h"
#include "executable_semantics/interpreter/frame.h"
#include "executable_semantics/interpreter/stack.h"
#include "llvm/ADT/ScopeExit.h"
#include "llvm/ADT/StringExtras.h"
#include "llvm/Support/Casting.h"

using llvm::cast;
using llvm::dyn_cast;

namespace Carbon {

State* state = nullptr;

void Step();
//
// Auxiliary Functions
//

void PrintEnv(Env values, llvm::raw_ostream& out) {
  llvm::ListSeparator sep;
  for (const auto& [name, address] : values) {
    out << sep << name << ": ";
    state->heap.PrintAddress(address, out);
  }
}

//
// State Operations
//

void PrintStack(const Stack<Ptr<Frame>>& ls, llvm::raw_ostream& out) {
  llvm::ListSeparator sep(" :: ");
  for (const auto& frame : ls) {
    out << sep << *frame;
  }
}

auto CurrentEnv(State* state) -> Env {
  Ptr<Frame> frame = state->stack.Top();
  return frame->scopes.Top()->values;
}

// Returns the given name from the environment, printing an error if not found.
static auto GetFromEnv(SourceLocation loc, const std::string& name) -> Address {
  std::optional<Address> pointer = CurrentEnv(state).Get(name);
  if (!pointer) {
    FATAL_RUNTIME_ERROR(loc) << "could not find `" << name << "`";
  }
  return *pointer;
}

void PrintState(llvm::raw_ostream& out) {
  out << "{\nstack: ";
  PrintStack(state->stack, out);
  out << "\nheap: " << state->heap;
  if (!state->stack.IsEmpty() && !state->stack.Top()->scopes.IsEmpty()) {
    out << "\nvalues: ";
    PrintEnv(CurrentEnv(state), out);
  }
  out << "\n}\n";
}

auto EvalPrim(Operator op, const std::vector<const Value*>& args,
              SourceLocation loc) -> const Value* {
  switch (op) {
    case Operator::Neg:
      return global_arena->RawNew<IntValue>(-cast<IntValue>(*args[0]).Val());
    case Operator::Add:
      return global_arena->RawNew<IntValue>(cast<IntValue>(*args[0]).Val() +
                                            cast<IntValue>(*args[1]).Val());
    case Operator::Sub:
      return global_arena->RawNew<IntValue>(cast<IntValue>(*args[0]).Val() -
                                            cast<IntValue>(*args[1]).Val());
    case Operator::Mul:
      return global_arena->RawNew<IntValue>(cast<IntValue>(*args[0]).Val() *
                                            cast<IntValue>(*args[1]).Val());
    case Operator::Not:
      return global_arena->RawNew<BoolValue>(!cast<BoolValue>(*args[0]).Val());
    case Operator::And:
      return global_arena->RawNew<BoolValue>(cast<BoolValue>(*args[0]).Val() &&
                                             cast<BoolValue>(*args[1]).Val());
    case Operator::Or:
      return global_arena->RawNew<BoolValue>(cast<BoolValue>(*args[0]).Val() ||
                                             cast<BoolValue>(*args[1]).Val());
    case Operator::Eq:
      return global_arena->RawNew<BoolValue>(ValueEqual(args[0], args[1], loc));
    case Operator::Ptr:
      return global_arena->RawNew<PointerType>(args[0]);
    case Operator::Deref:
      FATAL() << "dereference not implemented yet";
  }
}

// Globally-defined entities, such as functions, structs, choices.
static Env globals;

void InitEnv(const Declaration& d, Env* env) {
  switch (d.Tag()) {
    case Declaration::Kind::FunctionDeclaration: {
      const FunctionDefinition& func_def =
          cast<FunctionDeclaration>(d).Definition();
      Env new_env = *env;
      // Bring the deduced parameters into scope.
      for (const auto& deduced : func_def.deduced_parameters) {
        Address a = state->heap.AllocateValue(
            global_arena->RawNew<VariableType>(deduced.name));
        new_env.Set(deduced.name, a);
      }
      auto pt = InterpPattern(new_env, func_def.param_pattern);
      auto f =
          global_arena->RawNew<FunctionValue>(func_def.name, pt, func_def.body);
      Address a = state->heap.AllocateValue(f);
      env->Set(func_def.name, a);
      break;
    }

    case Declaration::Kind::ClassDeclaration: {
      const ClassDefinition& class_def = cast<ClassDeclaration>(d).Definition();
      VarValues fields;
      VarValues methods;
      for (Ptr<const Member> m : class_def.members) {
        switch (m->Tag()) {
          case Member::Kind::FieldMember: {
            Ptr<const BindingPattern> binding = cast<FieldMember>(*m).Binding();
            Ptr<const Expression> type_expression =
                cast<ExpressionPattern>(*binding->Type()).Expression();
            auto type = InterpExp(Env(), type_expression);
            fields.push_back(make_pair(*binding->Name(), type));
            break;
          }
        }
      }
      auto st = global_arena->RawNew<ClassType>(
          class_def.name, std::move(fields), std::move(methods));
      auto a = state->heap.AllocateValue(st);
      env->Set(class_def.name, a);
      break;
    }

    case Declaration::Kind::ChoiceDeclaration: {
      const auto& choice = cast<ChoiceDeclaration>(d);
      VarValues alts;
      for (const auto& [name, signature] : choice.Alternatives()) {
        auto t = InterpExp(Env(), signature);
        alts.push_back(make_pair(name, t));
      }
      auto ct =
          global_arena->RawNew<ChoiceType>(choice.Name(), std::move(alts));
      auto a = state->heap.AllocateValue(ct);
      env->Set(choice.Name(), a);
      break;
    }

    case Declaration::Kind::VariableDeclaration: {
      const auto& var = cast<VariableDeclaration>(d);
      // Adds an entry in `globals` mapping the variable's name to the
      // result of evaluating the initializer.
      auto v = InterpExp(*env, var.Initializer());
      Address a = state->heap.AllocateValue(v);
      env->Set(*var.Binding()->Name(), a);
      break;
    }
  }
}

static void InitGlobals(const std::list<Ptr<const Declaration>>& fs) {
  for (const auto d : fs) {
    InitEnv(*d, &globals);
  }
}

void DeallocateScope(Ptr<Scope> scope) {
  for (const auto& l : scope->locals) {
    std::optional<Address> a = scope->values.Get(l);
    CHECK(a);
    state->heap.Deallocate(*a);
  }
}

void DeallocateLocals(Ptr<Frame> frame) {
  while (!frame->scopes.IsEmpty()) {
    DeallocateScope(frame->scopes.Top());
    frame->scopes.Pop();
  }
}

const Value* CreateTuple(Ptr<Action> act, Ptr<const Expression> exp) {
  //    { { (v1,...,vn) :: C, E, F} :: S, H}
  // -> { { `(v1,...,vn) :: C, E, F} :: S, H}
  const auto& tup_lit = cast<TupleLiteral>(*exp);
  CHECK(act->Results().size() == tup_lit.Fields().size());
  std::vector<TupleElement> elements;
  for (size_t i = 0; i < act->Results().size(); ++i) {
    elements.push_back(
        {.name = tup_lit.Fields()[i].name, .value = act->Results()[i]});
  }

  return global_arena->RawNew<TupleValue>(std::move(elements));
}

auto PatternMatch(const Value* p, const Value* v, SourceLocation loc)
    -> std::optional<Env> {
  switch (p->Tag()) {
    case Value::Kind::BindingPlaceholderValue: {
      const auto& placeholder = cast<BindingPlaceholderValue>(*p);
      Env values;
      if (placeholder.Name().has_value()) {
        Address a = state->heap.AllocateValue(CopyVal(v, loc));
        values.Set(*placeholder.Name(), a);
      }
      return values;
    }
    case Value::Kind::TupleValue:
      switch (v->Tag()) {
        case Value::Kind::TupleValue: {
          const auto& p_tup = cast<TupleValue>(*p);
          const auto& v_tup = cast<TupleValue>(*v);
          if (p_tup.Elements().size() != v_tup.Elements().size()) {
            FATAL_PROGRAM_ERROR(loc)
                << "arity mismatch in tuple pattern match:\n  pattern: "
                << p_tup << "\n  value: " << v_tup;
          }
          Env values;
          for (size_t i = 0; i < p_tup.Elements().size(); ++i) {
            if (p_tup.Elements()[i].name != v_tup.Elements()[i].name) {
              FATAL_PROGRAM_ERROR(loc)
                  << "Tuple field name '" << v_tup.Elements()[i].name
                  << "' does not match pattern field name '"
                  << p_tup.Elements()[i].name << "'";
            }
            std::optional<Env> matches = PatternMatch(
                p_tup.Elements()[i].value, v_tup.Elements()[i].value, loc);
            if (!matches) {
              return std::nullopt;
            }
            for (const auto& [name, value] : *matches) {
              values.Set(name, value);
            }
          }  // for
          return values;
        }
        default:
          FATAL() << "expected a tuple value in pattern, not " << *v;
      }
    case Value::Kind::AlternativeValue:
      switch (v->Tag()) {
        case Value::Kind::AlternativeValue: {
          const auto& p_alt = cast<AlternativeValue>(*p);
          const auto& v_alt = cast<AlternativeValue>(*v);
          if (p_alt.ChoiceName() != v_alt.ChoiceName() ||
              p_alt.AltName() != v_alt.AltName()) {
            return std::nullopt;
          }
          return PatternMatch(p_alt.Argument(), v_alt.Argument(), loc);
        }
        default:
          FATAL() << "expected a choice alternative in pattern, not " << *v;
      }
    case Value::Kind::FunctionType:
      switch (v->Tag()) {
        case Value::Kind::FunctionType: {
          const auto& p_fn = cast<FunctionType>(*p);
          const auto& v_fn = cast<FunctionType>(*v);
          std::optional<Env> param_matches =
              PatternMatch(p_fn.Param(), v_fn.Param(), loc);
          if (!param_matches) {
            return std::nullopt;
          }
          std::optional<Env> ret_matches =
              PatternMatch(p_fn.Ret(), v_fn.Ret(), loc);
          if (!ret_matches) {
            return std::nullopt;
          }
          Env values = *param_matches;
          for (const auto& [name, value] : *ret_matches) {
            values.Set(name, value);
          }
          return values;
        }
        default:
          return std::nullopt;
      }
    case Value::Kind::AutoType:
      // `auto` matches any type, without binding any new names. We rely
      // on the typechecker to ensure that `v` is a type.
      return Env();
    default:
      if (ValueEqual(p, v, loc)) {
        return Env();
      } else {
        return std::nullopt;
      }
  }
}

void PatternAssignment(const Value* pat, const Value* val, SourceLocation loc) {
  switch (pat->Tag()) {
    case Value::Kind::PointerValue:
      state->heap.Write(cast<PointerValue>(*pat).Val(), CopyVal(val, loc), loc);
      break;
    case Value::Kind::TupleValue: {
      switch (val->Tag()) {
        case Value::Kind::TupleValue: {
          const auto& pat_tup = cast<TupleValue>(*pat);
          const auto& val_tup = cast<TupleValue>(*val);
          if (pat_tup.Elements().size() != val_tup.Elements().size()) {
            FATAL_RUNTIME_ERROR(loc)
                << "arity mismatch in tuple pattern assignment:\n  pattern: "
                << pat_tup << "\n  value: " << val_tup;
          }
          for (const TupleElement& pattern_element : pat_tup.Elements()) {
            const Value* value_field = val_tup.FindField(pattern_element.name);
            if (value_field == nullptr) {
              FATAL_RUNTIME_ERROR(loc)
                  << "field " << pattern_element.name << "not in " << *val;
            }
            PatternAssignment(pattern_element.value, value_field, loc);
          }
          break;
        }
        default:
          FATAL() << "expected a tuple value on right-hand-side, not " << *val;
      }
      break;
    }
    case Value::Kind::AlternativeValue: {
      switch (val->Tag()) {
        case Value::Kind::AlternativeValue: {
          const auto& pat_alt = cast<AlternativeValue>(*pat);
          const auto& val_alt = cast<AlternativeValue>(*val);
          CHECK(val_alt.ChoiceName() == pat_alt.ChoiceName() &&
                val_alt.AltName() == pat_alt.AltName())
              << "internal error in pattern assignment";
          PatternAssignment(pat_alt.Argument(), val_alt.Argument(), loc);
          break;
        }
        default:
          FATAL() << "expected an alternative in left-hand-side, not " << *val;
      }
      break;
    }
    default:
      CHECK(ValueEqual(pat, val, loc))
          << "internal error in pattern assignment";
  }
}

// State transition functions
//
// The `Step*` family of functions implement state transitions in the
// interpreter by executing a step of the Action at the top of the todo stack,
// and then returning a Transition that specifies how `state.stack` should be
// updated. `Transition` is a variant of several "transition types" representing
// the different kinds of state transition.

// Transition type which indicates that the current Action is now done.
struct Done {
  // The value computed by the Action. Should always be null for Statement
  // Actions, and never null for any other kind of Action.
  const Value* result = nullptr;
};

// Transition type which spawns a new Action on the todo stack above the current
// Action, and increments the current Action's position counter.
struct Spawn {
  Ptr<Action> child;
};

// Transition type which spawns a new Action that replaces the current action
// on the todo stack.
struct Delegate {
  Ptr<Action> delegate;
};

// Transition type which keeps the current Action at the top of the stack,
// and increments its position counter.
struct RunAgain {};

// Transition type which unwinds the `todo` and `scopes` stacks until it
// reaches a specified Action lower in the stack.
struct UnwindTo {
  const Ptr<Action> new_top;
};

// Transition type which unwinds the entire current stack frame, and returns
// a specified value to the caller.
struct UnwindFunctionCall {
  const Value* return_val;
};

// Transition type which removes the current action from the top of the todo
// stack, then creates a new stack frame which calls the specified function
// with the specified arguments.
struct CallFunction {
  const FunctionValue* function;
  const Value* args;
  SourceLocation loc;
};

// Transition type which does nothing.
//
// TODO(geoffromer): This is a temporary placeholder during refactoring. All
// uses of this type should be replaced with meaningful transitions.
struct ManualTransition {};

using Transition =
    std::variant<Done, Spawn, Delegate, RunAgain, UnwindTo, UnwindFunctionCall,
                 CallFunction, ManualTransition>;

// State transitions for lvalues.
Transition StepLvalue() {
  Ptr<Action> act = state->stack.Top()->todo.Top();
  Ptr<const Expression> exp = cast<LValAction>(*act).Exp();
  if (tracing_output) {
    llvm::outs() << "--- step lvalue " << *exp << " --->\n";
  }
  switch (exp->Tag()) {
    case Expression::Kind::IdentifierExpression: {
      //    { {x :: C, E, F} :: S, H}
      // -> { {E(x) :: C, E, F} :: S, H}
      Address pointer =
          GetFromEnv(exp->SourceLoc(), cast<IdentifierExpression>(*exp).Name());
      const Value* v = global_arena->RawNew<PointerValue>(pointer);
      return Done{v};
    }
    case Expression::Kind::FieldAccessExpression: {
      if (act->Pos() == 0) {
        //    { {e.f :: C, E, F} :: S, H}
        // -> { e :: [].f :: C, E, F} :: S, H}
        return Spawn{global_arena->New<LValAction>(
            cast<FieldAccessExpression>(*exp).Aggregate())};
      } else {
        //    { v :: [].f :: C, E, F} :: S, H}
        // -> { { &v.f :: C, E, F} :: S, H }
        Address aggregate = cast<PointerValue>(*act->Results()[0]).Val();
        Address field = aggregate.SubobjectAddress(
            cast<FieldAccessExpression>(*exp).Field());
        return Done{global_arena->RawNew<PointerValue>(field)};
      }
    }
    case Expression::Kind::IndexExpression: {
      if (act->Pos() == 0) {
        //    { {e[i] :: C, E, F} :: S, H}
        // -> { e :: [][i] :: C, E, F} :: S, H}
        return Spawn{global_arena->New<LValAction>(
            cast<IndexExpression>(*exp).Aggregate())};

      } else if (act->Pos() == 1) {
        return Spawn{global_arena->New<ExpressionAction>(
            cast<IndexExpression>(*exp).Offset())};
      } else {
        //    { v :: [][i] :: C, E, F} :: S, H}
        // -> { { &v[i] :: C, E, F} :: S, H }
        Address aggregate = cast<PointerValue>(*act->Results()[0]).Val();
        std::string f =
            std::to_string(cast<IntValue>(*act->Results()[1]).Val());
        Address field = aggregate.SubobjectAddress(f);
        return Done{global_arena->RawNew<PointerValue>(field)};
      }
    }
    case Expression::Kind::TupleLiteral: {
      if (act->Pos() == 0) {
        //    { {(f1=e1,...) :: C, E, F} :: S, H}
        // -> { {e1 :: (f1=[],...) :: C, E, F} :: S, H}
        Ptr<const Expression> e1 =
            cast<TupleLiteral>(*exp).Fields()[0].expression;
        return Spawn{global_arena->New<LValAction>(e1)};
      } else if (act->Pos() !=
                 static_cast<int>(cast<TupleLiteral>(*exp).Fields().size())) {
        //    { { vk :: (f1=v1,..., fk=[],fk+1=ek+1,...) :: C, E, F} :: S,
        //    H}
        // -> { { ek+1 :: (f1=v1,..., fk=vk, fk+1=[],...) :: C, E, F} :: S,
        // H}
        Ptr<const Expression> elt =
            cast<TupleLiteral>(*exp).Fields()[act->Pos()].expression;
        return Spawn{global_arena->New<LValAction>(elt)};
      } else {
        return Done{CreateTuple(act, exp)};
      }
    }
    case Expression::Kind::IntLiteral:
    case Expression::Kind::BoolLiteral:
    case Expression::Kind::CallExpression:
    case Expression::Kind::PrimitiveOperatorExpression:
    case Expression::Kind::IntTypeLiteral:
    case Expression::Kind::BoolTypeLiteral:
    case Expression::Kind::TypeTypeLiteral:
    case Expression::Kind::FunctionTypeLiteral:
    case Expression::Kind::ContinuationTypeLiteral:
    case Expression::Kind::StringLiteral:
    case Expression::Kind::StringTypeLiteral:
    case Expression::Kind::IntrinsicExpression:
      FATAL_RUNTIME_ERROR_NO_LINE()
          << "Can't treat expression as lvalue: " << *exp;
  }
}

// State transitions for expressions.
Transition StepExp() {
  Ptr<Action> act = state->stack.Top()->todo.Top();
  Ptr<const Expression> exp = cast<ExpressionAction>(*act).Exp();
  if (tracing_output) {
    llvm::outs() << "--- step exp " << *exp << " --->\n";
  }
  switch (exp->Tag()) {
    case Expression::Kind::IndexExpression: {
      if (act->Pos() == 0) {
        //    { { e[i] :: C, E, F} :: S, H}
        // -> { { e :: [][i] :: C, E, F} :: S, H}
        return Spawn{global_arena->New<ExpressionAction>(
            cast<IndexExpression>(*exp).Aggregate())};
      } else if (act->Pos() == 1) {
        return Spawn{global_arena->New<ExpressionAction>(
            cast<IndexExpression>(*exp).Offset())};
      } else {
        //    { { v :: [][i] :: C, E, F} :: S, H}
        // -> { { v_i :: C, E, F} : S, H}
        auto* tuple = dyn_cast<TupleValue>(act->Results()[0]);
        if (tuple == nullptr) {
          FATAL_RUNTIME_ERROR_NO_LINE()
              << "expected a tuple in field access, not " << *tuple;
        }
        std::string f =
            std::to_string(cast<IntValue>(*act->Results()[1]).Val());
        const Value* field = tuple->FindField(f);
        if (field == nullptr) {
          FATAL_RUNTIME_ERROR_NO_LINE()
              << "field " << f << " not in " << *tuple;
        }
        return Done{field};
      }
    }
    case Expression::Kind::TupleLiteral: {
      if (act->Pos() == 0) {
        if (cast<TupleLiteral>(*exp).Fields().size() > 0) {
          //    { {(f1=e1,...) :: C, E, F} :: S, H}
          // -> { {e1 :: (f1=[],...) :: C, E, F} :: S, H}
          Ptr<const Expression> e1 =
              cast<TupleLiteral>(*exp).Fields()[0].expression;
          return Spawn{global_arena->New<ExpressionAction>(e1)};
        } else {
          return Done{CreateTuple(act, exp)};
        }
      } else if (act->Pos() !=
                 static_cast<int>(cast<TupleLiteral>(*exp).Fields().size())) {
        //    { { vk :: (f1=v1,..., fk=[],fk+1=ek+1,...) :: C, E, F} :: S,
        //    H}
        // -> { { ek+1 :: (f1=v1,..., fk=vk, fk+1=[],...) :: C, E, F} :: S,
        // H}
        Ptr<const Expression> elt =
            cast<TupleLiteral>(*exp).Fields()[act->Pos()].expression;
        return Spawn{global_arena->New<ExpressionAction>(elt)};
      } else {
        return Done{CreateTuple(act, exp)};
      }
    }
    case Expression::Kind::FieldAccessExpression: {
      const auto& access = cast<FieldAccessExpression>(*exp);
      if (act->Pos() == 0) {
        //    { { e.f :: C, E, F} :: S, H}
        // -> { { e :: [].f :: C, E, F} :: S, H}
        return Spawn{global_arena->New<ExpressionAction>(access.Aggregate())};
      } else {
        //    { { v :: [].f :: C, E, F} :: S, H}
        // -> { { v_f :: C, E, F} : S, H}
        return Done{act->Results()[0]->GetField(FieldPath(access.Field()),
                                                exp->SourceLoc())};
      }
    }
    case Expression::Kind::IdentifierExpression: {
      CHECK(act->Pos() == 0);
      const auto& ident = cast<IdentifierExpression>(*exp);
      // { {x :: C, E, F} :: S, H} -> { {H(E(x)) :: C, E, F} :: S, H}
      Address pointer = GetFromEnv(exp->SourceLoc(), ident.Name());
      return Done{state->heap.Read(pointer, exp->SourceLoc())};
    }
    case Expression::Kind::IntLiteral:
      CHECK(act->Pos() == 0);
      // { {n :: C, E, F} :: S, H} -> { {n' :: C, E, F} :: S, H}
      return Done{global_arena->RawNew<IntValue>(cast<IntLiteral>(*exp).Val())};
    case Expression::Kind::BoolLiteral:
      CHECK(act->Pos() == 0);
      // { {n :: C, E, F} :: S, H} -> { {n' :: C, E, F} :: S, H}
      return Done{
          global_arena->RawNew<BoolValue>(cast<BoolLiteral>(*exp).Val())};
    case Expression::Kind::PrimitiveOperatorExpression: {
      const auto& op = cast<PrimitiveOperatorExpression>(*exp);
      if (act->Pos() != static_cast<int>(op.Arguments().size())) {
        //    { {v :: op(vs,[],e,es) :: C, E, F} :: S, H}
        // -> { {e :: op(vs,v,[],es) :: C, E, F} :: S, H}
        Ptr<const Expression> arg = op.Arguments()[act->Pos()];
        return Spawn{global_arena->New<ExpressionAction>(arg)};
      } else {
        //    { {v :: op(vs,[]) :: C, E, F} :: S, H}
        // -> { {eval_prim(op, (vs,v)) :: C, E, F} :: S, H}
        return Done{EvalPrim(op.Op(), act->Results(), exp->SourceLoc())};
      }
    }
    case Expression::Kind::CallExpression:
      if (act->Pos() == 0) {
        //    { {e1(e2) :: C, E, F} :: S, H}
        // -> { {e1 :: [](e2) :: C, E, F} :: S, H}
        return Spawn{global_arena->New<ExpressionAction>(
            cast<CallExpression>(*exp).Function())};
      } else if (act->Pos() == 1) {
        //    { { v :: [](e) :: C, E, F} :: S, H}
        // -> { { e :: v([]) :: C, E, F} :: S, H}
        return Spawn{global_arena->New<ExpressionAction>(
            cast<CallExpression>(*exp).Argument())};
      } else if (act->Pos() == 2) {
        //    { { v2 :: v1([]) :: C, E, F} :: S, H}
        // -> { {C',E',F'} :: {C, E, F} :: S, H}
        switch (act->Results()[0]->Tag()) {
          case Value::Kind::ClassType: {
            const Value* arg = CopyVal(act->Results()[1], exp->SourceLoc());
            return Done{
                global_arena->RawNew<StructValue>(act->Results()[0], arg)};
          }
          case Value::Kind::AlternativeConstructorValue: {
            const auto& alt =
                cast<AlternativeConstructorValue>(*act->Results()[0]);
            const Value* arg = CopyVal(act->Results()[1], exp->SourceLoc());
            return Done{global_arena->RawNew<AlternativeValue>(
                alt.AltName(), alt.ChoiceName(), arg)};
          }
          case Value::Kind::FunctionValue:
            return CallFunction{
                .function = cast<FunctionValue>(act->Results()[0]),
                .args = act->Results()[1],
                .loc = exp->SourceLoc()};
          default:
            FATAL_RUNTIME_ERROR(exp->SourceLoc())
                << "in call, expected a function, not " << *act->Results()[0];
        }
      } else {
        FATAL() << "in handle_value with Call pos " << act->Pos();
      }
    case Expression::Kind::IntrinsicExpression:
      CHECK(act->Pos() == 0);
      // { {n :: C, E, F} :: S, H} -> { {n' :: C, E, F} :: S, H}
      switch (cast<IntrinsicExpression>(*exp).Intrinsic()) {
        case IntrinsicExpression::IntrinsicKind::Print:
          Address pointer = GetFromEnv(exp->SourceLoc(), "format_str");
          const Value* pointee = state->heap.Read(pointer, exp->SourceLoc());
          CHECK(pointee->Tag() == Value::Kind::StringValue);
          // TODO: This could eventually use something like llvm::formatv.
          llvm::outs() << cast<StringValue>(*pointee).Val();
          return Done{&TupleValue::Empty()};
      }

    case Expression::Kind::IntTypeLiteral: {
      CHECK(act->Pos() == 0);
      return Done{global_arena->RawNew<IntType>()};
    }
    case Expression::Kind::BoolTypeLiteral: {
      CHECK(act->Pos() == 0);
      return Done{global_arena->RawNew<BoolType>()};
    }
    case Expression::Kind::TypeTypeLiteral: {
      CHECK(act->Pos() == 0);
      return Done{global_arena->RawNew<TypeType>()};
    }
    case Expression::Kind::FunctionTypeLiteral: {
      if (act->Pos() == 0) {
        return Spawn{global_arena->New<ExpressionAction>(
            cast<FunctionTypeLiteral>(*exp).Parameter())};
      } else if (act->Pos() == 1) {
        //    { { pt :: fn [] -> e :: C, E, F} :: S, H}
        // -> { { e :: fn pt -> []) :: C, E, F} :: S, H}
        return Spawn{global_arena->New<ExpressionAction>(
            cast<FunctionTypeLiteral>(*exp).ReturnType())};
      } else {
        //    { { rt :: fn pt -> [] :: C, E, F} :: S, H}
        // -> { fn pt -> rt :: {C, E, F} :: S, H}
        return Done{global_arena->RawNew<FunctionType>(
            std::vector<GenericBinding>(), act->Results()[0],
            act->Results()[1])};
      }
    }
    case Expression::Kind::ContinuationTypeLiteral: {
      CHECK(act->Pos() == 0);
      return Done{global_arena->RawNew<ContinuationType>()};
    }
    case Expression::Kind::StringLiteral:
      CHECK(act->Pos() == 0);
      // { {n :: C, E, F} :: S, H} -> { {n' :: C, E, F} :: S, H}
      return Done{
          global_arena->RawNew<StringValue>(cast<StringLiteral>(*exp).Val())};
    case Expression::Kind::StringTypeLiteral: {
      CHECK(act->Pos() == 0);
      return Done{global_arena->RawNew<StringType>()};
    }
  }  // switch (exp->Tag)
}

Transition StepPattern() {
  Ptr<Action> act = state->stack.Top()->todo.Top();
  Ptr<const Pattern> pattern = cast<PatternAction>(*act).Pat();
  if (tracing_output) {
    llvm::outs() << "--- step pattern " << *pattern << " --->\n";
  }
  switch (pattern->Tag()) {
    case Pattern::Kind::AutoPattern: {
      CHECK(act->Pos() == 0);
      return Done{global_arena->RawNew<AutoType>()};
    }
    case Pattern::Kind::BindingPattern: {
      const auto& binding = cast<BindingPattern>(*pattern);
      if (act->Pos() == 0) {
        return Spawn{global_arena->New<PatternAction>(binding.Type())};
      } else {
        return Done{global_arena->RawNew<BindingPlaceholderValue>(
            binding.Name(), act->Results()[0])};
      }
    }
    case Pattern::Kind::TuplePattern: {
      const auto& tuple = cast<TuplePattern>(*pattern);
      if (act->Pos() == 0) {
        if (tuple.Fields().empty()) {
          return Done{&TupleValue::Empty()};
        } else {
          Ptr<const Pattern> p1 = tuple.Fields()[0].pattern;
          return Spawn{(global_arena->New<PatternAction>(p1))};
        }
      } else if (act->Pos() != static_cast<int>(tuple.Fields().size())) {
        //    { { vk :: (f1=v1,..., fk=[],fk+1=ek+1,...) :: C, E, F} :: S,
        //    H}
        // -> { { ek+1 :: (f1=v1,..., fk=vk, fk+1=[],...) :: C, E, F} :: S,
        // H}
        Ptr<const Pattern> elt = tuple.Fields()[act->Pos()].pattern;
        return Spawn{global_arena->New<PatternAction>(elt)};
      } else {
        std::vector<TupleElement> elements;
        for (size_t i = 0; i < tuple.Fields().size(); ++i) {
          elements.push_back(
              {.name = tuple.Fields()[i].name, .value = act->Results()[i]});
        }
        return Done{global_arena->RawNew<TupleValue>(std::move(elements))};
      }
    }
    case Pattern::Kind::AlternativePattern: {
      const auto& alternative = cast<AlternativePattern>(*pattern);
      if (act->Pos() == 0) {
        return Spawn{
            global_arena->New<ExpressionAction>(alternative.ChoiceType())};
      } else if (act->Pos() == 1) {
        return Spawn{global_arena->New<PatternAction>(alternative.Arguments())};
      } else {
        CHECK(act->Pos() == 2);
        const auto& choice_type = cast<ChoiceType>(*act->Results()[0]);
        return Done{global_arena->RawNew<AlternativeValue>(
            alternative.AlternativeName(), choice_type.Name(),
            act->Results()[1])};
      }
    }
    case Pattern::Kind::ExpressionPattern:
      return Delegate{global_arena->New<ExpressionAction>(
          cast<ExpressionPattern>(*pattern).Expression())};
  }
}

auto IsWhileAct(Ptr<Action> act) -> bool {
  switch (act->Tag()) {
    case Action::Kind::StatementAction:
      switch (cast<StatementAction>(*act).Stmt()->Tag()) {
        case Statement::Kind::While:
          return true;
        default:
          return false;
      }
    default:
      return false;
  }
}

auto HasLocalScope(Ptr<Action> act) -> bool {
  switch (act->Tag()) {
    case Action::Kind::StatementAction:
      switch (cast<StatementAction>(*act).Stmt()->Tag()) {
        case Statement::Kind::Block:
        case Statement::Kind::Match:
          return true;
        default:
          return false;
      }
    default:
      return false;
  }
}

// State transitions for statements.
Transition StepStmt() {
  Ptr<Frame> frame = state->stack.Top();
  Ptr<Action> act = frame->todo.Top();
  Ptr<const Statement> stmt = cast<StatementAction>(*act).Stmt();
  if (tracing_output) {
    llvm::outs() << "--- step stmt ";
    stmt->PrintDepth(1, llvm::outs());
    llvm::outs() << " --->\n";
  }
  switch (stmt->Tag()) {
    case Statement::Kind::Match: {
      const auto& match_stmt = cast<Match>(*stmt);
      if (act->Pos() == 0) {
        //    { { (match (e) ...) :: C, E, F} :: S, H}
        // -> { { e :: (match ([]) ...) :: C, E, F} :: S, H}
        frame->scopes.Push(global_arena->New<Scope>(CurrentEnv(state)));
        return Spawn{global_arena->New<ExpressionAction>(match_stmt.Exp())};
      } else {
        // Regarding act->Pos():
        // * odd: start interpreting the pattern of a clause
        // * even: finished interpreting the pattern, now try to match
        //
        // Regarding act->Results():
        // * 0: the value that we're matching
        // * 1: the pattern for clause 0
        // * 2: the pattern for clause 1
        // * ...
        auto clause_num = (act->Pos() - 1) / 2;
        if (clause_num >= static_cast<int>(match_stmt.Clauses()->size())) {
          DeallocateScope(frame->scopes.Top());
          frame->scopes.Pop();
          return Done{};
        }
        auto c = match_stmt.Clauses()->begin();
        std::advance(c, clause_num);

        if (act->Pos() % 2 == 1) {
          // start interpreting the pattern of the clause
          //    { {v :: (match ([]) ...) :: C, E, F} :: S, H}
          // -> { {pi :: (match ([]) ...) :: C, E, F} :: S, H}
          return Spawn{global_arena->New<PatternAction>(c->first)};
        } else {  // try to match
          auto v = act->Results()[0];
          auto pat = act->Results()[clause_num + 1];
          std::optional<Env> matches = PatternMatch(pat, v, stmt->SourceLoc());
          if (matches) {  // we have a match, start the body
            // Ensure we don't process any more clauses.
            act->SetPos(2 * match_stmt.Clauses()->size() + 1);

            for (const auto& [name, value] : *matches) {
              frame->scopes.Top()->values.Set(name, value);
              frame->scopes.Top()->locals.push_back(name);
            }
<<<<<<< HEAD
            return Spawn{global_arena->New<StatementAction>(c->second)};
=======
            frame->scopes.Push(global_arena->New<Scope>(values, vars));
            auto body_act = global_arena->New<StatementAction>(
                global_arena->New<Block>(stmt->SourceLoc(), c->second));
            body_act->IncrementPos();
            frame->todo.Pop(1);
            frame->todo.Push(body_act);
            frame->todo.Push(global_arena->New<StatementAction>(c->second));
            return ManualTransition{};
>>>>>>> cc7c18b3
          } else {
            return RunAgain{};
          }
        }
      }
    }
    case Statement::Kind::While:
      if (act->Pos() % 2 == 0) {
        //    { { (while (e) s) :: C, E, F} :: S, H}
        // -> { { e :: (while ([]) s) :: C, E, F} :: S, H}
        act->Clear();
        return Spawn{
            global_arena->New<ExpressionAction>(cast<While>(*stmt).Cond())};
      } else if (cast<BoolValue>(*act->Results().back()).Val()) {
        //    { {true :: (while ([]) s) :: C, E, F} :: S, H}
        // -> { { s :: (while (e) s) :: C, E, F } :: S, H}
        return Spawn{
            global_arena->New<StatementAction>(cast<While>(*stmt).Body())};
      } else {
        //    { {false :: (while ([]) s) :: C, E, F} :: S, H}
        // -> { { C, E, F } :: S, H}
        return Done{};
      }
    case Statement::Kind::Break: {
      CHECK(act->Pos() == 0);
      //    { { break; :: ... :: (while (e) s) :: C, E, F} :: S, H}
      // -> { { C, E', F} :: S, H}
      auto it =
          std::find_if(frame->todo.begin(), frame->todo.end(), &IsWhileAct);
      if (it == frame->todo.end()) {
        FATAL_RUNTIME_ERROR(stmt->SourceLoc())
            << "`break` not inside `while` statement";
      }
      ++it;
      return UnwindTo{*it};
    }
    case Statement::Kind::Continue: {
      CHECK(act->Pos() == 0);
      //    { { continue; :: ... :: (while (e) s) :: C, E, F} :: S, H}
      // -> { { (while (e) s) :: C, E', F} :: S, H}
      auto it =
          std::find_if(frame->todo.begin(), frame->todo.end(), &IsWhileAct);
      if (it == frame->todo.end()) {
        FATAL_RUNTIME_ERROR(stmt->SourceLoc())
            << "`continue` not inside `while` statement";
      }
      return UnwindTo{*it};
    }
    case Statement::Kind::Block: {
      if (act->Pos() == 0) {
        const Block& block = cast<Block>(*stmt);
        if (block.Stmt()) {
          frame->scopes.Push(global_arena->New<Scope>(CurrentEnv(state)));
          return Spawn{global_arena->New<StatementAction>(*block.Stmt())};
        } else {
          return Done{};
        }
      } else {
        Ptr<Scope> scope = frame->scopes.Top();
        DeallocateScope(scope);
        frame->scopes.Pop(1);
        return Done{};
      }
    }
    case Statement::Kind::VariableDefinition:
      if (act->Pos() == 0) {
        //    { {(var x = e) :: C, E, F} :: S, H}
        // -> { {e :: (var x = []) :: C, E, F} :: S, H}
        return Spawn{global_arena->New<ExpressionAction>(
            cast<VariableDefinition>(*stmt).Init())};
      } else if (act->Pos() == 1) {
        return Spawn{global_arena->New<PatternAction>(
            cast<VariableDefinition>(*stmt).Pat())};
      } else {
        //    { { v :: (x = []) :: C, E, F} :: S, H}
        // -> { { C, E(x := a), F} :: S, H(a := copy(v))}
        const Value* v = act->Results()[0];
        const Value* p = act->Results()[1];

        std::optional<Env> matches = PatternMatch(p, v, stmt->SourceLoc());
        CHECK(matches)
            << stmt->SourceLoc()
            << ": internal error in variable definition, match failed";
        for (const auto& [name, value] : *matches) {
          frame->scopes.Top()->values.Set(name, value);
          frame->scopes.Top()->locals.push_back(name);
        }
        return Done{};
      }
    case Statement::Kind::ExpressionStatement:
      if (act->Pos() == 0) {
        //    { {e :: C, E, F} :: S, H}
        // -> { {e :: C, E, F} :: S, H}
        return Spawn{global_arena->New<ExpressionAction>(
            cast<ExpressionStatement>(*stmt).Exp())};
      } else {
        return Done{};
      }
    case Statement::Kind::Assign:
      if (act->Pos() == 0) {
        //    { {(lv = e) :: C, E, F} :: S, H}
        // -> { {lv :: ([] = e) :: C, E, F} :: S, H}
        return Spawn{global_arena->New<LValAction>(cast<Assign>(*stmt).Lhs())};
      } else if (act->Pos() == 1) {
        //    { { a :: ([] = e) :: C, E, F} :: S, H}
        // -> { { e :: (a = []) :: C, E, F} :: S, H}
        return Spawn{
            global_arena->New<ExpressionAction>(cast<Assign>(*stmt).Rhs())};
      } else {
        //    { { v :: (a = []) :: C, E, F} :: S, H}
        // -> { { C, E, F} :: S, H(a := v)}
        auto pat = act->Results()[0];
        auto val = act->Results()[1];
        PatternAssignment(pat, val, stmt->SourceLoc());
        return Done{};
      }
    case Statement::Kind::If:
      if (act->Pos() == 0) {
        //    { {(if (e) then_stmt else else_stmt) :: C, E, F} :: S, H}
        // -> { { e :: (if ([]) then_stmt else else_stmt) :: C, E, F} :: S, H}
        return Spawn{
            global_arena->New<ExpressionAction>(cast<If>(*stmt).Cond())};
      } else if (cast<BoolValue>(*act->Results()[0]).Val()) {
        //    { {true :: if ([]) then_stmt else else_stmt :: C, E, F} ::
        //      S, H}
        // -> { { then_stmt :: C, E, F } :: S, H}
        return Delegate{
            global_arena->New<StatementAction>(cast<If>(*stmt).ThenStmt())};
      } else if (cast<If>(*stmt).ElseStmt()) {
        //    { {false :: if ([]) then_stmt else else_stmt :: C, E, F} ::
        //      S, H}
        // -> { { else_stmt :: C, E, F } :: S, H}
        return Delegate{
            global_arena->New<StatementAction>(*cast<If>(*stmt).ElseStmt())};
      } else {
        return Done{};
      }
    case Statement::Kind::Return:
      if (act->Pos() == 0) {
        //    { {return e :: C, E, F} :: S, H}
        // -> { {e :: return [] :: C, E, F} :: S, H}
        return Spawn{
            global_arena->New<ExpressionAction>(cast<Return>(*stmt).Exp())};
      } else {
        //    { {v :: return [] :: C, E, F} :: {C', E', F'} :: S, H}
        // -> { {v :: C', E', F'} :: S, H}
        const Value* ret_val = CopyVal(act->Results()[0], stmt->SourceLoc());
        return UnwindFunctionCall{ret_val};
      }
    case Statement::Kind::Sequence: {
      //    { { (s1,s2) :: C, E, F} :: S, H}
      // -> { { s1 :: s2 :: C, E, F} :: S, H}
      const Sequence& seq = cast<Sequence>(*stmt);
      if (act->Pos() == 0) {
        return Spawn{global_arena->New<StatementAction>(seq.Stmt())};
      } else {
        if (seq.Next()) {
          return Delegate{global_arena->New<StatementAction>(
              *cast<Sequence>(*stmt).Next())};
        } else {
          return Done{};
        }
      }
    }
    case Statement::Kind::Continuation: {
      CHECK(act->Pos() == 0);
      // Create a continuation object by creating a frame similar the
      // way one is created in a function call.
      auto scopes =
          Stack<Ptr<Scope>>(global_arena->New<Scope>(CurrentEnv(state)));
      Stack<Ptr<Action>> todo;
      todo.Push(global_arena->New<StatementAction>(
          global_arena->New<Return>(stmt->SourceLoc())));
      todo.Push(
          global_arena->New<StatementAction>(cast<Continuation>(*stmt).Body()));
      auto continuation_frame =
          global_arena->New<Frame>("__continuation", scopes, todo);
      Address continuation_address =
          state->heap.AllocateValue(global_arena->RawNew<ContinuationValue>(
              std::vector<Ptr<Frame>>({continuation_frame})));
      // Store the continuation's address in the frame.
      continuation_frame->continuation = continuation_address;
      // Bind the continuation object to the continuation variable
      frame->scopes.Top()->values.Set(
          cast<Continuation>(*stmt).ContinuationVariable(),
          continuation_address);
      // Pop the continuation statement.
      frame->todo.Pop();
      return ManualTransition{};
    }
    case Statement::Kind::Run:
      if (act->Pos() == 0) {
        // Evaluate the argument of the run statement.
        return Spawn{
            global_arena->New<ExpressionAction>(cast<Run>(*stmt).Argument())};
      } else {
        frame->todo.Pop(1);
        // Push an expression statement action to ignore the result
        // value from the continuation.
        auto ignore_result = global_arena->New<StatementAction>(
            global_arena->New<ExpressionStatement>(
                stmt->SourceLoc(),
                global_arena->New<TupleLiteral>(stmt->SourceLoc())));
        frame->todo.Push(ignore_result);
        // Push the continuation onto the current stack.
        const std::vector<Ptr<Frame>>& continuation_vector =
            cast<ContinuationValue>(*act->Results()[0]).Stack();
        for (auto frame_iter = continuation_vector.rbegin();
             frame_iter != continuation_vector.rend(); ++frame_iter) {
          state->stack.Push(*frame_iter);
        }
        return ManualTransition{};
      }
    case Statement::Kind::Await:
      CHECK(act->Pos() == 0);
      // Pause the current continuation
      frame->todo.Pop();
      std::vector<Ptr<Frame>> paused;
      do {
        paused.push_back(state->stack.Pop());
      } while (paused.back()->continuation == std::nullopt);
      // Update the continuation with the paused stack.
      state->heap.Write(*paused.back()->continuation,
                        global_arena->RawNew<ContinuationValue>(paused),
                        stmt->SourceLoc());
      return ManualTransition{};
  }
}

// Visitor which implements the behavior associated with each transition type.
struct DoTransition {
  void operator()(const Done& done) {
    Ptr<Frame> frame = state->stack.Top();
    if (frame->todo.Top()->Tag() != Action::Kind::StatementAction) {
      CHECK(done.result != nullptr);
      frame->todo.Pop();
      if (frame->todo.IsEmpty()) {
        state->program_value = done.result;
      } else {
        frame->todo.Top()->AddResult(done.result);
      }
    } else {
      CHECK(done.result == nullptr);
      frame->todo.Pop();
    }
  }

  void operator()(const Spawn& spawn) {
    Ptr<Frame> frame = state->stack.Top();
    Ptr<Action> action = frame->todo.Top();
    action->SetPos(action->Pos() + 1);
    frame->todo.Push(spawn.child);
  }

  void operator()(const Delegate& delegate) {
    Ptr<Frame> frame = state->stack.Top();
    frame->todo.Pop();
    frame->todo.Push(delegate.delegate);
  }

  void operator()(const RunAgain&) {
    Ptr<Action> action = state->stack.Top()->todo.Top();
    action->SetPos(action->Pos() + 1);
  }

  void operator()(const UnwindTo& unwind_to) {
    Ptr<Frame> frame = state->stack.Top();
<<<<<<< HEAD
    // TODO: drop .Get() calls once `Ptr` has comparison operators
    while (frame->todo.Top().Get() != unwind_to.new_top.Get()) {
      if (HasLocalScope(frame->todo.Top())) {
=======
    while (frame->todo.Top() != unwind_to.new_top) {
      if (IsBlockAct(frame->todo.Top())) {
>>>>>>> cc7c18b3
        DeallocateScope(frame->scopes.Top());
        frame->scopes.Pop();
      }
      frame->todo.Pop();
    }
  }

  void operator()(const UnwindFunctionCall& unwind) {
    DeallocateLocals(state->stack.Top());
    state->stack.Pop();
    if (state->stack.Top()->todo.IsEmpty()) {
      state->program_value = unwind.return_val;
    } else {
      state->stack.Top()->todo.Top()->AddResult(unwind.return_val);
    }
  }

  void operator()(const CallFunction& call) {
    state->stack.Top()->todo.Pop();
    std::optional<Env> matches =
        PatternMatch(call.function->Param(), call.args, call.loc);
    CHECK(matches.has_value())
        << "internal error in call_function, pattern match failed";
    // Create the new frame and push it on the stack
    Env values = globals;
    std::list<std::string> params;
    for (const auto& [name, value] : *matches) {
      values.Set(name, value);
      params.push_back(name);
    }
    auto scopes = Stack<Ptr<Scope>>(global_arena->New<Scope>(values, params));
    CHECK(call.function->Body()) << "Calling a function that's missing a body";
    auto todo = Stack<Ptr<Action>>(
        global_arena->New<StatementAction>(*call.function->Body()));
    auto frame = global_arena->New<Frame>(call.function->Name(), scopes, todo);
    state->stack.Push(frame);
  }

  void operator()(const ManualTransition&) {}
};

// State transition.
void Step() {
  Ptr<Frame> frame = state->stack.Top();
  if (frame->todo.IsEmpty()) {
    FATAL_RUNTIME_ERROR_NO_LINE()
        << "fell off end of function " << frame->name << " without `return`";
  }

  Ptr<Action> act = frame->todo.Top();
  switch (act->Tag()) {
    case Action::Kind::LValAction:
      std::visit(DoTransition(), StepLvalue());
      break;
    case Action::Kind::ExpressionAction:
      std::visit(DoTransition(), StepExp());
      break;
    case Action::Kind::PatternAction:
      std::visit(DoTransition(), StepPattern());
      break;
    case Action::Kind::StatementAction:
      std::visit(DoTransition(), StepStmt());
      break;
  }  // switch
}

// Interpret the whole porogram.
auto InterpProgram(const std::list<Ptr<const Declaration>>& fs) -> int {
  state = global_arena->RawNew<State>();  // Runtime state.
  if (tracing_output) {
    llvm::outs() << "********** initializing globals **********\n";
  }
  InitGlobals(fs);

  SourceLocation loc("<InterpProgram()>", 0);

  Ptr<const Expression> arg = global_arena->New<TupleLiteral>(loc);
  Ptr<const Expression> call_main = global_arena->New<CallExpression>(
      loc, global_arena->New<IdentifierExpression>(loc, "main"), arg);
  auto todo =
      Stack<Ptr<Action>>(global_arena->New<ExpressionAction>(call_main));
  auto scopes = Stack<Ptr<Scope>>(global_arena->New<Scope>(globals));
  state->stack =
      Stack<Ptr<Frame>>(global_arena->New<Frame>("top", scopes, todo));

  if (tracing_output) {
    llvm::outs() << "********** calling main function **********\n";
    PrintState(llvm::outs());
  }

  while (state->stack.Count() > 1 || !state->stack.Top()->todo.IsEmpty()) {
    Step();
    if (tracing_output) {
      PrintState(llvm::outs());
    }
  }
  return cast<IntValue>(**state->program_value).Val();
}

// Interpret an expression at compile-time.
auto InterpExp(Env values, Ptr<const Expression> e) -> const Value* {
  CHECK(state->program_value == std::nullopt);
  auto program_value_guard =
      llvm::make_scope_exit([] { state->program_value = std::nullopt; });
  auto todo = Stack<Ptr<Action>>(global_arena->New<ExpressionAction>(e));
  auto scopes = Stack<Ptr<Scope>>(global_arena->New<Scope>(values));
  state->stack =
      Stack<Ptr<Frame>>(global_arena->New<Frame>("InterpExp", scopes, todo));

  while (state->stack.Count() > 1 || !state->stack.Top()->todo.IsEmpty()) {
    Step();
  }
  CHECK(state->program_value != std::nullopt);
  return *state->program_value;
}

// Interpret a pattern at compile-time.
auto InterpPattern(Env values, Ptr<const Pattern> p) -> const Value* {
  CHECK(state->program_value == std::nullopt);
  auto program_value_guard =
      llvm::make_scope_exit([] { state->program_value = std::nullopt; });
  auto todo = Stack<Ptr<Action>>(global_arena->New<PatternAction>(p));
  auto scopes = Stack<Ptr<Scope>>(global_arena->New<Scope>(values));
  state->stack = Stack<Ptr<Frame>>(
      global_arena->New<Frame>("InterpPattern", scopes, todo));

  while (state->stack.Count() > 1 || !state->stack.Top()->todo.IsEmpty()) {
    Step();
  }
  CHECK(state->program_value != std::nullopt);
  return *state->program_value;
}

}  // namespace Carbon<|MERGE_RESOLUTION|>--- conflicted
+++ resolved
@@ -863,18 +863,7 @@
               frame->scopes.Top()->values.Set(name, value);
               frame->scopes.Top()->locals.push_back(name);
             }
-<<<<<<< HEAD
             return Spawn{global_arena->New<StatementAction>(c->second)};
-=======
-            frame->scopes.Push(global_arena->New<Scope>(values, vars));
-            auto body_act = global_arena->New<StatementAction>(
-                global_arena->New<Block>(stmt->SourceLoc(), c->second));
-            body_act->IncrementPos();
-            frame->todo.Pop(1);
-            frame->todo.Push(body_act);
-            frame->todo.Push(global_arena->New<StatementAction>(c->second));
-            return ManualTransition{};
->>>>>>> cc7c18b3
           } else {
             return RunAgain{};
           }
@@ -1142,14 +1131,8 @@
 
   void operator()(const UnwindTo& unwind_to) {
     Ptr<Frame> frame = state->stack.Top();
-<<<<<<< HEAD
-    // TODO: drop .Get() calls once `Ptr` has comparison operators
-    while (frame->todo.Top().Get() != unwind_to.new_top.Get()) {
+    while (frame->todo.Top() != unwind_to.new_top) {
       if (HasLocalScope(frame->todo.Top())) {
-=======
-    while (frame->todo.Top() != unwind_to.new_top) {
-      if (IsBlockAct(frame->todo.Top())) {
->>>>>>> cc7c18b3
         DeallocateScope(frame->scopes.Top());
         frame->scopes.Pop();
       }
