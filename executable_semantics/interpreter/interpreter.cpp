// Part of the Carbon Language project, under the Apache License v2.0 with LLVM
// Exceptions. See /LICENSE for license information.
// SPDX-License-Identifier: Apache-2.0 WITH LLVM-exception

#include "executable_semantics/interpreter/interpreter.h"

#include <iterator>
#include <map>
#include <optional>
#include <utility>
#include <variant>
#include <vector>

#include "common/check.h"
#include "executable_semantics/ast/declaration.h"
#include "executable_semantics/ast/expression.h"
#include "executable_semantics/common/arena.h"
#include "executable_semantics/common/error.h"
#include "executable_semantics/interpreter/action.h"
#include "executable_semantics/interpreter/stack.h"
#include "llvm/ADT/StringExtras.h"
#include "llvm/Support/Casting.h"

using llvm::cast;
using llvm::dyn_cast;

namespace Carbon {

//
// Auxiliary Functions
//

void Interpreter::PrintEnv(Env values, llvm::raw_ostream& out) {
  llvm::ListSeparator sep;
  for (const auto& [name, allocation] : values) {
    out << sep << name << ": ";
    heap_.PrintAllocation(allocation, out);
  }
}

//
// State Operations
//

auto Interpreter::CurrentScope() -> Scope& {
  for (Nonnull<Action*> action : todo_) {
    if (action->scope().has_value()) {
      return *action->scope();
    }
  }
  FATAL() << "No current scope";
}

auto Interpreter::CurrentEnv() -> Env { return CurrentScope().values; }

// Returns the given name from the environment, printing an error if not found.
auto Interpreter::GetFromEnv(SourceLocation source_loc, const std::string& name)
    -> Address {
  std::optional<AllocationId> pointer = CurrentEnv().Get(name);
  if (!pointer) {
    FATAL_RUNTIME_ERROR(source_loc) << "could not find `" << name << "`";
  }
  return Address(*pointer);
}

void Interpreter::PrintState(llvm::raw_ostream& out) {
  out << "{\nstack: ";
  llvm::ListSeparator sep(" :: ");
  for (Nonnull<const Action*> action : todo_) {
    out << sep << *action;
  }
  out << "\nheap: " << heap_;
  if (!todo_.IsEmpty()) {
    out << "\nvalues: ";
    PrintEnv(CurrentEnv(), out);
  }
  out << "\n}\n";
}

auto Interpreter::EvalPrim(Operator op,
                           const std::vector<Nonnull<const Value*>>& args,
                           SourceLocation source_loc) -> Nonnull<const Value*> {
  switch (op) {
    case Operator::Neg:
      return arena_->New<IntValue>(-cast<IntValue>(*args[0]).value());
    case Operator::Add:
      return arena_->New<IntValue>(cast<IntValue>(*args[0]).value() +
                                   cast<IntValue>(*args[1]).value());
    case Operator::Sub:
      return arena_->New<IntValue>(cast<IntValue>(*args[0]).value() -
                                   cast<IntValue>(*args[1]).value());
    case Operator::Mul:
      return arena_->New<IntValue>(cast<IntValue>(*args[0]).value() *
                                   cast<IntValue>(*args[1]).value());
    case Operator::Not:
      return arena_->New<BoolValue>(!cast<BoolValue>(*args[0]).value());
    case Operator::And:
      return arena_->New<BoolValue>(cast<BoolValue>(*args[0]).value() &&
                                    cast<BoolValue>(*args[1]).value());
    case Operator::Or:
      return arena_->New<BoolValue>(cast<BoolValue>(*args[0]).value() ||
                                    cast<BoolValue>(*args[1]).value());
    case Operator::Eq:
      return arena_->New<BoolValue>(ValueEqual(args[0], args[1], source_loc));
    case Operator::Ptr:
      return arena_->New<PointerType>(args[0]);
    case Operator::Deref:
      FATAL() << "dereference not implemented yet";
  }
}

void Interpreter::InitEnv(const Declaration& d, Env* env) {
  switch (d.kind()) {
    case Declaration::Kind::FunctionDeclaration: {
      const auto& func_def = cast<FunctionDeclaration>(d);
      Env new_env = *env;
      // Bring the deduced parameters into scope.
      for (const auto& deduced : func_def.deduced_parameters()) {
        AllocationId a =
            heap_.AllocateValue(arena_->New<VariableType>(deduced.name));
        new_env.Set(deduced.name, a);
      }
      Nonnull<const FunctionValue*> f = arena_->New<FunctionValue>(&func_def);
      AllocationId a = heap_.AllocateValue(f);
      env->Set(func_def.name(), a);
      break;
    }

    case Declaration::Kind::ClassDeclaration: {
      const ClassDefinition& class_def = cast<ClassDeclaration>(d).definition();
      std::vector<NamedValue> fields;
      std::vector<NamedValue> methods;
      for (Nonnull<const Member*> m : class_def.members()) {
        switch (m->kind()) {
          case Member::Kind::FieldMember: {
            const BindingPattern& binding = cast<FieldMember>(*m).binding();
            const Expression& type_expression =
                cast<ExpressionPattern>(binding.type()).expression();
            auto type = InterpExp(Env(arena_), &type_expression);
            fields.push_back({.name = *binding.name(), .value = type});
            break;
          }
        }
      }
      auto st = arena_->New<NominalClassType>(
          class_def.name(), std::move(fields), std::move(methods));
      AllocationId a = heap_.AllocateValue(st);
      env->Set(class_def.name(), a);
      break;
    }

    case Declaration::Kind::ChoiceDeclaration: {
      const auto& choice = cast<ChoiceDeclaration>(d);
      std::vector<NamedValue> alts;
      for (const auto& alternative : choice.alternatives()) {
        auto t = InterpExp(Env(arena_), &alternative.signature());
        alts.push_back({.name = alternative.name(), .value = t});
      }
      auto ct = arena_->New<ChoiceType>(choice.name(), std::move(alts));
      AllocationId a = heap_.AllocateValue(ct);
      env->Set(choice.name(), a);
      break;
    }

    case Declaration::Kind::VariableDeclaration: {
      const auto& var = cast<VariableDeclaration>(d);
      // Adds an entry in `globals` mapping the variable's name to the
      // result of evaluating the initializer.
      Nonnull<const Value*> v =
          Convert(InterpExp(*env, &var.initializer()), &var.static_type());
      AllocationId a = heap_.AllocateValue(v);
      env->Set(*var.binding().name(), a);
      break;
    }
  }
}

void Interpreter::InitGlobals(llvm::ArrayRef<Nonnull<Declaration*>> fs) {
  for (const auto d : fs) {
    InitEnv(*d, &globals_);
  }
}

void Interpreter::DeallocateScope(Scope& scope) {
  CHECK(!scope.deallocated);
  for (const auto& l : scope.locals) {
    std::optional<AllocationId> a = scope.values.Get(l);
    CHECK(a);
    heap_.Deallocate(*a);
  }
  scope.deallocated = true;
}

auto Interpreter::CreateTuple(Nonnull<Action*> act,
                              Nonnull<const Expression*> exp)
    -> Nonnull<const Value*> {
  //    { { (v1,...,vn) :: C, E, F} :: S, H}
  // -> { { `(v1,...,vn) :: C, E, F} :: S, H}
  const auto& tup_lit = cast<TupleLiteral>(*exp);
  CHECK(act->results().size() == tup_lit.fields().size());
  return arena_->New<TupleValue>(act->results());
}

auto Interpreter::CreateStruct(const std::vector<FieldInitializer>& fields,
                               const std::vector<Nonnull<const Value*>>& values)
    -> Nonnull<const Value*> {
  CHECK(fields.size() == values.size());
  std::vector<NamedValue> elements;
  for (size_t i = 0; i < fields.size(); ++i) {
    elements.push_back({.name = fields[i].name(), .value = values[i]});
  }

  return arena_->New<StructValue>(std::move(elements));
}

auto Interpreter::PatternMatch(Nonnull<const Value*> p, Nonnull<const Value*> v,
                               SourceLocation source_loc)
    -> std::optional<Env> {
  switch (p->kind()) {
    case Value::Kind::BindingPlaceholderValue: {
      const auto& placeholder = cast<BindingPlaceholderValue>(*p);
      Env values(arena_);
      if (placeholder.name().has_value()) {
        AllocationId a = heap_.AllocateValue(v);
        values.Set(*placeholder.name(), a);
      }
      return values;
    }
    case Value::Kind::TupleValue:
      switch (v->kind()) {
        case Value::Kind::TupleValue: {
          const auto& p_tup = cast<TupleValue>(*p);
          const auto& v_tup = cast<TupleValue>(*v);
          if (p_tup.elements().size() != v_tup.elements().size()) {
            FATAL_PROGRAM_ERROR(source_loc)
                << "arity mismatch in tuple pattern match:\n  pattern: "
                << p_tup << "\n  value: " << v_tup;
          }
          Env values(arena_);
          for (size_t i = 0; i < p_tup.elements().size(); ++i) {
            std::optional<Env> matches = PatternMatch(
                p_tup.elements()[i], v_tup.elements()[i], source_loc);
            if (!matches) {
              return std::nullopt;
            }
            for (const auto& [name, value] : *matches) {
              values.Set(name, value);
            }
          }  // for
          return values;
        }
        default:
          FATAL() << "expected a tuple value in pattern, not " << *v;
      }
    case Value::Kind::StructValue: {
      const auto& p_struct = cast<StructValue>(*p);
      const auto& v_struct = cast<StructValue>(*v);
      CHECK(p_struct.elements().size() == v_struct.elements().size());
      Env values(arena_);
      for (size_t i = 0; i < p_struct.elements().size(); ++i) {
        CHECK(p_struct.elements()[i].name == v_struct.elements()[i].name);
        std::optional<Env> matches =
            PatternMatch(p_struct.elements()[i].value,
                         v_struct.elements()[i].value, source_loc);
        if (!matches) {
          return std::nullopt;
        }
        for (const auto& [name, value] : *matches) {
          values.Set(name, value);
        }
      }
      return values;
    }
    case Value::Kind::AlternativeValue:
      switch (v->kind()) {
        case Value::Kind::AlternativeValue: {
          const auto& p_alt = cast<AlternativeValue>(*p);
          const auto& v_alt = cast<AlternativeValue>(*v);
          if (p_alt.choice_name() != v_alt.choice_name() ||
              p_alt.alt_name() != v_alt.alt_name()) {
            return std::nullopt;
          }
          return PatternMatch(&p_alt.argument(), &v_alt.argument(), source_loc);
        }
        default:
          FATAL() << "expected a choice alternative in pattern, not " << *v;
      }
    case Value::Kind::FunctionType:
      switch (v->kind()) {
        case Value::Kind::FunctionType: {
          const auto& p_fn = cast<FunctionType>(*p);
          const auto& v_fn = cast<FunctionType>(*v);
          std::optional<Env> param_matches =
              PatternMatch(&p_fn.parameters(), &v_fn.parameters(), source_loc);
          if (!param_matches) {
            return std::nullopt;
          }
          std::optional<Env> ret_matches = PatternMatch(
              &p_fn.return_type(), &v_fn.return_type(), source_loc);
          if (!ret_matches) {
            return std::nullopt;
          }
          Env values = *param_matches;
          for (const auto& [name, value] : *ret_matches) {
            values.Set(name, value);
          }
          return values;
        }
        default:
          return std::nullopt;
      }
    case Value::Kind::AutoType:
      // `auto` matches any type, without binding any new names. We rely
      // on the typechecker to ensure that `v` is a type.
      return Env(arena_);
    default:
      if (ValueEqual(p, v, source_loc)) {
        return Env(arena_);
      } else {
        return std::nullopt;
      }
  }
}

void Interpreter::PatternAssignment(Nonnull<const Value*> pat,
                                    Nonnull<const Value*> val,
                                    SourceLocation source_loc) {
  switch (pat->kind()) {
    case Value::Kind::PointerValue:
      heap_.Write(cast<PointerValue>(*pat).value(), val, source_loc);
      break;
    case Value::Kind::TupleValue: {
      switch (val->kind()) {
        case Value::Kind::TupleValue: {
          const auto& pat_tup = cast<TupleValue>(*pat);
          const auto& val_tup = cast<TupleValue>(*val);
          if (pat_tup.elements().size() != val_tup.elements().size()) {
            FATAL_RUNTIME_ERROR(source_loc)
                << "arity mismatch in tuple pattern assignment:\n  pattern: "
                << pat_tup << "\n  value: " << val_tup;
          }
          for (size_t i = 0; i < pat_tup.elements().size(); ++i) {
            PatternAssignment(pat_tup.elements()[i], val_tup.elements()[i],
                              source_loc);
          }
          break;
        }
        default:
          FATAL() << "expected a tuple value on right-hand-side, not " << *val;
      }
      break;
    }
    case Value::Kind::AlternativeValue: {
      switch (val->kind()) {
        case Value::Kind::AlternativeValue: {
          const auto& pat_alt = cast<AlternativeValue>(*pat);
          const auto& val_alt = cast<AlternativeValue>(*val);
          CHECK(val_alt.choice_name() == pat_alt.choice_name() &&
                val_alt.alt_name() == pat_alt.alt_name())
              << "internal error in pattern assignment";
          PatternAssignment(&pat_alt.argument(), &val_alt.argument(),
                            source_loc);
          break;
        }
        default:
          FATAL() << "expected an alternative in left-hand-side, not " << *val;
      }
      break;
    }
    default:
      CHECK(ValueEqual(pat, val, source_loc))
          << "internal error in pattern assignment";
  }
}

auto Interpreter::StepLvalue() -> Transition {
  Nonnull<Action*> act = todo_.Top();
  const Expression& exp = cast<LValAction>(*act).expression();
  if (trace_) {
    llvm::outs() << "--- step lvalue " << exp << " (" << exp.source_loc()
                 << ") --->\n";
  }
  switch (exp.kind()) {
    case Expression::Kind::IdentifierExpression: {
      //    { {x :: C, E, F} :: S, H}
      // -> { {E(x) :: C, E, F} :: S, H}
      Address pointer =
          GetFromEnv(exp.source_loc(), cast<IdentifierExpression>(exp).name());
      Nonnull<const Value*> v = arena_->New<PointerValue>(pointer);
      return Done{v};
    }
    case Expression::Kind::FieldAccessExpression: {
      if (act->pos() == 0) {
        //    { {e.f :: C, E, F} :: S, H}
        // -> { e :: [].f :: C, E, F} :: S, H}
        return Spawn{arena_->New<LValAction>(
            &cast<FieldAccessExpression>(exp).aggregate())};
      } else {
        //    { v :: [].f :: C, E, F} :: S, H}
        // -> { { &v.f :: C, E, F} :: S, H }
        Address aggregate = cast<PointerValue>(*act->results()[0]).value();
        Address field = aggregate.SubobjectAddress(
            cast<FieldAccessExpression>(exp).field());
        return Done{arena_->New<PointerValue>(field)};
      }
    }
    case Expression::Kind::IndexExpression: {
      if (act->pos() == 0) {
        //    { {e[i] :: C, E, F} :: S, H}
        // -> { e :: [][i] :: C, E, F} :: S, H}
        return Spawn{
            arena_->New<LValAction>(&cast<IndexExpression>(exp).aggregate())};

      } else if (act->pos() == 1) {
        return Spawn{arena_->New<ExpressionAction>(
            &cast<IndexExpression>(exp).offset())};
      } else {
        //    { v :: [][i] :: C, E, F} :: S, H}
        // -> { { &v[i] :: C, E, F} :: S, H }
        Address aggregate = cast<PointerValue>(*act->results()[0]).value();
        std::string f =
            std::to_string(cast<IntValue>(*act->results()[1]).value());
        Address field = aggregate.SubobjectAddress(f);
        return Done{arena_->New<PointerValue>(field)};
      }
    }
    case Expression::Kind::TupleLiteral: {
      if (act->pos() <
          static_cast<int>(cast<TupleLiteral>(exp).fields().size())) {
        //    { { vk :: (f1=v1,..., fk=[],fk+1=ek+1,...) :: C, E, F} :: S,
        //    H}
        // -> { { ek+1 :: (f1=v1,..., fk=vk, fk+1=[],...) :: C, E, F} :: S,
        // H}
        return Spawn{arena_->New<LValAction>(
            cast<TupleLiteral>(exp).fields()[act->pos()])};
      } else {
        return Done{CreateTuple(act, &exp)};
      }
    }
    case Expression::Kind::StructLiteral:
    case Expression::Kind::StructTypeLiteral:
    case Expression::Kind::IntLiteral:
    case Expression::Kind::BoolLiteral:
    case Expression::Kind::CallExpression:
    case Expression::Kind::PrimitiveOperatorExpression:
    case Expression::Kind::IntTypeLiteral:
    case Expression::Kind::BoolTypeLiteral:
    case Expression::Kind::TypeTypeLiteral:
    case Expression::Kind::FunctionTypeLiteral:
    case Expression::Kind::ContinuationTypeLiteral:
    case Expression::Kind::StringLiteral:
    case Expression::Kind::StringTypeLiteral:
    case Expression::Kind::IntrinsicExpression:
      FATAL_RUNTIME_ERROR_NO_LINE()
          << "Can't treat expression as lvalue: " << exp;
  }
}

auto Interpreter::Convert(Nonnull<const Value*> value,
                          Nonnull<const Value*> destination_type) const
    -> Nonnull<const Value*> {
  switch (value->kind()) {
    case Value::Kind::IntValue:
    case Value::Kind::FunctionValue:
    case Value::Kind::PointerValue:
    case Value::Kind::BoolValue:
    case Value::Kind::NominalClassValue:
    case Value::Kind::AlternativeValue:
    case Value::Kind::IntType:
    case Value::Kind::BoolType:
    case Value::Kind::TypeType:
    case Value::Kind::FunctionType:
    case Value::Kind::PointerType:
    case Value::Kind::AutoType:
    case Value::Kind::StructType:
    case Value::Kind::NominalClassType:
    case Value::Kind::ChoiceType:
    case Value::Kind::ContinuationType:
    case Value::Kind::VariableType:
    case Value::Kind::BindingPlaceholderValue:
    case Value::Kind::AlternativeConstructorValue:
    case Value::Kind::ContinuationValue:
    case Value::Kind::StringType:
    case Value::Kind::StringValue:
      // TODO: add `CHECK(TypeEqual(type, value->dynamic_type()))`, once we
      // have Value::dynamic_type.
      return value;
    case Value::Kind::StructValue: {
      const auto& struct_val = cast<StructValue>(*value);
      switch (destination_type->kind()) {
        case Value::Kind::StructType: {
          const auto& destination_struct_type =
              cast<StructType>(*destination_type);
          std::vector<NamedValue> new_elements;
          for (const auto& [field_name, field_type] :
               destination_struct_type.fields()) {
            std::optional<Nonnull<const Value*>> old_value =
                struct_val.FindField(field_name);
            new_elements.push_back(
                {.name = field_name, .value = Convert(*old_value, field_type)});
          }
          return arena_->New<StructValue>(std::move(new_elements));
        }
        case Value::Kind::NominalClassType:
          return arena_->New<NominalClassValue>(destination_type, value);
        default:
          FATAL() << "Can't convert value " << *value << " to type "
                  << *destination_type;
      }
    }
    case Value::Kind::TupleValue: {
      const auto& tuple = cast<TupleValue>(value);
      const auto& destination_tuple_type = cast<TupleValue>(destination_type);
      CHECK(tuple->elements().size() ==
            destination_tuple_type->elements().size());
      std::vector<Nonnull<const Value*>> new_elements;
      for (size_t i = 0; i < tuple->elements().size(); ++i) {
        new_elements.push_back(Convert(tuple->elements()[i],
                                       destination_tuple_type->elements()[i]));
      }
      return arena_->New<TupleValue>(std::move(new_elements));
    }
  }
}

auto Interpreter::StepExp() -> Transition {
  Nonnull<Action*> act = todo_.Top();
  const Expression& exp = cast<ExpressionAction>(*act).expression();
  if (trace_) {
    llvm::outs() << "--- step exp " << exp << " (" << exp.source_loc()
                 << ") --->\n";
  }
  switch (exp.kind()) {
    case Expression::Kind::IndexExpression: {
      if (act->pos() == 0) {
        //    { { e[i] :: C, E, F} :: S, H}
        // -> { { e :: [][i] :: C, E, F} :: S, H}
        return Spawn{arena_->New<ExpressionAction>(
            &cast<IndexExpression>(exp).aggregate())};
      } else if (act->pos() == 1) {
        return Spawn{arena_->New<ExpressionAction>(
            &cast<IndexExpression>(exp).offset())};
      } else {
        //    { { v :: [][i] :: C, E, F} :: S, H}
        // -> { { v_i :: C, E, F} : S, H}
        const auto& tuple = cast<TupleValue>(*act->results()[0]);
        int i = cast<IntValue>(*act->results()[1]).value();
        if (i < 0 || i >= static_cast<int>(tuple.elements().size())) {
          FATAL_RUNTIME_ERROR_NO_LINE()
              << "index " << i << " out of range in " << tuple;
        }
        return Done{tuple.elements()[i]};
      }
    }
    case Expression::Kind::TupleLiteral: {
      if (act->pos() <
          static_cast<int>(cast<TupleLiteral>(exp).fields().size())) {
        //    { { vk :: (f1=v1,..., fk=[],fk+1=ek+1,...) :: C, E, F} :: S,
        //    H}
        // -> { { ek+1 :: (f1=v1,..., fk=vk, fk+1=[],...) :: C, E, F} :: S,
        // H}
        return Spawn{arena_->New<ExpressionAction>(
            cast<TupleLiteral>(exp).fields()[act->pos()])};
      } else {
        return Done{CreateTuple(act, &exp)};
      }
    }
    case Expression::Kind::StructLiteral: {
      const auto& literal = cast<StructLiteral>(exp);
      if (act->pos() < static_cast<int>(literal.fields().size())) {
        return Spawn{arena_->New<ExpressionAction>(
            &literal.fields()[act->pos()].expression())};
      } else {
        return Done{CreateStruct(literal.fields(), act->results())};
      }
    }
    case Expression::Kind::StructTypeLiteral: {
      const auto& struct_type = cast<StructTypeLiteral>(exp);
      if (act->pos() < static_cast<int>(struct_type.fields().size())) {
        return Spawn{arena_->New<ExpressionAction>(
            &struct_type.fields()[act->pos()].expression())};
      } else {
        std::vector<NamedValue> fields;
        for (size_t i = 0; i < struct_type.fields().size(); ++i) {
          fields.push_back({struct_type.fields()[i].name(), act->results()[i]});
        }
        return Done{arena_->New<StructType>(std::move(fields))};
      }
    }
    case Expression::Kind::FieldAccessExpression: {
      const auto& access = cast<FieldAccessExpression>(exp);
      if (act->pos() == 0) {
        //    { { e.f :: C, E, F} :: S, H}
        // -> { { e :: [].f :: C, E, F} :: S, H}
        return Spawn{arena_->New<ExpressionAction>(&access.aggregate())};
      } else {
        //    { { v :: [].f :: C, E, F} :: S, H}
        // -> { { v_f :: C, E, F} : S, H}
        return Done{act->results()[0]->GetField(
            arena_, FieldPath(access.field()), exp.source_loc())};
      }
    }
    case Expression::Kind::IdentifierExpression: {
      CHECK(act->pos() == 0);
      const auto& ident = cast<IdentifierExpression>(exp);
      // { {x :: C, E, F} :: S, H} -> { {H(E(x)) :: C, E, F} :: S, H}
      Address pointer = GetFromEnv(exp.source_loc(), ident.name());
      return Done{heap_.Read(pointer, exp.source_loc())};
    }
    case Expression::Kind::IntLiteral:
      CHECK(act->pos() == 0);
      // { {n :: C, E, F} :: S, H} -> { {n' :: C, E, F} :: S, H}
      return Done{arena_->New<IntValue>(cast<IntLiteral>(exp).value())};
    case Expression::Kind::BoolLiteral:
      CHECK(act->pos() == 0);
      // { {n :: C, E, F} :: S, H} -> { {n' :: C, E, F} :: S, H}
      return Done{arena_->New<BoolValue>(cast<BoolLiteral>(exp).value())};
    case Expression::Kind::PrimitiveOperatorExpression: {
      const auto& op = cast<PrimitiveOperatorExpression>(exp);
      if (act->pos() != static_cast<int>(op.arguments().size())) {
        //    { {v :: op(vs,[],e,es) :: C, E, F} :: S, H}
        // -> { {e :: op(vs,v,[],es) :: C, E, F} :: S, H}
        Nonnull<const Expression*> arg = op.arguments()[act->pos()];
        return Spawn{arena_->New<ExpressionAction>(arg)};
      } else {
        //    { {v :: op(vs,[]) :: C, E, F} :: S, H}
        // -> { {eval_prim(op, (vs,v)) :: C, E, F} :: S, H}
        return Done{EvalPrim(op.op(), act->results(), exp.source_loc())};
      }
    }
    case Expression::Kind::CallExpression:
      if (act->pos() == 0) {
        //    { {e1(e2) :: C, E, F} :: S, H}
        // -> { {e1 :: [](e2) :: C, E, F} :: S, H}
        return Spawn{arena_->New<ExpressionAction>(
            &cast<CallExpression>(exp).function())};
      } else if (act->pos() == 1) {
        //    { { v :: [](e) :: C, E, F} :: S, H}
        // -> { { e :: v([]) :: C, E, F} :: S, H}
        return Spawn{arena_->New<ExpressionAction>(
            &cast<CallExpression>(exp).argument())};
      } else if (act->pos() == 2) {
        //    { { v2 :: v1([]) :: C, E, F} :: S, H}
        // -> { {C',E',F'} :: {C, E, F} :: S, H}
        switch (act->results()[0]->kind()) {
          case Value::Kind::AlternativeConstructorValue: {
            const auto& alt =
                cast<AlternativeConstructorValue>(*act->results()[0]);
            return Done{arena_->New<AlternativeValue>(
                alt.alt_name(), alt.choice_name(), act->results()[1])};
          }
          case Value::Kind::FunctionValue:
            return CallFunction{
                .function =
                    &cast<FunctionValue>(*act->results()[0]).declaration(),
                .args = act->results()[1],
                .source_loc = exp.source_loc()};
          default:
            FATAL_RUNTIME_ERROR(exp.source_loc())
                << "in call, expected a function, not " << *act->results()[0];
        }
      } else if (act->pos() == 3) {
        if (act->results().size() < 3) {
          // Control fell through without explicit return.
          return Done{TupleValue::Empty()};
        } else {
          return Done{act->results()[2]};
        }
      } else {
        FATAL() << "in handle_value with Call pos " << act->pos();
      }
    case Expression::Kind::IntrinsicExpression:
      CHECK(act->pos() == 0);
      // { {n :: C, E, F} :: S, H} -> { {n' :: C, E, F} :: S, H}
      switch (cast<IntrinsicExpression>(exp).intrinsic()) {
        case IntrinsicExpression::Intrinsic::Print:
          Address pointer = GetFromEnv(exp.source_loc(), "format_str");
          Nonnull<const Value*> pointee = heap_.Read(pointer, exp.source_loc());
          CHECK(pointee->kind() == Value::Kind::StringValue);
          // TODO: This could eventually use something like llvm::formatv.
          llvm::outs() << cast<StringValue>(*pointee).value();
          return Done{TupleValue::Empty()};
      }

    case Expression::Kind::IntTypeLiteral: {
      CHECK(act->pos() == 0);
      return Done{arena_->New<IntType>()};
    }
    case Expression::Kind::BoolTypeLiteral: {
      CHECK(act->pos() == 0);
      return Done{arena_->New<BoolType>()};
    }
    case Expression::Kind::TypeTypeLiteral: {
      CHECK(act->pos() == 0);
      return Done{arena_->New<TypeType>()};
    }
    case Expression::Kind::FunctionTypeLiteral: {
      if (act->pos() == 0) {
        return Spawn{arena_->New<ExpressionAction>(
            &cast<FunctionTypeLiteral>(exp).parameter())};
      } else if (act->pos() == 1) {
        //    { { pt :: fn [] -> e :: C, E, F} :: S, H}
        // -> { { e :: fn pt -> []) :: C, E, F} :: S, H}
        return Spawn{arena_->New<ExpressionAction>(
            &cast<FunctionTypeLiteral>(exp).return_type())};
      } else {
        //    { { rt :: fn pt -> [] :: C, E, F} :: S, H}
        // -> { fn pt -> rt :: {C, E, F} :: S, H}
        return Done{arena_->New<FunctionType>(std::vector<GenericBinding>(),
                                              act->results()[0],
                                              act->results()[1])};
      }
    }
    case Expression::Kind::ContinuationTypeLiteral: {
      CHECK(act->pos() == 0);
      return Done{arena_->New<ContinuationType>()};
    }
    case Expression::Kind::StringLiteral:
      CHECK(act->pos() == 0);
      // { {n :: C, E, F} :: S, H} -> { {n' :: C, E, F} :: S, H}
      return Done{arena_->New<StringValue>(cast<StringLiteral>(exp).value())};
    case Expression::Kind::StringTypeLiteral: {
      CHECK(act->pos() == 0);
      return Done{arena_->New<StringType>()};
    }
  }  // switch (exp->kind)
}

auto Interpreter::StepPattern() -> Transition {
  Nonnull<Action*> act = todo_.Top();
  const Pattern& pattern = cast<PatternAction>(*act).pattern();
  if (trace_) {
    llvm::outs() << "--- step pattern " << pattern << " ("
                 << pattern.source_loc() << ") --->\n";
  }
  switch (pattern.kind()) {
    case Pattern::Kind::AutoPattern: {
      CHECK(act->pos() == 0);
      return Done{arena_->New<AutoType>()};
    }
    case Pattern::Kind::BindingPattern: {
      const auto& binding = cast<BindingPattern>(pattern);
      if (act->pos() == 0) {
        return Spawn{arena_->New<PatternAction>(&binding.type())};
      } else {
        return Done{arena_->New<BindingPlaceholderValue>(binding.name(),
                                                         act->results()[0])};
      }
    }
    case Pattern::Kind::TuplePattern: {
      const auto& tuple = cast<TuplePattern>(pattern);
      if (act->pos() < static_cast<int>(tuple.fields().size())) {
        //    { { vk :: (f1=v1,..., fk=[],fk+1=ek+1,...) :: C, E, F} :: S,
        //    H}
        // -> { { ek+1 :: (f1=v1,..., fk=vk, fk+1=[],...) :: C, E, F} :: S,
        // H}
        return Spawn{arena_->New<PatternAction>(tuple.fields()[act->pos()])};
      } else {
        return Done{arena_->New<TupleValue>(act->results())};
      }
    }
    case Pattern::Kind::AlternativePattern: {
      const auto& alternative = cast<AlternativePattern>(pattern);
      if (act->pos() == 0) {
        return Spawn{arena_->New<ExpressionAction>(&alternative.choice_type())};
      } else if (act->pos() == 1) {
        return Spawn{arena_->New<PatternAction>(&alternative.arguments())};
      } else {
        CHECK(act->pos() == 2);
        const auto& choice_type = cast<ChoiceType>(*act->results()[0]);
        return Done{arena_->New<AlternativeValue>(
            alternative.alternative_name(), choice_type.name(),
            act->results()[1])};
      }
    }
    case Pattern::Kind::ExpressionPattern:
      return Delegate{arena_->New<ExpressionAction>(
          &cast<ExpressionPattern>(pattern).expression())};
  }
}

static auto IsRunAction(Nonnull<Action*> action) -> bool {
  const auto* statement = dyn_cast<StatementAction>(action);
  return statement != nullptr && llvm::isa<Run>(statement->statement());
}

auto Interpreter::StepStmt() -> Transition {
  Nonnull<Action*> act = todo_.Top();
  const Statement& stmt = cast<StatementAction>(*act).statement();
  if (trace_) {
    llvm::outs() << "--- step stmt ";
    stmt.PrintDepth(1, llvm::outs());
    llvm::outs() << " (" << stmt.source_loc() << ") --->\n";
  }
  switch (stmt.kind()) {
    case Statement::Kind::Match: {
      const auto& match_stmt = cast<Match>(stmt);
      if (act->pos() == 0) {
        //    { { (match (e) ...) :: C, E, F} :: S, H}
        // -> { { e :: (match ([]) ...) :: C, E, F} :: S, H}
        act->StartScope(Scope(CurrentEnv()));
        return Spawn{arena_->New<ExpressionAction>(&match_stmt.expression())};
      } else {
        int clause_num = act->pos() - 1;
        if (clause_num >= static_cast<int>(match_stmt.clauses().size())) {
          return Done{};
        }
        auto c = match_stmt.clauses()[clause_num];
        std::optional<Env> matches =
            PatternMatch(&c.pattern().value(),
                         Convert(act->results()[0], &c.pattern().static_type()),
                         stmt.source_loc());
        if (matches) {  // We have a match, start the body.
          // Ensure we don't process any more clauses.
          act->set_pos(match_stmt.clauses().size() + 1);

          for (const auto& [name, value] : *matches) {
            act->scope()->values.Set(name, value);
            act->scope()->locals.push_back(name);
          }
          return Spawn{arena_->New<StatementAction>(&c.statement())};
        } else {
          return RunAgain{};
        }
      }
    }
    case Statement::Kind::While:
      if (act->pos() % 2 == 0) {
        //    { { (while (e) s) :: C, E, F} :: S, H}
        // -> { { e :: (while ([]) s) :: C, E, F} :: S, H}
        act->Clear();
        return Spawn{
            arena_->New<ExpressionAction>(&cast<While>(stmt).condition())};
      } else {
        Nonnull<const Value*> condition =
            Convert(act->results().back(), arena_->New<BoolType>());
        if (cast<BoolValue>(*condition).value()) {
          //    { {true :: (while ([]) s) :: C, E, F} :: S, H}
          // -> { { s :: (while (e) s) :: C, E, F } :: S, H}
          return Spawn{arena_->New<StatementAction>(&cast<While>(stmt).body())};
        } else {
          //    { {false :: (while ([]) s) :: C, E, F} :: S, H}
          // -> { { C, E, F } :: S, H}
          return Done{};
        }
      }
    case Statement::Kind::Break: {
      CHECK(act->pos() == 0);
      //    { { break; :: ... :: (while (e) s) :: C, E, F} :: S, H}
      // -> { { C, E', F} :: S, H}
      return UnwindPast{&cast<Break>(stmt).loop()};
    }
    case Statement::Kind::Continue: {
      CHECK(act->pos() == 0);
      //    { { continue; :: ... :: (while (e) s) :: C, E, F} :: S, H}
      // -> { { (while (e) s) :: C, E', F} :: S, H}
      return UnwindTo{&cast<Continue>(stmt).loop()};
    }
    case Statement::Kind::Block: {
<<<<<<< HEAD
      const auto& block = cast<Block>(stmt);
      if (act->pos() >= static_cast<int>(block.statements().size())) {
        // If the position is past the end of the block, end processing. Note
        // that empty blocks immediately end.
=======
      if (act->pos() == 0) {
        const Block& block = cast<Block>(stmt);
        if (block.sequence()) {
          act->StartScope(Scope(CurrentEnv()));
          return Spawn{arena_->New<StatementAction>(*block.sequence())};
        } else {
          return Done{};
        }
      } else {
>>>>>>> d067ca6c
        return Done{};
      }
      // Initialize a scope when starting a block.
      if (act->pos() == 0) {
        act->StartScope(Scope(CurrentEnv()));
      }
      // Process the next statement in the block. The position will be
      // incremented as part of Spawn.
      return Spawn{
          arena_->New<StatementAction>(block.statements()[act->pos()])};
    }
    case Statement::Kind::VariableDefinition: {
      const auto& definition = cast<VariableDefinition>(stmt);
      if (act->pos() == 0) {
        //    { {(var x = e) :: C, E, F} :: S, H}
        // -> { {e :: (var x = []) :: C, E, F} :: S, H}
        return Spawn{arena_->New<ExpressionAction>(&definition.init())};
      } else {
        //    { { v :: (x = []) :: C, E, F} :: S, H}
        // -> { { C, E(x := a), F} :: S, H(a := copy(v))}
        Nonnull<const Value*> v =
            Convert(act->results()[0], &definition.pattern().static_type());
        Nonnull<const Value*> p =
            &cast<VariableDefinition>(stmt).pattern().value();

        std::optional<Env> matches = PatternMatch(p, v, stmt.source_loc());
        CHECK(matches)
            << stmt.source_loc()
            << ": internal error in variable definition, match failed";
        for (const auto& [name, value] : *matches) {
          Scope& current_scope = CurrentScope();
          current_scope.values.Set(name, value);
          current_scope.locals.push_back(name);
        }
        return Done{};
      }
    }
    case Statement::Kind::ExpressionStatement:
      if (act->pos() == 0) {
        //    { {e :: C, E, F} :: S, H}
        // -> { {e :: C, E, F} :: S, H}
        return Spawn{arena_->New<ExpressionAction>(
            &cast<ExpressionStatement>(stmt).expression())};
      } else {
        return Done{};
      }
    case Statement::Kind::Assign: {
      const auto& assign = cast<Assign>(stmt);
      if (act->pos() == 0) {
        //    { {(lv = e) :: C, E, F} :: S, H}
        // -> { {lv :: ([] = e) :: C, E, F} :: S, H}
        return Spawn{arena_->New<LValAction>(&assign.lhs())};
      } else if (act->pos() == 1) {
        //    { { a :: ([] = e) :: C, E, F} :: S, H}
        // -> { { e :: (a = []) :: C, E, F} :: S, H}
        return Spawn{arena_->New<ExpressionAction>(&assign.rhs())};
      } else {
        //    { { v :: (a = []) :: C, E, F} :: S, H}
        // -> { { C, E, F} :: S, H(a := v)}
        auto pat = act->results()[0];
        auto val = Convert(act->results()[1], &assign.lhs().static_type());
        PatternAssignment(pat, val, stmt.source_loc());
        return Done{};
      }
    }
    case Statement::Kind::If:
      if (act->pos() == 0) {
        //    { {(if (e) then_stmt else else_stmt) :: C, E, F} :: S, H}
        // -> { { e :: (if ([]) then_stmt else else_stmt) :: C, E, F} :: S, H}
        return Spawn{
            arena_->New<ExpressionAction>(&cast<If>(stmt).condition())};
      } else {
        Nonnull<const Value*> condition =
            Convert(act->results()[0], arena_->New<BoolType>());
        if (cast<BoolValue>(*condition).value()) {
          //    { {true :: if ([]) then_stmt else else_stmt :: C, E, F} ::
          //      S, H}
          // -> { { then_stmt :: C, E, F } :: S, H}
          return Delegate{
              arena_->New<StatementAction>(&cast<If>(stmt).then_block())};
        } else if (cast<If>(stmt).else_block()) {
          //    { {false :: if ([]) then_stmt else else_stmt :: C, E, F} ::
          //      S, H}
          // -> { { else_stmt :: C, E, F } :: S, H}
          return Delegate{
              arena_->New<StatementAction>(*cast<If>(stmt).else_block())};
        } else {
          return Done{};
        }
      }
    case Statement::Kind::Return:
      if (act->pos() == 0) {
        //    { {return e :: C, E, F} :: S, H}
        // -> { {e :: return [] :: C, E, F} :: S, H}
        return Spawn{
            arena_->New<ExpressionAction>(&cast<Return>(stmt).expression())};
      } else {
        //    { {v :: return [] :: C, E, F} :: {C', E', F'} :: S, H}
        // -> { {v :: C', E', F'} :: S, H}
        // TODO(geoffromer): convert the result to the function's return type,
        // once #880 gives us a way to find that type.
        const FunctionDeclaration& function = cast<Return>(stmt).function();
        return UnwindPast{*function.body(), act->results()[0]};
      }
    case Statement::Kind::Continuation: {
      CHECK(act->pos() == 0);
      // Create a continuation object by creating a frame similar the
      // way one is created in a function call.
      auto continuation_stack = arena_->New<std::vector<Nonnull<Action*>>>();
      continuation_stack->push_back(
          arena_->New<StatementAction>(&cast<Continuation>(stmt).body()));
      continuation_stack->push_back(
          arena_->New<ScopeAction>(Scope(CurrentEnv())));
      AllocationId continuation_address = heap_.AllocateValue(
          arena_->New<ContinuationValue>(continuation_stack));
      // Bind the continuation object to the continuation variable
      CurrentScope().values.Set(
          cast<Continuation>(stmt).continuation_variable(),
          continuation_address);
      return Done{};
    }
    case Statement::Kind::Run: {
      auto& run = cast<Run>(stmt);
      if (act->pos() == 0) {
        // Evaluate the argument of the run statement.
        return Spawn{arena_->New<ExpressionAction>(&run.argument())};
      } else if (act->pos() == 1) {
        // Push the continuation onto the current stack.
        std::vector<Nonnull<Action*>>& continuation_vector =
            cast<const ContinuationValue>(*act->results()[0]).stack();
        while (!continuation_vector.empty()) {
          todo_.Push(continuation_vector.back());
          continuation_vector.pop_back();
        }
        act->set_pos(2);
        return ManualTransition{};
      } else {
        return Done{};
      }
    }
    case Statement::Kind::Await:
      CHECK(act->pos() == 0);
      // Pause the current continuation
      todo_.Pop();
      std::vector<Nonnull<Action*>> paused;
      while (!IsRunAction(todo_.Top())) {
        paused.push_back(todo_.Pop());
      }
      const auto& continuation =
          cast<const ContinuationValue>(*todo_.Top()->results()[0]);
      CHECK(continuation.stack().empty());
      // Update the continuation with the paused stack.
      continuation.stack() = std::move(paused);
      return ManualTransition{};
  }
}

class Interpreter::DoTransition {
 public:
  // Does not take ownership of interpreter.
  explicit DoTransition(Interpreter* interpreter) : interpreter(interpreter) {}

  void operator()(const Done& done) {
    Nonnull<Action*> act = interpreter->todo_.Pop();
    if (act->scope().has_value()) {
      interpreter->DeallocateScope(*act->scope());
    }
    switch (act->kind()) {
      case Action::Kind::ExpressionAction:
      case Action::Kind::LValAction:
      case Action::Kind::PatternAction:
        CHECK(done.result.has_value());
        interpreter->todo_.Top()->AddResult(*done.result);
        break;
      case Action::Kind::StatementAction:
        CHECK(!done.result.has_value());
        break;
      case Action::Kind::ScopeAction:
        if (done.result.has_value()) {
          interpreter->todo_.Top()->AddResult(*done.result);
        }
        break;
    }
  }

  void operator()(const Spawn& spawn) {
    Nonnull<Action*> action = interpreter->todo_.Top();
    action->set_pos(action->pos() + 1);
    interpreter->todo_.Push(spawn.child);
  }

  void operator()(const Delegate& delegate) {
    Nonnull<Action*> act = interpreter->todo_.Pop();
    if (act->scope().has_value()) {
      delegate.delegate->StartScope(*act->scope());
    }
    interpreter->todo_.Push(delegate.delegate);
  }

  void operator()(const RunAgain&) {
    Nonnull<Action*> action = interpreter->todo_.Top();
    action->set_pos(action->pos() + 1);
  }

  void operator()(const UnwindTo& unwind_to) {
    while (true) {
      if (const auto* statement_action =
              dyn_cast<StatementAction>(interpreter->todo_.Top());
          statement_action != nullptr &&
          &statement_action->statement() == unwind_to.ast_node) {
        break;
      }
      Nonnull<Action*> action = interpreter->todo_.Pop();
      if (action->scope().has_value()) {
        interpreter->DeallocateScope(*action->scope());
      }
    }
  }

  void operator()(const UnwindPast& unwind_past) {
    while (true) {
      Nonnull<Action*> action = interpreter->todo_.Pop();
      if (action->scope().has_value()) {
        interpreter->DeallocateScope(*action->scope());
      }
      if (const auto* statement_action = dyn_cast<StatementAction>(action);
          statement_action != nullptr &&
          &statement_action->statement() == unwind_past.ast_node) {
        break;
      }
    }
    if (unwind_past.result.has_value()) {
      interpreter->todo_.Top()->AddResult(*unwind_past.result);
    }
  }

  void operator()(const CallFunction& call) {
    Nonnull<Action*> action = interpreter->todo_.Top();
    action->set_pos(action->pos() + 1);
    Nonnull<const Value*> converted_args = interpreter->Convert(
        call.args, &call.function->param_pattern().static_type());
    std::optional<Env> matches =
        interpreter->PatternMatch(&call.function->param_pattern().value(),
                                  converted_args, call.source_loc);
    CHECK(matches.has_value())
        << "internal error in call_function, pattern match failed";
    // Create the new frame and push it on the stack
    Scope new_scope(interpreter->globals_);
    for (const auto& [name, value] : *matches) {
      new_scope.values.Set(name, value);
      new_scope.locals.push_back(name);
    }
    interpreter->todo_.Push(
        interpreter->arena_->New<ScopeAction>(std::move(new_scope)));
    CHECK(call.function->body()) << "Calling a function that's missing a body";
    interpreter->todo_.Push(
        interpreter->arena_->New<StatementAction>(*call.function->body()));
  }

  void operator()(const ManualTransition&) {}

 private:
  Nonnull<Interpreter*> interpreter;
};

// State transition.
void Interpreter::Step() {
  Nonnull<Action*> act = todo_.Top();
  switch (act->kind()) {
    case Action::Kind::LValAction:
      std::visit(DoTransition(this), StepLvalue());
      break;
    case Action::Kind::ExpressionAction:
      std::visit(DoTransition(this), StepExp());
      break;
    case Action::Kind::PatternAction:
      std::visit(DoTransition(this), StepPattern());
      break;
    case Action::Kind::StatementAction:
      std::visit(DoTransition(this), StepStmt());
      break;
    case Action::Kind::ScopeAction:
      if (act->results().empty()) {
        std::visit(DoTransition(this), Transition{Done{}});
      } else {
        CHECK(act->results().size() == 1);
        std::visit(DoTransition(this), Transition{Done{act->results()[0]}});
      }
  }  // switch
}

auto Interpreter::ExecuteAction(Nonnull<Action*> action, Env values,
                                bool trace_steps) -> Nonnull<const Value*> {
  todo_ = {};
  todo_.Push(arena_->New<ScopeAction>(Scope(values)));
  todo_.Push(action);

  while (todo_.Count() > 1) {
    Step();
    if (trace_steps) {
      PrintState(llvm::outs());
    }
  }
  CHECK(todo_.Top()->results().size() == 1);
  return todo_.Top()->results()[0];
}

auto Interpreter::InterpProgram(llvm::ArrayRef<Nonnull<Declaration*>> fs,
                                Nonnull<const Expression*> call_main) -> int {
  // Check that the interpreter is in a clean state.
  CHECK(globals_.IsEmpty());
  CHECK(todo_.IsEmpty());

  if (trace_) {
    llvm::outs() << "********** initializing globals **********\n";
  }
  InitGlobals(fs);

  if (trace_) {
    llvm::outs() << "********** calling main function **********\n";
    PrintState(llvm::outs());
  }

  return cast<IntValue>(*ExecuteAction(arena_->New<ExpressionAction>(call_main),
                                       globals_, trace_))
      .value();
}

auto Interpreter::InterpExp(Env values, Nonnull<const Expression*> e)
    -> Nonnull<const Value*> {
  return ExecuteAction(arena_->New<ExpressionAction>(e), values,
                       /*trace_steps=*/false);
}

auto Interpreter::InterpPattern(Env values, Nonnull<const Pattern*> p)
    -> Nonnull<const Value*> {
  return ExecuteAction(arena_->New<PatternAction>(p), values,
                       /*trace_steps=*/false);
}

}  // namespace Carbon<|MERGE_RESOLUTION|>--- conflicted
+++ resolved
@@ -857,22 +857,10 @@
       return UnwindTo{&cast<Continue>(stmt).loop()};
     }
     case Statement::Kind::Block: {
-<<<<<<< HEAD
       const auto& block = cast<Block>(stmt);
       if (act->pos() >= static_cast<int>(block.statements().size())) {
         // If the position is past the end of the block, end processing. Note
         // that empty blocks immediately end.
-=======
-      if (act->pos() == 0) {
-        const Block& block = cast<Block>(stmt);
-        if (block.sequence()) {
-          act->StartScope(Scope(CurrentEnv()));
-          return Spawn{arena_->New<StatementAction>(*block.sequence())};
-        } else {
-          return Done{};
-        }
-      } else {
->>>>>>> d067ca6c
         return Done{};
       }
       // Initialize a scope when starting a block.
