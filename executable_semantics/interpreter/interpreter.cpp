// Part of the Carbon Language project, under the Apache License v2.0 with LLVM
// Exceptions. See /LICENSE for license information.
// SPDX-License-Identifier: Apache-2.0 WITH LLVM-exception

#include "executable_semantics/interpreter/interpreter.h"

#include <iterator>
#include <map>
#include <optional>
#include <utility>
#include <variant>
#include <vector>

#include "common/check.h"
#include "executable_semantics/ast/declaration.h"
#include "executable_semantics/ast/expression.h"
#include "executable_semantics/common/arena.h"
#include "executable_semantics/common/error.h"
#include "executable_semantics/interpreter/action.h"
#include "executable_semantics/interpreter/stack.h"
#include "llvm/ADT/StringExtras.h"
#include "llvm/Support/Casting.h"

using llvm::cast;
using llvm::dyn_cast;

namespace Carbon {

//
// Auxiliary Functions
//

void Interpreter::PrintEnv(Env values, llvm::raw_ostream& out) {
  llvm::ListSeparator sep;
  for (const auto& [name, allocation] : values) {
    out << sep << name << ": ";
    heap_.PrintAllocation(allocation, out);
  }
}

//
// State Operations
//

auto Interpreter::CurrentScope() -> Scope& {
  for (Nonnull<Action*> action : todo_) {
    if (action->scope().has_value()) {
      return *action->scope();
    }
  }
  FATAL() << "No current scope";
}

auto Interpreter::CurrentEnv() -> Env { return CurrentScope().values; }

// Returns the given name from the environment, printing an error if not found.
auto Interpreter::GetFromEnv(SourceLocation source_loc, const std::string& name)
    -> Address {
  std::optional<AllocationId> pointer = CurrentEnv().Get(name);
  if (!pointer) {
    FATAL_RUNTIME_ERROR(source_loc) << "could not find `" << name << "`";
  }
  return Address(*pointer);
}

void Interpreter::PrintState(llvm::raw_ostream& out) {
  out << "{\nstack: ";
  llvm::ListSeparator sep(" :: ");
  for (Nonnull<const Action*> action : todo_) {
    out << sep << *action;
  }
  out << "\nheap: " << heap_;
  if (!todo_.IsEmpty()) {
    out << "\nvalues: ";
    PrintEnv(CurrentEnv(), out);
  }
  out << "\n}\n";
}

auto Interpreter::EvalPrim(Operator op,
                           const std::vector<Nonnull<const Value*>>& args,
                           SourceLocation source_loc) -> Nonnull<const Value*> {
  switch (op) {
    case Operator::Neg:
      return arena_->New<IntValue>(-cast<IntValue>(*args[0]).value());
    case Operator::Add:
      return arena_->New<IntValue>(cast<IntValue>(*args[0]).value() +
                                   cast<IntValue>(*args[1]).value());
    case Operator::Sub:
      return arena_->New<IntValue>(cast<IntValue>(*args[0]).value() -
                                   cast<IntValue>(*args[1]).value());
    case Operator::Mul:
      return arena_->New<IntValue>(cast<IntValue>(*args[0]).value() *
                                   cast<IntValue>(*args[1]).value());
    case Operator::Not:
      return arena_->New<BoolValue>(!cast<BoolValue>(*args[0]).value());
    case Operator::And:
      return arena_->New<BoolValue>(cast<BoolValue>(*args[0]).value() &&
                                    cast<BoolValue>(*args[1]).value());
    case Operator::Or:
      return arena_->New<BoolValue>(cast<BoolValue>(*args[0]).value() ||
                                    cast<BoolValue>(*args[1]).value());
    case Operator::Eq:
      return arena_->New<BoolValue>(ValueEqual(args[0], args[1], source_loc));
    case Operator::Ptr:
      return arena_->New<PointerType>(args[0]);
    case Operator::Deref:
      FATAL() << "dereference not implemented yet";
  }
}

void Interpreter::InitEnv(const Declaration& d, Env* env) {
  switch (d.kind()) {
    case DeclarationKind::FunctionDeclaration: {
      const auto& func_def = cast<FunctionDeclaration>(d);
      Env new_env = *env;
      // Bring the deduced parameters into scope.
      for (Nonnull<const GenericBinding*> deduced :
           func_def.deduced_parameters()) {
        AllocationId a =
            heap_.AllocateValue(arena_->New<VariableType>(deduced->name()));
        new_env.Set(deduced->name(), a);
      }
      Nonnull<const FunctionValue*> f = arena_->New<FunctionValue>(&func_def);
      AllocationId a = heap_.AllocateValue(f);
      env->Set(func_def.name(), a);
      break;
    }

<<<<<<< HEAD
    case DeclarationKind::ClassDeclaration: {
      const ClassDefinition& class_def = cast<ClassDeclaration>(d).definition();
=======
    case Declaration::Kind::ClassDeclaration: {
      const auto& class_decl = cast<ClassDeclaration>(d);
>>>>>>> 17fc07f9
      std::vector<NamedValue> fields;
      std::vector<NamedValue> methods;
      for (Nonnull<const Member*> m : class_decl.members()) {
        switch (m->kind()) {
          case MemberKind::FieldMember: {
            const BindingPattern& binding = cast<FieldMember>(*m).binding();
            const Expression& type_expression =
                cast<ExpressionPattern>(binding.type()).expression();
            auto type = InterpExp(Env(arena_), &type_expression);
            fields.push_back({.name = *binding.name(), .value = type});
            break;
          }
        }
      }
      auto st = arena_->New<NominalClassType>(
          class_decl.name(), std::move(fields), std::move(methods));
      AllocationId a = heap_.AllocateValue(st);
      env->Set(class_decl.name(), a);
      break;
    }

    case DeclarationKind::ChoiceDeclaration: {
      const auto& choice = cast<ChoiceDeclaration>(d);
      std::vector<NamedValue> alts;
<<<<<<< HEAD
      for (Nonnull<const AlternativeSignature*> alternative :
=======
      for (Nonnull<const ChoiceDeclaration::Alternative*> alternative :
>>>>>>> 17fc07f9
           choice.alternatives()) {
        auto t = InterpExp(Env(arena_), &alternative->signature());
        alts.push_back({.name = alternative->name(), .value = t});
      }
      auto ct = arena_->New<ChoiceType>(choice.name(), std::move(alts));
      AllocationId a = heap_.AllocateValue(ct);
      env->Set(choice.name(), a);
      break;
    }

    case DeclarationKind::VariableDeclaration: {
      const auto& var = cast<VariableDeclaration>(d);
      // Adds an entry in `globals` mapping the variable's name to the
      // result of evaluating the initializer.
      Nonnull<const Value*> v =
          Convert(InterpExp(*env, &var.initializer()), &var.static_type());
      AllocationId a = heap_.AllocateValue(v);
      env->Set(*var.binding().name(), a);
      break;
    }
  }
}

void Interpreter::InitGlobals(llvm::ArrayRef<Nonnull<Declaration*>> fs) {
  for (const auto d : fs) {
    InitEnv(*d, &globals_);
  }
}

auto Interpreter::UnwindTodoTop() -> Nonnull<Action*> {
  Nonnull<Action*> act = todo_.Pop();
  if (act->scope().has_value()) {
    CHECK(!act->scope()->deallocated);
    for (const auto& l : act->scope()->locals) {
      std::optional<AllocationId> a = act->scope()->values.Get(l);
      CHECK(a);
      heap_.Deallocate(*a);
    }
    act->scope()->deallocated = true;
  }
  return act;
}

auto Interpreter::CreateTuple(Nonnull<Action*> act,
                              Nonnull<const Expression*> exp)
    -> Nonnull<const Value*> {
  //    { { (v1,...,vn) :: C, E, F} :: S, H}
  // -> { { `(v1,...,vn) :: C, E, F} :: S, H}
  const auto& tup_lit = cast<TupleLiteral>(*exp);
  CHECK(act->results().size() == tup_lit.fields().size());
  return arena_->New<TupleValue>(act->results());
}

auto Interpreter::CreateStruct(const std::vector<FieldInitializer>& fields,
                               const std::vector<Nonnull<const Value*>>& values)
    -> Nonnull<const Value*> {
  CHECK(fields.size() == values.size());
  std::vector<NamedValue> elements;
  for (size_t i = 0; i < fields.size(); ++i) {
    elements.push_back({.name = fields[i].name(), .value = values[i]});
  }

  return arena_->New<StructValue>(std::move(elements));
}

auto Interpreter::PatternMatch(Nonnull<const Value*> p, Nonnull<const Value*> v,
                               SourceLocation source_loc)
    -> std::optional<Env> {
  switch (p->kind()) {
    case Value::Kind::BindingPlaceholderValue: {
      const auto& placeholder = cast<BindingPlaceholderValue>(*p);
      Env values(arena_);
      if (placeholder.name().has_value()) {
        AllocationId a = heap_.AllocateValue(v);
        values.Set(*placeholder.name(), a);
      }
      return values;
    }
    case Value::Kind::TupleValue:
      switch (v->kind()) {
        case Value::Kind::TupleValue: {
          const auto& p_tup = cast<TupleValue>(*p);
          const auto& v_tup = cast<TupleValue>(*v);
          if (p_tup.elements().size() != v_tup.elements().size()) {
            FATAL_PROGRAM_ERROR(source_loc)
                << "arity mismatch in tuple pattern match:\n  pattern: "
                << p_tup << "\n  value: " << v_tup;
          }
          Env values(arena_);
          for (size_t i = 0; i < p_tup.elements().size(); ++i) {
            std::optional<Env> matches = PatternMatch(
                p_tup.elements()[i], v_tup.elements()[i], source_loc);
            if (!matches) {
              return std::nullopt;
            }
            for (const auto& [name, value] : *matches) {
              values.Set(name, value);
            }
          }  // for
          return values;
        }
        default:
          FATAL() << "expected a tuple value in pattern, not " << *v;
      }
    case Value::Kind::StructValue: {
      const auto& p_struct = cast<StructValue>(*p);
      const auto& v_struct = cast<StructValue>(*v);
      CHECK(p_struct.elements().size() == v_struct.elements().size());
      Env values(arena_);
      for (size_t i = 0; i < p_struct.elements().size(); ++i) {
        CHECK(p_struct.elements()[i].name == v_struct.elements()[i].name);
        std::optional<Env> matches =
            PatternMatch(p_struct.elements()[i].value,
                         v_struct.elements()[i].value, source_loc);
        if (!matches) {
          return std::nullopt;
        }
        for (const auto& [name, value] : *matches) {
          values.Set(name, value);
        }
      }
      return values;
    }
    case Value::Kind::AlternativeValue:
      switch (v->kind()) {
        case Value::Kind::AlternativeValue: {
          const auto& p_alt = cast<AlternativeValue>(*p);
          const auto& v_alt = cast<AlternativeValue>(*v);
          if (p_alt.choice_name() != v_alt.choice_name() ||
              p_alt.alt_name() != v_alt.alt_name()) {
            return std::nullopt;
          }
          return PatternMatch(&p_alt.argument(), &v_alt.argument(), source_loc);
        }
        default:
          FATAL() << "expected a choice alternative in pattern, not " << *v;
      }
    case Value::Kind::FunctionType:
      switch (v->kind()) {
        case Value::Kind::FunctionType: {
          const auto& p_fn = cast<FunctionType>(*p);
          const auto& v_fn = cast<FunctionType>(*v);
          std::optional<Env> param_matches =
              PatternMatch(&p_fn.parameters(), &v_fn.parameters(), source_loc);
          if (!param_matches) {
            return std::nullopt;
          }
          std::optional<Env> ret_matches = PatternMatch(
              &p_fn.return_type(), &v_fn.return_type(), source_loc);
          if (!ret_matches) {
            return std::nullopt;
          }
          Env values = *param_matches;
          for (const auto& [name, value] : *ret_matches) {
            values.Set(name, value);
          }
          return values;
        }
        default:
          return std::nullopt;
      }
    case Value::Kind::AutoType:
      // `auto` matches any type, without binding any new names. We rely
      // on the typechecker to ensure that `v` is a type.
      return Env(arena_);
    default:
      if (ValueEqual(p, v, source_loc)) {
        return Env(arena_);
      } else {
        return std::nullopt;
      }
  }
}

void Interpreter::PatternAssignment(Nonnull<const Value*> pat,
                                    Nonnull<const Value*> val,
                                    SourceLocation source_loc) {
  switch (pat->kind()) {
    case Value::Kind::PointerValue:
      heap_.Write(cast<PointerValue>(*pat).value(), val, source_loc);
      break;
    case Value::Kind::TupleValue: {
      switch (val->kind()) {
        case Value::Kind::TupleValue: {
          const auto& pat_tup = cast<TupleValue>(*pat);
          const auto& val_tup = cast<TupleValue>(*val);
          if (pat_tup.elements().size() != val_tup.elements().size()) {
            FATAL_RUNTIME_ERROR(source_loc)
                << "arity mismatch in tuple pattern assignment:\n  pattern: "
                << pat_tup << "\n  value: " << val_tup;
          }
          for (size_t i = 0; i < pat_tup.elements().size(); ++i) {
            PatternAssignment(pat_tup.elements()[i], val_tup.elements()[i],
                              source_loc);
          }
          break;
        }
        default:
          FATAL() << "expected a tuple value on right-hand-side, not " << *val;
      }
      break;
    }
    case Value::Kind::AlternativeValue: {
      switch (val->kind()) {
        case Value::Kind::AlternativeValue: {
          const auto& pat_alt = cast<AlternativeValue>(*pat);
          const auto& val_alt = cast<AlternativeValue>(*val);
          CHECK(val_alt.choice_name() == pat_alt.choice_name() &&
                val_alt.alt_name() == pat_alt.alt_name())
              << "internal error in pattern assignment";
          PatternAssignment(&pat_alt.argument(), &val_alt.argument(),
                            source_loc);
          break;
        }
        default:
          FATAL() << "expected an alternative in left-hand-side, not " << *val;
      }
      break;
    }
    default:
      CHECK(ValueEqual(pat, val, source_loc))
          << "internal error in pattern assignment";
  }
}

auto Interpreter::StepLvalue() -> Transition {
  Nonnull<Action*> act = todo_.Top();
  const Expression& exp = cast<LValAction>(*act).expression();
  if (trace_) {
    llvm::outs() << "--- step lvalue " << exp << " (" << exp.source_loc()
                 << ") --->\n";
  }
  switch (exp.kind()) {
    case ExpressionKind::IdentifierExpression: {
      //    { {x :: C, E, F} :: S, H}
      // -> { {E(x) :: C, E, F} :: S, H}
      Address pointer =
          GetFromEnv(exp.source_loc(), cast<IdentifierExpression>(exp).name());
      Nonnull<const Value*> v = arena_->New<PointerValue>(pointer);
      return Done{v};
    }
    case ExpressionKind::FieldAccessExpression: {
      if (act->pos() == 0) {
        //    { {e.f :: C, E, F} :: S, H}
        // -> { e :: [].f :: C, E, F} :: S, H}
        return Spawn{arena_->New<LValAction>(
            &cast<FieldAccessExpression>(exp).aggregate())};
      } else {
        //    { v :: [].f :: C, E, F} :: S, H}
        // -> { { &v.f :: C, E, F} :: S, H }
        Address aggregate = cast<PointerValue>(*act->results()[0]).value();
        Address field = aggregate.SubobjectAddress(
            cast<FieldAccessExpression>(exp).field());
        return Done{arena_->New<PointerValue>(field)};
      }
    }
    case ExpressionKind::IndexExpression: {
      if (act->pos() == 0) {
        //    { {e[i] :: C, E, F} :: S, H}
        // -> { e :: [][i] :: C, E, F} :: S, H}
        return Spawn{
            arena_->New<LValAction>(&cast<IndexExpression>(exp).aggregate())};

      } else if (act->pos() == 1) {
        return Spawn{arena_->New<ExpressionAction>(
            &cast<IndexExpression>(exp).offset())};
      } else {
        //    { v :: [][i] :: C, E, F} :: S, H}
        // -> { { &v[i] :: C, E, F} :: S, H }
        Address aggregate = cast<PointerValue>(*act->results()[0]).value();
        std::string f =
            std::to_string(cast<IntValue>(*act->results()[1]).value());
        Address field = aggregate.SubobjectAddress(f);
        return Done{arena_->New<PointerValue>(field)};
      }
    }
    case ExpressionKind::TupleLiteral: {
      if (act->pos() <
          static_cast<int>(cast<TupleLiteral>(exp).fields().size())) {
        //    { { vk :: (f1=v1,..., fk=[],fk+1=ek+1,...) :: C, E, F} :: S,
        //    H}
        // -> { { ek+1 :: (f1=v1,..., fk=vk, fk+1=[],...) :: C, E, F} :: S,
        // H}
        return Spawn{arena_->New<LValAction>(
            cast<TupleLiteral>(exp).fields()[act->pos()])};
      } else {
        return Done{CreateTuple(act, &exp)};
      }
    }
    case ExpressionKind::StructLiteral:
    case ExpressionKind::StructTypeLiteral:
    case ExpressionKind::IntLiteral:
    case ExpressionKind::BoolLiteral:
    case ExpressionKind::CallExpression:
    case ExpressionKind::PrimitiveOperatorExpression:
    case ExpressionKind::IntTypeLiteral:
    case ExpressionKind::BoolTypeLiteral:
    case ExpressionKind::TypeTypeLiteral:
    case ExpressionKind::FunctionTypeLiteral:
    case ExpressionKind::ContinuationTypeLiteral:
    case ExpressionKind::StringLiteral:
    case ExpressionKind::StringTypeLiteral:
    case ExpressionKind::IntrinsicExpression:
      FATAL_RUNTIME_ERROR_NO_LINE()
          << "Can't treat expression as lvalue: " << exp;
  }
}

auto Interpreter::Convert(Nonnull<const Value*> value,
                          Nonnull<const Value*> destination_type) const
    -> Nonnull<const Value*> {
  switch (value->kind()) {
    case Value::Kind::IntValue:
    case Value::Kind::FunctionValue:
    case Value::Kind::PointerValue:
    case Value::Kind::BoolValue:
    case Value::Kind::NominalClassValue:
    case Value::Kind::AlternativeValue:
    case Value::Kind::IntType:
    case Value::Kind::BoolType:
    case Value::Kind::TypeType:
    case Value::Kind::FunctionType:
    case Value::Kind::PointerType:
    case Value::Kind::AutoType:
    case Value::Kind::StructType:
    case Value::Kind::NominalClassType:
    case Value::Kind::ChoiceType:
    case Value::Kind::ContinuationType:
    case Value::Kind::VariableType:
    case Value::Kind::BindingPlaceholderValue:
    case Value::Kind::AlternativeConstructorValue:
    case Value::Kind::ContinuationValue:
    case Value::Kind::StringType:
    case Value::Kind::StringValue:
      // TODO: add `CHECK(TypeEqual(type, value->dynamic_type()))`, once we
      // have Value::dynamic_type.
      return value;
    case Value::Kind::StructValue: {
      const auto& struct_val = cast<StructValue>(*value);
      switch (destination_type->kind()) {
        case Value::Kind::StructType: {
          const auto& destination_struct_type =
              cast<StructType>(*destination_type);
          std::vector<NamedValue> new_elements;
          for (const auto& [field_name, field_type] :
               destination_struct_type.fields()) {
            std::optional<Nonnull<const Value*>> old_value =
                struct_val.FindField(field_name);
            new_elements.push_back(
                {.name = field_name, .value = Convert(*old_value, field_type)});
          }
          return arena_->New<StructValue>(std::move(new_elements));
        }
        case Value::Kind::NominalClassType:
          return arena_->New<NominalClassValue>(destination_type, value);
        default:
          FATAL() << "Can't convert value " << *value << " to type "
                  << *destination_type;
      }
    }
    case Value::Kind::TupleValue: {
      const auto& tuple = cast<TupleValue>(value);
      const auto& destination_tuple_type = cast<TupleValue>(destination_type);
      CHECK(tuple->elements().size() ==
            destination_tuple_type->elements().size());
      std::vector<Nonnull<const Value*>> new_elements;
      for (size_t i = 0; i < tuple->elements().size(); ++i) {
        new_elements.push_back(Convert(tuple->elements()[i],
                                       destination_tuple_type->elements()[i]));
      }
      return arena_->New<TupleValue>(std::move(new_elements));
    }
  }
}

auto Interpreter::StepExp() -> Transition {
  Nonnull<Action*> act = todo_.Top();
  const Expression& exp = cast<ExpressionAction>(*act).expression();
  if (trace_) {
    llvm::outs() << "--- step exp " << exp << " (" << exp.source_loc()
                 << ") --->\n";
  }
  switch (exp.kind()) {
    case ExpressionKind::IndexExpression: {
      if (act->pos() == 0) {
        //    { { e[i] :: C, E, F} :: S, H}
        // -> { { e :: [][i] :: C, E, F} :: S, H}
        return Spawn{arena_->New<ExpressionAction>(
            &cast<IndexExpression>(exp).aggregate())};
      } else if (act->pos() == 1) {
        return Spawn{arena_->New<ExpressionAction>(
            &cast<IndexExpression>(exp).offset())};
      } else {
        //    { { v :: [][i] :: C, E, F} :: S, H}
        // -> { { v_i :: C, E, F} : S, H}
        const auto& tuple = cast<TupleValue>(*act->results()[0]);
        int i = cast<IntValue>(*act->results()[1]).value();
        if (i < 0 || i >= static_cast<int>(tuple.elements().size())) {
          FATAL_RUNTIME_ERROR_NO_LINE()
              << "index " << i << " out of range in " << tuple;
        }
        return Done{tuple.elements()[i]};
      }
    }
    case ExpressionKind::TupleLiteral: {
      if (act->pos() <
          static_cast<int>(cast<TupleLiteral>(exp).fields().size())) {
        //    { { vk :: (f1=v1,..., fk=[],fk+1=ek+1,...) :: C, E, F} :: S,
        //    H}
        // -> { { ek+1 :: (f1=v1,..., fk=vk, fk+1=[],...) :: C, E, F} :: S,
        // H}
        return Spawn{arena_->New<ExpressionAction>(
            cast<TupleLiteral>(exp).fields()[act->pos()])};
      } else {
        return Done{CreateTuple(act, &exp)};
      }
    }
    case ExpressionKind::StructLiteral: {
      const auto& literal = cast<StructLiteral>(exp);
      if (act->pos() < static_cast<int>(literal.fields().size())) {
        return Spawn{arena_->New<ExpressionAction>(
            &literal.fields()[act->pos()].expression())};
      } else {
        return Done{CreateStruct(literal.fields(), act->results())};
      }
    }
    case ExpressionKind::StructTypeLiteral: {
      const auto& struct_type = cast<StructTypeLiteral>(exp);
      if (act->pos() < static_cast<int>(struct_type.fields().size())) {
        return Spawn{arena_->New<ExpressionAction>(
            &struct_type.fields()[act->pos()].expression())};
      } else {
        std::vector<NamedValue> fields;
        for (size_t i = 0; i < struct_type.fields().size(); ++i) {
          fields.push_back({struct_type.fields()[i].name(), act->results()[i]});
        }
        return Done{arena_->New<StructType>(std::move(fields))};
      }
    }
    case ExpressionKind::FieldAccessExpression: {
      const auto& access = cast<FieldAccessExpression>(exp);
      if (act->pos() == 0) {
        //    { { e.f :: C, E, F} :: S, H}
        // -> { { e :: [].f :: C, E, F} :: S, H}
        return Spawn{arena_->New<ExpressionAction>(&access.aggregate())};
      } else {
        //    { { v :: [].f :: C, E, F} :: S, H}
        // -> { { v_f :: C, E, F} : S, H}
        return Done{act->results()[0]->GetField(
            arena_, FieldPath(access.field()), exp.source_loc())};
      }
    }
    case ExpressionKind::IdentifierExpression: {
      CHECK(act->pos() == 0);
      const auto& ident = cast<IdentifierExpression>(exp);
      // { {x :: C, E, F} :: S, H} -> { {H(E(x)) :: C, E, F} :: S, H}
      Address pointer = GetFromEnv(exp.source_loc(), ident.name());
      return Done{heap_.Read(pointer, exp.source_loc())};
    }
    case ExpressionKind::IntLiteral:
      CHECK(act->pos() == 0);
      // { {n :: C, E, F} :: S, H} -> { {n' :: C, E, F} :: S, H}
      return Done{arena_->New<IntValue>(cast<IntLiteral>(exp).value())};
    case ExpressionKind::BoolLiteral:
      CHECK(act->pos() == 0);
      // { {n :: C, E, F} :: S, H} -> { {n' :: C, E, F} :: S, H}
      return Done{arena_->New<BoolValue>(cast<BoolLiteral>(exp).value())};
    case ExpressionKind::PrimitiveOperatorExpression: {
      const auto& op = cast<PrimitiveOperatorExpression>(exp);
      if (act->pos() != static_cast<int>(op.arguments().size())) {
        //    { {v :: op(vs,[],e,es) :: C, E, F} :: S, H}
        // -> { {e :: op(vs,v,[],es) :: C, E, F} :: S, H}
        Nonnull<const Expression*> arg = op.arguments()[act->pos()];
        return Spawn{arena_->New<ExpressionAction>(arg)};
      } else {
        //    { {v :: op(vs,[]) :: C, E, F} :: S, H}
        // -> { {eval_prim(op, (vs,v)) :: C, E, F} :: S, H}
        return Done{EvalPrim(op.op(), act->results(), exp.source_loc())};
      }
    }
    case ExpressionKind::CallExpression:
      if (act->pos() == 0) {
        //    { {e1(e2) :: C, E, F} :: S, H}
        // -> { {e1 :: [](e2) :: C, E, F} :: S, H}
        return Spawn{arena_->New<ExpressionAction>(
            &cast<CallExpression>(exp).function())};
      } else if (act->pos() == 1) {
        //    { { v :: [](e) :: C, E, F} :: S, H}
        // -> { { e :: v([]) :: C, E, F} :: S, H}
        return Spawn{arena_->New<ExpressionAction>(
            &cast<CallExpression>(exp).argument())};
      } else if (act->pos() == 2) {
        //    { { v2 :: v1([]) :: C, E, F} :: S, H}
        // -> { {C',E',F'} :: {C, E, F} :: S, H}
        switch (act->results()[0]->kind()) {
          case Value::Kind::AlternativeConstructorValue: {
            const auto& alt =
                cast<AlternativeConstructorValue>(*act->results()[0]);
            return Done{arena_->New<AlternativeValue>(
                alt.alt_name(), alt.choice_name(), act->results()[1])};
          }
          case Value::Kind::FunctionValue:
            return CallFunction{
                .function =
                    &cast<FunctionValue>(*act->results()[0]).declaration(),
                .args = act->results()[1],
                .source_loc = exp.source_loc()};
          default:
            FATAL_RUNTIME_ERROR(exp.source_loc())
                << "in call, expected a function, not " << *act->results()[0];
        }
      } else if (act->pos() == 3) {
        if (act->results().size() < 3) {
          // Control fell through without explicit return.
          return Done{TupleValue::Empty()};
        } else {
          return Done{act->results()[2]};
        }
      } else {
        FATAL() << "in handle_value with Call pos " << act->pos();
      }
    case ExpressionKind::IntrinsicExpression:
      CHECK(act->pos() == 0);
      // { {n :: C, E, F} :: S, H} -> { {n' :: C, E, F} :: S, H}
      switch (cast<IntrinsicExpression>(exp).intrinsic()) {
        case IntrinsicExpression::Intrinsic::Print:
          Address pointer = GetFromEnv(exp.source_loc(), "format_str");
          Nonnull<const Value*> pointee = heap_.Read(pointer, exp.source_loc());
          CHECK(pointee->kind() == Value::Kind::StringValue);
          // TODO: This could eventually use something like llvm::formatv.
          llvm::outs() << cast<StringValue>(*pointee).value();
          return Done{TupleValue::Empty()};
      }

    case ExpressionKind::IntTypeLiteral: {
      CHECK(act->pos() == 0);
      return Done{arena_->New<IntType>()};
    }
    case ExpressionKind::BoolTypeLiteral: {
      CHECK(act->pos() == 0);
      return Done{arena_->New<BoolType>()};
    }
    case ExpressionKind::TypeTypeLiteral: {
      CHECK(act->pos() == 0);
      return Done{arena_->New<TypeType>()};
    }
    case ExpressionKind::FunctionTypeLiteral: {
      if (act->pos() == 0) {
        return Spawn{arena_->New<ExpressionAction>(
            &cast<FunctionTypeLiteral>(exp).parameter())};
      } else if (act->pos() == 1) {
        //    { { pt :: fn [] -> e :: C, E, F} :: S, H}
        // -> { { e :: fn pt -> []) :: C, E, F} :: S, H}
        return Spawn{arena_->New<ExpressionAction>(
            &cast<FunctionTypeLiteral>(exp).return_type())};
      } else {
        //    { { rt :: fn pt -> [] :: C, E, F} :: S, H}
        // -> { fn pt -> rt :: {C, E, F} :: S, H}
        return Done{arena_->New<FunctionType>(
            std::vector<Nonnull<const GenericBinding*>>(), act->results()[0],
            act->results()[1])};
      }
    }
    case ExpressionKind::ContinuationTypeLiteral: {
      CHECK(act->pos() == 0);
      return Done{arena_->New<ContinuationType>()};
    }
    case ExpressionKind::StringLiteral:
      CHECK(act->pos() == 0);
      // { {n :: C, E, F} :: S, H} -> { {n' :: C, E, F} :: S, H}
      return Done{arena_->New<StringValue>(cast<StringLiteral>(exp).value())};
    case ExpressionKind::StringTypeLiteral: {
      CHECK(act->pos() == 0);
      return Done{arena_->New<StringType>()};
    }
  }  // switch (exp->kind)
}

auto Interpreter::StepPattern() -> Transition {
  Nonnull<Action*> act = todo_.Top();
  const Pattern& pattern = cast<PatternAction>(*act).pattern();
  if (trace_) {
    llvm::outs() << "--- step pattern " << pattern << " ("
                 << pattern.source_loc() << ") --->\n";
  }
  switch (pattern.kind()) {
    case PatternKind::AutoPattern: {
      CHECK(act->pos() == 0);
      return Done{arena_->New<AutoType>()};
    }
    case PatternKind::BindingPattern: {
      const auto& binding = cast<BindingPattern>(pattern);
      if (act->pos() == 0) {
        return Spawn{arena_->New<PatternAction>(&binding.type())};
      } else {
        return Done{arena_->New<BindingPlaceholderValue>(binding.name(),
                                                         act->results()[0])};
      }
    }
    case PatternKind::TuplePattern: {
      const auto& tuple = cast<TuplePattern>(pattern);
      if (act->pos() < static_cast<int>(tuple.fields().size())) {
        //    { { vk :: (f1=v1,..., fk=[],fk+1=ek+1,...) :: C, E, F} :: S,
        //    H}
        // -> { { ek+1 :: (f1=v1,..., fk=vk, fk+1=[],...) :: C, E, F} :: S,
        // H}
        return Spawn{arena_->New<PatternAction>(tuple.fields()[act->pos()])};
      } else {
        return Done{arena_->New<TupleValue>(act->results())};
      }
    }
    case PatternKind::AlternativePattern: {
      const auto& alternative = cast<AlternativePattern>(pattern);
      if (act->pos() == 0) {
        return Spawn{arena_->New<ExpressionAction>(&alternative.choice_type())};
      } else if (act->pos() == 1) {
        return Spawn{arena_->New<PatternAction>(&alternative.arguments())};
      } else {
        CHECK(act->pos() == 2);
        const auto& choice_type = cast<ChoiceType>(*act->results()[0]);
        return Done{arena_->New<AlternativeValue>(
            alternative.alternative_name(), choice_type.name(),
            act->results()[1])};
      }
    }
    case PatternKind::ExpressionPattern:
      return Delegate{arena_->New<ExpressionAction>(
          &cast<ExpressionPattern>(pattern).expression())};
  }
}

static auto IsRunAction(Nonnull<Action*> action) -> bool {
  const auto* statement = dyn_cast<StatementAction>(action);
  return statement != nullptr && llvm::isa<Run>(statement->statement());
}

auto Interpreter::StepStmt() -> Transition {
  Nonnull<Action*> act = todo_.Top();
  const Statement& stmt = cast<StatementAction>(*act).statement();
  if (trace_) {
    llvm::outs() << "--- step stmt ";
    stmt.PrintDepth(1, llvm::outs());
    llvm::outs() << " (" << stmt.source_loc() << ") --->\n";
  }
  switch (stmt.kind()) {
    case StatementKind::Match: {
      const auto& match_stmt = cast<Match>(stmt);
      if (act->pos() == 0) {
        //    { { (match (e) ...) :: C, E, F} :: S, H}
        // -> { { e :: (match ([]) ...) :: C, E, F} :: S, H}
        act->StartScope(Scope(CurrentEnv()));
        return Spawn{arena_->New<ExpressionAction>(&match_stmt.expression())};
      } else {
        int clause_num = act->pos() - 1;
        if (clause_num >= static_cast<int>(match_stmt.clauses().size())) {
          return Done{};
        }
        auto c = match_stmt.clauses()[clause_num];
        std::optional<Env> matches =
            PatternMatch(&c.pattern().value(),
                         Convert(act->results()[0], &c.pattern().static_type()),
                         stmt.source_loc());
        if (matches) {  // We have a match, start the body.
          // Ensure we don't process any more clauses.
          act->set_pos(match_stmt.clauses().size() + 1);

          for (const auto& [name, value] : *matches) {
            act->scope()->values.Set(name, value);
            act->scope()->locals.push_back(name);
          }
          return Spawn{arena_->New<StatementAction>(&c.statement())};
        } else {
          return RunAgain{};
        }
      }
    }
    case StatementKind::While:
      if (act->pos() % 2 == 0) {
        //    { { (while (e) s) :: C, E, F} :: S, H}
        // -> { { e :: (while ([]) s) :: C, E, F} :: S, H}
        act->Clear();
        return Spawn{
            arena_->New<ExpressionAction>(&cast<While>(stmt).condition())};
      } else {
        Nonnull<const Value*> condition =
            Convert(act->results().back(), arena_->New<BoolType>());
        if (cast<BoolValue>(*condition).value()) {
          //    { {true :: (while ([]) s) :: C, E, F} :: S, H}
          // -> { { s :: (while (e) s) :: C, E, F } :: S, H}
          return Spawn{arena_->New<StatementAction>(&cast<While>(stmt).body())};
        } else {
          //    { {false :: (while ([]) s) :: C, E, F} :: S, H}
          // -> { { C, E, F } :: S, H}
          return Done{};
        }
      }
    case StatementKind::Break: {
      CHECK(act->pos() == 0);
      //    { { break; :: ... :: (while (e) s) :: C, E, F} :: S, H}
      // -> { { C, E', F} :: S, H}
      return UnwindPast{.ast_node = &cast<Break>(stmt).loop()};
    }
    case StatementKind::Continue: {
      CHECK(act->pos() == 0);
      //    { { continue; :: ... :: (while (e) s) :: C, E, F} :: S, H}
      // -> { { (while (e) s) :: C, E', F} :: S, H}
      return UnwindTo{.ast_node = &cast<Continue>(stmt).loop()};
    }
    case StatementKind::Block: {
      const auto& block = cast<Block>(stmt);
      if (act->pos() >= static_cast<int>(block.statements().size())) {
        // If the position is past the end of the block, end processing. Note
        // that empty blocks immediately end.
        return Done{};
      }
      // Initialize a scope when starting a block.
      if (act->pos() == 0) {
        act->StartScope(Scope(CurrentEnv()));
      }
      // Process the next statement in the block. The position will be
      // incremented as part of Spawn.
      return Spawn{
          arena_->New<StatementAction>(block.statements()[act->pos()])};
    }
    case StatementKind::VariableDefinition: {
      const auto& definition = cast<VariableDefinition>(stmt);
      if (act->pos() == 0) {
        //    { {(var x = e) :: C, E, F} :: S, H}
        // -> { {e :: (var x = []) :: C, E, F} :: S, H}
        return Spawn{arena_->New<ExpressionAction>(&definition.init())};
      } else {
        //    { { v :: (x = []) :: C, E, F} :: S, H}
        // -> { { C, E(x := a), F} :: S, H(a := copy(v))}
        Nonnull<const Value*> v =
            Convert(act->results()[0], &definition.pattern().static_type());
        Nonnull<const Value*> p =
            &cast<VariableDefinition>(stmt).pattern().value();

        std::optional<Env> matches = PatternMatch(p, v, stmt.source_loc());
        CHECK(matches)
            << stmt.source_loc()
            << ": internal error in variable definition, match failed";
        for (const auto& [name, value] : *matches) {
          Scope& current_scope = CurrentScope();
          current_scope.values.Set(name, value);
          current_scope.locals.push_back(name);
        }
        return Done{};
      }
    }
    case StatementKind::ExpressionStatement:
      if (act->pos() == 0) {
        //    { {e :: C, E, F} :: S, H}
        // -> { {e :: C, E, F} :: S, H}
        return Spawn{arena_->New<ExpressionAction>(
            &cast<ExpressionStatement>(stmt).expression())};
      } else {
        return Done{};
      }
    case StatementKind::Assign: {
      const auto& assign = cast<Assign>(stmt);
      if (act->pos() == 0) {
        //    { {(lv = e) :: C, E, F} :: S, H}
        // -> { {lv :: ([] = e) :: C, E, F} :: S, H}
        return Spawn{arena_->New<LValAction>(&assign.lhs())};
      } else if (act->pos() == 1) {
        //    { { a :: ([] = e) :: C, E, F} :: S, H}
        // -> { { e :: (a = []) :: C, E, F} :: S, H}
        return Spawn{arena_->New<ExpressionAction>(&assign.rhs())};
      } else {
        //    { { v :: (a = []) :: C, E, F} :: S, H}
        // -> { { C, E, F} :: S, H(a := v)}
        auto pat = act->results()[0];
        auto val = Convert(act->results()[1], &assign.lhs().static_type());
        PatternAssignment(pat, val, stmt.source_loc());
        return Done{};
      }
    }
    case StatementKind::If:
      if (act->pos() == 0) {
        //    { {(if (e) then_stmt else else_stmt) :: C, E, F} :: S, H}
        // -> { { e :: (if ([]) then_stmt else else_stmt) :: C, E, F} :: S, H}
        return Spawn{
            arena_->New<ExpressionAction>(&cast<If>(stmt).condition())};
      } else {
        Nonnull<const Value*> condition =
            Convert(act->results()[0], arena_->New<BoolType>());
        if (cast<BoolValue>(*condition).value()) {
          //    { {true :: if ([]) then_stmt else else_stmt :: C, E, F} ::
          //      S, H}
          // -> { { then_stmt :: C, E, F } :: S, H}
          return Delegate{
              arena_->New<StatementAction>(&cast<If>(stmt).then_block())};
        } else if (cast<If>(stmt).else_block()) {
          //    { {false :: if ([]) then_stmt else else_stmt :: C, E, F} ::
          //      S, H}
          // -> { { else_stmt :: C, E, F } :: S, H}
          return Delegate{
              arena_->New<StatementAction>(*cast<If>(stmt).else_block())};
        } else {
          return Done{};
        }
      }
    case StatementKind::Return:
      if (act->pos() == 0) {
        //    { {return e :: C, E, F} :: S, H}
        // -> { {e :: return [] :: C, E, F} :: S, H}
        return Spawn{
            arena_->New<ExpressionAction>(&cast<Return>(stmt).expression())};
      } else {
        //    { {v :: return [] :: C, E, F} :: {C', E', F'} :: S, H}
        // -> { {v :: C', E', F'} :: S, H}
        // TODO(geoffromer): convert the result to the function's return type,
        // once #880 gives us a way to find that type.
        const FunctionDeclaration& function = cast<Return>(stmt).function();
        return UnwindPast{.ast_node = *function.body(),
                          .result = act->results()[0]};
      }
    case StatementKind::Continuation: {
      CHECK(act->pos() == 0);
      // Create a continuation object by creating a frame similar the
      // way one is created in a function call.
      auto continuation_stack = arena_->New<std::vector<Nonnull<Action*>>>();
      continuation_stack->push_back(
          arena_->New<StatementAction>(&cast<Continuation>(stmt).body()));
      continuation_stack->push_back(
          arena_->New<ScopeAction>(Scope(CurrentEnv())));
      AllocationId continuation_address = heap_.AllocateValue(
          arena_->New<ContinuationValue>(continuation_stack));
      // Bind the continuation object to the continuation variable
      CurrentScope().values.Set(
          cast<Continuation>(stmt).continuation_variable(),
          continuation_address);
      return Done{};
    }
    case StatementKind::Run: {
      auto& run = cast<Run>(stmt);
      if (act->pos() == 0) {
        // Evaluate the argument of the run statement.
        return Spawn{arena_->New<ExpressionAction>(&run.argument())};
      } else if (act->pos() == 1) {
        // Push the continuation onto the current stack.
        std::vector<Nonnull<Action*>>& continuation_vector =
            cast<const ContinuationValue>(*act->results()[0]).stack();
        while (!continuation_vector.empty()) {
          todo_.Push(continuation_vector.back());
          continuation_vector.pop_back();
        }
        act->set_pos(2);
        return ManualTransition{};
      } else {
        return Done{};
      }
    }
    case StatementKind::Await:
      CHECK(act->pos() == 0);
      // Pause the current continuation
      todo_.Pop();
      std::vector<Nonnull<Action*>> paused;
      while (!IsRunAction(todo_.Top())) {
        paused.push_back(todo_.Pop());
      }
      const auto& continuation =
          cast<const ContinuationValue>(*todo_.Top()->results()[0]);
      CHECK(continuation.stack().empty());
      // Update the continuation with the paused stack.
      continuation.stack() = std::move(paused);
      return ManualTransition{};
  }
}

class Interpreter::DoTransition {
 public:
  // Does not take ownership of interpreter.
  explicit DoTransition(Interpreter* interpreter) : interpreter(interpreter) {}

  void operator()(const Done& done) {
    Nonnull<Action*> act = interpreter->UnwindTodoTop();
    switch (act->kind()) {
      case Action::Kind::ExpressionAction:
      case Action::Kind::LValAction:
      case Action::Kind::PatternAction:
        CHECK(done.result.has_value());
        interpreter->todo_.Top()->AddResult(*done.result);
        break;
      case Action::Kind::StatementAction:
        CHECK(!done.result.has_value());
        break;
      case Action::Kind::ScopeAction:
        if (done.result.has_value()) {
          interpreter->todo_.Top()->AddResult(*done.result);
        }
        break;
    }
  }

  void operator()(const Spawn& spawn) {
    Nonnull<Action*> action = interpreter->todo_.Top();
    action->set_pos(action->pos() + 1);
    interpreter->todo_.Push(spawn.child);
  }

  void operator()(const Delegate& delegate) {
    Nonnull<Action*> act = interpreter->todo_.Pop();
    if (act->scope().has_value()) {
      delegate.delegate->StartScope(*act->scope());
    }
    interpreter->todo_.Push(delegate.delegate);
  }

  void operator()(const RunAgain&) {
    Nonnull<Action*> action = interpreter->todo_.Top();
    action->set_pos(action->pos() + 1);
  }

  void operator()(const UnwindTo& unwind_to) { DoUnwindTo(unwind_to.ast_node); }

  void operator()(const UnwindPast& unwind_past) {
    DoUnwindTo(unwind_past.ast_node);
    // Unwind past the statement and return a result if needed.
    interpreter->UnwindTodoTop();
    if (unwind_past.result.has_value()) {
      interpreter->todo_.Top()->AddResult(*unwind_past.result);
    }
  }

  void operator()(const CallFunction& call) {
    Nonnull<Action*> action = interpreter->todo_.Top();
    action->set_pos(action->pos() + 1);
    Nonnull<const Value*> converted_args = interpreter->Convert(
        call.args, &call.function->param_pattern().static_type());
    std::optional<Env> matches =
        interpreter->PatternMatch(&call.function->param_pattern().value(),
                                  converted_args, call.source_loc);
    CHECK(matches.has_value())
        << "internal error in call_function, pattern match failed";
    // Create the new frame and push it on the stack
    Scope new_scope(interpreter->globals_);
    for (const auto& [name, value] : *matches) {
      new_scope.values.Set(name, value);
      new_scope.locals.push_back(name);
    }
    interpreter->todo_.Push(
        interpreter->arena_->New<ScopeAction>(std::move(new_scope)));
    CHECK(call.function->body()) << "Calling a function that's missing a body";
    interpreter->todo_.Push(
        interpreter->arena_->New<StatementAction>(*call.function->body()));
  }

  void operator()(const ManualTransition&) {}

 private:
  // Unwinds to the indicated node.
  void DoUnwindTo(Nonnull<const Statement*> ast_node) {
    while (true) {
      if (const auto* statement_action =
              dyn_cast<StatementAction>(interpreter->todo_.Top());
          statement_action != nullptr &&
          &statement_action->statement() == ast_node) {
        break;
      }
      interpreter->UnwindTodoTop();
    }
  }

  Nonnull<Interpreter*> interpreter;
};

// State transition.
void Interpreter::Step() {
  Nonnull<Action*> act = todo_.Top();
  switch (act->kind()) {
    case Action::Kind::LValAction:
      std::visit(DoTransition(this), StepLvalue());
      break;
    case Action::Kind::ExpressionAction:
      std::visit(DoTransition(this), StepExp());
      break;
    case Action::Kind::PatternAction:
      std::visit(DoTransition(this), StepPattern());
      break;
    case Action::Kind::StatementAction:
      std::visit(DoTransition(this), StepStmt());
      break;
    case Action::Kind::ScopeAction:
      if (act->results().empty()) {
        std::visit(DoTransition(this), Transition{Done{}});
      } else {
        CHECK(act->results().size() == 1);
        std::visit(DoTransition(this), Transition{Done{act->results()[0]}});
      }
  }  // switch
}

auto Interpreter::ExecuteAction(Nonnull<Action*> action, Env values,
                                bool trace_steps) -> Nonnull<const Value*> {
  todo_ = {};
  todo_.Push(arena_->New<ScopeAction>(Scope(values)));
  todo_.Push(action);

  while (todo_.Count() > 1) {
    Step();
    if (trace_steps) {
      PrintState(llvm::outs());
    }
  }
  CHECK(todo_.Top()->results().size() == 1);
  return todo_.Top()->results()[0];
}

auto Interpreter::InterpProgram(llvm::ArrayRef<Nonnull<Declaration*>> fs,
                                Nonnull<const Expression*> call_main) -> int {
  // Check that the interpreter is in a clean state.
  CHECK(globals_.IsEmpty());
  CHECK(todo_.IsEmpty());

  if (trace_) {
    llvm::outs() << "********** initializing globals **********\n";
  }
  InitGlobals(fs);

  if (trace_) {
    llvm::outs() << "********** calling main function **********\n";
    PrintState(llvm::outs());
  }

  return cast<IntValue>(*ExecuteAction(arena_->New<ExpressionAction>(call_main),
                                       globals_, trace_))
      .value();
}

auto Interpreter::InterpExp(Env values, Nonnull<const Expression*> e)
    -> Nonnull<const Value*> {
  return ExecuteAction(arena_->New<ExpressionAction>(e), values,
                       /*trace_steps=*/false);
}

auto Interpreter::InterpPattern(Env values, Nonnull<const Pattern*> p)
    -> Nonnull<const Value*> {
  return ExecuteAction(arena_->New<PatternAction>(p), values,
                       /*trace_steps=*/false);
}

}  // namespace Carbon<|MERGE_RESOLUTION|>--- conflicted
+++ resolved
@@ -127,13 +127,8 @@
       break;
     }
 
-<<<<<<< HEAD
     case DeclarationKind::ClassDeclaration: {
-      const ClassDefinition& class_def = cast<ClassDeclaration>(d).definition();
-=======
-    case Declaration::Kind::ClassDeclaration: {
       const auto& class_decl = cast<ClassDeclaration>(d);
->>>>>>> 17fc07f9
       std::vector<NamedValue> fields;
       std::vector<NamedValue> methods;
       for (Nonnull<const Member*> m : class_decl.members()) {
@@ -158,11 +153,7 @@
     case DeclarationKind::ChoiceDeclaration: {
       const auto& choice = cast<ChoiceDeclaration>(d);
       std::vector<NamedValue> alts;
-<<<<<<< HEAD
       for (Nonnull<const AlternativeSignature*> alternative :
-=======
-      for (Nonnull<const ChoiceDeclaration::Alternative*> alternative :
->>>>>>> 17fc07f9
            choice.alternatives()) {
         auto t = InterpExp(Env(arena_), &alternative->signature());
         alts.push_back({.name = alternative->name(), .value = t});
