// Part of the Carbon Language project, under the Apache License v2.0 with LLVM
// Exceptions. See /LICENSE for license information.
// SPDX-License-Identifier: Apache-2.0 WITH LLVM-exception

#include "executable_semantics/interpreter/interpreter.h"

#include <iterator>
#include <map>
#include <optional>
#include <utility>
#include <variant>
#include <vector>

#include "common/check.h"
#include "executable_semantics/ast/declaration.h"
#include "executable_semantics/ast/expression.h"
#include "executable_semantics/common/arena.h"
#include "executable_semantics/common/error.h"
#include "executable_semantics/interpreter/action.h"
#include "executable_semantics/interpreter/stack.h"
#include "llvm/ADT/StringExtras.h"
#include "llvm/Support/Casting.h"

using llvm::cast;
using llvm::dyn_cast;

namespace Carbon {

//
// Auxiliary Functions
//

void Interpreter::PrintEnv(Env values, llvm::raw_ostream& out) {
  llvm::ListSeparator sep;
  for (const auto& [name, allocation] : values) {
    out << sep << name << ": ";
    heap_.PrintAllocation(allocation, out);
  }
}

//
// State Operations
//

auto Interpreter::CurrentEnv() -> Env { return todo_.CurrentScope().values(); }

// Returns the given name from the environment, printing an error if not found.
auto Interpreter::GetFromEnv(SourceLocation source_loc, const std::string& name)
    -> Address {
  std::optional<AllocationId> pointer = CurrentEnv().Get(name);
  if (!pointer) {
    FATAL_RUNTIME_ERROR(source_loc) << "could not find `" << name << "`";
  }
  return Address(*pointer);
}

void Interpreter::PrintState(llvm::raw_ostream& out) {
  out << "{\nstack: " << todo_;
  out << "\nheap: " << heap_;
  if (!todo_.IsEmpty()) {
    out << "\nvalues: ";
    PrintEnv(CurrentEnv(), out);
  }
  out << "\n}\n";
}

auto Interpreter::EvalPrim(Operator op,
                           const std::vector<Nonnull<const Value*>>& args,
                           SourceLocation source_loc) -> Nonnull<const Value*> {
  switch (op) {
    case Operator::Neg:
      return arena_->New<IntValue>(-cast<IntValue>(*args[0]).value());
    case Operator::Add:
      return arena_->New<IntValue>(cast<IntValue>(*args[0]).value() +
                                   cast<IntValue>(*args[1]).value());
    case Operator::Sub:
      return arena_->New<IntValue>(cast<IntValue>(*args[0]).value() -
                                   cast<IntValue>(*args[1]).value());
    case Operator::Mul:
      return arena_->New<IntValue>(cast<IntValue>(*args[0]).value() *
                                   cast<IntValue>(*args[1]).value());
    case Operator::Not:
      return arena_->New<BoolValue>(!cast<BoolValue>(*args[0]).value());
    case Operator::And:
      return arena_->New<BoolValue>(cast<BoolValue>(*args[0]).value() &&
                                    cast<BoolValue>(*args[1]).value());
    case Operator::Or:
      return arena_->New<BoolValue>(cast<BoolValue>(*args[0]).value() ||
                                    cast<BoolValue>(*args[1]).value());
    case Operator::Eq:
      return arena_->New<BoolValue>(ValueEqual(args[0], args[1], source_loc));
    case Operator::Ptr:
      return arena_->New<PointerType>(args[0]);
    case Operator::Deref:
      FATAL() << "dereference not implemented yet";
  }
}

void Interpreter::InitEnv(const Declaration& d, Env* env) {
  switch (d.kind()) {
    case DeclarationKind::FunctionDeclaration: {
      const auto& func_def = cast<FunctionDeclaration>(d);
      Env new_env = *env;
      // Bring the deduced parameters into scope.
      for (Nonnull<const GenericBinding*> deduced :
           func_def.deduced_parameters()) {
        AllocationId a =
            heap_.AllocateValue(arena_->New<VariableType>(deduced->name()));
        new_env.Set(deduced->name(), a);
      }
      Nonnull<const FunctionValue*> f = arena_->New<FunctionValue>(&func_def);
      AllocationId a = heap_.AllocateValue(f);
      env->Set(func_def.name(), a);
      break;
    }

    case DeclarationKind::ClassDeclaration: {
      const auto& class_decl = cast<ClassDeclaration>(d);
      std::vector<NamedValue> fields;
      std::vector<NamedValue> methods;
      for (Nonnull<const Member*> m : class_decl.members()) {
        switch (m->kind()) {
          case MemberKind::FieldMember: {
            const BindingPattern& binding = cast<FieldMember>(*m).binding();
            const Expression& type_expression =
                cast<ExpressionPattern>(binding.type()).expression();
            auto type = InterpExp(Env(arena_), &type_expression);
            fields.push_back({.name = *binding.name(), .value = type});
            break;
          }
        }
      }
      auto st = arena_->New<NominalClassType>(
          class_decl.name(), std::move(fields), std::move(methods));
      AllocationId a = heap_.AllocateValue(st);
      env->Set(class_decl.name(), a);
      break;
    }

    case DeclarationKind::ChoiceDeclaration: {
      const auto& choice = cast<ChoiceDeclaration>(d);
      std::vector<NamedValue> alts;
      for (Nonnull<const AlternativeSignature*> alternative :
           choice.alternatives()) {
        auto t = InterpExp(Env(arena_), &alternative->signature());
        alts.push_back({.name = alternative->name(), .value = t});
      }
      auto ct = arena_->New<ChoiceType>(choice.name(), std::move(alts));
      AllocationId a = heap_.AllocateValue(ct);
      env->Set(choice.name(), a);
      break;
    }

    case DeclarationKind::VariableDeclaration: {
      const auto& var = cast<VariableDeclaration>(d);
      // Adds an entry in `globals` mapping the variable's name to the
      // result of evaluating the initializer.
      Nonnull<const Value*> v =
          Convert(InterpExp(*env, &var.initializer()), &var.static_type());
      AllocationId a = heap_.AllocateValue(v);
      env->Set(*var.binding().name(), a);
      break;
    }
  }
}

void Interpreter::InitGlobals(llvm::ArrayRef<Nonnull<Declaration*>> fs) {
  for (const auto d : fs) {
    InitEnv(*d, &globals_);
  }
}

auto Interpreter::CreateStruct(const std::vector<FieldInitializer>& fields,
                               const std::vector<Nonnull<const Value*>>& values)
    -> Nonnull<const Value*> {
  CHECK(fields.size() == values.size());
  std::vector<NamedValue> elements;
  for (size_t i = 0; i < fields.size(); ++i) {
    elements.push_back({.name = fields[i].name(), .value = values[i]});
  }

  return arena_->New<StructValue>(std::move(elements));
}

auto Interpreter::PatternMatch(Nonnull<const Value*> p, Nonnull<const Value*> v,
                               SourceLocation source_loc)
    -> std::optional<Env> {
  switch (p->kind()) {
    case Value::Kind::BindingPlaceholderValue: {
      const auto& placeholder = cast<BindingPlaceholderValue>(*p);
      Env values(arena_);
      if (placeholder.name().has_value()) {
        AllocationId a = heap_.AllocateValue(v);
        values.Set(*placeholder.name(), a);
      }
      return values;
    }
    case Value::Kind::TupleValue:
      switch (v->kind()) {
        case Value::Kind::TupleValue: {
          const auto& p_tup = cast<TupleValue>(*p);
          const auto& v_tup = cast<TupleValue>(*v);
          if (p_tup.elements().size() != v_tup.elements().size()) {
            FATAL_PROGRAM_ERROR(source_loc)
                << "arity mismatch in tuple pattern match:\n  pattern: "
                << p_tup << "\n  value: " << v_tup;
          }
          Env values(arena_);
          for (size_t i = 0; i < p_tup.elements().size(); ++i) {
            std::optional<Env> matches = PatternMatch(
                p_tup.elements()[i], v_tup.elements()[i], source_loc);
            if (!matches) {
              return std::nullopt;
            }
            for (const auto& [name, value] : *matches) {
              values.Set(name, value);
            }
          }  // for
          return values;
        }
        default:
          FATAL() << "expected a tuple value in pattern, not " << *v;
      }
    case Value::Kind::StructValue: {
      const auto& p_struct = cast<StructValue>(*p);
      const auto& v_struct = cast<StructValue>(*v);
      CHECK(p_struct.elements().size() == v_struct.elements().size());
      Env values(arena_);
      for (size_t i = 0; i < p_struct.elements().size(); ++i) {
        CHECK(p_struct.elements()[i].name == v_struct.elements()[i].name);
        std::optional<Env> matches =
            PatternMatch(p_struct.elements()[i].value,
                         v_struct.elements()[i].value, source_loc);
        if (!matches) {
          return std::nullopt;
        }
        for (const auto& [name, value] : *matches) {
          values.Set(name, value);
        }
      }
      return values;
    }
    case Value::Kind::AlternativeValue:
      switch (v->kind()) {
        case Value::Kind::AlternativeValue: {
          const auto& p_alt = cast<AlternativeValue>(*p);
          const auto& v_alt = cast<AlternativeValue>(*v);
          if (p_alt.choice_name() != v_alt.choice_name() ||
              p_alt.alt_name() != v_alt.alt_name()) {
            return std::nullopt;
          }
          return PatternMatch(&p_alt.argument(), &v_alt.argument(), source_loc);
        }
        default:
          FATAL() << "expected a choice alternative in pattern, not " << *v;
      }
    case Value::Kind::FunctionType:
      switch (v->kind()) {
        case Value::Kind::FunctionType: {
          const auto& p_fn = cast<FunctionType>(*p);
          const auto& v_fn = cast<FunctionType>(*v);
          std::optional<Env> param_matches =
              PatternMatch(&p_fn.parameters(), &v_fn.parameters(), source_loc);
          if (!param_matches) {
            return std::nullopt;
          }
          std::optional<Env> ret_matches = PatternMatch(
              &p_fn.return_type(), &v_fn.return_type(), source_loc);
          if (!ret_matches) {
            return std::nullopt;
          }
          Env values = *param_matches;
          for (const auto& [name, value] : *ret_matches) {
            values.Set(name, value);
          }
          return values;
        }
        default:
          return std::nullopt;
      }
    case Value::Kind::AutoType:
      // `auto` matches any type, without binding any new names. We rely
      // on the typechecker to ensure that `v` is a type.
      return Env(arena_);
    default:
      if (ValueEqual(p, v, source_loc)) {
        return Env(arena_);
      } else {
        return std::nullopt;
      }
  }
}

void Interpreter::PatternAssignment(Nonnull<const Value*> pat,
                                    Nonnull<const Value*> val,
                                    SourceLocation source_loc) {
  switch (pat->kind()) {
    case Value::Kind::PointerValue:
      heap_.Write(cast<PointerValue>(*pat).value(), val, source_loc);
      break;
    case Value::Kind::TupleValue: {
      switch (val->kind()) {
        case Value::Kind::TupleValue: {
          const auto& pat_tup = cast<TupleValue>(*pat);
          const auto& val_tup = cast<TupleValue>(*val);
          if (pat_tup.elements().size() != val_tup.elements().size()) {
            FATAL_RUNTIME_ERROR(source_loc)
                << "arity mismatch in tuple pattern assignment:\n  pattern: "
                << pat_tup << "\n  value: " << val_tup;
          }
          for (size_t i = 0; i < pat_tup.elements().size(); ++i) {
            PatternAssignment(pat_tup.elements()[i], val_tup.elements()[i],
                              source_loc);
          }
          break;
        }
        default:
          FATAL() << "expected a tuple value on right-hand-side, not " << *val;
      }
      break;
    }
    case Value::Kind::AlternativeValue: {
      switch (val->kind()) {
        case Value::Kind::AlternativeValue: {
          const auto& pat_alt = cast<AlternativeValue>(*pat);
          const auto& val_alt = cast<AlternativeValue>(*val);
          CHECK(val_alt.choice_name() == pat_alt.choice_name() &&
                val_alt.alt_name() == pat_alt.alt_name())
              << "internal error in pattern assignment";
          PatternAssignment(&pat_alt.argument(), &val_alt.argument(),
                            source_loc);
          break;
        }
        default:
          FATAL() << "expected an alternative in left-hand-side, not " << *val;
      }
      break;
    }
    default:
      CHECK(ValueEqual(pat, val, source_loc))
          << "internal error in pattern assignment";
  }
}

void Interpreter::StepLvalue() {
  Action& act = todo_.CurrentAction();
  const Expression& exp = cast<LValAction>(act).expression();
  if (trace_) {
    llvm::outs() << "--- step lvalue " << exp << " (" << exp.source_loc()
                 << ") --->\n";
  }
  switch (exp.kind()) {
    case ExpressionKind::IdentifierExpression: {
      //    { {x :: C, E, F} :: S, H}
      // -> { {E(x) :: C, E, F} :: S, H}
      Address pointer =
          GetFromEnv(exp.source_loc(), cast<IdentifierExpression>(exp).name());
      Nonnull<const Value*> v = arena_->New<PointerValue>(pointer);
      return todo_.FinishAction(v);
    }
    case ExpressionKind::FieldAccessExpression: {
      if (act.pos() == 0) {
        //    { {e.f :: C, E, F} :: S, H}
        // -> { e :: [].f :: C, E, F} :: S, H}
        return todo_.Spawn(std::make_unique<LValAction>(
            &cast<FieldAccessExpression>(exp).aggregate()));
      } else {
        //    { v :: [].f :: C, E, F} :: S, H}
        // -> { { &v.f :: C, E, F} :: S, H }
        Address aggregate = cast<PointerValue>(*act.results()[0]).value();
        Address field = aggregate.SubobjectAddress(
            cast<FieldAccessExpression>(exp).field());
        return todo_.FinishAction(arena_->New<PointerValue>(field));
      }
    }
    case ExpressionKind::IndexExpression: {
      if (act.pos() == 0) {
        //    { {e[i] :: C, E, F} :: S, H}
        // -> { e :: [][i] :: C, E, F} :: S, H}
        return todo_.Spawn(std::make_unique<LValAction>(
            &cast<IndexExpression>(exp).aggregate()));

      } else if (act.pos() == 1) {
        return todo_.Spawn(std::make_unique<ExpressionAction>(
            &cast<IndexExpression>(exp).offset()));
      } else {
        //    { v :: [][i] :: C, E, F} :: S, H}
        // -> { { &v[i] :: C, E, F} :: S, H }
        Address aggregate = cast<PointerValue>(*act.results()[0]).value();
        std::string f =
            std::to_string(cast<IntValue>(*act.results()[1]).value());
        Address field = aggregate.SubobjectAddress(f);
        return todo_.FinishAction(arena_->New<PointerValue>(field));
      }
    }
    case ExpressionKind::TupleLiteral: {
      if (act.pos() <
          static_cast<int>(cast<TupleLiteral>(exp).fields().size())) {
        //    { { vk :: (f1=v1,..., fk=[],fk+1=ek+1,...) :: C, E, F} :: S,
        //    H}
        // -> { { ek+1 :: (f1=v1,..., fk=vk, fk+1=[],...) :: C, E, F} :: S,
        // H}
        return todo_.Spawn(std::make_unique<LValAction>(
            cast<TupleLiteral>(exp).fields()[act.pos()]));
      } else {
        return todo_.FinishAction(arena_->New<TupleValue>(act.results()));
      }
    }
    case ExpressionKind::StructLiteral:
    case ExpressionKind::StructTypeLiteral:
    case ExpressionKind::IntLiteral:
    case ExpressionKind::BoolLiteral:
    case ExpressionKind::CallExpression:
    case ExpressionKind::PrimitiveOperatorExpression:
    case ExpressionKind::IntTypeLiteral:
    case ExpressionKind::BoolTypeLiteral:
    case ExpressionKind::TypeTypeLiteral:
    case ExpressionKind::FunctionTypeLiteral:
    case ExpressionKind::ContinuationTypeLiteral:
    case ExpressionKind::StringLiteral:
    case ExpressionKind::StringTypeLiteral:
    case ExpressionKind::IntrinsicExpression:
      FATAL_RUNTIME_ERROR_NO_LINE()
          << "Can't treat expression as lvalue: " << exp;
  }
}

auto Interpreter::Convert(Nonnull<const Value*> value,
                          Nonnull<const Value*> destination_type) const
    -> Nonnull<const Value*> {
  switch (value->kind()) {
    case Value::Kind::IntValue:
    case Value::Kind::FunctionValue:
    case Value::Kind::PointerValue:
    case Value::Kind::BoolValue:
    case Value::Kind::NominalClassValue:
    case Value::Kind::AlternativeValue:
    case Value::Kind::IntType:
    case Value::Kind::BoolType:
    case Value::Kind::TypeType:
    case Value::Kind::FunctionType:
    case Value::Kind::PointerType:
    case Value::Kind::AutoType:
    case Value::Kind::StructType:
    case Value::Kind::NominalClassType:
    case Value::Kind::ChoiceType:
    case Value::Kind::ContinuationType:
    case Value::Kind::VariableType:
    case Value::Kind::BindingPlaceholderValue:
    case Value::Kind::AlternativeConstructorValue:
    case Value::Kind::ContinuationValue:
    case Value::Kind::StringType:
    case Value::Kind::StringValue:
      // TODO: add `CHECK(TypeEqual(type, value->dynamic_type()))`, once we
      // have Value::dynamic_type.
      return value;
    case Value::Kind::StructValue: {
      const auto& struct_val = cast<StructValue>(*value);
      switch (destination_type->kind()) {
        case Value::Kind::StructType: {
          const auto& destination_struct_type =
              cast<StructType>(*destination_type);
          std::vector<NamedValue> new_elements;
          for (const auto& [field_name, field_type] :
               destination_struct_type.fields()) {
            std::optional<Nonnull<const Value*>> old_value =
                struct_val.FindField(field_name);
            new_elements.push_back(
                {.name = field_name, .value = Convert(*old_value, field_type)});
          }
          return arena_->New<StructValue>(std::move(new_elements));
        }
        case Value::Kind::NominalClassType:
          return arena_->New<NominalClassValue>(destination_type, value);
        default:
          FATAL() << "Can't convert value " << *value << " to type "
                  << *destination_type;
      }
    }
    case Value::Kind::TupleValue: {
      const auto& tuple = cast<TupleValue>(value);
      const auto& destination_tuple_type = cast<TupleValue>(destination_type);
      CHECK(tuple->elements().size() ==
            destination_tuple_type->elements().size());
      std::vector<Nonnull<const Value*>> new_elements;
      for (size_t i = 0; i < tuple->elements().size(); ++i) {
        new_elements.push_back(Convert(tuple->elements()[i],
                                       destination_tuple_type->elements()[i]));
      }
      return arena_->New<TupleValue>(std::move(new_elements));
    }
  }
}

void Interpreter::StepExp() {
  Action& act = todo_.CurrentAction();
  const Expression& exp = cast<ExpressionAction>(act).expression();
  if (trace_) {
    llvm::outs() << "--- step exp " << exp << " (" << exp.source_loc()
                 << ") --->\n";
  }
  switch (exp.kind()) {
    case ExpressionKind::IndexExpression: {
      if (act.pos() == 0) {
        //    { { e[i] :: C, E, F} :: S, H}
        // -> { { e :: [][i] :: C, E, F} :: S, H}
        return todo_.Spawn(std::make_unique<ExpressionAction>(
            &cast<IndexExpression>(exp).aggregate()));
      } else if (act.pos() == 1) {
        return todo_.Spawn(std::make_unique<ExpressionAction>(
            &cast<IndexExpression>(exp).offset()));
      } else {
        //    { { v :: [][i] :: C, E, F} :: S, H}
        // -> { { v_i :: C, E, F} : S, H}
        const auto& tuple = cast<TupleValue>(*act.results()[0]);
        int i = cast<IntValue>(*act.results()[1]).value();
        if (i < 0 || i >= static_cast<int>(tuple.elements().size())) {
          FATAL_RUNTIME_ERROR_NO_LINE()
              << "index " << i << " out of range in " << tuple;
        }
        return todo_.FinishAction(tuple.elements()[i]);
      }
    }
    case ExpressionKind::TupleLiteral: {
      if (act.pos() <
          static_cast<int>(cast<TupleLiteral>(exp).fields().size())) {
        //    { { vk :: (f1=v1,..., fk=[],fk+1=ek+1,...) :: C, E, F} :: S,
        //    H}
        // -> { { ek+1 :: (f1=v1,..., fk=vk, fk+1=[],...) :: C, E, F} :: S,
        // H}
        return todo_.Spawn(std::make_unique<ExpressionAction>(
            cast<TupleLiteral>(exp).fields()[act.pos()]));
      } else {
        return todo_.FinishAction(arena_->New<TupleValue>(act.results()));
      }
    }
    case ExpressionKind::StructLiteral: {
      const auto& literal = cast<StructLiteral>(exp);
      if (act.pos() < static_cast<int>(literal.fields().size())) {
        return todo_.Spawn(std::make_unique<ExpressionAction>(
            &literal.fields()[act.pos()].expression()));
      } else {
        return todo_.FinishAction(
            CreateStruct(literal.fields(), act.results()));
      }
    }
    case ExpressionKind::StructTypeLiteral: {
      const auto& struct_type = cast<StructTypeLiteral>(exp);
      if (act.pos() < static_cast<int>(struct_type.fields().size())) {
        return todo_.Spawn(std::make_unique<ExpressionAction>(
            &struct_type.fields()[act.pos()].expression()));
      } else {
        std::vector<NamedValue> fields;
        for (size_t i = 0; i < struct_type.fields().size(); ++i) {
          fields.push_back({struct_type.fields()[i].name(), act.results()[i]});
        }
        return todo_.FinishAction(arena_->New<StructType>(std::move(fields)));
      }
    }
    case ExpressionKind::FieldAccessExpression: {
      const auto& access = cast<FieldAccessExpression>(exp);
      if (act.pos() == 0) {
        //    { { e.f :: C, E, F} :: S, H}
        // -> { { e :: [].f :: C, E, F} :: S, H}
        return todo_.Spawn(
            std::make_unique<ExpressionAction>(&access.aggregate()));
      } else {
        //    { { v :: [].f :: C, E, F} :: S, H}
        // -> { { v_f :: C, E, F} : S, H}
        return todo_.FinishAction(act.results()[0]->GetField(
            arena_, FieldPath(access.field()), exp.source_loc()));
      }
    }
    case ExpressionKind::IdentifierExpression: {
      CHECK(act.pos() == 0);
      const auto& ident = cast<IdentifierExpression>(exp);
      // { {x :: C, E, F} :: S, H} -> { {H(E(x)) :: C, E, F} :: S, H}
      Address pointer = GetFromEnv(exp.source_loc(), ident.name());
      return todo_.FinishAction(heap_.Read(pointer, exp.source_loc()));
    }
    case ExpressionKind::IntLiteral:
      CHECK(act.pos() == 0);
      // { {n :: C, E, F} :: S, H} -> { {n' :: C, E, F} :: S, H}
      return todo_.FinishAction(
          arena_->New<IntValue>(cast<IntLiteral>(exp).value()));
    case ExpressionKind::BoolLiteral:
      CHECK(act.pos() == 0);
      // { {n :: C, E, F} :: S, H} -> { {n' :: C, E, F} :: S, H}
      return todo_.FinishAction(
          arena_->New<BoolValue>(cast<BoolLiteral>(exp).value()));
    case ExpressionKind::PrimitiveOperatorExpression: {
      const auto& op = cast<PrimitiveOperatorExpression>(exp);
      if (act.pos() != static_cast<int>(op.arguments().size())) {
        //    { {v :: op(vs,[],e,es) :: C, E, F} :: S, H}
        // -> { {e :: op(vs,v,[],es) :: C, E, F} :: S, H}
        Nonnull<const Expression*> arg = op.arguments()[act.pos()];
        return todo_.Spawn(std::make_unique<ExpressionAction>(arg));
      } else {
        //    { {v :: op(vs,[]) :: C, E, F} :: S, H}
        // -> { {eval_prim(op, (vs,v)) :: C, E, F} :: S, H}
        return todo_.FinishAction(
            EvalPrim(op.op(), act.results(), exp.source_loc()));
      }
    }
    case ExpressionKind::CallExpression:
      if (act.pos() == 0) {
        //    { {e1(e2) :: C, E, F} :: S, H}
        // -> { {e1 :: [](e2) :: C, E, F} :: S, H}
        return todo_.Spawn(std::make_unique<ExpressionAction>(
            &cast<CallExpression>(exp).function()));
      } else if (act.pos() == 1) {
        //    { { v :: [](e) :: C, E, F} :: S, H}
        // -> { { e :: v([]) :: C, E, F} :: S, H}
        return todo_.Spawn(std::make_unique<ExpressionAction>(
            &cast<CallExpression>(exp).argument()));
      } else if (act.pos() == 2) {
        //    { { v2 :: v1([]) :: C, E, F} :: S, H}
        // -> { {C',E',F'} :: {C, E, F} :: S, H}
        switch (act.results()[0]->kind()) {
          case Value::Kind::AlternativeConstructorValue: {
            const auto& alt =
                cast<AlternativeConstructorValue>(*act.results()[0]);
            return todo_.FinishAction(arena_->New<AlternativeValue>(
                alt.alt_name(), alt.choice_name(), act.results()[1]));
          }
          case Value::Kind::FunctionValue: {
            const FunctionDeclaration& function =
                cast<FunctionValue>(*act.results()[0]).declaration();
            Nonnull<const Value*> converted_args = Convert(
                act.results()[1], &function.param_pattern().static_type());
            std::optional<Env> matches =
                PatternMatch(&function.param_pattern().value(), converted_args,
                             exp.source_loc());
            CHECK(matches.has_value())
                << "internal error in call_function, pattern match failed";
            Scope new_scope(globals_, &heap_);
            for (const auto& [name, value] : *matches) {
              new_scope.AddLocal(name, value);
            }
            CHECK(function.body().has_value())
                << "Calling a function that's missing a body";
            return todo_.Spawn(
                std::make_unique<StatementAction>(*function.body()),
                std::move(new_scope));
          }
          default:
            FATAL_RUNTIME_ERROR(exp.source_loc())
                << "in call, expected a function, not " << *act.results()[0];
        }
      } else if (act.pos() == 3) {
        if (act.results().size() < 3) {
          // Control fell through without explicit return.
          return todo_.FinishAction(TupleValue::Empty());
        } else {
          return todo_.FinishAction(act.results()[2]);
        }
      } else {
        FATAL() << "in handle_value with Call pos " << act.pos();
      }
    case ExpressionKind::IntrinsicExpression: {
      const auto& intrinsic = cast<IntrinsicExpression>(exp);
      if (act.pos() == 0) {
        return Spawn{std::make_unique<ExpressionAction>(&intrinsic.args())};
      }
      // { {n :: C, E, F} :: S, H} -> { {n' :: C, E, F} :: S, H}
      switch (cast<IntrinsicExpression>(exp).intrinsic()) {
        case IntrinsicExpression::Intrinsic::Print: {
          const auto& args = cast<TupleValue>(*act.results()[0]);
          // TODO: This could eventually use something like llvm::formatv.
<<<<<<< HEAD
          llvm::outs() << cast<StringValue>(*args.elements()[0]).value();
          return Done{TupleValue::Empty()};
        }
=======
          llvm::outs() << cast<StringValue>(*pointee).value();
          return todo_.FinishAction(TupleValue::Empty());
>>>>>>> 3f1186ea
      }
    }
    case ExpressionKind::IntTypeLiteral: {
      CHECK(act.pos() == 0);
      return todo_.FinishAction(arena_->New<IntType>());
    }
    case ExpressionKind::BoolTypeLiteral: {
      CHECK(act.pos() == 0);
      return todo_.FinishAction(arena_->New<BoolType>());
    }
    case ExpressionKind::TypeTypeLiteral: {
      CHECK(act.pos() == 0);
      return todo_.FinishAction(arena_->New<TypeType>());
    }
    case ExpressionKind::FunctionTypeLiteral: {
      if (act.pos() == 0) {
        return todo_.Spawn(std::make_unique<ExpressionAction>(
            &cast<FunctionTypeLiteral>(exp).parameter()));
      } else if (act.pos() == 1) {
        //    { { pt :: fn [] -> e :: C, E, F} :: S, H}
        // -> { { e :: fn pt -> []) :: C, E, F} :: S, H}
        return todo_.Spawn(std::make_unique<ExpressionAction>(
            &cast<FunctionTypeLiteral>(exp).return_type()));
      } else {
        //    { { rt :: fn pt -> [] :: C, E, F} :: S, H}
        // -> { fn pt -> rt :: {C, E, F} :: S, H}
        return todo_.FinishAction(arena_->New<FunctionType>(
            std::vector<Nonnull<const GenericBinding*>>(), act.results()[0],
            act.results()[1]));
      }
    }
    case ExpressionKind::ContinuationTypeLiteral: {
      CHECK(act.pos() == 0);
      return todo_.FinishAction(arena_->New<ContinuationType>());
    }
    case ExpressionKind::StringLiteral:
      CHECK(act.pos() == 0);
      // { {n :: C, E, F} :: S, H} -> { {n' :: C, E, F} :: S, H}
      return todo_.FinishAction(
          arena_->New<StringValue>(cast<StringLiteral>(exp).value()));
    case ExpressionKind::StringTypeLiteral: {
      CHECK(act.pos() == 0);
      return todo_.FinishAction(arena_->New<StringType>());
    }
  }  // switch (exp->kind)
}

void Interpreter::StepPattern() {
  Action& act = todo_.CurrentAction();
  const Pattern& pattern = cast<PatternAction>(act).pattern();
  if (trace_) {
    llvm::outs() << "--- step pattern " << pattern << " ("
                 << pattern.source_loc() << ") --->\n";
  }
  switch (pattern.kind()) {
    case PatternKind::AutoPattern: {
      CHECK(act.pos() == 0);
      return todo_.FinishAction(arena_->New<AutoType>());
    }
    case PatternKind::BindingPattern: {
      const auto& binding = cast<BindingPattern>(pattern);
      if (act.pos() == 0) {
        return todo_.Spawn(std::make_unique<PatternAction>(&binding.type()));
      } else {
        return todo_.FinishAction(arena_->New<BindingPlaceholderValue>(
            binding.name(), act.results()[0]));
      }
    }
    case PatternKind::TuplePattern: {
      const auto& tuple = cast<TuplePattern>(pattern);
      if (act.pos() < static_cast<int>(tuple.fields().size())) {
        //    { { vk :: (f1=v1,..., fk=[],fk+1=ek+1,...) :: C, E, F} :: S,
        //    H}
        // -> { { ek+1 :: (f1=v1,..., fk=vk, fk+1=[],...) :: C, E, F} :: S,
        // H}
        return todo_.Spawn(
            std::make_unique<PatternAction>(tuple.fields()[act.pos()]));
      } else {
        return todo_.FinishAction(arena_->New<TupleValue>(act.results()));
      }
    }
    case PatternKind::AlternativePattern: {
      const auto& alternative = cast<AlternativePattern>(pattern);
      if (act.pos() == 0) {
        return todo_.Spawn(
            std::make_unique<ExpressionAction>(&alternative.choice_type()));
      } else if (act.pos() == 1) {
        return todo_.Spawn(
            std::make_unique<PatternAction>(&alternative.arguments()));
      } else {
        CHECK(act.pos() == 2);
        const auto& choice_type = cast<ChoiceType>(*act.results()[0]);
        return todo_.FinishAction(arena_->New<AlternativeValue>(
            alternative.alternative_name(), choice_type.name(),
            act.results()[1]));
      }
    }
    case PatternKind::ExpressionPattern:
      if (act.pos() == 0) {
        return todo_.Spawn(std::make_unique<ExpressionAction>(
            &cast<ExpressionPattern>(pattern).expression()));
      } else {
        return todo_.FinishAction(act.results()[0]);
      }
  }
}

void Interpreter::StepStmt() {
  Action& act = todo_.CurrentAction();
  const Statement& stmt = cast<StatementAction>(act).statement();
  if (trace_) {
    llvm::outs() << "--- step stmt ";
    stmt.PrintDepth(1, llvm::outs());
    llvm::outs() << " (" << stmt.source_loc() << ") --->\n";
  }
  switch (stmt.kind()) {
    case StatementKind::Match: {
      const auto& match_stmt = cast<Match>(stmt);
      if (act.pos() == 0) {
        //    { { (match (e) ...) :: C, E, F} :: S, H}
        // -> { { e :: (match ([]) ...) :: C, E, F} :: S, H}
        act.StartScope(Scope(CurrentEnv(), &heap_));
        return todo_.Spawn(
            std::make_unique<ExpressionAction>(&match_stmt.expression()));
      } else {
        int clause_num = act.pos() - 1;
        if (clause_num >= static_cast<int>(match_stmt.clauses().size())) {
          return todo_.FinishAction();
        }
        auto c = match_stmt.clauses()[clause_num];
        std::optional<Env> matches =
            PatternMatch(&c.pattern().value(),
                         Convert(act.results()[0], &c.pattern().static_type()),
                         stmt.source_loc());
        if (matches) {  // We have a match, start the body.
          // Ensure we don't process any more clauses.
          act.set_pos(match_stmt.clauses().size() + 1);

          for (const auto& [name, value] : *matches) {
            act.scope()->AddLocal(name, value);
          }
          return todo_.Spawn(std::make_unique<StatementAction>(&c.statement()));
        } else {
          return todo_.RunAgain();
        }
      }
    }
    case StatementKind::While:
      if (act.pos() % 2 == 0) {
        //    { { (while (e) s) :: C, E, F} :: S, H}
        // -> { { e :: (while ([]) s) :: C, E, F} :: S, H}
        act.Clear();
        return todo_.Spawn(
            std::make_unique<ExpressionAction>(&cast<While>(stmt).condition()));
      } else {
        Nonnull<const Value*> condition =
            Convert(act.results().back(), arena_->New<BoolType>());
        if (cast<BoolValue>(*condition).value()) {
          //    { {true :: (while ([]) s) :: C, E, F} :: S, H}
          // -> { { s :: (while (e) s) :: C, E, F } :: S, H}
          return todo_.Spawn(
              std::make_unique<StatementAction>(&cast<While>(stmt).body()));
        } else {
          //    { {false :: (while ([]) s) :: C, E, F} :: S, H}
          // -> { { C, E, F } :: S, H}
          return todo_.FinishAction();
        }
      }
    case StatementKind::Break: {
      CHECK(act.pos() == 0);
      //    { { break; :: ... :: (while (e) s) :: C, E, F} :: S, H}
      // -> { { C, E', F} :: S, H}
      return todo_.UnwindPast(&cast<Break>(stmt).loop());
    }
    case StatementKind::Continue: {
      CHECK(act.pos() == 0);
      //    { { continue; :: ... :: (while (e) s) :: C, E, F} :: S, H}
      // -> { { (while (e) s) :: C, E', F} :: S, H}
      return todo_.UnwindTo(&cast<Continue>(stmt).loop());
    }
    case StatementKind::Block: {
      const auto& block = cast<Block>(stmt);
      if (act.pos() >= static_cast<int>(block.statements().size())) {
        // If the position is past the end of the block, end processing. Note
        // that empty blocks immediately end.
        return todo_.FinishAction();
      }
      // Initialize a scope when starting a block.
      if (act.pos() == 0) {
        act.StartScope(Scope(CurrentEnv(), &heap_));
      }
      // Process the next statement in the block. The position will be
      // incremented as part of Spawn.
      return todo_.Spawn(
          std::make_unique<StatementAction>(block.statements()[act.pos()]));
    }
    case StatementKind::VariableDefinition: {
      const auto& definition = cast<VariableDefinition>(stmt);
      if (act.pos() == 0) {
        //    { {(var x = e) :: C, E, F} :: S, H}
        // -> { {e :: (var x = []) :: C, E, F} :: S, H}
        return todo_.Spawn(
            std::make_unique<ExpressionAction>(&definition.init()));
      } else {
        //    { { v :: (x = []) :: C, E, F} :: S, H}
        // -> { { C, E(x := a), F} :: S, H(a := copy(v))}
        Nonnull<const Value*> v =
            Convert(act.results()[0], &definition.pattern().static_type());
        Nonnull<const Value*> p =
            &cast<VariableDefinition>(stmt).pattern().value();

        std::optional<Env> matches = PatternMatch(p, v, stmt.source_loc());
        CHECK(matches)
            << stmt.source_loc()
            << ": internal error in variable definition, match failed";
        for (const auto& [name, value] : *matches) {
          Scope& current_scope = todo_.CurrentScope();
          current_scope.AddLocal(name, value);
        }
        return todo_.FinishAction();
      }
    }
    case StatementKind::ExpressionStatement:
      if (act.pos() == 0) {
        //    { {e :: C, E, F} :: S, H}
        // -> { {e :: C, E, F} :: S, H}
        return todo_.Spawn(std::make_unique<ExpressionAction>(
            &cast<ExpressionStatement>(stmt).expression()));
      } else {
        return todo_.FinishAction();
      }
    case StatementKind::Assign: {
      const auto& assign = cast<Assign>(stmt);
      if (act.pos() == 0) {
        //    { {(lv = e) :: C, E, F} :: S, H}
        // -> { {lv :: ([] = e) :: C, E, F} :: S, H}
        return todo_.Spawn(std::make_unique<LValAction>(&assign.lhs()));
      } else if (act.pos() == 1) {
        //    { { a :: ([] = e) :: C, E, F} :: S, H}
        // -> { { e :: (a = []) :: C, E, F} :: S, H}
        return todo_.Spawn(std::make_unique<ExpressionAction>(&assign.rhs()));
      } else {
        //    { { v :: (a = []) :: C, E, F} :: S, H}
        // -> { { C, E, F} :: S, H(a := v)}
        auto pat = act.results()[0];
        auto val = Convert(act.results()[1], &assign.lhs().static_type());
        PatternAssignment(pat, val, stmt.source_loc());
        return todo_.FinishAction();
      }
    }
    case StatementKind::If:
      if (act.pos() == 0) {
        //    { {(if (e) then_stmt else else_stmt) :: C, E, F} :: S, H}
        // -> { { e :: (if ([]) then_stmt else else_stmt) :: C, E, F} :: S, H}
        return todo_.Spawn(
            std::make_unique<ExpressionAction>(&cast<If>(stmt).condition()));
      } else if (act.pos() == 1) {
        Nonnull<const Value*> condition =
            Convert(act.results()[0], arena_->New<BoolType>());
        if (cast<BoolValue>(*condition).value()) {
          //    { {true :: if ([]) then_stmt else else_stmt :: C, E, F} ::
          //      S, H}
          // -> { { then_stmt :: C, E, F } :: S, H}
          return todo_.Spawn(
              std::make_unique<StatementAction>(&cast<If>(stmt).then_block()));
        } else if (cast<If>(stmt).else_block()) {
          //    { {false :: if ([]) then_stmt else else_stmt :: C, E, F} ::
          //      S, H}
          // -> { { else_stmt :: C, E, F } :: S, H}
          return todo_.Spawn(
              std::make_unique<StatementAction>(*cast<If>(stmt).else_block()));
        } else {
          return todo_.FinishAction();
        }
      } else {
        return todo_.FinishAction();
      }
    case StatementKind::Return:
      if (act.pos() == 0) {
        //    { {return e :: C, E, F} :: S, H}
        // -> { {e :: return [] :: C, E, F} :: S, H}
        return todo_.Spawn(std::make_unique<ExpressionAction>(
            &cast<Return>(stmt).expression()));
      } else {
        //    { {v :: return [] :: C, E, F} :: {C', E', F'} :: S, H}
        // -> { {v :: C', E', F'} :: S, H}
        const FunctionDeclaration& function = cast<Return>(stmt).function();
        return todo_.UnwindPast(
            *function.body(),
            Convert(act.results()[0], &function.return_term().static_type()));
      }
    case StatementKind::Continuation: {
      CHECK(act.pos() == 0);
      // Create a continuation object by creating a frame similar the
      // way one is created in a function call.
      auto fragment = arena_->New<ContinuationValue::StackFragment>();
      stack_fragments_.push_back(fragment);
      std::vector<std::unique_ptr<Action>> reversed_todo;
      reversed_todo.push_back(
          std::make_unique<StatementAction>(&cast<Continuation>(stmt).body()));
      reversed_todo.push_back(
          std::make_unique<ScopeAction>(Scope(CurrentEnv(), &heap_)));
      fragment->StoreReversed(std::move(reversed_todo));
      AllocationId continuation_address =
          heap_.AllocateValue(arena_->New<ContinuationValue>(fragment));
      // Bind the continuation object to the continuation variable
      todo_.CurrentScope().AddLocal(
          cast<Continuation>(stmt).continuation_variable(),
          continuation_address);
      return todo_.FinishAction();
    }
    case StatementKind::Run: {
      auto& run = cast<Run>(stmt);
      if (act.pos() == 0) {
        // Evaluate the argument of the run statement.
        return todo_.Spawn(std::make_unique<ExpressionAction>(&run.argument()));
      } else if (act.pos() == 1) {
        // Push the continuation onto the current stack.
        return todo_.Resume(cast<const ContinuationValue>(act.results()[0]));
      } else {
        return todo_.FinishAction();
      }
    }
    case StatementKind::Await:
      CHECK(act.pos() == 0);
      return todo_.Suspend();
  }
}

// State transition.
void Interpreter::Step() {
  Action& act = todo_.CurrentAction();
  switch (act.kind()) {
    case Action::Kind::LValAction:
      StepLvalue();
      break;
    case Action::Kind::ExpressionAction:
      StepExp();
      break;
    case Action::Kind::PatternAction:
      StepPattern();
      break;
    case Action::Kind::StatementAction:
      StepStmt();
      break;
    case Action::Kind::ScopeAction:
      FATAL() << "ScopeAction escaped ActionStack";
  }  // switch
}

auto Interpreter::ExecuteAction(std::unique_ptr<Action> action, Env values,
                                bool trace_steps) -> Nonnull<const Value*> {
  todo_.Start(std::move(action), Scope(values, &heap_));

  while (!todo_.IsEmpty()) {
    Step();
    if (trace_steps) {
      PrintState(llvm::outs());
    }
  }

  // Clean up any remaining suspended continuations.
  for (Nonnull<ContinuationValue::StackFragment*> fragment : stack_fragments_) {
    fragment->Clear();
  }

  return todo_.result();
}

auto Interpreter::InterpProgram(llvm::ArrayRef<Nonnull<Declaration*>> fs,
                                Nonnull<const Expression*> call_main) -> int {
  // Check that the interpreter is in a clean state.
  CHECK(globals_.IsEmpty());
  CHECK(todo_.IsEmpty());

  if (trace_) {
    llvm::outs() << "********** initializing globals **********\n";
  }
  InitGlobals(fs);

  if (trace_) {
    llvm::outs() << "********** calling main function **********\n";
    PrintState(llvm::outs());
  }

  return cast<IntValue>(
             *ExecuteAction(std::make_unique<ExpressionAction>(call_main),
                            globals_, trace_))
      .value();
}

auto Interpreter::InterpExp(Env values, Nonnull<const Expression*> e)
    -> Nonnull<const Value*> {
  return ExecuteAction(std::make_unique<ExpressionAction>(e), values,
                       /*trace_steps=*/false);
}

auto Interpreter::InterpPattern(Env values, Nonnull<const Pattern*> p)
    -> Nonnull<const Value*> {
  return ExecuteAction(std::make_unique<PatternAction>(p), values,
                       /*trace_steps=*/false);
}

}  // namespace Carbon<|MERGE_RESOLUTION|>--- conflicted
+++ resolved
@@ -660,21 +660,17 @@
     case ExpressionKind::IntrinsicExpression: {
       const auto& intrinsic = cast<IntrinsicExpression>(exp);
       if (act.pos() == 0) {
-        return Spawn{std::make_unique<ExpressionAction>(&intrinsic.args())};
+        return todo_.Spawn(
+            std::make_unique<ExpressionAction>(&intrinsic.args()));
       }
       // { {n :: C, E, F} :: S, H} -> { {n' :: C, E, F} :: S, H}
       switch (cast<IntrinsicExpression>(exp).intrinsic()) {
         case IntrinsicExpression::Intrinsic::Print: {
           const auto& args = cast<TupleValue>(*act.results()[0]);
           // TODO: This could eventually use something like llvm::formatv.
-<<<<<<< HEAD
           llvm::outs() << cast<StringValue>(*args.elements()[0]).value();
-          return Done{TupleValue::Empty()};
-        }
-=======
-          llvm::outs() << cast<StringValue>(*pointee).value();
           return todo_.FinishAction(TupleValue::Empty());
->>>>>>> 3f1186ea
+        }
       }
     }
     case ExpressionKind::IntTypeLiteral: {
