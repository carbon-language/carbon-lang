--- conflicted
+++ resolved
@@ -850,15 +850,9 @@
     case Statement::Kind::Block: {
       if (act->Pos() == 0) {
         const Block& block = cast<Block>(*stmt);
-<<<<<<< HEAD
-        if (block.Stmt() != nullptr) {
+        if (block.Stmt()) {
           frame->scopes.Push(global_arena->New<Scope>(CurrentEnv()));
-          return Spawn{global_arena->New<StatementAction>(block.Stmt())};
-=======
-        if (block.Stmt()) {
-          frame->scopes.Push(global_arena->New<Scope>(CurrentEnv(state)));
           return Spawn{global_arena->New<StatementAction>(*block.Stmt())};
->>>>>>> 2531fe41
         } else {
           return Done{};
         }
@@ -1071,14 +1065,8 @@
   }
 
   void operator()(const UnwindTo& unwind_to) {
-<<<<<<< HEAD
     Ptr<Frame> frame = interpreter->stack.Top();
-    // TODO: drop .Get() calls once `Ptr` has comparison operators
-    while (frame->todo.Top().Get() != unwind_to.new_top.Get()) {
-=======
-    Ptr<Frame> frame = state->stack.Top();
     while (frame->todo.Top() != unwind_to.new_top) {
->>>>>>> 2531fe41
       if (IsBlockAct(frame->todo.Top())) {
         interpreter->DeallocateScope(frame->scopes.Top());
         frame->scopes.Pop();
