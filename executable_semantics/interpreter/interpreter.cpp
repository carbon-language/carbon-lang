--- conflicted
+++ resolved
@@ -30,112 +30,7 @@
 // Auxiliary Functions
 //
 
-<<<<<<< HEAD
-auto Heap::AllocateValue(const Value* v) -> Address {
-  // Putting the following two side effects together in this function
-  // ensures that we don't do anything else in between, which is really bad!
-  // Consider whether to include a copy of the input v in this function
-  // or to leave it up to the caller.
-  CHECK(v != nullptr);
-  Address a(values_.size());
-  values_.push_back(v);
-  alive_.push_back(true);
-  return a;
-}
-
-auto Heap::Read(const Address& a, int line_num) -> const Value* {
-  this->CheckAlive(a, line_num);
-  return values_[a.index]->GetField(a.field_path, line_num);
-}
-
-void Heap::Write(const Address& a, const Value* v, int line_num) {
-  CHECK(v != nullptr);
-  this->CheckAlive(a, line_num);
-  values_[a.index] = values_[a.index]->SetField(a.field_path, v, line_num);
-}
-
-void Heap::CheckAlive(const Address& address, int line_num) {
-  if (!alive_[address.index]) {
-    llvm::errs() << line_num << ": undefined behavior: access to dead value "
-                 << *values_[address.index] << "\n";
-    exit(-1);
-  }
-}
-
-auto CopyVal(const Value* val, int line_num) -> const Value* {
-  switch (val->tag()) {
-    case ValKind::TupleValue: {
-      std::vector<TupleElement> elements;
-      for (const TupleElement& element : val->GetTupleValue().elements) {
-        elements.push_back(
-            {.name = element.name, .value = CopyVal(element.value, line_num)});
-      }
-      return Value::MakeTupleValue(std::move(elements));
-    }
-    case ValKind::AlternativeValue: {
-      const Value* arg = CopyVal(val->GetAlternativeValue().argument, line_num);
-      return Value::MakeAlternativeValue(val->GetAlternativeValue().alt_name,
-                                         val->GetAlternativeValue().choice_name,
-                                         arg);
-    }
-    case ValKind::StructValue: {
-      const Value* inits = CopyVal(val->GetStructValue().inits, line_num);
-      return Value::MakeStructValue(val->GetStructValue().type, inits);
-    }
-    case ValKind::IntValue:
-      return Value::MakeIntValue(val->GetIntValue());
-    case ValKind::BoolValue:
-      return Value::MakeBoolValue(val->GetBoolValue());
-    case ValKind::FunctionValue:
-      return Value::MakeFunctionValue(val->GetFunctionValue().name,
-                                      val->GetFunctionValue().param,
-                                      val->GetFunctionValue().body);
-    case ValKind::PointerValue:
-      return Value::MakePointerValue(val->GetPointerValue());
-    case ValKind::ContinuationValue:
-      // Copying a continuation is "shallow".
-      return val;
-    case ValKind::FunctionType:
-      return Value::MakeFunctionType(
-          CopyVal(val->GetFunctionType().param, line_num),
-          CopyVal(val->GetFunctionType().ret, line_num));
-
-    case ValKind::PointerType:
-      return Value::MakePointerType(
-          CopyVal(val->GetPointerType().type, line_num));
-    case ValKind::IntType:
-      return Value::MakeIntType();
-    case ValKind::BoolType:
-      return Value::MakeBoolType();
-    case ValKind::TypeType:
-      return Value::MakeTypeType();
-    case ValKind::AutoType:
-      return Value::MakeAutoType();
-    case ValKind::ContinuationType:
-      return Value::MakeContinuationType();
-    case ValKind::StructType:
-    case ValKind::ChoiceType:
-    case ValKind::BindingPlaceholderValue:
-    case ValKind::AlternativeConstructorValue:
-      return val;  // no need to copy these because they are immutable?
-      // No, they need to be copied so they don't get killed. -Jeremy
-  }
-}
-
-void Heap::Deallocate(const Address& address) {
-  CHECK(address.field_path.IsEmpty());
-  if (alive_[address.index]) {
-    alive_[address.index] = false;
-  } else {
-    llvm::errs() << "runtime error, deallocating an already dead value\n";
-    exit(-1);
-  }
-}
-
 void PrintEnv(Env values, llvm::raw_ostream& out) {
-=======
-void PrintEnv(Env values, std::ostream& out) {
->>>>>>> 217b7de2
   for (const auto& [name, address] : values) {
     out << name << ": ";
     state->heap.PrintAddress(address, out);
@@ -147,18 +42,7 @@
 // State Operations
 //
 
-<<<<<<< HEAD
-void Frame::Print(llvm::raw_ostream& out) const {
-  out << name;
-  out << "{";
-  Action::PrintList(todo, out);
-  out << "}";
-}
-
 void PrintStack(Stack<Frame*> ls, llvm::raw_ostream& out) {
-=======
-void PrintStack(Stack<Frame*> ls, std::ostream& out) {
->>>>>>> 217b7de2
   if (!ls.IsEmpty()) {
     out << *ls.Pop();
     if (!ls.IsEmpty()) {
@@ -168,23 +52,6 @@
   }
 }
 
-<<<<<<< HEAD
-void Heap::Print(llvm::raw_ostream& out) const {
-  for (size_t i = 0; i < values_.size(); ++i) {
-    PrintAddress(Address(i), out);
-    out << ", ";
-  }
-}
-
-void Heap::PrintAddress(const Address& a, llvm::raw_ostream& out) const {
-  if (!alive_[a.index]) {
-    out << "!!";
-  }
-  out << *values_[a.index];
-}
-
-=======
->>>>>>> 217b7de2
 auto CurrentEnv(State* state) -> Env {
   Frame* frame = state->stack.Top();
   return frame->scopes.Top()->values;
