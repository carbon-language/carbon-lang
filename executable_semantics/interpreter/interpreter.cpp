// Part of the Carbon Language project, under the Apache License v2.0 with LLVM
// Exceptions. See /LICENSE for license information.
// SPDX-License-Identifier: Apache-2.0 WITH LLVM-exception

#include "executable_semantics/interpreter/interpreter.h"

#include <iterator>
#include <map>
#include <optional>
#include <utility>
#include <variant>
#include <vector>

#include "common/check.h"
#include "executable_semantics/ast/expression.h"
#include "executable_semantics/ast/function_definition.h"
#include "executable_semantics/common/arena.h"
#include "executable_semantics/common/error.h"
#include "executable_semantics/common/tracing_flag.h"
#include "executable_semantics/interpreter/action.h"
#include "executable_semantics/interpreter/frame.h"
#include "executable_semantics/interpreter/stack.h"
#include "llvm/ADT/ScopeExit.h"
#include "llvm/ADT/StringExtras.h"
#include "llvm/Support/Casting.h"

using llvm::cast;
using llvm::dyn_cast;

namespace Carbon {

//
// Auxiliary Functions
//

void Interpreter::PrintEnv(Env values, llvm::raw_ostream& out) {
  llvm::ListSeparator sep;
  for (const auto& [name, address] : values) {
    out << sep << name << ": ";
    heap.PrintAddress(address, out);
  }
}

//
// State Operations
//

auto Interpreter::CurrentEnv() -> Env {
  Nonnull<Frame*> frame = stack.Top();
  return frame->scopes.Top()->values;
}

// Returns the given name from the environment, printing an error if not found.
auto Interpreter::GetFromEnv(SourceLocation source_loc, const std::string& name)
    -> Address {
  std::optional<Address> pointer = CurrentEnv().Get(name);
  if (!pointer) {
    FATAL_RUNTIME_ERROR(source_loc) << "could not find `" << name << "`";
  }
  return *pointer;
}

void Interpreter::PrintState(llvm::raw_ostream& out) {
  out << "{\nstack: ";
  llvm::ListSeparator sep(" :: ");
  for (const auto& frame : stack) {
    out << sep << *frame;
  }
  out << "\nheap: " << heap;
  if (!stack.IsEmpty() && !stack.Top()->scopes.IsEmpty()) {
    out << "\nvalues: ";
    PrintEnv(CurrentEnv(), out);
  }
  out << "\n}\n";
}

auto Interpreter::EvalPrim(Operator op,
                           const std::vector<Nonnull<const Value*>>& args,
                           SourceLocation source_loc) -> Nonnull<const Value*> {
  switch (op) {
    case Operator::Neg:
      return arena->New<IntValue>(-cast<IntValue>(*args[0]).Val());
    case Operator::Add:
      return arena->New<IntValue>(cast<IntValue>(*args[0]).Val() +
                                  cast<IntValue>(*args[1]).Val());
    case Operator::Sub:
      return arena->New<IntValue>(cast<IntValue>(*args[0]).Val() -
                                  cast<IntValue>(*args[1]).Val());
    case Operator::Mul:
      return arena->New<IntValue>(cast<IntValue>(*args[0]).Val() *
                                  cast<IntValue>(*args[1]).Val());
    case Operator::Not:
      return arena->New<BoolValue>(!cast<BoolValue>(*args[0]).Val());
    case Operator::And:
      return arena->New<BoolValue>(cast<BoolValue>(*args[0]).Val() &&
                                   cast<BoolValue>(*args[1]).Val());
    case Operator::Or:
      return arena->New<BoolValue>(cast<BoolValue>(*args[0]).Val() ||
                                   cast<BoolValue>(*args[1]).Val());
    case Operator::Eq:
      return arena->New<BoolValue>(ValueEqual(args[0], args[1], source_loc));
    case Operator::Ptr:
      return arena->New<PointerType>(args[0]);
    case Operator::Deref:
      FATAL() << "dereference not implemented yet";
  }
}

void Interpreter::InitEnv(const Declaration& d, Env* env) {
  switch (d.kind()) {
    case Declaration::Kind::FunctionDeclaration: {
      const FunctionDefinition& func_def =
          cast<FunctionDeclaration>(d).definition();
      Env new_env = *env;
      // Bring the deduced parameters into scope.
      for (const auto& deduced : func_def.deduced_parameters()) {
        Address a = heap.AllocateValue(arena->New<VariableType>(deduced.name));
        new_env.Set(deduced.name, a);
      }
      auto pt = InterpPattern(new_env, &func_def.param_pattern());
      auto f = arena->New<FunctionValue>(func_def.name(), pt, func_def.body());
      Address a = heap.AllocateValue(f);
      env->Set(func_def.name(), a);
      break;
    }

    case Declaration::Kind::ClassDeclaration: {
      const ClassDefinition& class_def = cast<ClassDeclaration>(d).definition();
      VarValues fields;
      VarValues methods;
      for (Nonnull<const Member*> m : class_def.members()) {
        switch (m->kind()) {
          case Member::Kind::FieldMember: {
            Nonnull<const BindingPattern*> binding =
                cast<FieldMember>(*m).Binding();
            Nonnull<const Expression*> type_expression =
                cast<ExpressionPattern>(*binding->Type()).Expression();
            auto type = InterpExp(Env(arena), type_expression);
            fields.push_back(make_pair(*binding->Name(), type));
            break;
          }
        }
      }
      auto st = arena->New<NominalClassType>(
          class_def.name(), std::move(fields), std::move(methods));
      auto a = heap.AllocateValue(st);
      env->Set(class_def.name(), a);
      break;
    }

    case Declaration::Kind::ChoiceDeclaration: {
      const auto& choice = cast<ChoiceDeclaration>(d);
      VarValues alts;
      for (const auto& alternative : choice.alternatives()) {
        auto t = InterpExp(Env(arena), &alternative.signature());
        alts.push_back(make_pair(alternative.name(), t));
      }
      auto ct = arena->New<ChoiceType>(choice.name(), std::move(alts));
      auto a = heap.AllocateValue(ct);
      env->Set(choice.name(), a);
      break;
    }

    case Declaration::Kind::VariableDeclaration: {
      const auto& var = cast<VariableDeclaration>(d);
      // Adds an entry in `globals` mapping the variable's name to the
      // result of evaluating the initializer.
      auto v = InterpExp(*env, &var.initializer());
      Address a = heap.AllocateValue(v);
      env->Set(*var.binding().Name(), a);
      break;
    }
  }
}

void Interpreter::InitGlobals(llvm::ArrayRef<Nonnull<Declaration*>> fs) {
  for (const auto d : fs) {
    InitEnv(*d, &globals);
  }
}

void Interpreter::DeallocateScope(Nonnull<Scope*> scope) {
  for (const auto& l : scope->locals) {
    std::optional<Address> a = scope->values.Get(l);
    CHECK(a);
    heap.Deallocate(*a);
  }
}

void Interpreter::DeallocateLocals(Nonnull<Frame*> frame) {
  while (!frame->scopes.IsEmpty()) {
    DeallocateScope(frame->scopes.Top());
    frame->scopes.Pop();
  }
}

auto Interpreter::CreateTuple(Nonnull<Action*> act,
                              Nonnull<const Expression*> exp)
    -> Nonnull<const Value*> {
  //    { { (v1,...,vn) :: C, E, F} :: S, H}
  // -> { { `(v1,...,vn) :: C, E, F} :: S, H}
  const auto& tup_lit = cast<TupleLiteral>(*exp);
  CHECK(act->results().size() == tup_lit.fields().size());
  return arena->New<TupleValue>(act->results());
}

auto Interpreter::CreateStruct(const std::vector<FieldInitializer>& fields,
                               const std::vector<Nonnull<const Value*>>& values)
    -> Nonnull<const Value*> {
  CHECK(fields.size() == values.size());
  std::vector<StructElement> elements;
  for (size_t i = 0; i < fields.size(); ++i) {
    elements.push_back({.name = fields[i].name(), .value = values[i]});
  }

  return arena->New<StructValue>(std::move(elements));
}

auto Interpreter::PatternMatch(Nonnull<const Value*> p, Nonnull<const Value*> v,
                               SourceLocation source_loc)
    -> std::optional<Env> {
  switch (p->kind()) {
    case Value::Kind::BindingPlaceholderValue: {
      const auto& placeholder = cast<BindingPlaceholderValue>(*p);
      Env values(arena);
      if (placeholder.Name().has_value()) {
        Address a = heap.AllocateValue(CopyVal(arena, v, source_loc));
        values.Set(*placeholder.Name(), a);
      }
      return values;
    }
    case Value::Kind::TupleValue:
      switch (v->kind()) {
        case Value::Kind::TupleValue: {
          const auto& p_tup = cast<TupleValue>(*p);
          const auto& v_tup = cast<TupleValue>(*v);
          if (p_tup.Elements().size() != v_tup.Elements().size()) {
            FATAL_PROGRAM_ERROR(source_loc)
                << "arity mismatch in tuple pattern match:\n  pattern: "
                << p_tup << "\n  value: " << v_tup;
          }
          Env values(arena);
          for (size_t i = 0; i < p_tup.Elements().size(); ++i) {
            std::optional<Env> matches = PatternMatch(
                p_tup.Elements()[i], v_tup.Elements()[i], source_loc);
            if (!matches) {
              return std::nullopt;
            }
            for (const auto& [name, value] : *matches) {
              values.Set(name, value);
            }
          }  // for
          return values;
        }
        default:
          FATAL() << "expected a tuple value in pattern, not " << *v;
      }
    case Value::Kind::StructValue: {
      const auto& p_struct = cast<StructValue>(*p);
      const auto& v_struct = cast<StructValue>(*v);
      CHECK(p_struct.elements().size() == v_struct.elements().size());
      Env values(arena);
      for (size_t i = 0; i < p_struct.elements().size(); ++i) {
        CHECK(p_struct.elements()[i].name == v_struct.elements()[i].name);
        std::optional<Env> matches =
            PatternMatch(p_struct.elements()[i].value,
                         v_struct.elements()[i].value, source_loc);
        if (!matches) {
          return std::nullopt;
        }
        for (const auto& [name, value] : *matches) {
          values.Set(name, value);
        }
      }
      return values;
    }
    case Value::Kind::AlternativeValue:
      switch (v->kind()) {
        case Value::Kind::AlternativeValue: {
          const auto& p_alt = cast<AlternativeValue>(*p);
          const auto& v_alt = cast<AlternativeValue>(*v);
          if (p_alt.ChoiceName() != v_alt.ChoiceName() ||
              p_alt.AltName() != v_alt.AltName()) {
            return std::nullopt;
          }
          return PatternMatch(p_alt.Argument(), v_alt.Argument(), source_loc);
        }
        default:
          FATAL() << "expected a choice alternative in pattern, not " << *v;
      }
    case Value::Kind::FunctionType:
      switch (v->kind()) {
        case Value::Kind::FunctionType: {
          const auto& p_fn = cast<FunctionType>(*p);
          const auto& v_fn = cast<FunctionType>(*v);
          std::optional<Env> param_matches =
              PatternMatch(p_fn.Param(), v_fn.Param(), source_loc);
          if (!param_matches) {
            return std::nullopt;
          }
          std::optional<Env> ret_matches =
              PatternMatch(p_fn.Ret(), v_fn.Ret(), source_loc);
          if (!ret_matches) {
            return std::nullopt;
          }
          Env values = *param_matches;
          for (const auto& [name, value] : *ret_matches) {
            values.Set(name, value);
          }
          return values;
        }
        default:
          return std::nullopt;
      }
    case Value::Kind::AutoType:
      // `auto` matches any type, without binding any new names. We rely
      // on the typechecker to ensure that `v` is a type.
      return Env(arena);
    default:
      if (ValueEqual(p, v, source_loc)) {
        return Env(arena);
      } else {
        return std::nullopt;
      }
  }
}

void Interpreter::PatternAssignment(Nonnull<const Value*> pat,
                                    Nonnull<const Value*> val,
                                    SourceLocation source_loc) {
  switch (pat->kind()) {
    case Value::Kind::PointerValue:
      heap.Write(cast<PointerValue>(*pat).Val(),
                 CopyVal(arena, val, source_loc), source_loc);
      break;
    case Value::Kind::TupleValue: {
      switch (val->kind()) {
        case Value::Kind::TupleValue: {
          const auto& pat_tup = cast<TupleValue>(*pat);
          const auto& val_tup = cast<TupleValue>(*val);
          if (pat_tup.Elements().size() != val_tup.Elements().size()) {
            FATAL_RUNTIME_ERROR(source_loc)
                << "arity mismatch in tuple pattern assignment:\n  pattern: "
                << pat_tup << "\n  value: " << val_tup;
          }
          for (size_t i = 0; i < pat_tup.Elements().size(); ++i) {
            PatternAssignment(pat_tup.Elements()[i], val_tup.Elements()[i],
                              source_loc);
          }
          break;
        }
        default:
          FATAL() << "expected a tuple value on right-hand-side, not " << *val;
      }
      break;
    }
    case Value::Kind::AlternativeValue: {
      switch (val->kind()) {
        case Value::Kind::AlternativeValue: {
          const auto& pat_alt = cast<AlternativeValue>(*pat);
          const auto& val_alt = cast<AlternativeValue>(*val);
          CHECK(val_alt.ChoiceName() == pat_alt.ChoiceName() &&
                val_alt.AltName() == pat_alt.AltName())
              << "internal error in pattern assignment";
          PatternAssignment(pat_alt.Argument(), val_alt.Argument(), source_loc);
          break;
        }
        default:
          FATAL() << "expected an alternative in left-hand-side, not " << *val;
      }
      break;
    }
    default:
      CHECK(ValueEqual(pat, val, source_loc))
          << "internal error in pattern assignment";
  }
}

auto Interpreter::StepLvalue() -> Transition {
  Nonnull<Action*> act = stack.Top()->todo.Top();
  Nonnull<const Expression*> exp = cast<LValAction>(*act).Exp();
  if (tracing_output) {
    llvm::outs() << "--- step lvalue " << *exp << " (" << exp->source_loc()
                 << ") --->\n";
  }
  switch (exp->kind()) {
    case Expression::Kind::IdentifierExpression: {
      //    { {x :: C, E, F} :: S, H}
      // -> { {E(x) :: C, E, F} :: S, H}
      Address pointer = GetFromEnv(exp->source_loc(),
                                   cast<IdentifierExpression>(*exp).name());
      Nonnull<const Value*> v = arena->New<PointerValue>(pointer);
      return Done{v};
    }
    case Expression::Kind::FieldAccessExpression: {
      if (act->pos() == 0) {
        //    { {e.f :: C, E, F} :: S, H}
        // -> { e :: [].f :: C, E, F} :: S, H}
        return Spawn{arena->New<LValAction>(
            &cast<FieldAccessExpression>(*exp).aggregate())};
      } else {
        //    { v :: [].f :: C, E, F} :: S, H}
        // -> { { &v.f :: C, E, F} :: S, H }
        Address aggregate = cast<PointerValue>(*act->results()[0]).Val();
        Address field = aggregate.SubobjectAddress(
            cast<FieldAccessExpression>(*exp).field());
        return Done{arena->New<PointerValue>(field)};
      }
    }
    case Expression::Kind::IndexExpression: {
      if (act->pos() == 0) {
        //    { {e[i] :: C, E, F} :: S, H}
        // -> { e :: [][i] :: C, E, F} :: S, H}
        return Spawn{
            arena->New<LValAction>(&cast<IndexExpression>(*exp).aggregate())};

      } else if (act->pos() == 1) {
        return Spawn{arena->New<ExpressionAction>(
            &cast<IndexExpression>(*exp).offset())};
      } else {
        //    { v :: [][i] :: C, E, F} :: S, H}
        // -> { { &v[i] :: C, E, F} :: S, H }
        Address aggregate = cast<PointerValue>(*act->results()[0]).Val();
        std::string f =
            std::to_string(cast<IntValue>(*act->results()[1]).Val());
        Address field = aggregate.SubobjectAddress(f);
        return Done{arena->New<PointerValue>(field)};
      }
    }
    case Expression::Kind::TupleLiteral: {
      if (act->pos() <
          static_cast<int>(cast<TupleLiteral>(*exp).fields().size())) {
        //    { { vk :: (f1=v1,..., fk=[],fk+1=ek+1,...) :: C, E, F} :: S,
        //    H}
        // -> { { ek+1 :: (f1=v1,..., fk=vk, fk+1=[],...) :: C, E, F} :: S,
        // H}
<<<<<<< HEAD
        Nonnull<const Expression*> elt =
            cast<TupleLiteral>(*exp).fields()[act->pos()];
        return Spawn{arena->New<LValAction>(elt)};
=======
        return Spawn{arena->New<LValAction>(
            &cast<TupleLiteral>(*exp).fields()[act->pos()].expression())};
>>>>>>> a7b9f6f6
      } else {
        return Done{CreateTuple(act, exp)};
      }
    }
    case Expression::Kind::StructLiteral:
    case Expression::Kind::StructTypeLiteral:
    case Expression::Kind::IntLiteral:
    case Expression::Kind::BoolLiteral:
    case Expression::Kind::CallExpression:
    case Expression::Kind::PrimitiveOperatorExpression:
    case Expression::Kind::IntTypeLiteral:
    case Expression::Kind::BoolTypeLiteral:
    case Expression::Kind::TypeTypeLiteral:
    case Expression::Kind::FunctionTypeLiteral:
    case Expression::Kind::ContinuationTypeLiteral:
    case Expression::Kind::StringLiteral:
    case Expression::Kind::StringTypeLiteral:
    case Expression::Kind::IntrinsicExpression:
      FATAL_RUNTIME_ERROR_NO_LINE()
          << "Can't treat expression as lvalue: " << *exp;
  }
}

auto Interpreter::StepExp() -> Transition {
  Nonnull<Action*> act = stack.Top()->todo.Top();
  Nonnull<const Expression*> exp = cast<ExpressionAction>(*act).Exp();
  if (tracing_output) {
    llvm::outs() << "--- step exp " << *exp << " (" << exp->source_loc()
                 << ") --->\n";
  }
  switch (exp->kind()) {
    case Expression::Kind::IndexExpression: {
      if (act->pos() == 0) {
        //    { { e[i] :: C, E, F} :: S, H}
        // -> { { e :: [][i] :: C, E, F} :: S, H}
        return Spawn{arena->New<ExpressionAction>(
            &cast<IndexExpression>(*exp).aggregate())};
      } else if (act->pos() == 1) {
        return Spawn{arena->New<ExpressionAction>(
            &cast<IndexExpression>(*exp).offset())};
      } else {
        //    { { v :: [][i] :: C, E, F} :: S, H}
        // -> { { v_i :: C, E, F} : S, H}
        const auto& tuple = cast<TupleValue>(*act->results()[0]);
        int i = cast<IntValue>(*act->results()[1]).Val();
        if (i < 0 || i >= static_cast<int>(tuple.Elements().size())) {
          FATAL_RUNTIME_ERROR_NO_LINE()
              << "index " << i << " out of range in " << tuple;
        }
        return Done{tuple.Elements()[i]};
      }
    }
    case Expression::Kind::TupleLiteral: {
      if (act->pos() <
          static_cast<int>(cast<TupleLiteral>(*exp).fields().size())) {
        //    { { vk :: (f1=v1,..., fk=[],fk+1=ek+1,...) :: C, E, F} :: S,
        //    H}
        // -> { { ek+1 :: (f1=v1,..., fk=vk, fk+1=[],...) :: C, E, F} :: S,
        // H}
<<<<<<< HEAD
        Nonnull<const Expression*> elt =
            cast<TupleLiteral>(*exp).fields()[act->pos()];
        return Spawn{arena->New<ExpressionAction>(elt)};
=======
        return Spawn{arena->New<ExpressionAction>(
            &cast<TupleLiteral>(*exp).fields()[act->pos()].expression())};
>>>>>>> a7b9f6f6
      } else {
        return Done{CreateTuple(act, exp)};
      }
    }
    case Expression::Kind::StructLiteral: {
      const auto& literal = cast<StructLiteral>(*exp);
      if (act->pos() < static_cast<int>(literal.fields().size())) {
        return Spawn{arena->New<ExpressionAction>(
            &literal.fields()[act->pos()].expression())};
      } else {
        return Done{CreateStruct(literal.fields(), act->results())};
      }
    }
    case Expression::Kind::StructTypeLiteral: {
      const auto& struct_type = cast<StructTypeLiteral>(*exp);
      if (act->pos() < static_cast<int>(struct_type.fields().size())) {
        return Spawn{arena->New<ExpressionAction>(
            &struct_type.fields()[act->pos()].expression())};
      } else {
        VarValues fields;
        for (size_t i = 0; i < struct_type.fields().size(); ++i) {
          fields.push_back({struct_type.fields()[i].name(), act->results()[i]});
        }
        return Done{arena->New<StructType>(std::move(fields))};
      }
    }
    case Expression::Kind::FieldAccessExpression: {
      const auto& access = cast<FieldAccessExpression>(*exp);
      if (act->pos() == 0) {
        //    { { e.f :: C, E, F} :: S, H}
        // -> { { e :: [].f :: C, E, F} :: S, H}
        return Spawn{arena->New<ExpressionAction>(&access.aggregate())};
      } else {
        //    { { v :: [].f :: C, E, F} :: S, H}
        // -> { { v_f :: C, E, F} : S, H}
        return Done{act->results()[0]->GetField(
            arena, FieldPath(access.field()), exp->source_loc())};
      }
    }
    case Expression::Kind::IdentifierExpression: {
      CHECK(act->pos() == 0);
      const auto& ident = cast<IdentifierExpression>(*exp);
      // { {x :: C, E, F} :: S, H} -> { {H(E(x)) :: C, E, F} :: S, H}
      Address pointer = GetFromEnv(exp->source_loc(), ident.name());
      return Done{heap.Read(pointer, exp->source_loc())};
    }
    case Expression::Kind::IntLiteral:
      CHECK(act->pos() == 0);
      // { {n :: C, E, F} :: S, H} -> { {n' :: C, E, F} :: S, H}
      return Done{arena->New<IntValue>(cast<IntLiteral>(*exp).value())};
    case Expression::Kind::BoolLiteral:
      CHECK(act->pos() == 0);
      // { {n :: C, E, F} :: S, H} -> { {n' :: C, E, F} :: S, H}
      return Done{arena->New<BoolValue>(cast<BoolLiteral>(*exp).value())};
    case Expression::Kind::PrimitiveOperatorExpression: {
      const auto& op = cast<PrimitiveOperatorExpression>(*exp);
      if (act->pos() != static_cast<int>(op.arguments().size())) {
        //    { {v :: op(vs,[],e,es) :: C, E, F} :: S, H}
        // -> { {e :: op(vs,v,[],es) :: C, E, F} :: S, H}
        Nonnull<const Expression*> arg = op.arguments()[act->pos()];
        return Spawn{arena->New<ExpressionAction>(arg)};
      } else {
        //    { {v :: op(vs,[]) :: C, E, F} :: S, H}
        // -> { {eval_prim(op, (vs,v)) :: C, E, F} :: S, H}
        return Done{EvalPrim(op.op(), act->results(), exp->source_loc())};
      }
    }
    case Expression::Kind::CallExpression:
      if (act->pos() == 0) {
        //    { {e1(e2) :: C, E, F} :: S, H}
        // -> { {e1 :: [](e2) :: C, E, F} :: S, H}
        return Spawn{arena->New<ExpressionAction>(
            &cast<CallExpression>(*exp).function())};
      } else if (act->pos() == 1) {
        //    { { v :: [](e) :: C, E, F} :: S, H}
        // -> { { e :: v([]) :: C, E, F} :: S, H}
        return Spawn{arena->New<ExpressionAction>(
            &cast<CallExpression>(*exp).argument())};
      } else if (act->pos() == 2) {
        //    { { v2 :: v1([]) :: C, E, F} :: S, H}
        // -> { {C',E',F'} :: {C, E, F} :: S, H}
        switch (act->results()[0]->kind()) {
          case Value::Kind::AlternativeConstructorValue: {
            const auto& alt =
                cast<AlternativeConstructorValue>(*act->results()[0]);
            Nonnull<const Value*> arg =
                CopyVal(arena, act->results()[1], exp->source_loc());
            return Done{arena->New<AlternativeValue>(alt.AltName(),
                                                     alt.ChoiceName(), arg)};
          }
          case Value::Kind::FunctionValue:
            return CallFunction{
                // TODO: Think about a cleaner way to cast between Ptr types.
                // (multiple TODOs)
                .function = Nonnull<const FunctionValue*>(
                    cast<FunctionValue>(act->results()[0])),
                .args = act->results()[1],
                .source_loc = exp->source_loc()};
          default:
            FATAL_RUNTIME_ERROR(exp->source_loc())
                << "in call, expected a function, not " << *act->results()[0];
        }
      } else {
        FATAL() << "in handle_value with Call pos " << act->pos();
      }
    case Expression::Kind::IntrinsicExpression:
      CHECK(act->pos() == 0);
      // { {n :: C, E, F} :: S, H} -> { {n' :: C, E, F} :: S, H}
      switch (cast<IntrinsicExpression>(*exp).intrinsic()) {
        case IntrinsicExpression::Intrinsic::Print:
          Address pointer = GetFromEnv(exp->source_loc(), "format_str");
          Nonnull<const Value*> pointee = heap.Read(pointer, exp->source_loc());
          CHECK(pointee->kind() == Value::Kind::StringValue);
          // TODO: This could eventually use something like llvm::formatv.
          llvm::outs() << cast<StringValue>(*pointee).Val();
          return Done{TupleValue::Empty()};
      }

    case Expression::Kind::IntTypeLiteral: {
      CHECK(act->pos() == 0);
      return Done{arena->New<IntType>()};
    }
    case Expression::Kind::BoolTypeLiteral: {
      CHECK(act->pos() == 0);
      return Done{arena->New<BoolType>()};
    }
    case Expression::Kind::TypeTypeLiteral: {
      CHECK(act->pos() == 0);
      return Done{arena->New<TypeType>()};
    }
    case Expression::Kind::FunctionTypeLiteral: {
      if (act->pos() == 0) {
        return Spawn{arena->New<ExpressionAction>(
            &cast<FunctionTypeLiteral>(*exp).parameter())};
      } else if (act->pos() == 1) {
        //    { { pt :: fn [] -> e :: C, E, F} :: S, H}
        // -> { { e :: fn pt -> []) :: C, E, F} :: S, H}
        return Spawn{arena->New<ExpressionAction>(
            &cast<FunctionTypeLiteral>(*exp).return_type())};
      } else {
        //    { { rt :: fn pt -> [] :: C, E, F} :: S, H}
        // -> { fn pt -> rt :: {C, E, F} :: S, H}
        return Done{arena->New<FunctionType>(std::vector<GenericBinding>(),
                                             act->results()[0],
                                             act->results()[1])};
      }
    }
    case Expression::Kind::ContinuationTypeLiteral: {
      CHECK(act->pos() == 0);
      return Done{arena->New<ContinuationType>()};
    }
    case Expression::Kind::StringLiteral:
      CHECK(act->pos() == 0);
      // { {n :: C, E, F} :: S, H} -> { {n' :: C, E, F} :: S, H}
      return Done{arena->New<StringValue>(cast<StringLiteral>(*exp).value())};
    case Expression::Kind::StringTypeLiteral: {
      CHECK(act->pos() == 0);
      return Done{arena->New<StringType>()};
    }
  }  // switch (exp->kind)
}

auto Interpreter::StepPattern() -> Transition {
  Nonnull<Action*> act = stack.Top()->todo.Top();
  Nonnull<const Pattern*> pattern = cast<PatternAction>(*act).Pat();
  if (tracing_output) {
    llvm::outs() << "--- step pattern " << *pattern << " ("
                 << pattern->source_loc() << ") --->\n";
  }
  switch (pattern->kind()) {
    case Pattern::Kind::AutoPattern: {
      CHECK(act->pos() == 0);
      return Done{arena->New<AutoType>()};
    }
    case Pattern::Kind::BindingPattern: {
      const auto& binding = cast<BindingPattern>(*pattern);
      if (act->pos() == 0) {
        return Spawn{arena->New<PatternAction>(binding.Type())};
      } else {
        return Done{arena->New<BindingPlaceholderValue>(binding.Name(),
                                                        act->results()[0])};
      }
    }
    case Pattern::Kind::TuplePattern: {
      const auto& tuple = cast<TuplePattern>(*pattern);
      if (act->pos() < static_cast<int>(tuple.Fields().size())) {
        //    { { vk :: (f1=v1,..., fk=[],fk+1=ek+1,...) :: C, E, F} :: S,
        //    H}
        // -> { { ek+1 :: (f1=v1,..., fk=vk, fk+1=[],...) :: C, E, F} :: S,
        // H}
<<<<<<< HEAD
        Nonnull<const Pattern*> elt = tuple.Fields()[act->pos()];
        return Spawn{arena->New<PatternAction>(elt)};
=======
        return Spawn{
            arena->New<PatternAction>(tuple.Fields()[act->pos()].pattern)};
>>>>>>> a7b9f6f6
      } else {
        return Done{arena->New<TupleValue>(act->results())};
      }
    }
    case Pattern::Kind::AlternativePattern: {
      const auto& alternative = cast<AlternativePattern>(*pattern);
      if (act->pos() == 0) {
        return Spawn{arena->New<ExpressionAction>(alternative.ChoiceType())};
      } else if (act->pos() == 1) {
        return Spawn{arena->New<PatternAction>(alternative.Arguments())};
      } else {
        CHECK(act->pos() == 2);
        const auto& choice_type = cast<ChoiceType>(*act->results()[0]);
        return Done{arena->New<AlternativeValue>(alternative.AlternativeName(),
                                                 choice_type.Name(),
                                                 act->results()[1])};
      }
    }
    case Pattern::Kind::ExpressionPattern:
      return Delegate{arena->New<ExpressionAction>(
          cast<ExpressionPattern>(*pattern).Expression())};
  }
}

static auto IsWhileAct(Nonnull<Action*> act) -> bool {
  switch (act->kind()) {
    case Action::Kind::StatementAction:
      switch (cast<StatementAction>(*act).Stmt()->kind()) {
        case Statement::Kind::While:
          return true;
        default:
          return false;
      }
    default:
      return false;
  }
}

static auto HasLocalScope(Nonnull<Action*> act) -> bool {
  switch (act->kind()) {
    case Action::Kind::StatementAction:
      switch (cast<StatementAction>(*act).Stmt()->kind()) {
        case Statement::Kind::Block:
        case Statement::Kind::Match:
          return true;
        default:
          return false;
      }
    default:
      return false;
  }
}

auto Interpreter::StepStmt() -> Transition {
  Nonnull<Frame*> frame = stack.Top();
  Nonnull<Action*> act = frame->todo.Top();
  Nonnull<const Statement*> stmt = cast<StatementAction>(*act).Stmt();
  if (tracing_output) {
    llvm::outs() << "--- step stmt ";
    stmt->PrintDepth(1, llvm::outs());
    llvm::outs() << " (" << stmt->source_loc() << ") --->\n";
  }
  switch (stmt->kind()) {
    case Statement::Kind::Match: {
      const auto& match_stmt = cast<Match>(*stmt);
      if (act->pos() == 0) {
        //    { { (match (e) ...) :: C, E, F} :: S, H}
        // -> { { e :: (match ([]) ...) :: C, E, F} :: S, H}
        frame->scopes.Push(arena->New<Scope>(CurrentEnv()));
        return Spawn{arena->New<ExpressionAction>(&match_stmt.expression())};
      } else {
        // Regarding act->pos():
        // * odd: start interpreting the pattern of a clause
        // * even: finished interpreting the pattern, now try to match
        //
        // Regarding act->results():
        // * 0: the value that we're matching
        // * 1: the pattern for clause 0
        // * 2: the pattern for clause 1
        // * ...
        auto clause_num = (act->pos() - 1) / 2;
        if (clause_num >= static_cast<int>(match_stmt.clauses().size())) {
          DeallocateScope(frame->scopes.Top());
          frame->scopes.Pop();
          return Done{};
        }
        auto c = match_stmt.clauses()[clause_num];

        if (act->pos() % 2 == 1) {
          // start interpreting the pattern of the clause
          //    { {v :: (match ([]) ...) :: C, E, F} :: S, H}
          // -> { {pi :: (match ([]) ...) :: C, E, F} :: S, H}
          return Spawn{arena->New<PatternAction>(&c.pattern())};
        } else {  // try to match
          auto v = act->results()[0];
          auto pat = act->results()[clause_num + 1];
          std::optional<Env> matches = PatternMatch(pat, v, stmt->source_loc());
          if (matches) {  // we have a match, start the body
            // Ensure we don't process any more clauses.
            act->set_pos(2 * match_stmt.clauses().size() + 1);

            for (const auto& [name, value] : *matches) {
              frame->scopes.Top()->values.Set(name, value);
              frame->scopes.Top()->locals.push_back(name);
            }
            return Spawn{arena->New<StatementAction>(&c.statement())};
          } else {
            return RunAgain{};
          }
        }
      }
    }
    case Statement::Kind::While:
      if (act->pos() % 2 == 0) {
        //    { { (while (e) s) :: C, E, F} :: S, H}
        // -> { { e :: (while ([]) s) :: C, E, F} :: S, H}
        act->Clear();
        return Spawn{arena->New<ExpressionAction>(cast<While>(*stmt).Cond())};
      } else if (cast<BoolValue>(*act->results().back()).Val()) {
        //    { {true :: (while ([]) s) :: C, E, F} :: S, H}
        // -> { { s :: (while (e) s) :: C, E, F } :: S, H}
        return Spawn{arena->New<StatementAction>(cast<While>(*stmt).Body())};
      } else {
        //    { {false :: (while ([]) s) :: C, E, F} :: S, H}
        // -> { { C, E, F } :: S, H}
        return Done{};
      }
    case Statement::Kind::Break: {
      CHECK(act->pos() == 0);
      //    { { break; :: ... :: (while (e) s) :: C, E, F} :: S, H}
      // -> { { C, E', F} :: S, H}
      auto it =
          std::find_if(frame->todo.begin(), frame->todo.end(), &IsWhileAct);
      if (it == frame->todo.end()) {
        FATAL_RUNTIME_ERROR(stmt->source_loc())
            << "`break` not inside `while` statement";
      }
      ++it;
      return UnwindTo{*it};
    }
    case Statement::Kind::Continue: {
      CHECK(act->pos() == 0);
      //    { { continue; :: ... :: (while (e) s) :: C, E, F} :: S, H}
      // -> { { (while (e) s) :: C, E', F} :: S, H}
      auto it =
          std::find_if(frame->todo.begin(), frame->todo.end(), &IsWhileAct);
      if (it == frame->todo.end()) {
        FATAL_RUNTIME_ERROR(stmt->source_loc())
            << "`continue` not inside `while` statement";
      }
      return UnwindTo{*it};
    }
    case Statement::Kind::Block: {
      if (act->pos() == 0) {
        const auto& block = cast<Block>(*stmt);
        if (block.Stmt()) {
          frame->scopes.Push(arena->New<Scope>(CurrentEnv()));
          return Spawn{arena->New<StatementAction>(*block.Stmt())};
        } else {
          return Done{};
        }
      } else {
        Nonnull<Scope*> scope = frame->scopes.Top();
        DeallocateScope(scope);
        frame->scopes.Pop(1);
        return Done{};
      }
    }
    case Statement::Kind::VariableDefinition:
      if (act->pos() == 0) {
        //    { {(var x = e) :: C, E, F} :: S, H}
        // -> { {e :: (var x = []) :: C, E, F} :: S, H}
        return Spawn{arena->New<ExpressionAction>(
            cast<VariableDefinition>(*stmt).Init())};
      } else if (act->pos() == 1) {
        return Spawn{
            arena->New<PatternAction>(cast<VariableDefinition>(*stmt).Pat())};
      } else {
        //    { { v :: (x = []) :: C, E, F} :: S, H}
        // -> { { C, E(x := a), F} :: S, H(a := copy(v))}
        Nonnull<const Value*> v = act->results()[0];
        Nonnull<const Value*> p = act->results()[1];

        std::optional<Env> matches = PatternMatch(p, v, stmt->source_loc());
        CHECK(matches)
            << stmt->source_loc()
            << ": internal error in variable definition, match failed";
        for (const auto& [name, value] : *matches) {
          frame->scopes.Top()->values.Set(name, value);
          frame->scopes.Top()->locals.push_back(name);
        }
        return Done{};
      }
    case Statement::Kind::ExpressionStatement:
      if (act->pos() == 0) {
        //    { {e :: C, E, F} :: S, H}
        // -> { {e :: C, E, F} :: S, H}
        return Spawn{arena->New<ExpressionAction>(
            cast<ExpressionStatement>(*stmt).Exp())};
      } else {
        return Done{};
      }
    case Statement::Kind::Assign:
      if (act->pos() == 0) {
        //    { {(lv = e) :: C, E, F} :: S, H}
        // -> { {lv :: ([] = e) :: C, E, F} :: S, H}
        return Spawn{arena->New<LValAction>(cast<Assign>(*stmt).Lhs())};
      } else if (act->pos() == 1) {
        //    { { a :: ([] = e) :: C, E, F} :: S, H}
        // -> { { e :: (a = []) :: C, E, F} :: S, H}
        return Spawn{arena->New<ExpressionAction>(cast<Assign>(*stmt).Rhs())};
      } else {
        //    { { v :: (a = []) :: C, E, F} :: S, H}
        // -> { { C, E, F} :: S, H(a := v)}
        auto pat = act->results()[0];
        auto val = act->results()[1];
        PatternAssignment(pat, val, stmt->source_loc());
        return Done{};
      }
    case Statement::Kind::If:
      if (act->pos() == 0) {
        //    { {(if (e) then_stmt else else_stmt) :: C, E, F} :: S, H}
        // -> { { e :: (if ([]) then_stmt else else_stmt) :: C, E, F} :: S, H}
        return Spawn{arena->New<ExpressionAction>(cast<If>(*stmt).Cond())};
      } else if (cast<BoolValue>(*act->results()[0]).Val()) {
        //    { {true :: if ([]) then_stmt else else_stmt :: C, E, F} ::
        //      S, H}
        // -> { { then_stmt :: C, E, F } :: S, H}
        return Delegate{
            arena->New<StatementAction>(cast<If>(*stmt).ThenStmt())};
      } else if (cast<If>(*stmt).ElseStmt()) {
        //    { {false :: if ([]) then_stmt else else_stmt :: C, E, F} ::
        //      S, H}
        // -> { { else_stmt :: C, E, F } :: S, H}
        return Delegate{
            arena->New<StatementAction>(*cast<If>(*stmt).ElseStmt())};
      } else {
        return Done{};
      }
    case Statement::Kind::Return:
      if (act->pos() == 0) {
        //    { {return e :: C, E, F} :: S, H}
        // -> { {e :: return [] :: C, E, F} :: S, H}
        return Spawn{arena->New<ExpressionAction>(cast<Return>(*stmt).Exp())};
      } else {
        //    { {v :: return [] :: C, E, F} :: {C', E', F'} :: S, H}
        // -> { {v :: C', E', F'} :: S, H}
        Nonnull<const Value*> ret_val =
            CopyVal(arena, act->results()[0], stmt->source_loc());
        return UnwindFunctionCall{ret_val};
      }
    case Statement::Kind::Sequence: {
      //    { { (s1,s2) :: C, E, F} :: S, H}
      // -> { { s1 :: s2 :: C, E, F} :: S, H}
      const auto& seq = cast<Sequence>(*stmt);
      if (act->pos() == 0) {
        return Spawn{arena->New<StatementAction>(seq.Stmt())};
      } else {
        if (seq.Next()) {
          return Delegate{
              arena->New<StatementAction>(*cast<Sequence>(*stmt).Next())};
        } else {
          return Done{};
        }
      }
    }
    case Statement::Kind::Continuation: {
      CHECK(act->pos() == 0);
      // Create a continuation object by creating a frame similar the
      // way one is created in a function call.
      auto scopes = Stack<Nonnull<Scope*>>(arena->New<Scope>(CurrentEnv()));
      Stack<Nonnull<Action*>> todo;
      todo.Push(arena->New<StatementAction>(
          arena->New<Return>(arena, stmt->source_loc())));
      todo.Push(arena->New<StatementAction>(cast<Continuation>(*stmt).Body()));
      auto continuation_stack = arena->New<std::vector<Nonnull<Frame*>>>();
      auto continuation_frame =
          arena->New<Frame>("__continuation", scopes, todo);
      continuation_stack->push_back(continuation_frame);
      Address continuation_address =
          heap.AllocateValue(arena->New<ContinuationValue>(continuation_stack));
      // Store the continuation's address in the frame.
      continuation_frame->continuation = continuation_address;
      // Bind the continuation object to the continuation variable
      frame->scopes.Top()->values.Set(
          cast<Continuation>(*stmt).ContinuationVariable(),
          continuation_address);
      // Pop the continuation statement.
      frame->todo.Pop();
      return ManualTransition{};
    }
    case Statement::Kind::Run:
      if (act->pos() == 0) {
        // Evaluate the argument of the run statement.
        return Spawn{arena->New<ExpressionAction>(cast<Run>(*stmt).Argument())};
      } else {
        frame->todo.Pop(1);
        // Push an expression statement action to ignore the result
        // value from the continuation.
        auto ignore_result =
            arena->New<StatementAction>(arena->New<ExpressionStatement>(
                stmt->source_loc(),
                arena->New<TupleLiteral>(stmt->source_loc())));
        frame->todo.Push(ignore_result);
        // Push the continuation onto the current stack.
        std::vector<Nonnull<Frame*>>& continuation_vector =
            *cast<ContinuationValue>(*act->results()[0]).Stack();
        while (!continuation_vector.empty()) {
          stack.Push(continuation_vector.back());
          continuation_vector.pop_back();
        }
        return ManualTransition{};
      }
    case Statement::Kind::Await:
      CHECK(act->pos() == 0);
      // Pause the current continuation
      frame->todo.Pop();
      std::vector<Nonnull<Frame*>> paused;
      do {
        paused.push_back(stack.Pop());
      } while (paused.back()->continuation == std::nullopt);
      // Update the continuation with the paused stack.
      const auto& continuation = cast<ContinuationValue>(
          *heap.Read(*paused.back()->continuation, stmt->source_loc()));
      CHECK(continuation.Stack()->empty());
      *continuation.Stack() = std::move(paused);
      return ManualTransition{};
  }
}

class Interpreter::DoTransition {
 public:
  // Does not take ownership of interpreter.
  explicit DoTransition(Interpreter* interpreter) : interpreter(interpreter) {}

  void operator()(const Done& done) {
    Nonnull<Frame*> frame = interpreter->stack.Top();
    if (frame->todo.Top()->kind() != Action::Kind::StatementAction) {
      CHECK(done.result);
      frame->todo.Pop();
      if (frame->todo.IsEmpty()) {
        interpreter->program_value = *done.result;
      } else {
        frame->todo.Top()->AddResult(*done.result);
      }
    } else {
      CHECK(!done.result);
      frame->todo.Pop();
    }
  }

  void operator()(const Spawn& spawn) {
    Nonnull<Frame*> frame = interpreter->stack.Top();
    Nonnull<Action*> action = frame->todo.Top();
    action->set_pos(action->pos() + 1);
    frame->todo.Push(spawn.child);
  }

  void operator()(const Delegate& delegate) {
    Nonnull<Frame*> frame = interpreter->stack.Top();
    frame->todo.Pop();
    frame->todo.Push(delegate.delegate);
  }

  void operator()(const RunAgain&) {
    Nonnull<Action*> action = interpreter->stack.Top()->todo.Top();
    action->set_pos(action->pos() + 1);
  }

  void operator()(const UnwindTo& unwind_to) {
    Nonnull<Frame*> frame = interpreter->stack.Top();
    while (frame->todo.Top() != unwind_to.new_top) {
      if (HasLocalScope(frame->todo.Top())) {
        interpreter->DeallocateScope(frame->scopes.Top());
        frame->scopes.Pop();
      }
      frame->todo.Pop();
    }
  }

  void operator()(const UnwindFunctionCall& unwind) {
    interpreter->DeallocateLocals(interpreter->stack.Top());
    interpreter->stack.Pop();
    if (interpreter->stack.Top()->todo.IsEmpty()) {
      interpreter->program_value = unwind.return_val;
    } else {
      interpreter->stack.Top()->todo.Top()->AddResult(unwind.return_val);
    }
  }

  void operator()(const CallFunction& call) {
    interpreter->stack.Top()->todo.Pop();
    std::optional<Env> matches = interpreter->PatternMatch(
        call.function->Param(), call.args, call.source_loc);
    CHECK(matches.has_value())
        << "internal error in call_function, pattern match failed";
    // Create the new frame and push it on the stack
    Env values = interpreter->globals;
    std::vector<std::string> params;
    for (const auto& [name, value] : *matches) {
      values.Set(name, value);
      params.push_back(name);
    }
    auto scopes =
        Stack<Nonnull<Scope*>>(interpreter->arena->New<Scope>(values, params));
    CHECK(call.function->Body()) << "Calling a function that's missing a body";
    auto todo = Stack<Nonnull<Action*>>(
        interpreter->arena->New<StatementAction>(*call.function->Body()));
    auto frame =
        interpreter->arena->New<Frame>(call.function->Name(), scopes, todo);
    interpreter->stack.Push(frame);
  }

  void operator()(const ManualTransition&) {}

 private:
  Nonnull<Interpreter*> interpreter;
};

// State transition.
void Interpreter::Step() {
  Nonnull<Frame*> frame = stack.Top();
  if (frame->todo.IsEmpty()) {
    std::visit(DoTransition(this),
               Transition{UnwindFunctionCall{TupleValue::Empty()}});
    return;
  }

  Nonnull<Action*> act = frame->todo.Top();
  switch (act->kind()) {
    case Action::Kind::LValAction:
      std::visit(DoTransition(this), StepLvalue());
      break;
    case Action::Kind::ExpressionAction:
      std::visit(DoTransition(this), StepExp());
      break;
    case Action::Kind::PatternAction:
      std::visit(DoTransition(this), StepPattern());
      break;
    case Action::Kind::StatementAction:
      std::visit(DoTransition(this), StepStmt());
      break;
  }  // switch
}

auto Interpreter::InterpProgram(llvm::ArrayRef<Nonnull<Declaration*>> fs,
                                Nonnull<const Expression*> call_main) -> int {
  // Check that the interpreter is in a clean state.
  CHECK(globals.IsEmpty());
  CHECK(stack.IsEmpty());
  CHECK(program_value == std::nullopt);

  if (tracing_output) {
    llvm::outs() << "********** initializing globals **********\n";
  }
  InitGlobals(fs);

  auto todo = Stack<Nonnull<Action*>>(arena->New<ExpressionAction>(call_main));
  auto scopes = Stack<Nonnull<Scope*>>(arena->New<Scope>(globals));
  stack = Stack<Nonnull<Frame*>>(arena->New<Frame>("top", scopes, todo));

  if (tracing_output) {
    llvm::outs() << "********** calling main function **********\n";
    PrintState(llvm::outs());
  }

  while (stack.Count() > 1 || !stack.Top()->todo.IsEmpty()) {
    Step();
    if (tracing_output) {
      PrintState(llvm::outs());
    }
  }
  return cast<IntValue>(**program_value).Val();
}

auto Interpreter::InterpExp(Env values, Nonnull<const Expression*> e)
    -> Nonnull<const Value*> {
  CHECK(program_value == std::nullopt);
  auto program_value_guard =
      llvm::make_scope_exit([&] { program_value = std::nullopt; });
  auto todo = Stack<Nonnull<Action*>>(arena->New<ExpressionAction>(e));
  auto scopes = Stack<Nonnull<Scope*>>(arena->New<Scope>(values));
  stack = Stack<Nonnull<Frame*>>(arena->New<Frame>("InterpExp", scopes, todo));

  while (stack.Count() > 1 || !stack.Top()->todo.IsEmpty()) {
    Step();
  }
  CHECK(program_value != std::nullopt);
  return *program_value;
}

auto Interpreter::InterpPattern(Env values, Nonnull<const Pattern*> p)
    -> Nonnull<const Value*> {
  CHECK(program_value == std::nullopt);
  auto program_value_guard =
      llvm::make_scope_exit([&] { program_value = std::nullopt; });
  auto todo = Stack<Nonnull<Action*>>(arena->New<PatternAction>(p));
  auto scopes = Stack<Nonnull<Scope*>>(arena->New<Scope>(values));
  stack =
      Stack<Nonnull<Frame*>>(arena->New<Frame>("InterpPattern", scopes, todo));

  while (stack.Count() > 1 || !stack.Top()->todo.IsEmpty()) {
    Step();
  }
  CHECK(program_value != std::nullopt);
  return *program_value;
}

}  // namespace Carbon<|MERGE_RESOLUTION|>--- conflicted
+++ resolved
@@ -434,14 +434,8 @@
         //    H}
         // -> { { ek+1 :: (f1=v1,..., fk=vk, fk+1=[],...) :: C, E, F} :: S,
         // H}
-<<<<<<< HEAD
-        Nonnull<const Expression*> elt =
-            cast<TupleLiteral>(*exp).fields()[act->pos()];
-        return Spawn{arena->New<LValAction>(elt)};
-=======
         return Spawn{arena->New<LValAction>(
-            &cast<TupleLiteral>(*exp).fields()[act->pos()].expression())};
->>>>>>> a7b9f6f6
+            cast<TupleLiteral>(*exp).fields()[act->pos()])};
       } else {
         return Done{CreateTuple(act, exp)};
       }
@@ -501,14 +495,8 @@
         //    H}
         // -> { { ek+1 :: (f1=v1,..., fk=vk, fk+1=[],...) :: C, E, F} :: S,
         // H}
-<<<<<<< HEAD
-        Nonnull<const Expression*> elt =
-            cast<TupleLiteral>(*exp).fields()[act->pos()];
-        return Spawn{arena->New<ExpressionAction>(elt)};
-=======
         return Spawn{arena->New<ExpressionAction>(
-            &cast<TupleLiteral>(*exp).fields()[act->pos()].expression())};
->>>>>>> a7b9f6f6
+            cast<TupleLiteral>(*exp).fields()[act->pos()])};
       } else {
         return Done{CreateTuple(act, exp)};
       }
@@ -699,13 +687,7 @@
         //    H}
         // -> { { ek+1 :: (f1=v1,..., fk=vk, fk+1=[],...) :: C, E, F} :: S,
         // H}
-<<<<<<< HEAD
-        Nonnull<const Pattern*> elt = tuple.Fields()[act->pos()];
-        return Spawn{arena->New<PatternAction>(elt)};
-=======
-        return Spawn{
-            arena->New<PatternAction>(tuple.Fields()[act->pos()].pattern)};
->>>>>>> a7b9f6f6
+        return Spawn{arena->New<PatternAction>(tuple.Fields()[act->pos()])};
       } else {
         return Done{arena->New<TupleValue>(act->results())};
       }
