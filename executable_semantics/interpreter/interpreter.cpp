--- conflicted
+++ resolved
@@ -212,28 +212,18 @@
 // More Auxiliary Functions
 //
 
-<<<<<<< HEAD
 auto ValToInt(Value* v, int line_num) -> int {
-=======
-auto ValToInt(Value* v, int sourceLocation) -> int {
-  CheckAlive(v, sourceLocation);
->>>>>>> 64f7893c
   switch (v->tag) {
     case ValKind::IntV:
       return v->u.integer;
     default:
-      std::cerr << sourceLocation << ": runtime error: expected an integer"
+      std::cerr << line_num << ": runtime error: expected an integer"
                 << std::endl;
       exit(-1);
   }
 }
 
-<<<<<<< HEAD
 auto ValToBool(Value* v, int line_num) -> int {
-=======
-auto ValToBool(Value* v, int sourceLocation) -> int {
-  CheckAlive(v, sourceLocation);
->>>>>>> 64f7893c
   switch (v->tag) {
     case ValKind::BoolV:
       return v->u.boolean;
@@ -243,13 +233,8 @@
   }
 }
 
-<<<<<<< HEAD
 auto ValToPtr(Value* v, int line_num) -> Address {
   CheckAlive(v->u.ptr, line_num);
-=======
-auto ValToPtr(Value* v, int sourceLocation) -> Address {
-  CheckAlive(v, sourceLocation);
->>>>>>> 64f7893c
   switch (v->tag) {
     case ValKind::PtrV:
       return v->u.ptr;
@@ -266,7 +251,6 @@
 // - Precondition: continuation->tag == ValKind::ContinuationV.
 auto ContinuationToStack(Value* continuation, int sourceLocation)
     -> Stack<Frame*> {
-  CheckAlive(continuation, sourceLocation);
   if (continuation->tag == ValKind::ContinuationV) {
     return *continuation->u.continuation.stack;
   } else {
@@ -359,26 +343,14 @@
 // where C is the body of the function,
 //       E is the environment (functions + parameters + locals)
 //       F is the function
-<<<<<<< HEAD
 void CallFunction(int line_num, std::vector<Value*> operas, State* state) {
-=======
-void CallFunction(int sourceLocation, std::vector<Value*> operas,
-                  State* state) {
-  CheckAlive(operas[0], sourceLocation);
->>>>>>> 64f7893c
   switch (operas[0]->tag) {
     case ValKind::FunV: {
       // Bind arguments to parameters
       std::list<std::string> params;
-<<<<<<< HEAD
       std::optional<Env> env_with_matches = PatternMatch(
           operas[0]->u.fun.param, operas[1], globals, &params, line_num);
       if (!env_with_matches) {
-=======
-      std::optional<Env> envWithMatches = PatternMatch(
-          operas[0]->u.fun.param, operas[1], globals, &params, sourceLocation);
-      if (!envWithMatches) {
->>>>>>> 64f7893c
         std::cerr << "internal error in call_function, pattern match failed"
                   << std::endl;
         exit(-1);
@@ -391,36 +363,30 @@
       break;
     }
     case ValKind::StructTV: {
-      Value* arg = CopyVal(operas[1], sourceLocation);
+      Value* arg = CopyVal(operas[1], line_num);
       Value* sv = MakeStructVal(operas[0], arg);
       Frame* frame = state->stack.Top();
       frame->todo.Push(MakeValAct(sv));
       break;
     }
     case ValKind::AltConsV: {
-<<<<<<< HEAD
       Value* arg = CopyVal(operas[1], line_num);
       Value* av =
           MakeAltVal(*operas[0]->u.alt_cons.alt_name,
                      *operas[0]->u.alt_cons.choice_name, AllocateValue(arg));
-=======
-      Value* arg = CopyVal(operas[1], sourceLocation);
-      Value* av = MakeAltVal(*operas[0]->u.alt_cons.alt_name,
-                             *operas[0]->u.alt_cons.choice_name, arg);
->>>>>>> 64f7893c
       Frame* frame = state->stack.Top();
       frame->todo.Push(MakeValAct(av));
       break;
     }
     default:
-      std::cerr << sourceLocation << ": in call, expected a function, not ";
+      std::cerr << line_num << ": in call, expected a function, not ";
       PrintValue(operas[0], std::cerr);
       std::cerr << std::endl;
       exit(-1);
   }
 }
 
-void KillScope(int sourceLocation, Scope* scope) {
+void KillScope(int line_num, Scope* scope) {
   for (const auto& l : scope->locals) {
     std::optional<Address> a = scope->env.Get(l);
     if (!a) {
@@ -431,9 +397,9 @@
   }
 }
 
-void KillLocals(int sourceLocation, Frame* frame) {
+void KillLocals(int line_num, Frame* frame) {
   for (auto scope : frame->scopes) {
-    KillScope(sourceLocation, scope);
+    KillScope(line_num, scope);
   }
 }
 
@@ -457,10 +423,10 @@
 // The names of the pattern variables are added to the vars parameter.
 // Returns nullopt if the value doesn't match the pattern.
 auto PatternMatch(Value* p, Value* v, Env env, std::list<std::string>* vars,
-                  int sourceLocation) -> std::optional<Env> {
+                  int line_num) -> std::optional<Env> {
   switch (p->tag) {
     case ValKind::VarPatV: {
-      Address a = AllocateValue(CopyVal(v, sourceLocation));
+      Address a = AllocateValue(CopyVal(v, line_num));
       vars->push_back(*p->u.var_pat.name);
       env.Set(*p->u.var_pat.name, a);
       return env;
@@ -481,16 +447,9 @@
               std::cerr << std::endl;
               exit(-1);
             }
-<<<<<<< HEAD
             std::optional<Env> env_with_matches = PatternMatch(
                 state->heap[elt.second], state->heap[*a], env, vars, line_num);
             if (!env_with_matches) {
-=======
-            std::optional<Env> envWithMatches =
-                PatternMatch(state->heap[elt.second], state->heap[*a], env,
-                             vars, sourceLocation);
-            if (!envWithMatches) {
->>>>>>> 64f7893c
               return std::nullopt;
             }
             env = *env_with_matches;
@@ -511,16 +470,10 @@
               *p->u.alt.alt_name != *v->u.alt.alt_name) {
             return std::nullopt;
           }
-<<<<<<< HEAD
           std::optional<Env> env_with_matches =
               PatternMatch(state->heap[p->u.alt.argument],
                            state->heap[v->u.alt.argument], env, vars, line_num);
           if (!env_with_matches) {
-=======
-          std::optional<Env> envWithMatches = PatternMatch(
-              p->u.alt.arg, v->u.alt.arg, env, vars, sourceLocation);
-          if (!envWithMatches) {
->>>>>>> 64f7893c
             return std::nullopt;
           }
           return *env_with_matches;
@@ -536,7 +489,6 @@
     case ValKind::FunctionTV:
       switch (v->tag) {
         case ValKind::FunctionTV: {
-<<<<<<< HEAD
           std::optional<Env> env_with_matches = PatternMatch(
               p->u.fun_type.param, v->u.fun_type.param, env, vars, line_num);
           if (!env_with_matches) {
@@ -544,22 +496,12 @@
           }
           return PatternMatch(p->u.fun_type.ret, v->u.fun_type.ret,
                               *env_with_matches, vars, line_num);
-=======
-          std::optional<Env> envWithMatches =
-              PatternMatch(p->u.fun_type.param, v->u.fun_type.param, env, vars,
-                           sourceLocation);
-          if (!envWithMatches) {
-            return std::nullopt;
-          }
-          return PatternMatch(p->u.fun_type.ret, v->u.fun_type.ret,
-                              *envWithMatches, vars, sourceLocation);
->>>>>>> 64f7893c
         }
         default:
           return std::nullopt;
       }
     default:
-      if (ValueEqual(p, v, sourceLocation)) {
+      if (ValueEqual(p, v, line_num)) {
         return env;
       } else {
         return std::nullopt;
@@ -567,10 +509,10 @@
   }
 }
 
-void PatternAssignment(Value* pat, Value* val, int sourceLocation) {
+void PatternAssignment(Value* pat, Value* val, int line_num) {
   switch (pat->tag) {
     case ValKind::PtrV:
-      state->heap[ValToPtr(pat, sourceLocation)] = CopyVal(val, sourceLocation);
+      state->heap[ValToPtr(pat, line_num)] = CopyVal(val, line_num);
       break;
     case ValKind::TupleV: {
       switch (val->tag) {
@@ -589,7 +531,7 @@
               exit(-1);
             }
             PatternAssignment(state->heap[elt.second], state->heap[*a],
-                              sourceLocation);
+                              line_num);
           }
           break;
         }
@@ -611,12 +553,8 @@
             std::cerr << "internal error in pattern assignment" << std::endl;
             exit(-1);
           }
-<<<<<<< HEAD
           PatternAssignment(state->heap[pat->u.alt.argument],
                             state->heap[val->u.alt.argument], line_num);
-=======
-          PatternAssignment(pat->u.alt.arg, val->u.alt.arg, sourceLocation);
->>>>>>> 64f7893c
           break;
         }
         default:
@@ -630,7 +568,7 @@
       break;
     }
     default:
-      if (!ValueEqual(pat, val, sourceLocation)) {
+      if (!ValueEqual(pat, val, line_num)) {
         std::cerr << "internal error in pattern assignment" << std::endl;
         exit(-1);
       }
@@ -1080,6 +1018,12 @@
       // Evaluate the expression for the continuation.
       frame->todo.Push(MakeExpAct(stmt->u.resume_stmt.operand));
       act->pos++;
+      break;
+    case StatementKind::Reset:
+      // UNDER CONSTRUCTION
+      break;
+    case StatementKind::Shift:
+      // UNDER CONSTRUCTION
       break;
   }
 }
@@ -1598,11 +1542,16 @@
           ResumeContinuation(yielded);
           break;
         }
+        case StatementKind::Shift: {
+          // UNDER CONSTRUCTION
+          break;
+        }
         case StatementKind::Block:
         case StatementKind::Sequence:
         case StatementKind::Break:
         case StatementKind::Continue:
         case StatementKind::Delimit:
+        case StatementKind::Reset:
           std::cerr << "internal error in handle_value, unhandled statement ";
           PrintStatement(stmt, 1);
           std::cerr << std::endl;
