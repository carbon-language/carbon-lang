// Part of the Carbon Language project, under the Apache License v2.0 with LLVM
// Exceptions. See /LICENSE for license information.
// SPDX-License-Identifier: Apache-2.0 WITH LLVM-exception

#include "executable_semantics/interpreter/interpreter.h"

#include <iterator>
#include <list>
#include <map>
#include <optional>
#include <utility>
#include <variant>
#include <vector>

#include "common/check.h"
#include "executable_semantics/ast/expression.h"
#include "executable_semantics/ast/function_definition.h"
#include "executable_semantics/common/arena.h"
#include "executable_semantics/common/error.h"
#include "executable_semantics/common/tracing_flag.h"
#include "executable_semantics/interpreter/action.h"
#include "executable_semantics/interpreter/frame.h"
#include "executable_semantics/interpreter/stack.h"
#include "llvm/ADT/ScopeExit.h"
#include "llvm/ADT/StringExtras.h"
#include "llvm/Support/Casting.h"

using llvm::cast;
using llvm::dyn_cast;

namespace Carbon {

//
// Auxiliary Functions
//

void Interpreter::PrintEnv(Env values, llvm::raw_ostream& out) {
  llvm::ListSeparator sep;
  for (const auto& [name, address] : values) {
    out << sep << name << ": ";
    heap.PrintAddress(address, out);
  }
}

//
// State Operations
//

auto Interpreter::CurrentEnv() -> Env {
  Ptr<Frame> frame = stack.Top();
  return frame->scopes.Top()->values;
}

// Returns the given name from the environment, printing an error if not found.
auto Interpreter::GetFromEnv(SourceLocation loc, const std::string& name)
    -> Address {
  std::optional<Address> pointer = CurrentEnv().Get(name);
  if (!pointer) {
    FATAL_RUNTIME_ERROR(loc) << "could not find `" << name << "`";
  }
  return *pointer;
}

void Interpreter::PrintState(llvm::raw_ostream& out) {
  out << "{\nstack: ";
  llvm::ListSeparator sep(" :: ");
  for (const auto& frame : stack) {
    out << sep << *frame;
  }
  out << "\nheap: " << heap;
  if (!stack.IsEmpty() && !stack.Top()->scopes.IsEmpty()) {
    out << "\nvalues: ";
    PrintEnv(CurrentEnv(), out);
  }
  out << "\n}\n";
}

static auto EvalPrim(Operator op, const std::vector<const Value*>& args,
                     SourceLocation loc) -> const Value* {
  switch (op) {
    case Operator::Neg:
      return global_arena->RawNew<IntValue>(-cast<IntValue>(*args[0]).Val());
    case Operator::Add:
      return global_arena->RawNew<IntValue>(cast<IntValue>(*args[0]).Val() +
                                            cast<IntValue>(*args[1]).Val());
    case Operator::Sub:
      return global_arena->RawNew<IntValue>(cast<IntValue>(*args[0]).Val() -
                                            cast<IntValue>(*args[1]).Val());
    case Operator::Mul:
      return global_arena->RawNew<IntValue>(cast<IntValue>(*args[0]).Val() *
                                            cast<IntValue>(*args[1]).Val());
    case Operator::Not:
      return global_arena->RawNew<BoolValue>(!cast<BoolValue>(*args[0]).Val());
    case Operator::And:
      return global_arena->RawNew<BoolValue>(cast<BoolValue>(*args[0]).Val() &&
                                             cast<BoolValue>(*args[1]).Val());
    case Operator::Or:
      return global_arena->RawNew<BoolValue>(cast<BoolValue>(*args[0]).Val() ||
                                             cast<BoolValue>(*args[1]).Val());
    case Operator::Eq:
      return global_arena->RawNew<BoolValue>(ValueEqual(args[0], args[1], loc));
    case Operator::Ptr:
      return global_arena->RawNew<PointerType>(args[0]);
    case Operator::Deref:
      FATAL() << "dereference not implemented yet";
  }
}

void Interpreter::InitEnv(const Declaration& d, Env* env) {
  switch (d.Tag()) {
    case Declaration::Kind::FunctionDeclaration: {
      const FunctionDefinition& func_def =
          cast<FunctionDeclaration>(d).Definition();
      Env new_env = *env;
      // Bring the deduced parameters into scope.
      for (const auto& deduced : func_def.deduced_parameters) {
        Address a = heap.AllocateValue(
            global_arena->RawNew<VariableType>(deduced.name));
        new_env.Set(deduced.name, a);
      }
      auto pt = InterpPattern(new_env, func_def.param_pattern);
      auto f =
          global_arena->RawNew<FunctionValue>(func_def.name, pt, func_def.body);
      Address a = heap.AllocateValue(f);
      env->Set(func_def.name, a);
      break;
    }

    case Declaration::Kind::ClassDeclaration: {
      const ClassDefinition& class_def = cast<ClassDeclaration>(d).Definition();
      VarValues fields;
      VarValues methods;
      for (Ptr<const Member> m : class_def.members) {
        switch (m->Tag()) {
          case Member::Kind::FieldMember: {
            Ptr<const BindingPattern> binding = cast<FieldMember>(*m).Binding();
            Ptr<const Expression> type_expression =
                cast<ExpressionPattern>(*binding->Type()).Expression();
            auto type = InterpExp(Env(), type_expression);
            fields.push_back(make_pair(*binding->Name(), type));
            break;
          }
        }
      }
      auto st = global_arena->RawNew<ClassType>(
          class_def.name, std::move(fields), std::move(methods));
      auto a = heap.AllocateValue(st);
      env->Set(class_def.name, a);
      break;
    }

    case Declaration::Kind::ChoiceDeclaration: {
      const auto& choice = cast<ChoiceDeclaration>(d);
      VarValues alts;
      for (const auto& [name, signature] : choice.Alternatives()) {
        auto t = InterpExp(Env(), signature);
        alts.push_back(make_pair(name, t));
      }
      auto ct =
          global_arena->RawNew<ChoiceType>(choice.Name(), std::move(alts));
      auto a = heap.AllocateValue(ct);
      env->Set(choice.Name(), a);
      break;
    }

    case Declaration::Kind::VariableDeclaration: {
      const auto& var = cast<VariableDeclaration>(d);
      // Adds an entry in `globals` mapping the variable's name to the
      // result of evaluating the initializer.
      auto v = InterpExp(*env, var.Initializer());
      Address a = heap.AllocateValue(v);
      env->Set(*var.Binding()->Name(), a);
      break;
    }
  }
}

void Interpreter::InitGlobals(const std::list<Ptr<const Declaration>>& fs) {
  for (const auto d : fs) {
    InitEnv(*d, &globals);
  }
}

void Interpreter::DeallocateScope(Ptr<Scope> scope) {
  for (const auto& l : scope->locals) {
    std::optional<Address> a = scope->values.Get(l);
    CHECK(a);
    heap.Deallocate(*a);
  }
}

void Interpreter::DeallocateLocals(Ptr<Frame> frame) {
  while (!frame->scopes.IsEmpty()) {
    DeallocateScope(frame->scopes.Top());
    frame->scopes.Pop();
  }
}

static const Value* CreateTuple(Ptr<Action> act, Ptr<const Expression> exp) {
  //    { { (v1,...,vn) :: C, E, F} :: S, H}
  // -> { { `(v1,...,vn) :: C, E, F} :: S, H}
  const auto& tup_lit = cast<TupleLiteral>(*exp);
  CHECK(act->Results().size() == tup_lit.Fields().size());
  std::vector<TupleElement> elements;
  for (size_t i = 0; i < act->Results().size(); ++i) {
    elements.push_back(
        {.name = tup_lit.Fields()[i].name, .value = act->Results()[i]});
  }

  return global_arena->RawNew<TupleValue>(std::move(elements));
}

auto Interpreter::PatternMatch(const Value* p, const Value* v,
                               SourceLocation loc) -> std::optional<Env> {
  switch (p->Tag()) {
    case Value::Kind::BindingPlaceholderValue: {
      const auto& placeholder = cast<BindingPlaceholderValue>(*p);
      Env values;
      if (placeholder.Name().has_value()) {
        Address a = heap.AllocateValue(CopyVal(v, loc));
        values.Set(*placeholder.Name(), a);
      }
      return values;
    }
    case Value::Kind::TupleValue:
      switch (v->Tag()) {
        case Value::Kind::TupleValue: {
          const auto& p_tup = cast<TupleValue>(*p);
          const auto& v_tup = cast<TupleValue>(*v);
          if (p_tup.Elements().size() != v_tup.Elements().size()) {
            FATAL_PROGRAM_ERROR(loc)
                << "arity mismatch in tuple pattern match:\n  pattern: "
                << p_tup << "\n  value: " << v_tup;
          }
          Env values;
          for (size_t i = 0; i < p_tup.Elements().size(); ++i) {
            if (p_tup.Elements()[i].name != v_tup.Elements()[i].name) {
              FATAL_PROGRAM_ERROR(loc)
                  << "Tuple field name '" << v_tup.Elements()[i].name
                  << "' does not match pattern field name '"
                  << p_tup.Elements()[i].name << "'";
            }
            std::optional<Env> matches = PatternMatch(
                p_tup.Elements()[i].value, v_tup.Elements()[i].value, loc);
            if (!matches) {
              return std::nullopt;
            }
            for (const auto& [name, value] : *matches) {
              values.Set(name, value);
            }
          }  // for
          return values;
        }
        default:
          FATAL() << "expected a tuple value in pattern, not " << *v;
      }
    case Value::Kind::AlternativeValue:
      switch (v->Tag()) {
        case Value::Kind::AlternativeValue: {
          const auto& p_alt = cast<AlternativeValue>(*p);
          const auto& v_alt = cast<AlternativeValue>(*v);
          if (p_alt.ChoiceName() != v_alt.ChoiceName() ||
              p_alt.AltName() != v_alt.AltName()) {
            return std::nullopt;
          }
          return PatternMatch(p_alt.Argument(), v_alt.Argument(), loc);
        }
        default:
          FATAL() << "expected a choice alternative in pattern, not " << *v;
      }
    case Value::Kind::FunctionType:
      switch (v->Tag()) {
        case Value::Kind::FunctionType: {
          const auto& p_fn = cast<FunctionType>(*p);
          const auto& v_fn = cast<FunctionType>(*v);
          std::optional<Env> param_matches =
              PatternMatch(p_fn.Param(), v_fn.Param(), loc);
          if (!param_matches) {
            return std::nullopt;
          }
          std::optional<Env> ret_matches =
              PatternMatch(p_fn.Ret(), v_fn.Ret(), loc);
          if (!ret_matches) {
            return std::nullopt;
          }
          Env values = *param_matches;
          for (const auto& [name, value] : *ret_matches) {
            values.Set(name, value);
          }
          return values;
        }
        default:
          return std::nullopt;
      }
    case Value::Kind::AutoType:
      // `auto` matches any type, without binding any new names. We rely
      // on the typechecker to ensure that `v` is a type.
      return Env();
    default:
      if (ValueEqual(p, v, loc)) {
        return Env();
      } else {
        return std::nullopt;
      }
  }
}

void Interpreter::PatternAssignment(const Value* pat, const Value* val,
                                    SourceLocation loc) {
  switch (pat->Tag()) {
    case Value::Kind::PointerValue:
      heap.Write(cast<PointerValue>(*pat).Val(), CopyVal(val, loc), loc);
      break;
    case Value::Kind::TupleValue: {
      switch (val->Tag()) {
        case Value::Kind::TupleValue: {
          const auto& pat_tup = cast<TupleValue>(*pat);
          const auto& val_tup = cast<TupleValue>(*val);
          if (pat_tup.Elements().size() != val_tup.Elements().size()) {
            FATAL_RUNTIME_ERROR(loc)
                << "arity mismatch in tuple pattern assignment:\n  pattern: "
                << pat_tup << "\n  value: " << val_tup;
          }
          for (const TupleElement& pattern_element : pat_tup.Elements()) {
            const Value* value_field = val_tup.FindField(pattern_element.name);
            if (value_field == nullptr) {
              FATAL_RUNTIME_ERROR(loc)
                  << "field " << pattern_element.name << "not in " << *val;
            }
            PatternAssignment(pattern_element.value, value_field, loc);
          }
          break;
        }
        default:
          FATAL() << "expected a tuple value on right-hand-side, not " << *val;
      }
      break;
    }
    case Value::Kind::AlternativeValue: {
      switch (val->Tag()) {
        case Value::Kind::AlternativeValue: {
          const auto& pat_alt = cast<AlternativeValue>(*pat);
          const auto& val_alt = cast<AlternativeValue>(*val);
          CHECK(val_alt.ChoiceName() == pat_alt.ChoiceName() &&
                val_alt.AltName() == pat_alt.AltName())
              << "internal error in pattern assignment";
          PatternAssignment(pat_alt.Argument(), val_alt.Argument(), loc);
          break;
        }
        default:
          FATAL() << "expected an alternative in left-hand-side, not " << *val;
      }
      break;
    }
    default:
      CHECK(ValueEqual(pat, val, loc))
          << "internal error in pattern assignment";
  }
}

auto Interpreter::StepLvalue() -> Transition {
  Ptr<Action> act = stack.Top()->todo.Top();
  Ptr<const Expression> exp = cast<LValAction>(*act).Exp();
  if (tracing_output) {
    llvm::outs() << "--- step lvalue " << *exp << " --->\n";
  }
  switch (exp->Tag()) {
    case Expression::Kind::IdentifierExpression: {
      //    { {x :: C, E, F} :: S, H}
      // -> { {E(x) :: C, E, F} :: S, H}
      Address pointer =
          GetFromEnv(exp->SourceLoc(), cast<IdentifierExpression>(*exp).Name());
      const Value* v = global_arena->RawNew<PointerValue>(pointer);
      return Done{v};
    }
    case Expression::Kind::FieldAccessExpression: {
      if (act->Pos() == 0) {
        //    { {e.f :: C, E, F} :: S, H}
        // -> { e :: [].f :: C, E, F} :: S, H}
        return Spawn{global_arena->New<LValAction>(
            cast<FieldAccessExpression>(*exp).Aggregate())};
      } else {
        //    { v :: [].f :: C, E, F} :: S, H}
        // -> { { &v.f :: C, E, F} :: S, H }
        Address aggregate = cast<PointerValue>(*act->Results()[0]).Val();
        Address field = aggregate.SubobjectAddress(
            cast<FieldAccessExpression>(*exp).Field());
        return Done{global_arena->RawNew<PointerValue>(field)};
      }
    }
    case Expression::Kind::IndexExpression: {
      if (act->Pos() == 0) {
        //    { {e[i] :: C, E, F} :: S, H}
        // -> { e :: [][i] :: C, E, F} :: S, H}
        return Spawn{global_arena->New<LValAction>(
            cast<IndexExpression>(*exp).Aggregate())};

      } else if (act->Pos() == 1) {
        return Spawn{global_arena->New<ExpressionAction>(
            cast<IndexExpression>(*exp).Offset())};
      } else {
        //    { v :: [][i] :: C, E, F} :: S, H}
        // -> { { &v[i] :: C, E, F} :: S, H }
        Address aggregate = cast<PointerValue>(*act->Results()[0]).Val();
        std::string f =
            std::to_string(cast<IntValue>(*act->Results()[1]).Val());
        Address field = aggregate.SubobjectAddress(f);
        return Done{global_arena->RawNew<PointerValue>(field)};
      }
    }
    case Expression::Kind::TupleLiteral: {
      if (act->Pos() == 0) {
        //    { {(f1=e1,...) :: C, E, F} :: S, H}
        // -> { {e1 :: (f1=[],...) :: C, E, F} :: S, H}
        Ptr<const Expression> e1 =
            cast<TupleLiteral>(*exp).Fields()[0].expression;
        return Spawn{global_arena->New<LValAction>(e1)};
      } else if (act->Pos() !=
                 static_cast<int>(cast<TupleLiteral>(*exp).Fields().size())) {
        //    { { vk :: (f1=v1,..., fk=[],fk+1=ek+1,...) :: C, E, F} :: S,
        //    H}
        // -> { { ek+1 :: (f1=v1,..., fk=vk, fk+1=[],...) :: C, E, F} :: S,
        // H}
        Ptr<const Expression> elt =
            cast<TupleLiteral>(*exp).Fields()[act->Pos()].expression;
        return Spawn{global_arena->New<LValAction>(elt)};
      } else {
        return Done{CreateTuple(act, exp)};
      }
    }
    case Expression::Kind::IntLiteral:
    case Expression::Kind::BoolLiteral:
    case Expression::Kind::CallExpression:
    case Expression::Kind::PrimitiveOperatorExpression:
    case Expression::Kind::IntTypeLiteral:
    case Expression::Kind::BoolTypeLiteral:
    case Expression::Kind::TypeTypeLiteral:
    case Expression::Kind::FunctionTypeLiteral:
    case Expression::Kind::ContinuationTypeLiteral:
    case Expression::Kind::StringLiteral:
    case Expression::Kind::StringTypeLiteral:
    case Expression::Kind::IntrinsicExpression:
      FATAL_RUNTIME_ERROR_NO_LINE()
          << "Can't treat expression as lvalue: " << *exp;
  }
}

auto Interpreter::StepExp() -> Transition {
  Ptr<Action> act = stack.Top()->todo.Top();
  Ptr<const Expression> exp = cast<ExpressionAction>(*act).Exp();
  if (tracing_output) {
    llvm::outs() << "--- step exp " << *exp << " --->\n";
  }
  switch (exp->Tag()) {
    case Expression::Kind::IndexExpression: {
      if (act->Pos() == 0) {
        //    { { e[i] :: C, E, F} :: S, H}
        // -> { { e :: [][i] :: C, E, F} :: S, H}
        return Spawn{global_arena->New<ExpressionAction>(
            cast<IndexExpression>(*exp).Aggregate())};
      } else if (act->Pos() == 1) {
        return Spawn{global_arena->New<ExpressionAction>(
            cast<IndexExpression>(*exp).Offset())};
      } else {
        //    { { v :: [][i] :: C, E, F} :: S, H}
        // -> { { v_i :: C, E, F} : S, H}
        auto* tuple = dyn_cast<TupleValue>(act->Results()[0]);
        if (tuple == nullptr) {
          FATAL_RUNTIME_ERROR_NO_LINE()
              << "expected a tuple in field access, not " << *tuple;
        }
        std::string f =
            std::to_string(cast<IntValue>(*act->Results()[1]).Val());
        const Value* field = tuple->FindField(f);
        if (field == nullptr) {
          FATAL_RUNTIME_ERROR_NO_LINE()
              << "field " << f << " not in " << *tuple;
        }
        return Done{field};
      }
    }
    case Expression::Kind::TupleLiteral: {
      if (act->Pos() == 0) {
        if (cast<TupleLiteral>(*exp).Fields().size() > 0) {
          //    { {(f1=e1,...) :: C, E, F} :: S, H}
          // -> { {e1 :: (f1=[],...) :: C, E, F} :: S, H}
          Ptr<const Expression> e1 =
              cast<TupleLiteral>(*exp).Fields()[0].expression;
          return Spawn{global_arena->New<ExpressionAction>(e1)};
        } else {
          return Done{CreateTuple(act, exp)};
        }
      } else if (act->Pos() !=
                 static_cast<int>(cast<TupleLiteral>(*exp).Fields().size())) {
        //    { { vk :: (f1=v1,..., fk=[],fk+1=ek+1,...) :: C, E, F} :: S,
        //    H}
        // -> { { ek+1 :: (f1=v1,..., fk=vk, fk+1=[],...) :: C, E, F} :: S,
        // H}
        Ptr<const Expression> elt =
            cast<TupleLiteral>(*exp).Fields()[act->Pos()].expression;
        return Spawn{global_arena->New<ExpressionAction>(elt)};
      } else {
        return Done{CreateTuple(act, exp)};
      }
    }
    case Expression::Kind::FieldAccessExpression: {
      const auto& access = cast<FieldAccessExpression>(*exp);
      if (act->Pos() == 0) {
        //    { { e.f :: C, E, F} :: S, H}
        // -> { { e :: [].f :: C, E, F} :: S, H}
        return Spawn{global_arena->New<ExpressionAction>(access.Aggregate())};
      } else {
        //    { { v :: [].f :: C, E, F} :: S, H}
        // -> { { v_f :: C, E, F} : S, H}
        return Done{act->Results()[0]->GetField(FieldPath(access.Field()),
                                                exp->SourceLoc())};
      }
    }
    case Expression::Kind::IdentifierExpression: {
      CHECK(act->Pos() == 0);
      const auto& ident = cast<IdentifierExpression>(*exp);
      // { {x :: C, E, F} :: S, H} -> { {H(E(x)) :: C, E, F} :: S, H}
      Address pointer = GetFromEnv(exp->SourceLoc(), ident.Name());
      return Done{heap.Read(pointer, exp->SourceLoc())};
    }
    case Expression::Kind::IntLiteral:
      CHECK(act->Pos() == 0);
      // { {n :: C, E, F} :: S, H} -> { {n' :: C, E, F} :: S, H}
      return Done{global_arena->RawNew<IntValue>(cast<IntLiteral>(*exp).Val())};
    case Expression::Kind::BoolLiteral:
      CHECK(act->Pos() == 0);
      // { {n :: C, E, F} :: S, H} -> { {n' :: C, E, F} :: S, H}
      return Done{
          global_arena->RawNew<BoolValue>(cast<BoolLiteral>(*exp).Val())};
    case Expression::Kind::PrimitiveOperatorExpression: {
      const auto& op = cast<PrimitiveOperatorExpression>(*exp);
      if (act->Pos() != static_cast<int>(op.Arguments().size())) {
        //    { {v :: op(vs,[],e,es) :: C, E, F} :: S, H}
        // -> { {e :: op(vs,v,[],es) :: C, E, F} :: S, H}
        Ptr<const Expression> arg = op.Arguments()[act->Pos()];
        return Spawn{global_arena->New<ExpressionAction>(arg)};
      } else {
        //    { {v :: op(vs,[]) :: C, E, F} :: S, H}
        // -> { {eval_prim(op, (vs,v)) :: C, E, F} :: S, H}
        return Done{EvalPrim(op.Op(), act->Results(), exp->SourceLoc())};
      }
    }
    case Expression::Kind::CallExpression:
      if (act->Pos() == 0) {
        //    { {e1(e2) :: C, E, F} :: S, H}
        // -> { {e1 :: [](e2) :: C, E, F} :: S, H}
        return Spawn{global_arena->New<ExpressionAction>(
            cast<CallExpression>(*exp).Function())};
      } else if (act->Pos() == 1) {
        //    { { v :: [](e) :: C, E, F} :: S, H}
        // -> { { e :: v([]) :: C, E, F} :: S, H}
        return Spawn{global_arena->New<ExpressionAction>(
            cast<CallExpression>(*exp).Argument())};
      } else if (act->Pos() == 2) {
        //    { { v2 :: v1([]) :: C, E, F} :: S, H}
        // -> { {C',E',F'} :: {C, E, F} :: S, H}
        switch (act->Results()[0]->Tag()) {
          case Value::Kind::ClassType: {
            const Value* arg = CopyVal(act->Results()[1], exp->SourceLoc());
            return Done{
                global_arena->RawNew<StructValue>(act->Results()[0], arg)};
          }
          case Value::Kind::AlternativeConstructorValue: {
            const auto& alt =
                cast<AlternativeConstructorValue>(*act->Results()[0]);
            const Value* arg = CopyVal(act->Results()[1], exp->SourceLoc());
            return Done{global_arena->RawNew<AlternativeValue>(
                alt.AltName(), alt.ChoiceName(), arg)};
          }
          case Value::Kind::FunctionValue:
            return CallFunction{
                .function = cast<FunctionValue>(act->Results()[0]),
                .args = act->Results()[1],
                .loc = exp->SourceLoc()};
          default:
            FATAL_RUNTIME_ERROR(exp->SourceLoc())
                << "in call, expected a function, not " << *act->Results()[0];
        }
      } else {
        FATAL() << "in handle_value with Call pos " << act->Pos();
      }
    case Expression::Kind::IntrinsicExpression:
      CHECK(act->Pos() == 0);
      // { {n :: C, E, F} :: S, H} -> { {n' :: C, E, F} :: S, H}
      switch (cast<IntrinsicExpression>(*exp).Intrinsic()) {
        case IntrinsicExpression::IntrinsicKind::Print:
          Address pointer = GetFromEnv(exp->SourceLoc(), "format_str");
          const Value* pointee = heap.Read(pointer, exp->SourceLoc());
          CHECK(pointee->Tag() == Value::Kind::StringValue);
          // TODO: This could eventually use something like llvm::formatv.
          llvm::outs() << cast<StringValue>(*pointee).Val();
          return Done{&TupleValue::Empty()};
      }

    case Expression::Kind::IntTypeLiteral: {
      CHECK(act->Pos() == 0);
      return Done{global_arena->RawNew<IntType>()};
    }
    case Expression::Kind::BoolTypeLiteral: {
      CHECK(act->Pos() == 0);
      return Done{global_arena->RawNew<BoolType>()};
    }
    case Expression::Kind::TypeTypeLiteral: {
      CHECK(act->Pos() == 0);
      return Done{global_arena->RawNew<TypeType>()};
    }
    case Expression::Kind::FunctionTypeLiteral: {
      if (act->Pos() == 0) {
        return Spawn{global_arena->New<ExpressionAction>(
            cast<FunctionTypeLiteral>(*exp).Parameter())};
      } else if (act->Pos() == 1) {
        //    { { pt :: fn [] -> e :: C, E, F} :: S, H}
        // -> { { e :: fn pt -> []) :: C, E, F} :: S, H}
        return Spawn{global_arena->New<ExpressionAction>(
            cast<FunctionTypeLiteral>(*exp).ReturnType())};
      } else {
        //    { { rt :: fn pt -> [] :: C, E, F} :: S, H}
        // -> { fn pt -> rt :: {C, E, F} :: S, H}
        return Done{global_arena->RawNew<FunctionType>(
            std::vector<GenericBinding>(), act->Results()[0],
            act->Results()[1])};
      }
    }
    case Expression::Kind::ContinuationTypeLiteral: {
      CHECK(act->Pos() == 0);
      return Done{global_arena->RawNew<ContinuationType>()};
    }
    case Expression::Kind::StringLiteral:
      CHECK(act->Pos() == 0);
      // { {n :: C, E, F} :: S, H} -> { {n' :: C, E, F} :: S, H}
      return Done{
          global_arena->RawNew<StringValue>(cast<StringLiteral>(*exp).Val())};
    case Expression::Kind::StringTypeLiteral: {
      CHECK(act->Pos() == 0);
      return Done{global_arena->RawNew<StringType>()};
    }
  }  // switch (exp->Tag)
}

auto Interpreter::StepPattern() -> Transition {
  Ptr<Action> act = stack.Top()->todo.Top();
  Ptr<const Pattern> pattern = cast<PatternAction>(*act).Pat();
  if (tracing_output) {
    llvm::outs() << "--- step pattern " << *pattern << " --->\n";
  }
  switch (pattern->Tag()) {
    case Pattern::Kind::AutoPattern: {
      CHECK(act->Pos() == 0);
      return Done{global_arena->RawNew<AutoType>()};
    }
    case Pattern::Kind::BindingPattern: {
      const auto& binding = cast<BindingPattern>(*pattern);
      if (act->Pos() == 0) {
        return Spawn{global_arena->New<PatternAction>(binding.Type())};
      } else {
        return Done{global_arena->RawNew<BindingPlaceholderValue>(
            binding.Name(), act->Results()[0])};
      }
    }
    case Pattern::Kind::TuplePattern: {
      const auto& tuple = cast<TuplePattern>(*pattern);
      if (act->Pos() == 0) {
        if (tuple.Fields().empty()) {
          return Done{&TupleValue::Empty()};
        } else {
          Ptr<const Pattern> p1 = tuple.Fields()[0].pattern;
          return Spawn{(global_arena->New<PatternAction>(p1))};
        }
      } else if (act->Pos() != static_cast<int>(tuple.Fields().size())) {
        //    { { vk :: (f1=v1,..., fk=[],fk+1=ek+1,...) :: C, E, F} :: S,
        //    H}
        // -> { { ek+1 :: (f1=v1,..., fk=vk, fk+1=[],...) :: C, E, F} :: S,
        // H}
        Ptr<const Pattern> elt = tuple.Fields()[act->Pos()].pattern;
        return Spawn{global_arena->New<PatternAction>(elt)};
      } else {
        std::vector<TupleElement> elements;
        for (size_t i = 0; i < tuple.Fields().size(); ++i) {
          elements.push_back(
              {.name = tuple.Fields()[i].name, .value = act->Results()[i]});
        }
        return Done{global_arena->RawNew<TupleValue>(std::move(elements))};
      }
    }
    case Pattern::Kind::AlternativePattern: {
      const auto& alternative = cast<AlternativePattern>(*pattern);
      if (act->Pos() == 0) {
        return Spawn{
            global_arena->New<ExpressionAction>(alternative.ChoiceType())};
      } else if (act->Pos() == 1) {
        return Spawn{global_arena->New<PatternAction>(alternative.Arguments())};
      } else {
        CHECK(act->Pos() == 2);
        const auto& choice_type = cast<ChoiceType>(*act->Results()[0]);
        return Done{global_arena->RawNew<AlternativeValue>(
            alternative.AlternativeName(), choice_type.Name(),
            act->Results()[1])};
      }
    }
    case Pattern::Kind::ExpressionPattern:
      return Delegate{global_arena->New<ExpressionAction>(
          cast<ExpressionPattern>(*pattern).Expression())};
  }
}

static auto IsWhileAct(Ptr<Action> act) -> bool {
  switch (act->Tag()) {
    case Action::Kind::StatementAction:
      switch (cast<StatementAction>(*act).Stmt()->Tag()) {
        case Statement::Kind::While:
          return true;
        default:
          return false;
      }
    default:
      return false;
  }
}

<<<<<<< HEAD
auto HasLocalScope(Ptr<Action> act) -> bool {
=======
static auto IsBlockAct(Ptr<Action> act) -> bool {
>>>>>>> 36c9b28a
  switch (act->Tag()) {
    case Action::Kind::StatementAction:
      switch (cast<StatementAction>(*act).Stmt()->Tag()) {
        case Statement::Kind::Block:
        case Statement::Kind::Match:
          return true;
        default:
          return false;
      }
    default:
      return false;
  }
}

auto Interpreter::StepStmt() -> Transition {
  Ptr<Frame> frame = stack.Top();
  Ptr<Action> act = frame->todo.Top();
  Ptr<const Statement> stmt = cast<StatementAction>(*act).Stmt();
  if (tracing_output) {
    llvm::outs() << "--- step stmt ";
    stmt->PrintDepth(1, llvm::outs());
    llvm::outs() << " --->\n";
  }
  switch (stmt->Tag()) {
    case Statement::Kind::Match: {
      const auto& match_stmt = cast<Match>(*stmt);
      if (act->Pos() == 0) {
        //    { { (match (e) ...) :: C, E, F} :: S, H}
        // -> { { e :: (match ([]) ...) :: C, E, F} :: S, H}
        frame->scopes.Push(global_arena->New<Scope>(CurrentEnv(state)));
        return Spawn{global_arena->New<ExpressionAction>(match_stmt.Exp())};
      } else {
        // Regarding act->Pos():
        // * odd: start interpreting the pattern of a clause
        // * even: finished interpreting the pattern, now try to match
        //
        // Regarding act->Results():
        // * 0: the value that we're matching
        // * 1: the pattern for clause 0
        // * 2: the pattern for clause 1
        // * ...
        auto clause_num = (act->Pos() - 1) / 2;
        if (clause_num >= static_cast<int>(match_stmt.Clauses()->size())) {
          DeallocateScope(frame->scopes.Top());
          frame->scopes.Pop();
          return Done{};
        }
        auto c = match_stmt.Clauses()->begin();
        std::advance(c, clause_num);

        if (act->Pos() % 2 == 1) {
          // start interpreting the pattern of the clause
          //    { {v :: (match ([]) ...) :: C, E, F} :: S, H}
          // -> { {pi :: (match ([]) ...) :: C, E, F} :: S, H}
          return Spawn{global_arena->New<PatternAction>(c->first)};
        } else {  // try to match
          auto v = act->Results()[0];
          auto pat = act->Results()[clause_num + 1];
          std::optional<Env> matches = PatternMatch(pat, v, stmt->SourceLoc());
          if (matches) {  // we have a match, start the body
<<<<<<< HEAD
            // Ensure we don't process any more clauses.
            act->SetPos(2 * match_stmt.Clauses()->size() + 1);

=======
            Env values = CurrentEnv();
            std::list<std::string> vars;
>>>>>>> 36c9b28a
            for (const auto& [name, value] : *matches) {
              frame->scopes.Top()->values.Set(name, value);
              frame->scopes.Top()->locals.push_back(name);
            }
            return Spawn{global_arena->New<StatementAction>(c->second)};
          } else {
            return RunAgain{};
          }
        }
      }
    }
    case Statement::Kind::While:
      if (act->Pos() % 2 == 0) {
        //    { { (while (e) s) :: C, E, F} :: S, H}
        // -> { { e :: (while ([]) s) :: C, E, F} :: S, H}
        act->Clear();
        return Spawn{
            global_arena->New<ExpressionAction>(cast<While>(*stmt).Cond())};
      } else if (cast<BoolValue>(*act->Results().back()).Val()) {
        //    { {true :: (while ([]) s) :: C, E, F} :: S, H}
        // -> { { s :: (while (e) s) :: C, E, F } :: S, H}
        return Spawn{
            global_arena->New<StatementAction>(cast<While>(*stmt).Body())};
      } else {
        //    { {false :: (while ([]) s) :: C, E, F} :: S, H}
        // -> { { C, E, F } :: S, H}
        return Done{};
      }
    case Statement::Kind::Break: {
      CHECK(act->Pos() == 0);
      //    { { break; :: ... :: (while (e) s) :: C, E, F} :: S, H}
      // -> { { C, E', F} :: S, H}
      auto it =
          std::find_if(frame->todo.begin(), frame->todo.end(), &IsWhileAct);
      if (it == frame->todo.end()) {
        FATAL_RUNTIME_ERROR(stmt->SourceLoc())
            << "`break` not inside `while` statement";
      }
      ++it;
      return UnwindTo{*it};
    }
    case Statement::Kind::Continue: {
      CHECK(act->Pos() == 0);
      //    { { continue; :: ... :: (while (e) s) :: C, E, F} :: S, H}
      // -> { { (while (e) s) :: C, E', F} :: S, H}
      auto it =
          std::find_if(frame->todo.begin(), frame->todo.end(), &IsWhileAct);
      if (it == frame->todo.end()) {
        FATAL_RUNTIME_ERROR(stmt->SourceLoc())
            << "`continue` not inside `while` statement";
      }
      return UnwindTo{*it};
    }
    case Statement::Kind::Block: {
      if (act->Pos() == 0) {
        const Block& block = cast<Block>(*stmt);
        if (block.Stmt()) {
          frame->scopes.Push(global_arena->New<Scope>(CurrentEnv()));
          return Spawn{global_arena->New<StatementAction>(*block.Stmt())};
        } else {
          return Done{};
        }
      } else {
        Ptr<Scope> scope = frame->scopes.Top();
        DeallocateScope(scope);
        frame->scopes.Pop(1);
        return Done{};
      }
    }
    case Statement::Kind::VariableDefinition:
      if (act->Pos() == 0) {
        //    { {(var x = e) :: C, E, F} :: S, H}
        // -> { {e :: (var x = []) :: C, E, F} :: S, H}
        return Spawn{global_arena->New<ExpressionAction>(
            cast<VariableDefinition>(*stmt).Init())};
      } else if (act->Pos() == 1) {
        return Spawn{global_arena->New<PatternAction>(
            cast<VariableDefinition>(*stmt).Pat())};
      } else {
        //    { { v :: (x = []) :: C, E, F} :: S, H}
        // -> { { C, E(x := a), F} :: S, H(a := copy(v))}
        const Value* v = act->Results()[0];
        const Value* p = act->Results()[1];

        std::optional<Env> matches = PatternMatch(p, v, stmt->SourceLoc());
        CHECK(matches)
            << stmt->SourceLoc()
            << ": internal error in variable definition, match failed";
        for (const auto& [name, value] : *matches) {
          frame->scopes.Top()->values.Set(name, value);
          frame->scopes.Top()->locals.push_back(name);
        }
        return Done{};
      }
    case Statement::Kind::ExpressionStatement:
      if (act->Pos() == 0) {
        //    { {e :: C, E, F} :: S, H}
        // -> { {e :: C, E, F} :: S, H}
        return Spawn{global_arena->New<ExpressionAction>(
            cast<ExpressionStatement>(*stmt).Exp())};
      } else {
        return Done{};
      }
    case Statement::Kind::Assign:
      if (act->Pos() == 0) {
        //    { {(lv = e) :: C, E, F} :: S, H}
        // -> { {lv :: ([] = e) :: C, E, F} :: S, H}
        return Spawn{global_arena->New<LValAction>(cast<Assign>(*stmt).Lhs())};
      } else if (act->Pos() == 1) {
        //    { { a :: ([] = e) :: C, E, F} :: S, H}
        // -> { { e :: (a = []) :: C, E, F} :: S, H}
        return Spawn{
            global_arena->New<ExpressionAction>(cast<Assign>(*stmt).Rhs())};
      } else {
        //    { { v :: (a = []) :: C, E, F} :: S, H}
        // -> { { C, E, F} :: S, H(a := v)}
        auto pat = act->Results()[0];
        auto val = act->Results()[1];
        PatternAssignment(pat, val, stmt->SourceLoc());
        return Done{};
      }
    case Statement::Kind::If:
      if (act->Pos() == 0) {
        //    { {(if (e) then_stmt else else_stmt) :: C, E, F} :: S, H}
        // -> { { e :: (if ([]) then_stmt else else_stmt) :: C, E, F} :: S, H}
        return Spawn{
            global_arena->New<ExpressionAction>(cast<If>(*stmt).Cond())};
      } else if (cast<BoolValue>(*act->Results()[0]).Val()) {
        //    { {true :: if ([]) then_stmt else else_stmt :: C, E, F} ::
        //      S, H}
        // -> { { then_stmt :: C, E, F } :: S, H}
        return Delegate{
            global_arena->New<StatementAction>(cast<If>(*stmt).ThenStmt())};
      } else if (cast<If>(*stmt).ElseStmt()) {
        //    { {false :: if ([]) then_stmt else else_stmt :: C, E, F} ::
        //      S, H}
        // -> { { else_stmt :: C, E, F } :: S, H}
        return Delegate{
            global_arena->New<StatementAction>(*cast<If>(*stmt).ElseStmt())};
      } else {
        return Done{};
      }
    case Statement::Kind::Return:
      if (act->Pos() == 0) {
        //    { {return e :: C, E, F} :: S, H}
        // -> { {e :: return [] :: C, E, F} :: S, H}
        return Spawn{
            global_arena->New<ExpressionAction>(cast<Return>(*stmt).Exp())};
      } else {
        //    { {v :: return [] :: C, E, F} :: {C', E', F'} :: S, H}
        // -> { {v :: C', E', F'} :: S, H}
        const Value* ret_val = CopyVal(act->Results()[0], stmt->SourceLoc());
        return UnwindFunctionCall{ret_val};
      }
    case Statement::Kind::Sequence: {
      //    { { (s1,s2) :: C, E, F} :: S, H}
      // -> { { s1 :: s2 :: C, E, F} :: S, H}
      const Sequence& seq = cast<Sequence>(*stmt);
      if (act->Pos() == 0) {
        return Spawn{global_arena->New<StatementAction>(seq.Stmt())};
      } else {
        if (seq.Next()) {
          return Delegate{global_arena->New<StatementAction>(
              *cast<Sequence>(*stmt).Next())};
        } else {
          return Done{};
        }
      }
    }
    case Statement::Kind::Continuation: {
      CHECK(act->Pos() == 0);
      // Create a continuation object by creating a frame similar the
      // way one is created in a function call.
      auto scopes = Stack<Ptr<Scope>>(global_arena->New<Scope>(CurrentEnv()));
      Stack<Ptr<Action>> todo;
      todo.Push(global_arena->New<StatementAction>(
          global_arena->New<Return>(stmt->SourceLoc())));
      todo.Push(
          global_arena->New<StatementAction>(cast<Continuation>(*stmt).Body()));
      auto continuation_frame =
          global_arena->New<Frame>("__continuation", scopes, todo);
      Address continuation_address =
          heap.AllocateValue(global_arena->RawNew<ContinuationValue>(
              std::vector<Ptr<Frame>>({continuation_frame})));
      // Store the continuation's address in the frame.
      continuation_frame->continuation = continuation_address;
      // Bind the continuation object to the continuation variable
      frame->scopes.Top()->values.Set(
          cast<Continuation>(*stmt).ContinuationVariable(),
          continuation_address);
      // Pop the continuation statement.
      frame->todo.Pop();
      return ManualTransition{};
    }
    case Statement::Kind::Run:
      if (act->Pos() == 0) {
        // Evaluate the argument of the run statement.
        return Spawn{
            global_arena->New<ExpressionAction>(cast<Run>(*stmt).Argument())};
      } else {
        frame->todo.Pop(1);
        // Push an expression statement action to ignore the result
        // value from the continuation.
        auto ignore_result = global_arena->New<StatementAction>(
            global_arena->New<ExpressionStatement>(
                stmt->SourceLoc(),
                global_arena->New<TupleLiteral>(stmt->SourceLoc())));
        frame->todo.Push(ignore_result);
        // Push the continuation onto the current stack.
        const std::vector<Ptr<Frame>>& continuation_vector =
            cast<ContinuationValue>(*act->Results()[0]).Stack();
        for (auto frame_iter = continuation_vector.rbegin();
             frame_iter != continuation_vector.rend(); ++frame_iter) {
          stack.Push(*frame_iter);
        }
        return ManualTransition{};
      }
    case Statement::Kind::Await:
      CHECK(act->Pos() == 0);
      // Pause the current continuation
      frame->todo.Pop();
      std::vector<Ptr<Frame>> paused;
      do {
        paused.push_back(stack.Pop());
      } while (paused.back()->continuation == std::nullopt);
      // Update the continuation with the paused stack.
      heap.Write(*paused.back()->continuation,
                 global_arena->RawNew<ContinuationValue>(paused),
                 stmt->SourceLoc());
      return ManualTransition{};
  }
}

class Interpreter::DoTransition {
 public:
  // Does not take ownership of interpreter.
  DoTransition(Interpreter* interpreter) : interpreter(interpreter) {}

  void operator()(const Done& done) {
    Ptr<Frame> frame = interpreter->stack.Top();
    if (frame->todo.Top()->Tag() != Action::Kind::StatementAction) {
      CHECK(done.result != nullptr);
      frame->todo.Pop();
      if (frame->todo.IsEmpty()) {
        interpreter->program_value = done.result;
      } else {
        frame->todo.Top()->AddResult(done.result);
      }
    } else {
      CHECK(done.result == nullptr);
      frame->todo.Pop();
    }
  }

  void operator()(const Spawn& spawn) {
<<<<<<< HEAD
    Ptr<Frame> frame = state->stack.Top();
    Ptr<Action> action = frame->todo.Top();
    action->SetPos(action->Pos() + 1);
=======
    Ptr<Frame> frame = interpreter->stack.Top();
    frame->todo.Top()->IncrementPos();
>>>>>>> 36c9b28a
    frame->todo.Push(spawn.child);
  }

  void operator()(const Delegate& delegate) {
    Ptr<Frame> frame = interpreter->stack.Top();
    frame->todo.Pop();
    frame->todo.Push(delegate.delegate);
  }

  void operator()(const RunAgain&) {
<<<<<<< HEAD
    Ptr<Action> action = state->stack.Top()->todo.Top();
    action->SetPos(action->Pos() + 1);
=======
    interpreter->stack.Top()->todo.Top()->IncrementPos();
>>>>>>> 36c9b28a
  }

  void operator()(const UnwindTo& unwind_to) {
    Ptr<Frame> frame = interpreter->stack.Top();
    while (frame->todo.Top() != unwind_to.new_top) {
<<<<<<< HEAD
      if (HasLocalScope(frame->todo.Top())) {
        DeallocateScope(frame->scopes.Top());
=======
      if (IsBlockAct(frame->todo.Top())) {
        interpreter->DeallocateScope(frame->scopes.Top());
>>>>>>> 36c9b28a
        frame->scopes.Pop();
      }
      frame->todo.Pop();
    }
  }

  void operator()(const UnwindFunctionCall& unwind) {
    interpreter->DeallocateLocals(interpreter->stack.Top());
    interpreter->stack.Pop();
    if (interpreter->stack.Top()->todo.IsEmpty()) {
      interpreter->program_value = unwind.return_val;
    } else {
      interpreter->stack.Top()->todo.Top()->AddResult(unwind.return_val);
    }
  }

  void operator()(const CallFunction& call) {
    interpreter->stack.Top()->todo.Pop();
    std::optional<Env> matches =
        interpreter->PatternMatch(call.function->Param(), call.args, call.loc);
    CHECK(matches.has_value())
        << "internal error in call_function, pattern match failed";
    // Create the new frame and push it on the stack
    Env values = interpreter->globals;
    std::list<std::string> params;
    for (const auto& [name, value] : *matches) {
      values.Set(name, value);
      params.push_back(name);
    }
    auto scopes = Stack<Ptr<Scope>>(global_arena->New<Scope>(values, params));
    CHECK(call.function->Body()) << "Calling a function that's missing a body";
    auto todo = Stack<Ptr<Action>>(
        global_arena->New<StatementAction>(*call.function->Body()));
    auto frame = global_arena->New<Frame>(call.function->Name(), scopes, todo);
    interpreter->stack.Push(frame);
  }

  void operator()(const ManualTransition&) {}

 private:
  Ptr<Interpreter> interpreter;
};

// State transition.
void Interpreter::Step() {
  Ptr<Frame> frame = stack.Top();
  if (frame->todo.IsEmpty()) {
    FATAL_RUNTIME_ERROR_NO_LINE()
        << "fell off end of function " << frame->name << " without `return`";
  }

  Ptr<Action> act = frame->todo.Top();
  switch (act->Tag()) {
    case Action::Kind::LValAction:
      std::visit(DoTransition(this), StepLvalue());
      break;
    case Action::Kind::ExpressionAction:
      std::visit(DoTransition(this), StepExp());
      break;
    case Action::Kind::PatternAction:
      std::visit(DoTransition(this), StepPattern());
      break;
    case Action::Kind::StatementAction:
      std::visit(DoTransition(this), StepStmt());
      break;
  }  // switch
}

auto Interpreter::InterpProgram(const std::list<Ptr<const Declaration>>& fs)
    -> int {
  // Check that the interpreter is in a clean state.
  CHECK(globals.IsEmpty());
  CHECK(stack.IsEmpty());
  CHECK(program_value == std::nullopt);

  if (tracing_output) {
    llvm::outs() << "********** initializing globals **********\n";
  }
  InitGlobals(fs);

  SourceLocation loc("<InterpProgram()>", 0);

  Ptr<const Expression> arg = global_arena->New<TupleLiteral>(loc);
  Ptr<const Expression> call_main = global_arena->New<CallExpression>(
      loc, global_arena->New<IdentifierExpression>(loc, "main"), arg);
  auto todo =
      Stack<Ptr<Action>>(global_arena->New<ExpressionAction>(call_main));
  auto scopes = Stack<Ptr<Scope>>(global_arena->New<Scope>(globals));
  stack = Stack<Ptr<Frame>>(global_arena->New<Frame>("top", scopes, todo));

  if (tracing_output) {
    llvm::outs() << "********** calling main function **********\n";
    PrintState(llvm::outs());
  }

  while (stack.Count() > 1 || !stack.Top()->todo.IsEmpty()) {
    Step();
    if (tracing_output) {
      PrintState(llvm::outs());
    }
  }
  return cast<IntValue>(**program_value).Val();
}

auto Interpreter::InterpExp(Env values, Ptr<const Expression> e)
    -> const Value* {
  CHECK(program_value == std::nullopt);
  auto program_value_guard =
      llvm::make_scope_exit([&] { program_value = std::nullopt; });
  auto todo = Stack<Ptr<Action>>(global_arena->New<ExpressionAction>(e));
  auto scopes = Stack<Ptr<Scope>>(global_arena->New<Scope>(values));
  stack =
      Stack<Ptr<Frame>>(global_arena->New<Frame>("InterpExp", scopes, todo));

  while (stack.Count() > 1 || !stack.Top()->todo.IsEmpty()) {
    Step();
  }
  CHECK(program_value != std::nullopt);
  return *program_value;
}

auto Interpreter::InterpPattern(Env values, Ptr<const Pattern> p)
    -> const Value* {
  CHECK(program_value == std::nullopt);
  auto program_value_guard =
      llvm::make_scope_exit([&] { program_value = std::nullopt; });
  auto todo = Stack<Ptr<Action>>(global_arena->New<PatternAction>(p));
  auto scopes = Stack<Ptr<Scope>>(global_arena->New<Scope>(values));
  stack = Stack<Ptr<Frame>>(
      global_arena->New<Frame>("InterpPattern", scopes, todo));

  while (stack.Count() > 1 || !stack.Top()->todo.IsEmpty()) {
    Step();
  }
  CHECK(program_value != std::nullopt);
  return *program_value;
}

}  // namespace Carbon<|MERGE_RESOLUTION|>--- conflicted
+++ resolved
@@ -722,11 +722,7 @@
   }
 }
 
-<<<<<<< HEAD
-auto HasLocalScope(Ptr<Action> act) -> bool {
-=======
-static auto IsBlockAct(Ptr<Action> act) -> bool {
->>>>>>> 36c9b28a
+static auto HasLocalScope(Ptr<Action> act) -> bool {
   switch (act->Tag()) {
     case Action::Kind::StatementAction:
       switch (cast<StatementAction>(*act).Stmt()->Tag()) {
@@ -756,7 +752,7 @@
       if (act->Pos() == 0) {
         //    { { (match (e) ...) :: C, E, F} :: S, H}
         // -> { { e :: (match ([]) ...) :: C, E, F} :: S, H}
-        frame->scopes.Push(global_arena->New<Scope>(CurrentEnv(state)));
+        frame->scopes.Push(global_arena->New<Scope>(CurrentEnv()));
         return Spawn{global_arena->New<ExpressionAction>(match_stmt.Exp())};
       } else {
         // Regarding act->Pos():
@@ -787,14 +783,9 @@
           auto pat = act->Results()[clause_num + 1];
           std::optional<Env> matches = PatternMatch(pat, v, stmt->SourceLoc());
           if (matches) {  // we have a match, start the body
-<<<<<<< HEAD
             // Ensure we don't process any more clauses.
             act->SetPos(2 * match_stmt.Clauses()->size() + 1);
 
-=======
-            Env values = CurrentEnv();
-            std::list<std::string> vars;
->>>>>>> 36c9b28a
             for (const auto& [name, value] : *matches) {
               frame->scopes.Top()->values.Set(name, value);
               frame->scopes.Top()->locals.push_back(name);
@@ -1050,14 +1041,9 @@
   }
 
   void operator()(const Spawn& spawn) {
-<<<<<<< HEAD
-    Ptr<Frame> frame = state->stack.Top();
+    Ptr<Frame> frame = interpreter->stack.Top();
     Ptr<Action> action = frame->todo.Top();
     action->SetPos(action->Pos() + 1);
-=======
-    Ptr<Frame> frame = interpreter->stack.Top();
-    frame->todo.Top()->IncrementPos();
->>>>>>> 36c9b28a
     frame->todo.Push(spawn.child);
   }
 
@@ -1068,24 +1054,15 @@
   }
 
   void operator()(const RunAgain&) {
-<<<<<<< HEAD
-    Ptr<Action> action = state->stack.Top()->todo.Top();
+    Ptr<Action> action = interpreter->stack.Top()->todo.Top();
     action->SetPos(action->Pos() + 1);
-=======
-    interpreter->stack.Top()->todo.Top()->IncrementPos();
->>>>>>> 36c9b28a
   }
 
   void operator()(const UnwindTo& unwind_to) {
     Ptr<Frame> frame = interpreter->stack.Top();
     while (frame->todo.Top() != unwind_to.new_top) {
-<<<<<<< HEAD
       if (HasLocalScope(frame->todo.Top())) {
-        DeallocateScope(frame->scopes.Top());
-=======
-      if (IsBlockAct(frame->todo.Top())) {
         interpreter->DeallocateScope(frame->scopes.Top());
->>>>>>> 36c9b28a
         frame->scopes.Pop();
       }
       frame->todo.Pop();
