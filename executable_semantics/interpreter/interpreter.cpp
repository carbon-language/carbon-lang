// Part of the Carbon Language project, under the Apache License v2.0 with LLVM
// Exceptions. See /LICENSE for license information.
// SPDX-License-Identifier: Apache-2.0 WITH LLVM-exception

#include "executable_semantics/interpreter/interpreter.h"

#include <iterator>
#include <map>
#include <optional>
#include <utility>
#include <variant>
#include <vector>

#include "common/check.h"
#include "executable_semantics/ast/declaration.h"
#include "executable_semantics/ast/expression.h"
#include "executable_semantics/common/arena.h"
#include "executable_semantics/common/error.h"
#include "executable_semantics/interpreter/action.h"
#include "executable_semantics/interpreter/stack.h"
#include "llvm/ADT/StringExtras.h"
#include "llvm/Support/Casting.h"

using llvm::cast;
using llvm::dyn_cast;

namespace Carbon {

//
// Auxiliary Functions
//

void Interpreter::PrintEnv(Env values, llvm::raw_ostream& out) {
  llvm::ListSeparator sep;
  for (const auto& [name, allocation] : values) {
    out << sep << name << ": ";
    heap_.PrintAllocation(allocation, out);
  }
}

//
// State Operations
//

auto Interpreter::CurrentScope() -> Scope& {
  for (const std::unique_ptr<Action>& action : todo_) {
    if (action->scope().has_value()) {
      return *action->scope();
    }
  }
  FATAL() << "No current scope";
}

auto Interpreter::CurrentEnv() -> Env { return CurrentScope().values(); }

// Returns the given name from the environment, printing an error if not found.
auto Interpreter::GetFromEnv(SourceLocation source_loc, const std::string& name)
    -> Address {
  std::optional<AllocationId> pointer = CurrentEnv().Get(name);
  if (!pointer) {
    FATAL_RUNTIME_ERROR(source_loc) << "could not find `" << name << "`";
  }
  return Address(*pointer);
}

void Interpreter::PrintState(llvm::raw_ostream& out) {
  out << "{\nstack: ";
  llvm::ListSeparator sep(" :: ");
  for (const std::unique_ptr<Action>& action : todo_) {
    out << sep << *action;
  }
  out << "\nheap: " << heap_;
  if (!todo_.IsEmpty()) {
    out << "\nvalues: ";
    PrintEnv(CurrentEnv(), out);
  }
  out << "\n}\n";
}

auto Interpreter::EvalPrim(Operator op,
                           const std::vector<Nonnull<const Value*>>& args,
                           SourceLocation source_loc) -> Nonnull<const Value*> {
  switch (op) {
    case Operator::Neg:
      return arena_->New<IntValue>(-cast<IntValue>(*args[0]).value());
    case Operator::Add:
      return arena_->New<IntValue>(cast<IntValue>(*args[0]).value() +
                                   cast<IntValue>(*args[1]).value());
    case Operator::Sub:
      return arena_->New<IntValue>(cast<IntValue>(*args[0]).value() -
                                   cast<IntValue>(*args[1]).value());
    case Operator::Mul:
      return arena_->New<IntValue>(cast<IntValue>(*args[0]).value() *
                                   cast<IntValue>(*args[1]).value());
    case Operator::Not:
      return arena_->New<BoolValue>(!cast<BoolValue>(*args[0]).value());
    case Operator::And:
      return arena_->New<BoolValue>(cast<BoolValue>(*args[0]).value() &&
                                    cast<BoolValue>(*args[1]).value());
    case Operator::Or:
      return arena_->New<BoolValue>(cast<BoolValue>(*args[0]).value() ||
                                    cast<BoolValue>(*args[1]).value());
    case Operator::Eq:
      return arena_->New<BoolValue>(ValueEqual(args[0], args[1], source_loc));
    case Operator::Ptr:
      return arena_->New<PointerType>(args[0]);
    case Operator::Deref:
      FATAL() << "dereference not implemented yet";
  }
}

void Interpreter::InitEnv(const Declaration& d, Env* env) {
  switch (d.kind()) {
    case DeclarationKind::FunctionDeclaration: {
      const auto& func_def = cast<FunctionDeclaration>(d);
      Env new_env = *env;
      // Bring the deduced parameters into scope.
      for (Nonnull<const GenericBinding*> deduced :
           func_def.deduced_parameters()) {
        AllocationId a =
            heap_.AllocateValue(arena_->New<VariableType>(deduced->name()));
        new_env.Set(deduced->name(), a);
      }
      Nonnull<const FunctionValue*> f = arena_->New<FunctionValue>(&func_def);
      AllocationId a = heap_.AllocateValue(f);
      env->Set(func_def.name(), a);
      break;
    }

    case DeclarationKind::ClassDeclaration: {
      const auto& class_decl = cast<ClassDeclaration>(d);
      std::vector<NamedValue> fields;
      std::vector<NamedValue> methods;
      for (Nonnull<const Member*> m : class_decl.members()) {
        switch (m->kind()) {
          case MemberKind::FieldMember: {
            const BindingPattern& binding = cast<FieldMember>(*m).binding();
            const Expression& type_expression =
                cast<ExpressionPattern>(binding.type()).expression();
            auto type = InterpExp(Env(arena_), &type_expression);
            fields.push_back({.name = *binding.name(), .value = type});
            break;
          }
        }
      }
      auto st = arena_->New<NominalClassType>(
          class_decl.name(), std::move(fields), std::move(methods));
      AllocationId a = heap_.AllocateValue(st);
      env->Set(class_decl.name(), a);
      break;
    }

    case DeclarationKind::ChoiceDeclaration: {
      const auto& choice = cast<ChoiceDeclaration>(d);
      std::vector<NamedValue> alts;
      for (Nonnull<const AlternativeSignature*> alternative :
           choice.alternatives()) {
        auto t = InterpExp(Env(arena_), &alternative->signature());
        alts.push_back({.name = alternative->name(), .value = t});
      }
      auto ct = arena_->New<ChoiceType>(choice.name(), std::move(alts));
      AllocationId a = heap_.AllocateValue(ct);
      env->Set(choice.name(), a);
      break;
    }

    case DeclarationKind::VariableDeclaration: {
      const auto& var = cast<VariableDeclaration>(d);
      // Adds an entry in `globals` mapping the variable's name to the
      // result of evaluating the initializer.
      Nonnull<const Value*> v =
          Convert(InterpExp(*env, &var.initializer()), &var.static_type());
      AllocationId a = heap_.AllocateValue(v);
      env->Set(*var.binding().name(), a);
      break;
    }
  }
}

void Interpreter::InitGlobals(llvm::ArrayRef<Nonnull<Declaration*>> fs) {
  for (const auto d : fs) {
    InitEnv(*d, &globals_);
  }
}

auto Interpreter::CreateStruct(const std::vector<FieldInitializer>& fields,
                               const std::vector<Nonnull<const Value*>>& values)
    -> Nonnull<const Value*> {
  CHECK(fields.size() == values.size());
  std::vector<NamedValue> elements;
  for (size_t i = 0; i < fields.size(); ++i) {
    elements.push_back({.name = fields[i].name(), .value = values[i]});
  }

  return arena_->New<StructValue>(std::move(elements));
}

auto Interpreter::PatternMatch(Nonnull<const Value*> p, Nonnull<const Value*> v,
                               SourceLocation source_loc)
    -> std::optional<Env> {
  switch (p->kind()) {
    case Value::Kind::BindingPlaceholderValue: {
      const auto& placeholder = cast<BindingPlaceholderValue>(*p);
      Env values(arena_);
      if (placeholder.name().has_value()) {
        AllocationId a = heap_.AllocateValue(v);
        values.Set(*placeholder.name(), a);
      }
      return values;
    }
    case Value::Kind::TupleValue:
      switch (v->kind()) {
        case Value::Kind::TupleValue: {
          const auto& p_tup = cast<TupleValue>(*p);
          const auto& v_tup = cast<TupleValue>(*v);
          if (p_tup.elements().size() != v_tup.elements().size()) {
            FATAL_PROGRAM_ERROR(source_loc)
                << "arity mismatch in tuple pattern match:\n  pattern: "
                << p_tup << "\n  value: " << v_tup;
          }
          Env values(arena_);
          for (size_t i = 0; i < p_tup.elements().size(); ++i) {
            std::optional<Env> matches = PatternMatch(
                p_tup.elements()[i], v_tup.elements()[i], source_loc);
            if (!matches) {
              return std::nullopt;
            }
            for (const auto& [name, value] : *matches) {
              values.Set(name, value);
            }
          }  // for
          return values;
        }
        default:
          FATAL() << "expected a tuple value in pattern, not " << *v;
      }
    case Value::Kind::StructValue: {
      const auto& p_struct = cast<StructValue>(*p);
      const auto& v_struct = cast<StructValue>(*v);
      CHECK(p_struct.elements().size() == v_struct.elements().size());
      Env values(arena_);
      for (size_t i = 0; i < p_struct.elements().size(); ++i) {
        CHECK(p_struct.elements()[i].name == v_struct.elements()[i].name);
        std::optional<Env> matches =
            PatternMatch(p_struct.elements()[i].value,
                         v_struct.elements()[i].value, source_loc);
        if (!matches) {
          return std::nullopt;
        }
        for (const auto& [name, value] : *matches) {
          values.Set(name, value);
        }
      }
      return values;
    }
    case Value::Kind::AlternativeValue:
      switch (v->kind()) {
        case Value::Kind::AlternativeValue: {
          const auto& p_alt = cast<AlternativeValue>(*p);
          const auto& v_alt = cast<AlternativeValue>(*v);
          if (p_alt.choice_name() != v_alt.choice_name() ||
              p_alt.alt_name() != v_alt.alt_name()) {
            return std::nullopt;
          }
          return PatternMatch(&p_alt.argument(), &v_alt.argument(), source_loc);
        }
        default:
          FATAL() << "expected a choice alternative in pattern, not " << *v;
      }
    case Value::Kind::FunctionType:
      switch (v->kind()) {
        case Value::Kind::FunctionType: {
          const auto& p_fn = cast<FunctionType>(*p);
          const auto& v_fn = cast<FunctionType>(*v);
          std::optional<Env> param_matches =
              PatternMatch(&p_fn.parameters(), &v_fn.parameters(), source_loc);
          if (!param_matches) {
            return std::nullopt;
          }
          std::optional<Env> ret_matches = PatternMatch(
              &p_fn.return_type(), &v_fn.return_type(), source_loc);
          if (!ret_matches) {
            return std::nullopt;
          }
          Env values = *param_matches;
          for (const auto& [name, value] : *ret_matches) {
            values.Set(name, value);
          }
          return values;
        }
        default:
          return std::nullopt;
      }
    case Value::Kind::AutoType:
      // `auto` matches any type, without binding any new names. We rely
      // on the typechecker to ensure that `v` is a type.
      return Env(arena_);
    default:
      if (ValueEqual(p, v, source_loc)) {
        return Env(arena_);
      } else {
        return std::nullopt;
      }
  }
}

void Interpreter::PatternAssignment(Nonnull<const Value*> pat,
                                    Nonnull<const Value*> val,
                                    SourceLocation source_loc) {
  switch (pat->kind()) {
    case Value::Kind::PointerValue:
      heap_.Write(cast<PointerValue>(*pat).value(), val, source_loc);
      break;
    case Value::Kind::TupleValue: {
      switch (val->kind()) {
        case Value::Kind::TupleValue: {
          const auto& pat_tup = cast<TupleValue>(*pat);
          const auto& val_tup = cast<TupleValue>(*val);
          if (pat_tup.elements().size() != val_tup.elements().size()) {
            FATAL_RUNTIME_ERROR(source_loc)
                << "arity mismatch in tuple pattern assignment:\n  pattern: "
                << pat_tup << "\n  value: " << val_tup;
          }
          for (size_t i = 0; i < pat_tup.elements().size(); ++i) {
            PatternAssignment(pat_tup.elements()[i], val_tup.elements()[i],
                              source_loc);
          }
          break;
        }
        default:
          FATAL() << "expected a tuple value on right-hand-side, not " << *val;
      }
      break;
    }
    case Value::Kind::AlternativeValue: {
      switch (val->kind()) {
        case Value::Kind::AlternativeValue: {
          const auto& pat_alt = cast<AlternativeValue>(*pat);
          const auto& val_alt = cast<AlternativeValue>(*val);
          CHECK(val_alt.choice_name() == pat_alt.choice_name() &&
                val_alt.alt_name() == pat_alt.alt_name())
              << "internal error in pattern assignment";
          PatternAssignment(&pat_alt.argument(), &val_alt.argument(),
                            source_loc);
          break;
        }
        default:
          FATAL() << "expected an alternative in left-hand-side, not " << *val;
      }
      break;
    }
    default:
      CHECK(ValueEqual(pat, val, source_loc))
          << "internal error in pattern assignment";
  }
}

auto Interpreter::StepLvalue() -> Transition {
  Action& act = *todo_.Top();
  const Expression& exp = cast<LValAction>(act).expression();
  if (trace_) {
    llvm::outs() << "--- step lvalue " << exp << " (" << exp.source_loc()
                 << ") --->\n";
  }
  switch (exp.kind()) {
    case ExpressionKind::IdentifierExpression: {
      //    { {x :: C, E, F} :: S, H}
      // -> { {E(x) :: C, E, F} :: S, H}
      Address pointer =
          GetFromEnv(exp.source_loc(), cast<IdentifierExpression>(exp).name());
      Nonnull<const Value*> v = arena_->New<PointerValue>(pointer);
      return Done{v};
    }
<<<<<<< HEAD
    case ExpressionKind::FieldAccessExpression: {
      if (act->pos() == 0) {
=======
    case Expression::Kind::FieldAccessExpression: {
      if (act.pos() == 0) {
>>>>>>> 3bdf7ce6
        //    { {e.f :: C, E, F} :: S, H}
        // -> { e :: [].f :: C, E, F} :: S, H}
        return Spawn{std::make_unique<LValAction>(
            &cast<FieldAccessExpression>(exp).aggregate())};
      } else {
        //    { v :: [].f :: C, E, F} :: S, H}
        // -> { { &v.f :: C, E, F} :: S, H }
        Address aggregate = cast<PointerValue>(*act.results()[0]).value();
        Address field = aggregate.SubobjectAddress(
            cast<FieldAccessExpression>(exp).field());
        return Done{arena_->New<PointerValue>(field)};
      }
    }
<<<<<<< HEAD
    case ExpressionKind::IndexExpression: {
      if (act->pos() == 0) {
=======
    case Expression::Kind::IndexExpression: {
      if (act.pos() == 0) {
>>>>>>> 3bdf7ce6
        //    { {e[i] :: C, E, F} :: S, H}
        // -> { e :: [][i] :: C, E, F} :: S, H}
        return Spawn{std::make_unique<LValAction>(
            &cast<IndexExpression>(exp).aggregate())};

      } else if (act.pos() == 1) {
        return Spawn{std::make_unique<ExpressionAction>(
            &cast<IndexExpression>(exp).offset())};
      } else {
        //    { v :: [][i] :: C, E, F} :: S, H}
        // -> { { &v[i] :: C, E, F} :: S, H }
        Address aggregate = cast<PointerValue>(*act.results()[0]).value();
        std::string f =
            std::to_string(cast<IntValue>(*act.results()[1]).value());
        Address field = aggregate.SubobjectAddress(f);
        return Done{arena_->New<PointerValue>(field)};
      }
    }
<<<<<<< HEAD
    case ExpressionKind::TupleLiteral: {
      if (act->pos() <
=======
    case Expression::Kind::TupleLiteral: {
      if (act.pos() <
>>>>>>> 3bdf7ce6
          static_cast<int>(cast<TupleLiteral>(exp).fields().size())) {
        //    { { vk :: (f1=v1,..., fk=[],fk+1=ek+1,...) :: C, E, F} :: S,
        //    H}
        // -> { { ek+1 :: (f1=v1,..., fk=vk, fk+1=[],...) :: C, E, F} :: S,
        // H}
        return Spawn{std::make_unique<LValAction>(
            cast<TupleLiteral>(exp).fields()[act.pos()])};
      } else {
        return Done{arena_->New<TupleValue>(act.results())};
      }
    }
    case ExpressionKind::StructLiteral:
    case ExpressionKind::StructTypeLiteral:
    case ExpressionKind::IntLiteral:
    case ExpressionKind::BoolLiteral:
    case ExpressionKind::CallExpression:
    case ExpressionKind::PrimitiveOperatorExpression:
    case ExpressionKind::IntTypeLiteral:
    case ExpressionKind::BoolTypeLiteral:
    case ExpressionKind::TypeTypeLiteral:
    case ExpressionKind::FunctionTypeLiteral:
    case ExpressionKind::ContinuationTypeLiteral:
    case ExpressionKind::StringLiteral:
    case ExpressionKind::StringTypeLiteral:
    case ExpressionKind::IntrinsicExpression:
      FATAL_RUNTIME_ERROR_NO_LINE()
          << "Can't treat expression as lvalue: " << exp;
  }
}

auto Interpreter::Convert(Nonnull<const Value*> value,
                          Nonnull<const Value*> destination_type) const
    -> Nonnull<const Value*> {
  switch (value->kind()) {
    case Value::Kind::IntValue:
    case Value::Kind::FunctionValue:
    case Value::Kind::PointerValue:
    case Value::Kind::BoolValue:
    case Value::Kind::NominalClassValue:
    case Value::Kind::AlternativeValue:
    case Value::Kind::IntType:
    case Value::Kind::BoolType:
    case Value::Kind::TypeType:
    case Value::Kind::FunctionType:
    case Value::Kind::PointerType:
    case Value::Kind::AutoType:
    case Value::Kind::StructType:
    case Value::Kind::NominalClassType:
    case Value::Kind::ChoiceType:
    case Value::Kind::ContinuationType:
    case Value::Kind::VariableType:
    case Value::Kind::BindingPlaceholderValue:
    case Value::Kind::AlternativeConstructorValue:
    case Value::Kind::ContinuationValue:
    case Value::Kind::StringType:
    case Value::Kind::StringValue:
      // TODO: add `CHECK(TypeEqual(type, value->dynamic_type()))`, once we
      // have Value::dynamic_type.
      return value;
    case Value::Kind::StructValue: {
      const auto& struct_val = cast<StructValue>(*value);
      switch (destination_type->kind()) {
        case Value::Kind::StructType: {
          const auto& destination_struct_type =
              cast<StructType>(*destination_type);
          std::vector<NamedValue> new_elements;
          for (const auto& [field_name, field_type] :
               destination_struct_type.fields()) {
            std::optional<Nonnull<const Value*>> old_value =
                struct_val.FindField(field_name);
            new_elements.push_back(
                {.name = field_name, .value = Convert(*old_value, field_type)});
          }
          return arena_->New<StructValue>(std::move(new_elements));
        }
        case Value::Kind::NominalClassType:
          return arena_->New<NominalClassValue>(destination_type, value);
        default:
          FATAL() << "Can't convert value " << *value << " to type "
                  << *destination_type;
      }
    }
    case Value::Kind::TupleValue: {
      const auto& tuple = cast<TupleValue>(value);
      const auto& destination_tuple_type = cast<TupleValue>(destination_type);
      CHECK(tuple->elements().size() ==
            destination_tuple_type->elements().size());
      std::vector<Nonnull<const Value*>> new_elements;
      for (size_t i = 0; i < tuple->elements().size(); ++i) {
        new_elements.push_back(Convert(tuple->elements()[i],
                                       destination_tuple_type->elements()[i]));
      }
      return arena_->New<TupleValue>(std::move(new_elements));
    }
  }
}

auto Interpreter::StepExp() -> Transition {
  Action& act = *todo_.Top();
  const Expression& exp = cast<ExpressionAction>(act).expression();
  if (trace_) {
    llvm::outs() << "--- step exp " << exp << " (" << exp.source_loc()
                 << ") --->\n";
  }
  switch (exp.kind()) {
<<<<<<< HEAD
    case ExpressionKind::IndexExpression: {
      if (act->pos() == 0) {
=======
    case Expression::Kind::IndexExpression: {
      if (act.pos() == 0) {
>>>>>>> 3bdf7ce6
        //    { { e[i] :: C, E, F} :: S, H}
        // -> { { e :: [][i] :: C, E, F} :: S, H}
        return Spawn{std::make_unique<ExpressionAction>(
            &cast<IndexExpression>(exp).aggregate())};
      } else if (act.pos() == 1) {
        return Spawn{std::make_unique<ExpressionAction>(
            &cast<IndexExpression>(exp).offset())};
      } else {
        //    { { v :: [][i] :: C, E, F} :: S, H}
        // -> { { v_i :: C, E, F} : S, H}
        const auto& tuple = cast<TupleValue>(*act.results()[0]);
        int i = cast<IntValue>(*act.results()[1]).value();
        if (i < 0 || i >= static_cast<int>(tuple.elements().size())) {
          FATAL_RUNTIME_ERROR_NO_LINE()
              << "index " << i << " out of range in " << tuple;
        }
        return Done{tuple.elements()[i]};
      }
    }
<<<<<<< HEAD
    case ExpressionKind::TupleLiteral: {
      if (act->pos() <
=======
    case Expression::Kind::TupleLiteral: {
      if (act.pos() <
>>>>>>> 3bdf7ce6
          static_cast<int>(cast<TupleLiteral>(exp).fields().size())) {
        //    { { vk :: (f1=v1,..., fk=[],fk+1=ek+1,...) :: C, E, F} :: S,
        //    H}
        // -> { { ek+1 :: (f1=v1,..., fk=vk, fk+1=[],...) :: C, E, F} :: S,
        // H}
        return Spawn{std::make_unique<ExpressionAction>(
            cast<TupleLiteral>(exp).fields()[act.pos()])};
      } else {
        return Done{arena_->New<TupleValue>(act.results())};
      }
    }
    case ExpressionKind::StructLiteral: {
      const auto& literal = cast<StructLiteral>(exp);
      if (act.pos() < static_cast<int>(literal.fields().size())) {
        return Spawn{std::make_unique<ExpressionAction>(
            &literal.fields()[act.pos()].expression())};
      } else {
        return Done{CreateStruct(literal.fields(), act.results())};
      }
    }
    case ExpressionKind::StructTypeLiteral: {
      const auto& struct_type = cast<StructTypeLiteral>(exp);
      if (act.pos() < static_cast<int>(struct_type.fields().size())) {
        return Spawn{std::make_unique<ExpressionAction>(
            &struct_type.fields()[act.pos()].expression())};
      } else {
        std::vector<NamedValue> fields;
        for (size_t i = 0; i < struct_type.fields().size(); ++i) {
          fields.push_back({struct_type.fields()[i].name(), act.results()[i]});
        }
        return Done{arena_->New<StructType>(std::move(fields))};
      }
    }
    case ExpressionKind::FieldAccessExpression: {
      const auto& access = cast<FieldAccessExpression>(exp);
      if (act.pos() == 0) {
        //    { { e.f :: C, E, F} :: S, H}
        // -> { { e :: [].f :: C, E, F} :: S, H}
        return Spawn{std::make_unique<ExpressionAction>(&access.aggregate())};
      } else {
        //    { { v :: [].f :: C, E, F} :: S, H}
        // -> { { v_f :: C, E, F} : S, H}
        return Done{act.results()[0]->GetField(
            arena_, FieldPath(access.field()), exp.source_loc())};
      }
    }
<<<<<<< HEAD
    case ExpressionKind::IdentifierExpression: {
      CHECK(act->pos() == 0);
=======
    case Expression::Kind::IdentifierExpression: {
      CHECK(act.pos() == 0);
>>>>>>> 3bdf7ce6
      const auto& ident = cast<IdentifierExpression>(exp);
      // { {x :: C, E, F} :: S, H} -> { {H(E(x)) :: C, E, F} :: S, H}
      Address pointer = GetFromEnv(exp.source_loc(), ident.name());
      return Done{heap_.Read(pointer, exp.source_loc())};
    }
<<<<<<< HEAD
    case ExpressionKind::IntLiteral:
      CHECK(act->pos() == 0);
      // { {n :: C, E, F} :: S, H} -> { {n' :: C, E, F} :: S, H}
      return Done{arena_->New<IntValue>(cast<IntLiteral>(exp).value())};
    case ExpressionKind::BoolLiteral:
      CHECK(act->pos() == 0);
=======
    case Expression::Kind::IntLiteral:
      CHECK(act.pos() == 0);
      // { {n :: C, E, F} :: S, H} -> { {n' :: C, E, F} :: S, H}
      return Done{arena_->New<IntValue>(cast<IntLiteral>(exp).value())};
    case Expression::Kind::BoolLiteral:
      CHECK(act.pos() == 0);
>>>>>>> 3bdf7ce6
      // { {n :: C, E, F} :: S, H} -> { {n' :: C, E, F} :: S, H}
      return Done{arena_->New<BoolValue>(cast<BoolLiteral>(exp).value())};
    case ExpressionKind::PrimitiveOperatorExpression: {
      const auto& op = cast<PrimitiveOperatorExpression>(exp);
      if (act.pos() != static_cast<int>(op.arguments().size())) {
        //    { {v :: op(vs,[],e,es) :: C, E, F} :: S, H}
        // -> { {e :: op(vs,v,[],es) :: C, E, F} :: S, H}
        Nonnull<const Expression*> arg = op.arguments()[act.pos()];
        return Spawn{std::make_unique<ExpressionAction>(arg)};
      } else {
        //    { {v :: op(vs,[]) :: C, E, F} :: S, H}
        // -> { {eval_prim(op, (vs,v)) :: C, E, F} :: S, H}
        return Done{EvalPrim(op.op(), act.results(), exp.source_loc())};
      }
    }
<<<<<<< HEAD
    case ExpressionKind::CallExpression:
      if (act->pos() == 0) {
=======
    case Expression::Kind::CallExpression:
      if (act.pos() == 0) {
>>>>>>> 3bdf7ce6
        //    { {e1(e2) :: C, E, F} :: S, H}
        // -> { {e1 :: [](e2) :: C, E, F} :: S, H}
        return Spawn{std::make_unique<ExpressionAction>(
            &cast<CallExpression>(exp).function())};
      } else if (act.pos() == 1) {
        //    { { v :: [](e) :: C, E, F} :: S, H}
        // -> { { e :: v([]) :: C, E, F} :: S, H}
        return Spawn{std::make_unique<ExpressionAction>(
            &cast<CallExpression>(exp).argument())};
      } else if (act.pos() == 2) {
        //    { { v2 :: v1([]) :: C, E, F} :: S, H}
        // -> { {C',E',F'} :: {C, E, F} :: S, H}
        switch (act.results()[0]->kind()) {
          case Value::Kind::AlternativeConstructorValue: {
            const auto& alt =
                cast<AlternativeConstructorValue>(*act.results()[0]);
            return Done{arena_->New<AlternativeValue>(
                alt.alt_name(), alt.choice_name(), act.results()[1])};
          }
          case Value::Kind::FunctionValue:
            return CallFunction{
                .function =
                    &cast<FunctionValue>(*act.results()[0]).declaration(),
                .args = act.results()[1],
                .source_loc = exp.source_loc()};
          default:
            FATAL_RUNTIME_ERROR(exp.source_loc())
                << "in call, expected a function, not " << *act.results()[0];
        }
      } else if (act.pos() == 3) {
        if (act.results().size() < 3) {
          // Control fell through without explicit return.
          return Done{TupleValue::Empty()};
        } else {
          return Done{act.results()[2]};
        }
      } else {
        FATAL() << "in handle_value with Call pos " << act.pos();
      }
<<<<<<< HEAD
    case ExpressionKind::IntrinsicExpression:
      CHECK(act->pos() == 0);
=======
    case Expression::Kind::IntrinsicExpression:
      CHECK(act.pos() == 0);
>>>>>>> 3bdf7ce6
      // { {n :: C, E, F} :: S, H} -> { {n' :: C, E, F} :: S, H}
      switch (cast<IntrinsicExpression>(exp).intrinsic()) {
        case IntrinsicExpression::Intrinsic::Print:
          Address pointer = GetFromEnv(exp.source_loc(), "format_str");
          Nonnull<const Value*> pointee = heap_.Read(pointer, exp.source_loc());
          CHECK(pointee->kind() == Value::Kind::StringValue);
          // TODO: This could eventually use something like llvm::formatv.
          llvm::outs() << cast<StringValue>(*pointee).value();
          return Done{TupleValue::Empty()};
      }

<<<<<<< HEAD
    case ExpressionKind::IntTypeLiteral: {
      CHECK(act->pos() == 0);
      return Done{arena_->New<IntType>()};
    }
    case ExpressionKind::BoolTypeLiteral: {
      CHECK(act->pos() == 0);
      return Done{arena_->New<BoolType>()};
    }
    case ExpressionKind::TypeTypeLiteral: {
      CHECK(act->pos() == 0);
      return Done{arena_->New<TypeType>()};
    }
    case ExpressionKind::FunctionTypeLiteral: {
      if (act->pos() == 0) {
        return Spawn{arena_->New<ExpressionAction>(
=======
    case Expression::Kind::IntTypeLiteral: {
      CHECK(act.pos() == 0);
      return Done{arena_->New<IntType>()};
    }
    case Expression::Kind::BoolTypeLiteral: {
      CHECK(act.pos() == 0);
      return Done{arena_->New<BoolType>()};
    }
    case Expression::Kind::TypeTypeLiteral: {
      CHECK(act.pos() == 0);
      return Done{arena_->New<TypeType>()};
    }
    case Expression::Kind::FunctionTypeLiteral: {
      if (act.pos() == 0) {
        return Spawn{std::make_unique<ExpressionAction>(
>>>>>>> 3bdf7ce6
            &cast<FunctionTypeLiteral>(exp).parameter())};
      } else if (act.pos() == 1) {
        //    { { pt :: fn [] -> e :: C, E, F} :: S, H}
        // -> { { e :: fn pt -> []) :: C, E, F} :: S, H}
        return Spawn{std::make_unique<ExpressionAction>(
            &cast<FunctionTypeLiteral>(exp).return_type())};
      } else {
        //    { { rt :: fn pt -> [] :: C, E, F} :: S, H}
        // -> { fn pt -> rt :: {C, E, F} :: S, H}
        return Done{arena_->New<FunctionType>(
            std::vector<Nonnull<const GenericBinding*>>(), act.results()[0],
            act.results()[1])};
      }
    }
<<<<<<< HEAD
    case ExpressionKind::ContinuationTypeLiteral: {
      CHECK(act->pos() == 0);
      return Done{arena_->New<ContinuationType>()};
    }
    case ExpressionKind::StringLiteral:
      CHECK(act->pos() == 0);
      // { {n :: C, E, F} :: S, H} -> { {n' :: C, E, F} :: S, H}
      return Done{arena_->New<StringValue>(cast<StringLiteral>(exp).value())};
    case ExpressionKind::StringTypeLiteral: {
      CHECK(act->pos() == 0);
=======
    case Expression::Kind::ContinuationTypeLiteral: {
      CHECK(act.pos() == 0);
      return Done{arena_->New<ContinuationType>()};
    }
    case Expression::Kind::StringLiteral:
      CHECK(act.pos() == 0);
      // { {n :: C, E, F} :: S, H} -> { {n' :: C, E, F} :: S, H}
      return Done{arena_->New<StringValue>(cast<StringLiteral>(exp).value())};
    case Expression::Kind::StringTypeLiteral: {
      CHECK(act.pos() == 0);
>>>>>>> 3bdf7ce6
      return Done{arena_->New<StringType>()};
    }
  }  // switch (exp->kind)
}

auto Interpreter::StepPattern() -> Transition {
  Action& act = *todo_.Top();
  const Pattern& pattern = cast<PatternAction>(act).pattern();
  if (trace_) {
    llvm::outs() << "--- step pattern " << pattern << " ("
                 << pattern.source_loc() << ") --->\n";
  }
  switch (pattern.kind()) {
<<<<<<< HEAD
    case PatternKind::AutoPattern: {
      CHECK(act->pos() == 0);
=======
    case Pattern::Kind::AutoPattern: {
      CHECK(act.pos() == 0);
>>>>>>> 3bdf7ce6
      return Done{arena_->New<AutoType>()};
    }
    case PatternKind::BindingPattern: {
      const auto& binding = cast<BindingPattern>(pattern);
      if (act.pos() == 0) {
        return Spawn{std::make_unique<PatternAction>(&binding.type())};
      } else {
        return Done{arena_->New<BindingPlaceholderValue>(binding.name(),
                                                         act.results()[0])};
      }
    }
    case PatternKind::TuplePattern: {
      const auto& tuple = cast<TuplePattern>(pattern);
      if (act.pos() < static_cast<int>(tuple.fields().size())) {
        //    { { vk :: (f1=v1,..., fk=[],fk+1=ek+1,...) :: C, E, F} :: S,
        //    H}
        // -> { { ek+1 :: (f1=v1,..., fk=vk, fk+1=[],...) :: C, E, F} :: S,
        // H}
        return Spawn{
            std::make_unique<PatternAction>(tuple.fields()[act.pos()])};
      } else {
        return Done{arena_->New<TupleValue>(act.results())};
      }
    }
    case PatternKind::AlternativePattern: {
      const auto& alternative = cast<AlternativePattern>(pattern);
      if (act.pos() == 0) {
        return Spawn{
            std::make_unique<ExpressionAction>(&alternative.choice_type())};
      } else if (act.pos() == 1) {
        return Spawn{std::make_unique<PatternAction>(&alternative.arguments())};
      } else {
        CHECK(act.pos() == 2);
        const auto& choice_type = cast<ChoiceType>(*act.results()[0]);
        return Done{arena_->New<AlternativeValue>(
            alternative.alternative_name(), choice_type.name(),
            act.results()[1])};
      }
    }
<<<<<<< HEAD
    case PatternKind::ExpressionPattern:
      return Delegate{arena_->New<ExpressionAction>(
=======
    case Pattern::Kind::ExpressionPattern:
      return Delegate{std::make_unique<ExpressionAction>(
>>>>>>> 3bdf7ce6
          &cast<ExpressionPattern>(pattern).expression())};
  }
}

static auto IsRunAction(const Action& action) -> bool {
  const auto* statement = dyn_cast<StatementAction>(&action);
  return statement != nullptr && llvm::isa<Run>(statement->statement());
}

auto Interpreter::StepStmt() -> Transition {
  Action& act = *todo_.Top();
  const Statement& stmt = cast<StatementAction>(act).statement();
  if (trace_) {
    llvm::outs() << "--- step stmt ";
    stmt.PrintDepth(1, llvm::outs());
    llvm::outs() << " (" << stmt.source_loc() << ") --->\n";
  }
  switch (stmt.kind()) {
    case StatementKind::Match: {
      const auto& match_stmt = cast<Match>(stmt);
      if (act.pos() == 0) {
        //    { { (match (e) ...) :: C, E, F} :: S, H}
        // -> { { e :: (match ([]) ...) :: C, E, F} :: S, H}
        act.StartScope(Scope(CurrentEnv(), &heap_));
        return Spawn{
            std::make_unique<ExpressionAction>(&match_stmt.expression())};
      } else {
        int clause_num = act.pos() - 1;
        if (clause_num >= static_cast<int>(match_stmt.clauses().size())) {
          return Done{};
        }
        auto c = match_stmt.clauses()[clause_num];
        std::optional<Env> matches =
            PatternMatch(&c.pattern().value(),
                         Convert(act.results()[0], &c.pattern().static_type()),
                         stmt.source_loc());
        if (matches) {  // We have a match, start the body.
          // Ensure we don't process any more clauses.
          act.set_pos(match_stmt.clauses().size() + 1);

          for (const auto& [name, value] : *matches) {
            act.scope()->AddLocal(name, value);
          }
          return Spawn{std::make_unique<StatementAction>(&c.statement())};
        } else {
          return RunAgain{};
        }
      }
    }
<<<<<<< HEAD
    case StatementKind::While:
      if (act->pos() % 2 == 0) {
=======
    case Statement::Kind::While:
      if (act.pos() % 2 == 0) {
>>>>>>> 3bdf7ce6
        //    { { (while (e) s) :: C, E, F} :: S, H}
        // -> { { e :: (while ([]) s) :: C, E, F} :: S, H}
        act.Clear();
        return Spawn{
            std::make_unique<ExpressionAction>(&cast<While>(stmt).condition())};
      } else {
        Nonnull<const Value*> condition =
            Convert(act.results().back(), arena_->New<BoolType>());
        if (cast<BoolValue>(*condition).value()) {
          //    { {true :: (while ([]) s) :: C, E, F} :: S, H}
          // -> { { s :: (while (e) s) :: C, E, F } :: S, H}
          return Spawn{
              std::make_unique<StatementAction>(&cast<While>(stmt).body())};
        } else {
          //    { {false :: (while ([]) s) :: C, E, F} :: S, H}
          // -> { { C, E, F } :: S, H}
          return Done{};
        }
      }
<<<<<<< HEAD
    case StatementKind::Break: {
      CHECK(act->pos() == 0);
=======
    case Statement::Kind::Break: {
      CHECK(act.pos() == 0);
>>>>>>> 3bdf7ce6
      //    { { break; :: ... :: (while (e) s) :: C, E, F} :: S, H}
      // -> { { C, E', F} :: S, H}
      return UnwindPast{.ast_node = &cast<Break>(stmt).loop()};
    }
<<<<<<< HEAD
    case StatementKind::Continue: {
      CHECK(act->pos() == 0);
=======
    case Statement::Kind::Continue: {
      CHECK(act.pos() == 0);
>>>>>>> 3bdf7ce6
      //    { { continue; :: ... :: (while (e) s) :: C, E, F} :: S, H}
      // -> { { (while (e) s) :: C, E', F} :: S, H}
      return UnwindTo{.ast_node = &cast<Continue>(stmt).loop()};
    }
    case StatementKind::Block: {
      const auto& block = cast<Block>(stmt);
      if (act.pos() >= static_cast<int>(block.statements().size())) {
        // If the position is past the end of the block, end processing. Note
        // that empty blocks immediately end.
        return Done{};
      }
      // Initialize a scope when starting a block.
      if (act.pos() == 0) {
        act.StartScope(Scope(CurrentEnv(), &heap_));
      }
      // Process the next statement in the block. The position will be
      // incremented as part of Spawn.
      return Spawn{
          std::make_unique<StatementAction>(block.statements()[act.pos()])};
    }
    case StatementKind::VariableDefinition: {
      const auto& definition = cast<VariableDefinition>(stmt);
      if (act.pos() == 0) {
        //    { {(var x = e) :: C, E, F} :: S, H}
        // -> { {e :: (var x = []) :: C, E, F} :: S, H}
        return Spawn{std::make_unique<ExpressionAction>(&definition.init())};
      } else {
        //    { { v :: (x = []) :: C, E, F} :: S, H}
        // -> { { C, E(x := a), F} :: S, H(a := copy(v))}
        Nonnull<const Value*> v =
            Convert(act.results()[0], &definition.pattern().static_type());
        Nonnull<const Value*> p =
            &cast<VariableDefinition>(stmt).pattern().value();

        std::optional<Env> matches = PatternMatch(p, v, stmt.source_loc());
        CHECK(matches)
            << stmt.source_loc()
            << ": internal error in variable definition, match failed";
        for (const auto& [name, value] : *matches) {
          Scope& current_scope = CurrentScope();
          current_scope.AddLocal(name, value);
        }
        return Done{};
      }
    }
<<<<<<< HEAD
    case StatementKind::ExpressionStatement:
      if (act->pos() == 0) {
=======
    case Statement::Kind::ExpressionStatement:
      if (act.pos() == 0) {
>>>>>>> 3bdf7ce6
        //    { {e :: C, E, F} :: S, H}
        // -> { {e :: C, E, F} :: S, H}
        return Spawn{std::make_unique<ExpressionAction>(
            &cast<ExpressionStatement>(stmt).expression())};
      } else {
        return Done{};
      }
    case StatementKind::Assign: {
      const auto& assign = cast<Assign>(stmt);
      if (act.pos() == 0) {
        //    { {(lv = e) :: C, E, F} :: S, H}
        // -> { {lv :: ([] = e) :: C, E, F} :: S, H}
        return Spawn{std::make_unique<LValAction>(&assign.lhs())};
      } else if (act.pos() == 1) {
        //    { { a :: ([] = e) :: C, E, F} :: S, H}
        // -> { { e :: (a = []) :: C, E, F} :: S, H}
        return Spawn{std::make_unique<ExpressionAction>(&assign.rhs())};
      } else {
        //    { { v :: (a = []) :: C, E, F} :: S, H}
        // -> { { C, E, F} :: S, H(a := v)}
        auto pat = act.results()[0];
        auto val = Convert(act.results()[1], &assign.lhs().static_type());
        PatternAssignment(pat, val, stmt.source_loc());
        return Done{};
      }
    }
<<<<<<< HEAD
    case StatementKind::If:
      if (act->pos() == 0) {
=======
    case Statement::Kind::If:
      if (act.pos() == 0) {
>>>>>>> 3bdf7ce6
        //    { {(if (e) then_stmt else else_stmt) :: C, E, F} :: S, H}
        // -> { { e :: (if ([]) then_stmt else else_stmt) :: C, E, F} :: S, H}
        return Spawn{
            std::make_unique<ExpressionAction>(&cast<If>(stmt).condition())};
      } else {
        Nonnull<const Value*> condition =
            Convert(act.results()[0], arena_->New<BoolType>());
        if (cast<BoolValue>(*condition).value()) {
          //    { {true :: if ([]) then_stmt else else_stmt :: C, E, F} ::
          //      S, H}
          // -> { { then_stmt :: C, E, F } :: S, H}
          return Delegate{
              std::make_unique<StatementAction>(&cast<If>(stmt).then_block())};
        } else if (cast<If>(stmt).else_block()) {
          //    { {false :: if ([]) then_stmt else else_stmt :: C, E, F} ::
          //      S, H}
          // -> { { else_stmt :: C, E, F } :: S, H}
          return Delegate{
              std::make_unique<StatementAction>(*cast<If>(stmt).else_block())};
        } else {
          return Done{};
        }
      }
<<<<<<< HEAD
    case StatementKind::Return:
      if (act->pos() == 0) {
=======
    case Statement::Kind::Return:
      if (act.pos() == 0) {
>>>>>>> 3bdf7ce6
        //    { {return e :: C, E, F} :: S, H}
        // -> { {e :: return [] :: C, E, F} :: S, H}
        return Spawn{std::make_unique<ExpressionAction>(
            &cast<Return>(stmt).expression())};
      } else {
        //    { {v :: return [] :: C, E, F} :: {C', E', F'} :: S, H}
        // -> { {v :: C', E', F'} :: S, H}
        const FunctionDeclaration& function = cast<Return>(stmt).function();
        return UnwindPast{
            .ast_node = *function.body(),
            .result = Convert(act.results()[0],
                              &function.return_term().static_type())};
      }
<<<<<<< HEAD
    case StatementKind::Continuation: {
      CHECK(act->pos() == 0);
=======
    case Statement::Kind::Continuation: {
      CHECK(act.pos() == 0);
>>>>>>> 3bdf7ce6
      // Create a continuation object by creating a frame similar the
      // way one is created in a function call.
      auto fragment = arena_->New<ContinuationValue::StackFragment>();
      stack_fragments_.push_back(fragment);
      std::vector<std::unique_ptr<Action>> reversed_todo;
      reversed_todo.push_back(
          std::make_unique<StatementAction>(&cast<Continuation>(stmt).body()));
      reversed_todo.push_back(
          std::make_unique<ScopeAction>(Scope(CurrentEnv(), &heap_)));
      fragment->StoreReversed(std::move(reversed_todo));
      AllocationId continuation_address =
          heap_.AllocateValue(arena_->New<ContinuationValue>(fragment));
      // Bind the continuation object to the continuation variable
      CurrentScope().AddLocal(cast<Continuation>(stmt).continuation_variable(),
                              continuation_address);
      return Done{};
    }
    case StatementKind::Run: {
      auto& run = cast<Run>(stmt);
      if (act.pos() == 0) {
        // Evaluate the argument of the run statement.
        return Spawn{std::make_unique<ExpressionAction>(&run.argument())};
      } else if (act.pos() == 1) {
        // Push the continuation onto the current stack.
        cast<const ContinuationValue>(*act.results()[0])
            .stack()
            .RestoreTo(todo_);
        act.set_pos(2);
        return ManualTransition{};
      } else {
        return Done{};
      }
    }
<<<<<<< HEAD
    case StatementKind::Await:
      CHECK(act->pos() == 0);
=======
    case Statement::Kind::Await:
      CHECK(act.pos() == 0);
>>>>>>> 3bdf7ce6
      // Pause the current continuation
      todo_.Pop();
      std::vector<std::unique_ptr<Action>> paused;
      while (!IsRunAction(*todo_.Top())) {
        paused.push_back(todo_.Pop());
      }
      const auto& continuation =
          cast<const ContinuationValue>(*todo_.Top()->results()[0]);
      // Update the continuation with the paused stack.
      continuation.stack().StoreReversed(std::move(paused));
      return ManualTransition{};
  }
}

class Interpreter::DoTransition {
 public:
  // Does not take ownership of interpreter.
  explicit DoTransition(Interpreter* interpreter) : interpreter(interpreter) {}

  void operator()(const Done& done) {
    std::unique_ptr<Action> act = interpreter->todo_.Pop();
    switch (act->kind()) {
      case Action::Kind::ExpressionAction:
      case Action::Kind::LValAction:
      case Action::Kind::PatternAction:
        CHECK(done.result.has_value());
        interpreter->todo_.Top()->AddResult(*done.result);
        break;
      case Action::Kind::StatementAction:
        CHECK(!done.result.has_value());
        break;
      case Action::Kind::ScopeAction:
        if (done.result.has_value()) {
          interpreter->todo_.Top()->AddResult(*done.result);
        }
        break;
    }
  }

  void operator()(Spawn spawn) {
    Action& action = *interpreter->todo_.Top();
    action.set_pos(action.pos() + 1);
    interpreter->todo_.Push(std::move(spawn.child));
  }

  void operator()(Delegate delegate) {
    std::unique_ptr<Action> act = interpreter->todo_.Pop();
    if (act->scope().has_value()) {
      delegate.delegate->StartScope(std::move(*act->scope()));
    }
    interpreter->todo_.Push(std::move(delegate.delegate));
  }

  void operator()(const RunAgain&) {
    Action& action = *interpreter->todo_.Top();
    action.set_pos(action.pos() + 1);
  }

  void operator()(const UnwindTo& unwind_to) { DoUnwindTo(unwind_to.ast_node); }

  void operator()(const UnwindPast& unwind_past) {
    DoUnwindTo(unwind_past.ast_node);
    // Unwind past the statement and return a result if needed.
    interpreter->todo_.Pop();
    if (unwind_past.result.has_value()) {
      interpreter->todo_.Top()->AddResult(*unwind_past.result);
    }
  }

  void operator()(const CallFunction& call) {
    Action& action = *interpreter->todo_.Top();
    action.set_pos(action.pos() + 1);
    Nonnull<const Value*> converted_args = interpreter->Convert(
        call.args, &call.function->param_pattern().static_type());
    std::optional<Env> matches =
        interpreter->PatternMatch(&call.function->param_pattern().value(),
                                  converted_args, call.source_loc);
    CHECK(matches.has_value())
        << "internal error in call_function, pattern match failed";
    // Create the new frame and push it on the stack
    Scope new_scope(interpreter->globals_, &interpreter->heap_);
    for (const auto& [name, value] : *matches) {
      new_scope.AddLocal(name, value);
    }
    interpreter->todo_.Push(
        std::make_unique<ScopeAction>(std::move(new_scope)));
    CHECK(call.function->body()) << "Calling a function that's missing a body";
    interpreter->todo_.Push(
        std::make_unique<StatementAction>(*call.function->body()));
  }

  void operator()(const ManualTransition&) {}

 private:
  // Unwinds to the indicated node.
  void DoUnwindTo(Nonnull<const Statement*> ast_node) {
    while (true) {
      if (const auto* statement_action =
              dyn_cast<StatementAction>(interpreter->todo_.Top().get());
          statement_action != nullptr &&
          &statement_action->statement() == ast_node) {
        break;
      }
      interpreter->todo_.Pop();
    }
  }

  Nonnull<Interpreter*> interpreter;
};

// State transition.
void Interpreter::Step() {
  Action& act = *todo_.Top();
  switch (act.kind()) {
    case Action::Kind::LValAction:
      std::visit(DoTransition(this), StepLvalue());
      break;
    case Action::Kind::ExpressionAction:
      std::visit(DoTransition(this), StepExp());
      break;
    case Action::Kind::PatternAction:
      std::visit(DoTransition(this), StepPattern());
      break;
    case Action::Kind::StatementAction:
      std::visit(DoTransition(this), StepStmt());
      break;
    case Action::Kind::ScopeAction:
      if (act.results().empty()) {
        std::visit(DoTransition(this), Transition{Done{}});
      } else {
        CHECK(act.results().size() == 1);
        std::visit(DoTransition(this), Transition{Done{act.results()[0]}});
      }
  }  // switch
}

auto Interpreter::ExecuteAction(std::unique_ptr<Action> action, Env values,
                                bool trace_steps) -> Nonnull<const Value*> {
  todo_ = {};
  todo_.Push(std::make_unique<ScopeAction>(Scope(values, &heap_)));
  todo_.Push(std::move(action));

  while (todo_.Count() > 1) {
    Step();
    if (trace_steps) {
      PrintState(llvm::outs());
    }
  }

  // Clean up any remaining suspended continuations.
  for (Nonnull<ContinuationValue::StackFragment*> fragment : stack_fragments_) {
    fragment->Clear();
  }

  CHECK(todo_.Top()->results().size() == 1);
  return todo_.Top()->results()[0];
}

auto Interpreter::InterpProgram(llvm::ArrayRef<Nonnull<Declaration*>> fs,
                                Nonnull<const Expression*> call_main) -> int {
  // Check that the interpreter is in a clean state.
  CHECK(globals_.IsEmpty());
  CHECK(todo_.IsEmpty());

  if (trace_) {
    llvm::outs() << "********** initializing globals **********\n";
  }
  InitGlobals(fs);

  if (trace_) {
    llvm::outs() << "********** calling main function **********\n";
    PrintState(llvm::outs());
  }

  return cast<IntValue>(
             *ExecuteAction(std::make_unique<ExpressionAction>(call_main),
                            globals_, trace_))
      .value();
}

auto Interpreter::InterpExp(Env values, Nonnull<const Expression*> e)
    -> Nonnull<const Value*> {
  return ExecuteAction(std::make_unique<ExpressionAction>(e), values,
                       /*trace_steps=*/false);
}

auto Interpreter::InterpPattern(Env values, Nonnull<const Pattern*> p)
    -> Nonnull<const Value*> {
  return ExecuteAction(std::make_unique<PatternAction>(p), values,
                       /*trace_steps=*/false);
}

}  // namespace Carbon<|MERGE_RESOLUTION|>--- conflicted
+++ resolved
@@ -371,13 +371,8 @@
       Nonnull<const Value*> v = arena_->New<PointerValue>(pointer);
       return Done{v};
     }
-<<<<<<< HEAD
     case ExpressionKind::FieldAccessExpression: {
-      if (act->pos() == 0) {
-=======
-    case Expression::Kind::FieldAccessExpression: {
-      if (act.pos() == 0) {
->>>>>>> 3bdf7ce6
+      if (act.pos() == 0) {
         //    { {e.f :: C, E, F} :: S, H}
         // -> { e :: [].f :: C, E, F} :: S, H}
         return Spawn{std::make_unique<LValAction>(
@@ -391,13 +386,8 @@
         return Done{arena_->New<PointerValue>(field)};
       }
     }
-<<<<<<< HEAD
     case ExpressionKind::IndexExpression: {
-      if (act->pos() == 0) {
-=======
-    case Expression::Kind::IndexExpression: {
-      if (act.pos() == 0) {
->>>>>>> 3bdf7ce6
+      if (act.pos() == 0) {
         //    { {e[i] :: C, E, F} :: S, H}
         // -> { e :: [][i] :: C, E, F} :: S, H}
         return Spawn{std::make_unique<LValAction>(
@@ -416,13 +406,8 @@
         return Done{arena_->New<PointerValue>(field)};
       }
     }
-<<<<<<< HEAD
     case ExpressionKind::TupleLiteral: {
-      if (act->pos() <
-=======
-    case Expression::Kind::TupleLiteral: {
       if (act.pos() <
->>>>>>> 3bdf7ce6
           static_cast<int>(cast<TupleLiteral>(exp).fields().size())) {
         //    { { vk :: (f1=v1,..., fk=[],fk+1=ek+1,...) :: C, E, F} :: S,
         //    H}
@@ -528,13 +513,8 @@
                  << ") --->\n";
   }
   switch (exp.kind()) {
-<<<<<<< HEAD
     case ExpressionKind::IndexExpression: {
-      if (act->pos() == 0) {
-=======
-    case Expression::Kind::IndexExpression: {
-      if (act.pos() == 0) {
->>>>>>> 3bdf7ce6
+      if (act.pos() == 0) {
         //    { { e[i] :: C, E, F} :: S, H}
         // -> { { e :: [][i] :: C, E, F} :: S, H}
         return Spawn{std::make_unique<ExpressionAction>(
@@ -554,13 +534,8 @@
         return Done{tuple.elements()[i]};
       }
     }
-<<<<<<< HEAD
     case ExpressionKind::TupleLiteral: {
-      if (act->pos() <
-=======
-    case Expression::Kind::TupleLiteral: {
       if (act.pos() <
->>>>>>> 3bdf7ce6
           static_cast<int>(cast<TupleLiteral>(exp).fields().size())) {
         //    { { vk :: (f1=v1,..., fk=[],fk+1=ek+1,...) :: C, E, F} :: S,
         //    H}
@@ -607,33 +582,19 @@
             arena_, FieldPath(access.field()), exp.source_loc())};
       }
     }
-<<<<<<< HEAD
     case ExpressionKind::IdentifierExpression: {
-      CHECK(act->pos() == 0);
-=======
-    case Expression::Kind::IdentifierExpression: {
-      CHECK(act.pos() == 0);
->>>>>>> 3bdf7ce6
+      CHECK(act.pos() == 0);
       const auto& ident = cast<IdentifierExpression>(exp);
       // { {x :: C, E, F} :: S, H} -> { {H(E(x)) :: C, E, F} :: S, H}
       Address pointer = GetFromEnv(exp.source_loc(), ident.name());
       return Done{heap_.Read(pointer, exp.source_loc())};
     }
-<<<<<<< HEAD
     case ExpressionKind::IntLiteral:
-      CHECK(act->pos() == 0);
+      CHECK(act.pos() == 0);
       // { {n :: C, E, F} :: S, H} -> { {n' :: C, E, F} :: S, H}
       return Done{arena_->New<IntValue>(cast<IntLiteral>(exp).value())};
     case ExpressionKind::BoolLiteral:
-      CHECK(act->pos() == 0);
-=======
-    case Expression::Kind::IntLiteral:
-      CHECK(act.pos() == 0);
-      // { {n :: C, E, F} :: S, H} -> { {n' :: C, E, F} :: S, H}
-      return Done{arena_->New<IntValue>(cast<IntLiteral>(exp).value())};
-    case Expression::Kind::BoolLiteral:
-      CHECK(act.pos() == 0);
->>>>>>> 3bdf7ce6
+      CHECK(act.pos() == 0);
       // { {n :: C, E, F} :: S, H} -> { {n' :: C, E, F} :: S, H}
       return Done{arena_->New<BoolValue>(cast<BoolLiteral>(exp).value())};
     case ExpressionKind::PrimitiveOperatorExpression: {
@@ -649,13 +610,8 @@
         return Done{EvalPrim(op.op(), act.results(), exp.source_loc())};
       }
     }
-<<<<<<< HEAD
     case ExpressionKind::CallExpression:
-      if (act->pos() == 0) {
-=======
-    case Expression::Kind::CallExpression:
-      if (act.pos() == 0) {
->>>>>>> 3bdf7ce6
+      if (act.pos() == 0) {
         //    { {e1(e2) :: C, E, F} :: S, H}
         // -> { {e1 :: [](e2) :: C, E, F} :: S, H}
         return Spawn{std::make_unique<ExpressionAction>(
@@ -695,13 +651,8 @@
       } else {
         FATAL() << "in handle_value with Call pos " << act.pos();
       }
-<<<<<<< HEAD
     case ExpressionKind::IntrinsicExpression:
-      CHECK(act->pos() == 0);
-=======
-    case Expression::Kind::IntrinsicExpression:
-      CHECK(act.pos() == 0);
->>>>>>> 3bdf7ce6
+      CHECK(act.pos() == 0);
       // { {n :: C, E, F} :: S, H} -> { {n' :: C, E, F} :: S, H}
       switch (cast<IntrinsicExpression>(exp).intrinsic()) {
         case IntrinsicExpression::Intrinsic::Print:
@@ -713,39 +664,21 @@
           return Done{TupleValue::Empty()};
       }
 
-<<<<<<< HEAD
     case ExpressionKind::IntTypeLiteral: {
-      CHECK(act->pos() == 0);
+      CHECK(act.pos() == 0);
       return Done{arena_->New<IntType>()};
     }
     case ExpressionKind::BoolTypeLiteral: {
-      CHECK(act->pos() == 0);
+      CHECK(act.pos() == 0);
       return Done{arena_->New<BoolType>()};
     }
     case ExpressionKind::TypeTypeLiteral: {
-      CHECK(act->pos() == 0);
+      CHECK(act.pos() == 0);
       return Done{arena_->New<TypeType>()};
     }
     case ExpressionKind::FunctionTypeLiteral: {
-      if (act->pos() == 0) {
-        return Spawn{arena_->New<ExpressionAction>(
-=======
-    case Expression::Kind::IntTypeLiteral: {
-      CHECK(act.pos() == 0);
-      return Done{arena_->New<IntType>()};
-    }
-    case Expression::Kind::BoolTypeLiteral: {
-      CHECK(act.pos() == 0);
-      return Done{arena_->New<BoolType>()};
-    }
-    case Expression::Kind::TypeTypeLiteral: {
-      CHECK(act.pos() == 0);
-      return Done{arena_->New<TypeType>()};
-    }
-    case Expression::Kind::FunctionTypeLiteral: {
       if (act.pos() == 0) {
         return Spawn{std::make_unique<ExpressionAction>(
->>>>>>> 3bdf7ce6
             &cast<FunctionTypeLiteral>(exp).parameter())};
       } else if (act.pos() == 1) {
         //    { { pt :: fn [] -> e :: C, E, F} :: S, H}
@@ -760,29 +693,16 @@
             act.results()[1])};
       }
     }
-<<<<<<< HEAD
     case ExpressionKind::ContinuationTypeLiteral: {
-      CHECK(act->pos() == 0);
+      CHECK(act.pos() == 0);
       return Done{arena_->New<ContinuationType>()};
     }
     case ExpressionKind::StringLiteral:
-      CHECK(act->pos() == 0);
+      CHECK(act.pos() == 0);
       // { {n :: C, E, F} :: S, H} -> { {n' :: C, E, F} :: S, H}
       return Done{arena_->New<StringValue>(cast<StringLiteral>(exp).value())};
     case ExpressionKind::StringTypeLiteral: {
-      CHECK(act->pos() == 0);
-=======
-    case Expression::Kind::ContinuationTypeLiteral: {
-      CHECK(act.pos() == 0);
-      return Done{arena_->New<ContinuationType>()};
-    }
-    case Expression::Kind::StringLiteral:
-      CHECK(act.pos() == 0);
-      // { {n :: C, E, F} :: S, H} -> { {n' :: C, E, F} :: S, H}
-      return Done{arena_->New<StringValue>(cast<StringLiteral>(exp).value())};
-    case Expression::Kind::StringTypeLiteral: {
-      CHECK(act.pos() == 0);
->>>>>>> 3bdf7ce6
+      CHECK(act.pos() == 0);
       return Done{arena_->New<StringType>()};
     }
   }  // switch (exp->kind)
@@ -796,13 +716,8 @@
                  << pattern.source_loc() << ") --->\n";
   }
   switch (pattern.kind()) {
-<<<<<<< HEAD
     case PatternKind::AutoPattern: {
-      CHECK(act->pos() == 0);
-=======
-    case Pattern::Kind::AutoPattern: {
-      CHECK(act.pos() == 0);
->>>>>>> 3bdf7ce6
+      CHECK(act.pos() == 0);
       return Done{arena_->New<AutoType>()};
     }
     case PatternKind::BindingPattern: {
@@ -842,13 +757,8 @@
             act.results()[1])};
       }
     }
-<<<<<<< HEAD
     case PatternKind::ExpressionPattern:
-      return Delegate{arena_->New<ExpressionAction>(
-=======
-    case Pattern::Kind::ExpressionPattern:
       return Delegate{std::make_unique<ExpressionAction>(
->>>>>>> 3bdf7ce6
           &cast<ExpressionPattern>(pattern).expression())};
   }
 }
@@ -898,13 +808,8 @@
         }
       }
     }
-<<<<<<< HEAD
     case StatementKind::While:
-      if (act->pos() % 2 == 0) {
-=======
-    case Statement::Kind::While:
       if (act.pos() % 2 == 0) {
->>>>>>> 3bdf7ce6
         //    { { (while (e) s) :: C, E, F} :: S, H}
         // -> { { e :: (while ([]) s) :: C, E, F} :: S, H}
         act.Clear();
@@ -924,24 +829,14 @@
           return Done{};
         }
       }
-<<<<<<< HEAD
     case StatementKind::Break: {
-      CHECK(act->pos() == 0);
-=======
-    case Statement::Kind::Break: {
-      CHECK(act.pos() == 0);
->>>>>>> 3bdf7ce6
+      CHECK(act.pos() == 0);
       //    { { break; :: ... :: (while (e) s) :: C, E, F} :: S, H}
       // -> { { C, E', F} :: S, H}
       return UnwindPast{.ast_node = &cast<Break>(stmt).loop()};
     }
-<<<<<<< HEAD
     case StatementKind::Continue: {
-      CHECK(act->pos() == 0);
-=======
-    case Statement::Kind::Continue: {
-      CHECK(act.pos() == 0);
->>>>>>> 3bdf7ce6
+      CHECK(act.pos() == 0);
       //    { { continue; :: ... :: (while (e) s) :: C, E, F} :: S, H}
       // -> { { (while (e) s) :: C, E', F} :: S, H}
       return UnwindTo{.ast_node = &cast<Continue>(stmt).loop()};
@@ -987,13 +882,8 @@
         return Done{};
       }
     }
-<<<<<<< HEAD
     case StatementKind::ExpressionStatement:
-      if (act->pos() == 0) {
-=======
-    case Statement::Kind::ExpressionStatement:
-      if (act.pos() == 0) {
->>>>>>> 3bdf7ce6
+      if (act.pos() == 0) {
         //    { {e :: C, E, F} :: S, H}
         // -> { {e :: C, E, F} :: S, H}
         return Spawn{std::make_unique<ExpressionAction>(
@@ -1020,13 +910,8 @@
         return Done{};
       }
     }
-<<<<<<< HEAD
     case StatementKind::If:
-      if (act->pos() == 0) {
-=======
-    case Statement::Kind::If:
-      if (act.pos() == 0) {
->>>>>>> 3bdf7ce6
+      if (act.pos() == 0) {
         //    { {(if (e) then_stmt else else_stmt) :: C, E, F} :: S, H}
         // -> { { e :: (if ([]) then_stmt else else_stmt) :: C, E, F} :: S, H}
         return Spawn{
@@ -1050,13 +935,8 @@
           return Done{};
         }
       }
-<<<<<<< HEAD
     case StatementKind::Return:
-      if (act->pos() == 0) {
-=======
-    case Statement::Kind::Return:
-      if (act.pos() == 0) {
->>>>>>> 3bdf7ce6
+      if (act.pos() == 0) {
         //    { {return e :: C, E, F} :: S, H}
         // -> { {e :: return [] :: C, E, F} :: S, H}
         return Spawn{std::make_unique<ExpressionAction>(
@@ -1070,13 +950,8 @@
             .result = Convert(act.results()[0],
                               &function.return_term().static_type())};
       }
-<<<<<<< HEAD
     case StatementKind::Continuation: {
-      CHECK(act->pos() == 0);
-=======
-    case Statement::Kind::Continuation: {
-      CHECK(act.pos() == 0);
->>>>>>> 3bdf7ce6
+      CHECK(act.pos() == 0);
       // Create a continuation object by creating a frame similar the
       // way one is created in a function call.
       auto fragment = arena_->New<ContinuationValue::StackFragment>();
@@ -1110,13 +985,8 @@
         return Done{};
       }
     }
-<<<<<<< HEAD
     case StatementKind::Await:
-      CHECK(act->pos() == 0);
-=======
-    case Statement::Kind::Await:
-      CHECK(act.pos() == 0);
->>>>>>> 3bdf7ce6
+      CHECK(act.pos() == 0);
       // Pause the current continuation
       todo_.Pop();
       std::vector<std::unique_ptr<Action>> paused;
