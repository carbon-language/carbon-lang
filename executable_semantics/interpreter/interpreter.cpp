// Part of the Carbon Language project, under the Apache License v2.0 with LLVM
// Exceptions. See /LICENSE for license information.
// SPDX-License-Identifier: Apache-2.0 WITH LLVM-exception

#include "executable_semantics/interpreter/interpreter.h"

#include <iterator>
#include <map>
#include <optional>
#include <utility>
#include <variant>
#include <vector>

#include "common/check.h"
#include "executable_semantics/ast/expression.h"
#include "executable_semantics/ast/function_definition.h"
#include "executable_semantics/common/arena.h"
#include "executable_semantics/common/error.h"
#include "executable_semantics/common/tracing_flag.h"
#include "executable_semantics/interpreter/action.h"
#include "executable_semantics/interpreter/frame.h"
#include "executable_semantics/interpreter/stack.h"
#include "llvm/ADT/ScopeExit.h"
#include "llvm/ADT/StringExtras.h"
#include "llvm/Support/Casting.h"

using llvm::cast;
using llvm::dyn_cast;

namespace Carbon {

//
// Auxiliary Functions
//

void Interpreter::PrintEnv(Env values, llvm::raw_ostream& out) {
  llvm::ListSeparator sep;
  for (const auto& [name, address] : values) {
    out << sep << name << ": ";
    heap.PrintAddress(address, out);
  }
}

//
// State Operations
//

auto Interpreter::CurrentEnv() -> Env {
  Nonnull<Frame*> frame = stack.Top();
  return frame->scopes.Top()->values;
}

// Returns the given name from the environment, printing an error if not found.
auto Interpreter::GetFromEnv(SourceLocation loc, const std::string& name)
    -> Address {
  std::optional<Address> pointer = CurrentEnv().Get(name);
  if (!pointer) {
    FATAL_RUNTIME_ERROR(loc) << "could not find `" << name << "`";
  }
  return *pointer;
}

void Interpreter::PrintState(llvm::raw_ostream& out) {
  out << "{\nstack: ";
  llvm::ListSeparator sep(" :: ");
  for (const auto& frame : stack) {
    out << sep << *frame;
  }
  out << "\nheap: " << heap;
  if (!stack.IsEmpty() && !stack.Top()->scopes.IsEmpty()) {
    out << "\nvalues: ";
    PrintEnv(CurrentEnv(), out);
  }
  out << "\n}\n";
}

auto Interpreter::EvalPrim(Operator op,
                           const std::vector<Nonnull<const Value*>>& args,
                           SourceLocation loc) -> Nonnull<const Value*> {
  switch (op) {
    case Operator::Neg:
      return arena->New<IntValue>(-cast<IntValue>(*args[0]).Val());
    case Operator::Add:
      return arena->New<IntValue>(cast<IntValue>(*args[0]).Val() +
                                  cast<IntValue>(*args[1]).Val());
    case Operator::Sub:
      return arena->New<IntValue>(cast<IntValue>(*args[0]).Val() -
                                  cast<IntValue>(*args[1]).Val());
    case Operator::Mul:
      return arena->New<IntValue>(cast<IntValue>(*args[0]).Val() *
                                  cast<IntValue>(*args[1]).Val());
    case Operator::Not:
      return arena->New<BoolValue>(!cast<BoolValue>(*args[0]).Val());
    case Operator::And:
      return arena->New<BoolValue>(cast<BoolValue>(*args[0]).Val() &&
                                   cast<BoolValue>(*args[1]).Val());
    case Operator::Or:
      return arena->New<BoolValue>(cast<BoolValue>(*args[0]).Val() ||
                                   cast<BoolValue>(*args[1]).Val());
    case Operator::Eq:
      return arena->New<BoolValue>(ValueEqual(args[0], args[1], loc));
    case Operator::Ptr:
      return arena->New<PointerType>(args[0]);
    case Operator::Deref:
      FATAL() << "dereference not implemented yet";
  }
}

void Interpreter::InitEnv(const Declaration& d, Env* env) {
  switch (d.kind()) {
    case Declaration::Kind::FunctionDeclaration: {
      const FunctionDefinition& func_def =
          cast<FunctionDeclaration>(d).definition();
      Env new_env = *env;
      // Bring the deduced parameters into scope.
      for (const auto& deduced : func_def.deduced_parameters()) {
        Address a = heap.AllocateValue(arena->New<VariableType>(deduced.name));
        new_env.Set(deduced.name, a);
      }
      auto pt = InterpPattern(new_env, &func_def.param_pattern());
      auto f = arena->New<FunctionValue>(func_def.name(), pt, func_def.body());
      Address a = heap.AllocateValue(f);
      env->Set(func_def.name(), a);
      break;
    }

    case Declaration::Kind::ClassDeclaration: {
      const ClassDefinition& class_def = cast<ClassDeclaration>(d).definition();
      VarValues fields;
      VarValues methods;
      for (Nonnull<const Member*> m : class_def.members()) {
        switch (m->Tag()) {
          case Member::Kind::FieldMember: {
            Nonnull<const BindingPattern*> binding =
                cast<FieldMember>(*m).Binding();
            Nonnull<const Expression*> type_expression =
                cast<ExpressionPattern>(*binding->Type()).Expression();
            auto type = InterpExp(Env(arena), type_expression);
            fields.push_back(make_pair(*binding->Name(), type));
            break;
          }
        }
      }
<<<<<<< HEAD
      auto st = arena->New<NominalClassType>(class_def.name, std::move(fields),
                                             std::move(methods));
=======
      auto st = arena->New<ClassType>(class_def.name(), std::move(fields),
                                      std::move(methods));
>>>>>>> 47843b1c
      auto a = heap.AllocateValue(st);
      env->Set(class_def.name(), a);
      break;
    }

    case Declaration::Kind::ChoiceDeclaration: {
      const auto& choice = cast<ChoiceDeclaration>(d);
      VarValues alts;
      for (const auto& alternative : choice.alternatives()) {
        auto t = InterpExp(Env(arena), &alternative.signature());
        alts.push_back(make_pair(alternative.name(), t));
      }
      auto ct = arena->New<ChoiceType>(choice.name(), std::move(alts));
      auto a = heap.AllocateValue(ct);
      env->Set(choice.name(), a);
      break;
    }

    case Declaration::Kind::VariableDeclaration: {
      const auto& var = cast<VariableDeclaration>(d);
      // Adds an entry in `globals` mapping the variable's name to the
      // result of evaluating the initializer.
      auto v = InterpExp(*env, &var.initializer());
      Address a = heap.AllocateValue(v);
      env->Set(*var.binding().Name(), a);
      break;
    }
  }
}

void Interpreter::InitGlobals(
    const std::vector<Nonnull<const Declaration*>>& fs) {
  for (const auto d : fs) {
    InitEnv(*d, &globals);
  }
}

void Interpreter::DeallocateScope(Nonnull<Scope*> scope) {
  for (const auto& l : scope->locals) {
    std::optional<Address> a = scope->values.Get(l);
    CHECK(a);
    heap.Deallocate(*a);
  }
}

void Interpreter::DeallocateLocals(Nonnull<Frame*> frame) {
  while (!frame->scopes.IsEmpty()) {
    DeallocateScope(frame->scopes.Top());
    frame->scopes.Pop();
  }
}

auto Interpreter::CreateTuple(Nonnull<Action*> act,
                              Nonnull<const Expression*> exp)
    -> Nonnull<const Value*> {
  //    { { (v1,...,vn) :: C, E, F} :: S, H}
  // -> { { `(v1,...,vn) :: C, E, F} :: S, H}
  const auto& tup_lit = cast<TupleLiteral>(*exp);
  CHECK(act->Results().size() == tup_lit.Fields().size());
  std::vector<TupleElement> elements;
  for (size_t i = 0; i < act->Results().size(); ++i) {
    elements.push_back(
        {.name = tup_lit.Fields()[i].name, .value = act->Results()[i]});
  }

  return arena->New<TupleValue>(std::move(elements));
}

auto Interpreter::CreateStruct(const std::vector<FieldInitializer>& fields,
                               const std::vector<Nonnull<const Value*>>& values)
    -> Nonnull<const Value*> {
  CHECK(fields.size() == values.size());
  std::vector<TupleElement> elements;
  for (size_t i = 0; i < fields.size(); ++i) {
    elements.push_back({.name = fields[i].name, .value = values[i]});
  }

  return arena->New<StructValue>(std::move(elements));
}

auto Interpreter::PatternMatch(Nonnull<const Value*> p, Nonnull<const Value*> v,
                               SourceLocation loc) -> std::optional<Env> {
  switch (p->Tag()) {
    case Value::Kind::BindingPlaceholderValue: {
      const auto& placeholder = cast<BindingPlaceholderValue>(*p);
      Env values(arena);
      if (placeholder.Name().has_value()) {
        Address a = heap.AllocateValue(CopyVal(arena, v, loc));
        values.Set(*placeholder.Name(), a);
      }
      return values;
    }
    case Value::Kind::TupleValue:
      switch (v->Tag()) {
        case Value::Kind::TupleValue: {
          const auto& p_tup = cast<TupleValue>(*p);
          const auto& v_tup = cast<TupleValue>(*v);
          if (p_tup.Elements().size() != v_tup.Elements().size()) {
            FATAL_PROGRAM_ERROR(loc)
                << "arity mismatch in tuple pattern match:\n  pattern: "
                << p_tup << "\n  value: " << v_tup;
          }
          Env values(arena);
          for (size_t i = 0; i < p_tup.Elements().size(); ++i) {
            if (p_tup.Elements()[i].name != v_tup.Elements()[i].name) {
              FATAL_PROGRAM_ERROR(loc)
                  << "Tuple field name '" << v_tup.Elements()[i].name
                  << "' does not match pattern field name '"
                  << p_tup.Elements()[i].name << "'";
            }
            std::optional<Env> matches = PatternMatch(
                p_tup.Elements()[i].value, v_tup.Elements()[i].value, loc);
            if (!matches) {
              return std::nullopt;
            }
            for (const auto& [name, value] : *matches) {
              values.Set(name, value);
            }
          }  // for
          return values;
        }
        default:
          FATAL() << "expected a tuple value in pattern, not " << *v;
      }
    case Value::Kind::StructValue: {
      const auto& p_struct = cast<StructValue>(*p);
      const auto& v_struct = cast<StructValue>(*v);
      CHECK(p_struct.elements().size() == v_struct.elements().size());
      Env values(arena);
      for (size_t i = 0; i < p_struct.elements().size(); ++i) {
        CHECK(p_struct.elements()[i].name == v_struct.elements()[i].name);
        std::optional<Env> matches = PatternMatch(
            p_struct.elements()[i].value, v_struct.elements()[i].value, loc);
        if (!matches) {
          return std::nullopt;
        }
        for (const auto& [name, value] : *matches) {
          values.Set(name, value);
        }
      }
      return values;
    }
    case Value::Kind::AlternativeValue:
      switch (v->Tag()) {
        case Value::Kind::AlternativeValue: {
          const auto& p_alt = cast<AlternativeValue>(*p);
          const auto& v_alt = cast<AlternativeValue>(*v);
          if (p_alt.ChoiceName() != v_alt.ChoiceName() ||
              p_alt.AltName() != v_alt.AltName()) {
            return std::nullopt;
          }
          return PatternMatch(p_alt.Argument(), v_alt.Argument(), loc);
        }
        default:
          FATAL() << "expected a choice alternative in pattern, not " << *v;
      }
    case Value::Kind::FunctionType:
      switch (v->Tag()) {
        case Value::Kind::FunctionType: {
          const auto& p_fn = cast<FunctionType>(*p);
          const auto& v_fn = cast<FunctionType>(*v);
          std::optional<Env> param_matches =
              PatternMatch(p_fn.Param(), v_fn.Param(), loc);
          if (!param_matches) {
            return std::nullopt;
          }
          std::optional<Env> ret_matches =
              PatternMatch(p_fn.Ret(), v_fn.Ret(), loc);
          if (!ret_matches) {
            return std::nullopt;
          }
          Env values = *param_matches;
          for (const auto& [name, value] : *ret_matches) {
            values.Set(name, value);
          }
          return values;
        }
        default:
          return std::nullopt;
      }
    case Value::Kind::AutoType:
      // `auto` matches any type, without binding any new names. We rely
      // on the typechecker to ensure that `v` is a type.
      return Env(arena);
    default:
      if (ValueEqual(p, v, loc)) {
        return Env(arena);
      } else {
        return std::nullopt;
      }
  }
}

void Interpreter::PatternAssignment(Nonnull<const Value*> pat,
                                    Nonnull<const Value*> val,
                                    SourceLocation loc) {
  switch (pat->Tag()) {
    case Value::Kind::PointerValue:
      heap.Write(cast<PointerValue>(*pat).Val(), CopyVal(arena, val, loc), loc);
      break;
    case Value::Kind::TupleValue: {
      switch (val->Tag()) {
        case Value::Kind::TupleValue: {
          const auto& pat_tup = cast<TupleValue>(*pat);
          const auto& val_tup = cast<TupleValue>(*val);
          if (pat_tup.Elements().size() != val_tup.Elements().size()) {
            FATAL_RUNTIME_ERROR(loc)
                << "arity mismatch in tuple pattern assignment:\n  pattern: "
                << pat_tup << "\n  value: " << val_tup;
          }
          for (const TupleElement& pattern_element : pat_tup.Elements()) {
            std::optional<Nonnull<const Value*>> value_field =
                val_tup.FindField(pattern_element.name);
            if (!value_field) {
              FATAL_RUNTIME_ERROR(loc)
                  << "field " << pattern_element.name << "not in " << *val;
            }
            PatternAssignment(pattern_element.value, *value_field, loc);
          }
          break;
        }
        default:
          FATAL() << "expected a tuple value on right-hand-side, not " << *val;
      }
      break;
    }
    case Value::Kind::AlternativeValue: {
      switch (val->Tag()) {
        case Value::Kind::AlternativeValue: {
          const auto& pat_alt = cast<AlternativeValue>(*pat);
          const auto& val_alt = cast<AlternativeValue>(*val);
          CHECK(val_alt.ChoiceName() == pat_alt.ChoiceName() &&
                val_alt.AltName() == pat_alt.AltName())
              << "internal error in pattern assignment";
          PatternAssignment(pat_alt.Argument(), val_alt.Argument(), loc);
          break;
        }
        default:
          FATAL() << "expected an alternative in left-hand-side, not " << *val;
      }
      break;
    }
    default:
      CHECK(ValueEqual(pat, val, loc))
          << "internal error in pattern assignment";
  }
}

auto Interpreter::StepLvalue() -> Transition {
  Nonnull<Action*> act = stack.Top()->todo.Top();
  Nonnull<const Expression*> exp = cast<LValAction>(*act).Exp();
  if (tracing_output) {
    llvm::outs() << "--- step lvalue " << *exp << " (" << exp->SourceLoc()
                 << ") --->\n";
  }
  switch (exp->Tag()) {
    case Expression::Kind::IdentifierExpression: {
      //    { {x :: C, E, F} :: S, H}
      // -> { {E(x) :: C, E, F} :: S, H}
      Address pointer =
          GetFromEnv(exp->SourceLoc(), cast<IdentifierExpression>(*exp).Name());
      Nonnull<const Value*> v = arena->New<PointerValue>(pointer);
      return Done{v};
    }
    case Expression::Kind::FieldAccessExpression: {
      if (act->Pos() == 0) {
        //    { {e.f :: C, E, F} :: S, H}
        // -> { e :: [].f :: C, E, F} :: S, H}
        return Spawn{arena->New<LValAction>(
            cast<FieldAccessExpression>(*exp).Aggregate())};
      } else {
        //    { v :: [].f :: C, E, F} :: S, H}
        // -> { { &v.f :: C, E, F} :: S, H }
        Address aggregate = cast<PointerValue>(*act->Results()[0]).Val();
        Address field = aggregate.SubobjectAddress(
            cast<FieldAccessExpression>(*exp).Field());
        return Done{arena->New<PointerValue>(field)};
      }
    }
    case Expression::Kind::IndexExpression: {
      if (act->Pos() == 0) {
        //    { {e[i] :: C, E, F} :: S, H}
        // -> { e :: [][i] :: C, E, F} :: S, H}
        return Spawn{
            arena->New<LValAction>(cast<IndexExpression>(*exp).Aggregate())};

      } else if (act->Pos() == 1) {
        return Spawn{
            arena->New<ExpressionAction>(cast<IndexExpression>(*exp).Offset())};
      } else {
        //    { v :: [][i] :: C, E, F} :: S, H}
        // -> { { &v[i] :: C, E, F} :: S, H }
        Address aggregate = cast<PointerValue>(*act->Results()[0]).Val();
        std::string f =
            std::to_string(cast<IntValue>(*act->Results()[1]).Val());
        Address field = aggregate.SubobjectAddress(f);
        return Done{arena->New<PointerValue>(field)};
      }
    }
    case Expression::Kind::TupleLiteral: {
      if (act->Pos() <
          static_cast<int>(cast<TupleLiteral>(*exp).Fields().size())) {
        //    { { vk :: (f1=v1,..., fk=[],fk+1=ek+1,...) :: C, E, F} :: S,
        //    H}
        // -> { { ek+1 :: (f1=v1,..., fk=vk, fk+1=[],...) :: C, E, F} :: S,
        // H}
        Nonnull<const Expression*> elt =
            cast<TupleLiteral>(*exp).Fields()[act->Pos()].expression;
        return Spawn{arena->New<LValAction>(elt)};
      } else {
        return Done{CreateTuple(act, exp)};
      }
    }
    case Expression::Kind::StructLiteral:
    case Expression::Kind::StructTypeLiteral:
    case Expression::Kind::IntLiteral:
    case Expression::Kind::BoolLiteral:
    case Expression::Kind::CallExpression:
    case Expression::Kind::PrimitiveOperatorExpression:
    case Expression::Kind::IntTypeLiteral:
    case Expression::Kind::BoolTypeLiteral:
    case Expression::Kind::TypeTypeLiteral:
    case Expression::Kind::FunctionTypeLiteral:
    case Expression::Kind::ContinuationTypeLiteral:
    case Expression::Kind::StringLiteral:
    case Expression::Kind::StringTypeLiteral:
    case Expression::Kind::IntrinsicExpression:
      FATAL_RUNTIME_ERROR_NO_LINE()
          << "Can't treat expression as lvalue: " << *exp;
  }
}

auto Interpreter::StepExp() -> Transition {
  Nonnull<Action*> act = stack.Top()->todo.Top();
  Nonnull<const Expression*> exp = cast<ExpressionAction>(*act).Exp();
  if (tracing_output) {
    llvm::outs() << "--- step exp " << *exp << " (" << exp->SourceLoc()
                 << ") --->\n";
  }
  switch (exp->Tag()) {
    case Expression::Kind::IndexExpression: {
      if (act->Pos() == 0) {
        //    { { e[i] :: C, E, F} :: S, H}
        // -> { { e :: [][i] :: C, E, F} :: S, H}
        return Spawn{arena->New<ExpressionAction>(
            cast<IndexExpression>(*exp).Aggregate())};
      } else if (act->Pos() == 1) {
        return Spawn{
            arena->New<ExpressionAction>(cast<IndexExpression>(*exp).Offset())};
      } else {
        //    { { v :: [][i] :: C, E, F} :: S, H}
        // -> { { v_i :: C, E, F} : S, H}
        auto* tuple = dyn_cast<TupleValue>(act->Results()[0]);
        if (tuple == nullptr) {
          FATAL_RUNTIME_ERROR_NO_LINE()
              << "expected a tuple in field access, not " << *act->Results()[0];
        }
        std::string f =
            std::to_string(cast<IntValue>(*act->Results()[1]).Val());
        std::optional<Nonnull<const Value*>> field = tuple->FindField(f);
        if (!field) {
          FATAL_RUNTIME_ERROR_NO_LINE()
              << "field " << f << " not in " << *tuple;
        }
        return Done{*field};
      }
    }
    case Expression::Kind::TupleLiteral: {
      if (act->Pos() <
          static_cast<int>(cast<TupleLiteral>(*exp).Fields().size())) {
        //    { { vk :: (f1=v1,..., fk=[],fk+1=ek+1,...) :: C, E, F} :: S,
        //    H}
        // -> { { ek+1 :: (f1=v1,..., fk=vk, fk+1=[],...) :: C, E, F} :: S,
        // H}
        Nonnull<const Expression*> elt =
            cast<TupleLiteral>(*exp).Fields()[act->Pos()].expression;
        return Spawn{arena->New<ExpressionAction>(elt)};
      } else {
        return Done{CreateTuple(act, exp)};
      }
    }
    case Expression::Kind::StructLiteral: {
      const auto& literal = cast<StructLiteral>(*exp);
      if (act->Pos() < static_cast<int>(literal.fields().size())) {
        Nonnull<const Expression*> elt =
            literal.fields()[act->Pos()].expression;
        return Spawn{arena->New<ExpressionAction>(elt)};
      } else {
        return Done{CreateStruct(literal.fields(), act->Results())};
      }
    }
    case Expression::Kind::StructTypeLiteral: {
      const auto& struct_type = cast<StructTypeLiteral>(*exp);
      if (act->Pos() < static_cast<int>(struct_type.fields().size())) {
        return Spawn{arena->New<ExpressionAction>(
            struct_type.fields()[act->Pos()].expression)};
      } else {
        VarValues fields;
        for (size_t i = 0; i < struct_type.fields().size(); ++i) {
          fields.push_back({struct_type.fields()[i].name, act->Results()[i]});
        }
        return Done{arena->New<StructType>(std::move(fields))};
      }
    }
    case Expression::Kind::FieldAccessExpression: {
      const auto& access = cast<FieldAccessExpression>(*exp);
      if (act->Pos() == 0) {
        //    { { e.f :: C, E, F} :: S, H}
        // -> { { e :: [].f :: C, E, F} :: S, H}
        return Spawn{arena->New<ExpressionAction>(access.Aggregate())};
      } else {
        //    { { v :: [].f :: C, E, F} :: S, H}
        // -> { { v_f :: C, E, F} : S, H}
        return Done{act->Results()[0]->GetField(
            arena, FieldPath(access.Field()), exp->SourceLoc())};
      }
    }
    case Expression::Kind::IdentifierExpression: {
      CHECK(act->Pos() == 0);
      const auto& ident = cast<IdentifierExpression>(*exp);
      // { {x :: C, E, F} :: S, H} -> { {H(E(x)) :: C, E, F} :: S, H}
      Address pointer = GetFromEnv(exp->SourceLoc(), ident.Name());
      return Done{heap.Read(pointer, exp->SourceLoc())};
    }
    case Expression::Kind::IntLiteral:
      CHECK(act->Pos() == 0);
      // { {n :: C, E, F} :: S, H} -> { {n' :: C, E, F} :: S, H}
      return Done{arena->New<IntValue>(cast<IntLiteral>(*exp).Val())};
    case Expression::Kind::BoolLiteral:
      CHECK(act->Pos() == 0);
      // { {n :: C, E, F} :: S, H} -> { {n' :: C, E, F} :: S, H}
      return Done{arena->New<BoolValue>(cast<BoolLiteral>(*exp).Val())};
    case Expression::Kind::PrimitiveOperatorExpression: {
      const auto& op = cast<PrimitiveOperatorExpression>(*exp);
      if (act->Pos() != static_cast<int>(op.Arguments().size())) {
        //    { {v :: op(vs,[],e,es) :: C, E, F} :: S, H}
        // -> { {e :: op(vs,v,[],es) :: C, E, F} :: S, H}
        Nonnull<const Expression*> arg = op.Arguments()[act->Pos()];
        return Spawn{arena->New<ExpressionAction>(arg)};
      } else {
        //    { {v :: op(vs,[]) :: C, E, F} :: S, H}
        // -> { {eval_prim(op, (vs,v)) :: C, E, F} :: S, H}
        return Done{EvalPrim(op.Op(), act->Results(), exp->SourceLoc())};
      }
    }
    case Expression::Kind::CallExpression:
      if (act->Pos() == 0) {
        //    { {e1(e2) :: C, E, F} :: S, H}
        // -> { {e1 :: [](e2) :: C, E, F} :: S, H}
        return Spawn{arena->New<ExpressionAction>(
            cast<CallExpression>(*exp).Function())};
      } else if (act->Pos() == 1) {
        //    { { v :: [](e) :: C, E, F} :: S, H}
        // -> { { e :: v([]) :: C, E, F} :: S, H}
        return Spawn{arena->New<ExpressionAction>(
            cast<CallExpression>(*exp).Argument())};
      } else if (act->Pos() == 2) {
        //    { { v2 :: v1([]) :: C, E, F} :: S, H}
        // -> { {C',E',F'} :: {C, E, F} :: S, H}
        switch (act->Results()[0]->Tag()) {
          case Value::Kind::NominalClassType: {
            Nonnull<const Value*> arg =
                CopyVal(arena, act->Results()[1], exp->SourceLoc());
            return Done{arena->New<NominalClassValue>(act->Results()[0], arg)};
          }
          case Value::Kind::AlternativeConstructorValue: {
            const auto& alt =
                cast<AlternativeConstructorValue>(*act->Results()[0]);
            Nonnull<const Value*> arg =
                CopyVal(arena, act->Results()[1], exp->SourceLoc());
            return Done{arena->New<AlternativeValue>(alt.AltName(),
                                                     alt.ChoiceName(), arg)};
          }
          case Value::Kind::FunctionValue:
            return CallFunction{
                // TODO: Think about a cleaner way to cast between Ptr types.
                // (multiple TODOs)
                .function = Nonnull<const FunctionValue*>(
                    cast<FunctionValue>(act->Results()[0])),
                .args = act->Results()[1],
                .loc = exp->SourceLoc()};
          default:
            FATAL_RUNTIME_ERROR(exp->SourceLoc())
                << "in call, expected a function, not " << *act->Results()[0];
        }
      } else {
        FATAL() << "in handle_value with Call pos " << act->Pos();
      }
    case Expression::Kind::IntrinsicExpression:
      CHECK(act->Pos() == 0);
      // { {n :: C, E, F} :: S, H} -> { {n' :: C, E, F} :: S, H}
      switch (cast<IntrinsicExpression>(*exp).Intrinsic()) {
        case IntrinsicExpression::IntrinsicKind::Print:
          Address pointer = GetFromEnv(exp->SourceLoc(), "format_str");
          Nonnull<const Value*> pointee = heap.Read(pointer, exp->SourceLoc());
          CHECK(pointee->Tag() == Value::Kind::StringValue);
          // TODO: This could eventually use something like llvm::formatv.
          llvm::outs() << cast<StringValue>(*pointee).Val();
          return Done{TupleValue::Empty()};
      }

    case Expression::Kind::IntTypeLiteral: {
      CHECK(act->Pos() == 0);
      return Done{arena->New<IntType>()};
    }
    case Expression::Kind::BoolTypeLiteral: {
      CHECK(act->Pos() == 0);
      return Done{arena->New<BoolType>()};
    }
    case Expression::Kind::TypeTypeLiteral: {
      CHECK(act->Pos() == 0);
      return Done{arena->New<TypeType>()};
    }
    case Expression::Kind::FunctionTypeLiteral: {
      if (act->Pos() == 0) {
        return Spawn{arena->New<ExpressionAction>(
            cast<FunctionTypeLiteral>(*exp).Parameter())};
      } else if (act->Pos() == 1) {
        //    { { pt :: fn [] -> e :: C, E, F} :: S, H}
        // -> { { e :: fn pt -> []) :: C, E, F} :: S, H}
        return Spawn{arena->New<ExpressionAction>(
            cast<FunctionTypeLiteral>(*exp).ReturnType())};
      } else {
        //    { { rt :: fn pt -> [] :: C, E, F} :: S, H}
        // -> { fn pt -> rt :: {C, E, F} :: S, H}
        return Done{arena->New<FunctionType>(std::vector<GenericBinding>(),
                                             act->Results()[0],
                                             act->Results()[1])};
      }
    }
    case Expression::Kind::ContinuationTypeLiteral: {
      CHECK(act->Pos() == 0);
      return Done{arena->New<ContinuationType>()};
    }
    case Expression::Kind::StringLiteral:
      CHECK(act->Pos() == 0);
      // { {n :: C, E, F} :: S, H} -> { {n' :: C, E, F} :: S, H}
      return Done{arena->New<StringValue>(cast<StringLiteral>(*exp).Val())};
    case Expression::Kind::StringTypeLiteral: {
      CHECK(act->Pos() == 0);
      return Done{arena->New<StringType>()};
    }
  }  // switch (exp->Tag)
}

auto Interpreter::StepPattern() -> Transition {
  Nonnull<Action*> act = stack.Top()->todo.Top();
  Nonnull<const Pattern*> pattern = cast<PatternAction>(*act).Pat();
  if (tracing_output) {
    llvm::outs() << "--- step pattern " << *pattern << " ("
                 << pattern->SourceLoc() << ") --->\n";
  }
  switch (pattern->Tag()) {
    case Pattern::Kind::AutoPattern: {
      CHECK(act->Pos() == 0);
      return Done{arena->New<AutoType>()};
    }
    case Pattern::Kind::BindingPattern: {
      const auto& binding = cast<BindingPattern>(*pattern);
      if (act->Pos() == 0) {
        return Spawn{arena->New<PatternAction>(binding.Type())};
      } else {
        return Done{arena->New<BindingPlaceholderValue>(binding.Name(),
                                                        act->Results()[0])};
      }
    }
    case Pattern::Kind::TuplePattern: {
      const auto& tuple = cast<TuplePattern>(*pattern);
      if (act->Pos() < static_cast<int>(tuple.Fields().size())) {
        //    { { vk :: (f1=v1,..., fk=[],fk+1=ek+1,...) :: C, E, F} :: S,
        //    H}
        // -> { { ek+1 :: (f1=v1,..., fk=vk, fk+1=[],...) :: C, E, F} :: S,
        // H}
        Nonnull<const Pattern*> elt = tuple.Fields()[act->Pos()].pattern;
        return Spawn{arena->New<PatternAction>(elt)};
      } else {
        std::vector<TupleElement> elements;
        for (size_t i = 0; i < tuple.Fields().size(); ++i) {
          elements.push_back(
              {.name = tuple.Fields()[i].name, .value = act->Results()[i]});
        }
        return Done{arena->New<TupleValue>(std::move(elements))};
      }
    }
    case Pattern::Kind::AlternativePattern: {
      const auto& alternative = cast<AlternativePattern>(*pattern);
      if (act->Pos() == 0) {
        return Spawn{arena->New<ExpressionAction>(alternative.ChoiceType())};
      } else if (act->Pos() == 1) {
        return Spawn{arena->New<PatternAction>(alternative.Arguments())};
      } else {
        CHECK(act->Pos() == 2);
        const auto& choice_type = cast<ChoiceType>(*act->Results()[0]);
        return Done{arena->New<AlternativeValue>(alternative.AlternativeName(),
                                                 choice_type.Name(),
                                                 act->Results()[1])};
      }
    }
    case Pattern::Kind::ExpressionPattern:
      return Delegate{arena->New<ExpressionAction>(
          cast<ExpressionPattern>(*pattern).Expression())};
  }
}

static auto IsWhileAct(Nonnull<Action*> act) -> bool {
  switch (act->Tag()) {
    case Action::Kind::StatementAction:
      switch (cast<StatementAction>(*act).Stmt()->Tag()) {
        case Statement::Kind::While:
          return true;
        default:
          return false;
      }
    default:
      return false;
  }
}

static auto HasLocalScope(Nonnull<Action*> act) -> bool {
  switch (act->Tag()) {
    case Action::Kind::StatementAction:
      switch (cast<StatementAction>(*act).Stmt()->Tag()) {
        case Statement::Kind::Block:
        case Statement::Kind::Match:
          return true;
        default:
          return false;
      }
    default:
      return false;
  }
}

auto Interpreter::StepStmt() -> Transition {
  Nonnull<Frame*> frame = stack.Top();
  Nonnull<Action*> act = frame->todo.Top();
  Nonnull<const Statement*> stmt = cast<StatementAction>(*act).Stmt();
  if (tracing_output) {
    llvm::outs() << "--- step stmt ";
    stmt->PrintDepth(1, llvm::outs());
    llvm::outs() << " (" << stmt->SourceLoc() << ") --->\n";
  }
  switch (stmt->Tag()) {
    case Statement::Kind::Match: {
      const auto& match_stmt = cast<Match>(*stmt);
      if (act->Pos() == 0) {
        //    { { (match (e) ...) :: C, E, F} :: S, H}
        // -> { { e :: (match ([]) ...) :: C, E, F} :: S, H}
        frame->scopes.Push(arena->New<Scope>(CurrentEnv()));
        return Spawn{arena->New<ExpressionAction>(&match_stmt.expression())};
      } else {
        // Regarding act->Pos():
        // * odd: start interpreting the pattern of a clause
        // * even: finished interpreting the pattern, now try to match
        //
        // Regarding act->Results():
        // * 0: the value that we're matching
        // * 1: the pattern for clause 0
        // * 2: the pattern for clause 1
        // * ...
        auto clause_num = (act->Pos() - 1) / 2;
        if (clause_num >= static_cast<int>(match_stmt.clauses().size())) {
          DeallocateScope(frame->scopes.Top());
          frame->scopes.Pop();
          return Done{};
        }
        auto c = match_stmt.clauses()[clause_num];

        if (act->Pos() % 2 == 1) {
          // start interpreting the pattern of the clause
          //    { {v :: (match ([]) ...) :: C, E, F} :: S, H}
          // -> { {pi :: (match ([]) ...) :: C, E, F} :: S, H}
          return Spawn{arena->New<PatternAction>(&c.pattern())};
        } else {  // try to match
          auto v = act->Results()[0];
          auto pat = act->Results()[clause_num + 1];
          std::optional<Env> matches = PatternMatch(pat, v, stmt->SourceLoc());
          if (matches) {  // we have a match, start the body
            // Ensure we don't process any more clauses.
            act->SetPos(2 * match_stmt.clauses().size() + 1);

            for (const auto& [name, value] : *matches) {
              frame->scopes.Top()->values.Set(name, value);
              frame->scopes.Top()->locals.push_back(name);
            }
            return Spawn{arena->New<StatementAction>(&c.statement())};
          } else {
            return RunAgain{};
          }
        }
      }
    }
    case Statement::Kind::While:
      if (act->Pos() % 2 == 0) {
        //    { { (while (e) s) :: C, E, F} :: S, H}
        // -> { { e :: (while ([]) s) :: C, E, F} :: S, H}
        act->Clear();
        return Spawn{arena->New<ExpressionAction>(cast<While>(*stmt).Cond())};
      } else if (cast<BoolValue>(*act->Results().back()).Val()) {
        //    { {true :: (while ([]) s) :: C, E, F} :: S, H}
        // -> { { s :: (while (e) s) :: C, E, F } :: S, H}
        return Spawn{arena->New<StatementAction>(cast<While>(*stmt).Body())};
      } else {
        //    { {false :: (while ([]) s) :: C, E, F} :: S, H}
        // -> { { C, E, F } :: S, H}
        return Done{};
      }
    case Statement::Kind::Break: {
      CHECK(act->Pos() == 0);
      //    { { break; :: ... :: (while (e) s) :: C, E, F} :: S, H}
      // -> { { C, E', F} :: S, H}
      auto it =
          std::find_if(frame->todo.begin(), frame->todo.end(), &IsWhileAct);
      if (it == frame->todo.end()) {
        FATAL_RUNTIME_ERROR(stmt->SourceLoc())
            << "`break` not inside `while` statement";
      }
      ++it;
      return UnwindTo{*it};
    }
    case Statement::Kind::Continue: {
      CHECK(act->Pos() == 0);
      //    { { continue; :: ... :: (while (e) s) :: C, E, F} :: S, H}
      // -> { { (while (e) s) :: C, E', F} :: S, H}
      auto it =
          std::find_if(frame->todo.begin(), frame->todo.end(), &IsWhileAct);
      if (it == frame->todo.end()) {
        FATAL_RUNTIME_ERROR(stmt->SourceLoc())
            << "`continue` not inside `while` statement";
      }
      return UnwindTo{*it};
    }
    case Statement::Kind::Block: {
      if (act->Pos() == 0) {
        const Block& block = cast<Block>(*stmt);
        if (block.Stmt()) {
          frame->scopes.Push(arena->New<Scope>(CurrentEnv()));
          return Spawn{arena->New<StatementAction>(*block.Stmt())};
        } else {
          return Done{};
        }
      } else {
        Nonnull<Scope*> scope = frame->scopes.Top();
        DeallocateScope(scope);
        frame->scopes.Pop(1);
        return Done{};
      }
    }
    case Statement::Kind::VariableDefinition:
      if (act->Pos() == 0) {
        //    { {(var x = e) :: C, E, F} :: S, H}
        // -> { {e :: (var x = []) :: C, E, F} :: S, H}
        return Spawn{arena->New<ExpressionAction>(
            cast<VariableDefinition>(*stmt).Init())};
      } else if (act->Pos() == 1) {
        return Spawn{
            arena->New<PatternAction>(cast<VariableDefinition>(*stmt).Pat())};
      } else {
        //    { { v :: (x = []) :: C, E, F} :: S, H}
        // -> { { C, E(x := a), F} :: S, H(a := copy(v))}
        Nonnull<const Value*> v = act->Results()[0];
        Nonnull<const Value*> p = act->Results()[1];

        std::optional<Env> matches = PatternMatch(p, v, stmt->SourceLoc());
        CHECK(matches)
            << stmt->SourceLoc()
            << ": internal error in variable definition, match failed";
        for (const auto& [name, value] : *matches) {
          frame->scopes.Top()->values.Set(name, value);
          frame->scopes.Top()->locals.push_back(name);
        }
        return Done{};
      }
    case Statement::Kind::ExpressionStatement:
      if (act->Pos() == 0) {
        //    { {e :: C, E, F} :: S, H}
        // -> { {e :: C, E, F} :: S, H}
        return Spawn{arena->New<ExpressionAction>(
            cast<ExpressionStatement>(*stmt).Exp())};
      } else {
        return Done{};
      }
    case Statement::Kind::Assign:
      if (act->Pos() == 0) {
        //    { {(lv = e) :: C, E, F} :: S, H}
        // -> { {lv :: ([] = e) :: C, E, F} :: S, H}
        return Spawn{arena->New<LValAction>(cast<Assign>(*stmt).Lhs())};
      } else if (act->Pos() == 1) {
        //    { { a :: ([] = e) :: C, E, F} :: S, H}
        // -> { { e :: (a = []) :: C, E, F} :: S, H}
        return Spawn{arena->New<ExpressionAction>(cast<Assign>(*stmt).Rhs())};
      } else {
        //    { { v :: (a = []) :: C, E, F} :: S, H}
        // -> { { C, E, F} :: S, H(a := v)}
        auto pat = act->Results()[0];
        auto val = act->Results()[1];
        PatternAssignment(pat, val, stmt->SourceLoc());
        return Done{};
      }
    case Statement::Kind::If:
      if (act->Pos() == 0) {
        //    { {(if (e) then_stmt else else_stmt) :: C, E, F} :: S, H}
        // -> { { e :: (if ([]) then_stmt else else_stmt) :: C, E, F} :: S, H}
        return Spawn{arena->New<ExpressionAction>(cast<If>(*stmt).Cond())};
      } else if (cast<BoolValue>(*act->Results()[0]).Val()) {
        //    { {true :: if ([]) then_stmt else else_stmt :: C, E, F} ::
        //      S, H}
        // -> { { then_stmt :: C, E, F } :: S, H}
        return Delegate{
            arena->New<StatementAction>(cast<If>(*stmt).ThenStmt())};
      } else if (cast<If>(*stmt).ElseStmt()) {
        //    { {false :: if ([]) then_stmt else else_stmt :: C, E, F} ::
        //      S, H}
        // -> { { else_stmt :: C, E, F } :: S, H}
        return Delegate{
            arena->New<StatementAction>(*cast<If>(*stmt).ElseStmt())};
      } else {
        return Done{};
      }
    case Statement::Kind::Return:
      if (act->Pos() == 0) {
        //    { {return e :: C, E, F} :: S, H}
        // -> { {e :: return [] :: C, E, F} :: S, H}
        return Spawn{arena->New<ExpressionAction>(cast<Return>(*stmt).Exp())};
      } else {
        //    { {v :: return [] :: C, E, F} :: {C', E', F'} :: S, H}
        // -> { {v :: C', E', F'} :: S, H}
        Nonnull<const Value*> ret_val =
            CopyVal(arena, act->Results()[0], stmt->SourceLoc());
        return UnwindFunctionCall{ret_val};
      }
    case Statement::Kind::Sequence: {
      //    { { (s1,s2) :: C, E, F} :: S, H}
      // -> { { s1 :: s2 :: C, E, F} :: S, H}
      const Sequence& seq = cast<Sequence>(*stmt);
      if (act->Pos() == 0) {
        return Spawn{arena->New<StatementAction>(seq.Stmt())};
      } else {
        if (seq.Next()) {
          return Delegate{
              arena->New<StatementAction>(*cast<Sequence>(*stmt).Next())};
        } else {
          return Done{};
        }
      }
    }
    case Statement::Kind::Continuation: {
      CHECK(act->Pos() == 0);
      // Create a continuation object by creating a frame similar the
      // way one is created in a function call.
      auto scopes = Stack<Nonnull<Scope*>>(arena->New<Scope>(CurrentEnv()));
      Stack<Nonnull<Action*>> todo;
      todo.Push(arena->New<StatementAction>(
          arena->New<Return>(arena, stmt->SourceLoc())));
      todo.Push(arena->New<StatementAction>(cast<Continuation>(*stmt).Body()));
      auto continuation_frame =
          arena->New<Frame>("__continuation", scopes, todo);
      Address continuation_address =
          heap.AllocateValue(arena->New<ContinuationValue>(
              std::vector<Nonnull<Frame*>>({continuation_frame})));
      // Store the continuation's address in the frame.
      continuation_frame->continuation = continuation_address;
      // Bind the continuation object to the continuation variable
      frame->scopes.Top()->values.Set(
          cast<Continuation>(*stmt).ContinuationVariable(),
          continuation_address);
      // Pop the continuation statement.
      frame->todo.Pop();
      return ManualTransition{};
    }
    case Statement::Kind::Run:
      if (act->Pos() == 0) {
        // Evaluate the argument of the run statement.
        return Spawn{arena->New<ExpressionAction>(cast<Run>(*stmt).Argument())};
      } else {
        frame->todo.Pop(1);
        // Push an expression statement action to ignore the result
        // value from the continuation.
        auto ignore_result =
            arena->New<StatementAction>(arena->New<ExpressionStatement>(
                stmt->SourceLoc(),
                arena->New<TupleLiteral>(stmt->SourceLoc())));
        frame->todo.Push(ignore_result);
        // Push the continuation onto the current stack.
        const std::vector<Nonnull<Frame*>>& continuation_vector =
            cast<ContinuationValue>(*act->Results()[0]).Stack();
        for (auto frame_iter = continuation_vector.rbegin();
             frame_iter != continuation_vector.rend(); ++frame_iter) {
          stack.Push(*frame_iter);
        }
        return ManualTransition{};
      }
    case Statement::Kind::Await:
      CHECK(act->Pos() == 0);
      // Pause the current continuation
      frame->todo.Pop();
      std::vector<Nonnull<Frame*>> paused;
      do {
        paused.push_back(stack.Pop());
      } while (paused.back()->continuation == std::nullopt);
      // Update the continuation with the paused stack.
      heap.Write(*paused.back()->continuation,
                 arena->New<ContinuationValue>(paused), stmt->SourceLoc());
      return ManualTransition{};
  }
}

class Interpreter::DoTransition {
 public:
  // Does not take ownership of interpreter.
  DoTransition(Interpreter* interpreter) : interpreter(interpreter) {}

  void operator()(const Done& done) {
    Nonnull<Frame*> frame = interpreter->stack.Top();
    if (frame->todo.Top()->Tag() != Action::Kind::StatementAction) {
      CHECK(done.result);
      frame->todo.Pop();
      if (frame->todo.IsEmpty()) {
        interpreter->program_value = *done.result;
      } else {
        frame->todo.Top()->AddResult(*done.result);
      }
    } else {
      CHECK(!done.result);
      frame->todo.Pop();
    }
  }

  void operator()(const Spawn& spawn) {
    Nonnull<Frame*> frame = interpreter->stack.Top();
    Nonnull<Action*> action = frame->todo.Top();
    action->SetPos(action->Pos() + 1);
    frame->todo.Push(spawn.child);
  }

  void operator()(const Delegate& delegate) {
    Nonnull<Frame*> frame = interpreter->stack.Top();
    frame->todo.Pop();
    frame->todo.Push(delegate.delegate);
  }

  void operator()(const RunAgain&) {
    Nonnull<Action*> action = interpreter->stack.Top()->todo.Top();
    action->SetPos(action->Pos() + 1);
  }

  void operator()(const UnwindTo& unwind_to) {
    Nonnull<Frame*> frame = interpreter->stack.Top();
    while (frame->todo.Top() != unwind_to.new_top) {
      if (HasLocalScope(frame->todo.Top())) {
        interpreter->DeallocateScope(frame->scopes.Top());
        frame->scopes.Pop();
      }
      frame->todo.Pop();
    }
  }

  void operator()(const UnwindFunctionCall& unwind) {
    interpreter->DeallocateLocals(interpreter->stack.Top());
    interpreter->stack.Pop();
    if (interpreter->stack.Top()->todo.IsEmpty()) {
      interpreter->program_value = unwind.return_val;
    } else {
      interpreter->stack.Top()->todo.Top()->AddResult(unwind.return_val);
    }
  }

  void operator()(const CallFunction& call) {
    interpreter->stack.Top()->todo.Pop();
    std::optional<Env> matches =
        interpreter->PatternMatch(call.function->Param(), call.args, call.loc);
    CHECK(matches.has_value())
        << "internal error in call_function, pattern match failed";
    // Create the new frame and push it on the stack
    Env values = interpreter->globals;
    std::vector<std::string> params;
    for (const auto& [name, value] : *matches) {
      values.Set(name, value);
      params.push_back(name);
    }
    auto scopes =
        Stack<Nonnull<Scope*>>(interpreter->arena->New<Scope>(values, params));
    CHECK(call.function->Body()) << "Calling a function that's missing a body";
    auto todo = Stack<Nonnull<Action*>>(
        interpreter->arena->New<StatementAction>(*call.function->Body()));
    auto frame =
        interpreter->arena->New<Frame>(call.function->Name(), scopes, todo);
    interpreter->stack.Push(frame);
  }

  void operator()(const ManualTransition&) {}

 private:
  Nonnull<Interpreter*> interpreter;
};

// State transition.
void Interpreter::Step() {
  Nonnull<Frame*> frame = stack.Top();
  if (frame->todo.IsEmpty()) {
    FATAL_RUNTIME_ERROR_NO_LINE()
        << "fell off end of function " << frame->name << " without `return`";
  }

  Nonnull<Action*> act = frame->todo.Top();
  switch (act->Tag()) {
    case Action::Kind::LValAction:
      std::visit(DoTransition(this), StepLvalue());
      break;
    case Action::Kind::ExpressionAction:
      std::visit(DoTransition(this), StepExp());
      break;
    case Action::Kind::PatternAction:
      std::visit(DoTransition(this), StepPattern());
      break;
    case Action::Kind::StatementAction:
      std::visit(DoTransition(this), StepStmt());
      break;
  }  // switch
}

auto Interpreter::InterpProgram(
    const std::vector<Nonnull<const Declaration*>>& fs,
    Nonnull<const Expression*> call_main) -> int {
  // Check that the interpreter is in a clean state.
  CHECK(globals.IsEmpty());
  CHECK(stack.IsEmpty());
  CHECK(program_value == std::nullopt);

  if (tracing_output) {
    llvm::outs() << "********** initializing globals **********\n";
  }
  InitGlobals(fs);

  auto todo = Stack<Nonnull<Action*>>(arena->New<ExpressionAction>(call_main));
  auto scopes = Stack<Nonnull<Scope*>>(arena->New<Scope>(globals));
  stack = Stack<Nonnull<Frame*>>(arena->New<Frame>("top", scopes, todo));

  if (tracing_output) {
    llvm::outs() << "********** calling main function **********\n";
    PrintState(llvm::outs());
  }

  while (stack.Count() > 1 || !stack.Top()->todo.IsEmpty()) {
    Step();
    if (tracing_output) {
      PrintState(llvm::outs());
    }
  }
  return cast<IntValue>(**program_value).Val();
}

auto Interpreter::InterpExp(Env values, Nonnull<const Expression*> e)
    -> Nonnull<const Value*> {
  CHECK(program_value == std::nullopt);
  auto program_value_guard =
      llvm::make_scope_exit([&] { program_value = std::nullopt; });
  auto todo = Stack<Nonnull<Action*>>(arena->New<ExpressionAction>(e));
  auto scopes = Stack<Nonnull<Scope*>>(arena->New<Scope>(values));
  stack = Stack<Nonnull<Frame*>>(arena->New<Frame>("InterpExp", scopes, todo));

  while (stack.Count() > 1 || !stack.Top()->todo.IsEmpty()) {
    Step();
  }
  CHECK(program_value != std::nullopt);
  return *program_value;
}

auto Interpreter::InterpPattern(Env values, Nonnull<const Pattern*> p)
    -> Nonnull<const Value*> {
  CHECK(program_value == std::nullopt);
  auto program_value_guard =
      llvm::make_scope_exit([&] { program_value = std::nullopt; });
  auto todo = Stack<Nonnull<Action*>>(arena->New<PatternAction>(p));
  auto scopes = Stack<Nonnull<Scope*>>(arena->New<Scope>(values));
  stack =
      Stack<Nonnull<Frame*>>(arena->New<Frame>("InterpPattern", scopes, todo));

  while (stack.Count() > 1 || !stack.Top()->todo.IsEmpty()) {
    Step();
  }
  CHECK(program_value != std::nullopt);
  return *program_value;
}

}  // namespace Carbon<|MERGE_RESOLUTION|>--- conflicted
+++ resolved
@@ -141,13 +141,8 @@
           }
         }
       }
-<<<<<<< HEAD
-      auto st = arena->New<NominalClassType>(class_def.name, std::move(fields),
-                                             std::move(methods));
-=======
-      auto st = arena->New<ClassType>(class_def.name(), std::move(fields),
-                                      std::move(methods));
->>>>>>> 47843b1c
+      auto st = arena->New<NominalClassType>(
+          class_def.name(), std::move(fields), std::move(methods));
       auto a = heap.AllocateValue(st);
       env->Set(class_def.name(), a);
       break;
