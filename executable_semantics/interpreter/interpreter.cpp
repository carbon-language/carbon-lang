--- conflicted
+++ resolved
@@ -411,14 +411,9 @@
       std::optional<Address> pointer =
           CurrentEnv(state).Get(cast<IdentifierExpression>(*exp).Name());
       if (!pointer) {
-<<<<<<< HEAD
         FATAL_RUNTIME_ERROR(exp->LineNumber())
-            << ": could not find `" << cast<IdentifierExpression>(*exp).Name()
+            << "could not find `" << cast<IdentifierExpression>(*exp).Name()
             << "`";
-=======
-        FATAL_RUNTIME_ERROR(exp->line_num)
-            << "could not find `" << exp->GetIdentifierExpression().name << "`";
->>>>>>> 9b0413ae
       }
       const Value* v = global_arena->New<PointerValue>(*pointer);
       frame->todo.Pop();
@@ -599,13 +594,8 @@
       // { {x :: C, E, F} :: S, H} -> { {H(E(x)) :: C, E, F} :: S, H}
       std::optional<Address> pointer = CurrentEnv(state).Get(ident.Name());
       if (!pointer) {
-<<<<<<< HEAD
         FATAL_RUNTIME_ERROR(exp->LineNumber())
-            << ": could not find `" << ident.Name() << "`";
-=======
-        FATAL_RUNTIME_ERROR(exp->line_num)
-            << "could not find `" << exp->GetIdentifierExpression().name << "`";
->>>>>>> 9b0413ae
+            << "could not find `" << ident.Name() << "`";
       }
       const Value* pointee = state->heap.Read(*pointer, exp->LineNumber());
       frame->todo.Pop(1);
