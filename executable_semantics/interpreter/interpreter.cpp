--- conflicted
+++ resolved
@@ -66,15 +66,10 @@
       return MakeTupleVal(elts);
     }
     case ValKind::AltV: {
-<<<<<<< HEAD
-      const Value* arg = CopyVal(val->u.alt.arg, line_num);
-      return MakeAltVal(*val->u.alt.alt_name, *val->u.alt.choice_name, arg);
-=======
-      Value* arg = CopyVal(state->heap[val->u.alt.argument], line_num);
+      const Value* arg = CopyVal(state->heap[val->u.alt.argument], line_num);
       Address argument_address = AllocateValue(arg);
       return MakeAltVal(*val->u.alt.alt_name, *val->u.alt.choice_name,
                         argument_address);
->>>>>>> eb472d87
     }
     case ValKind::StructV: {
       const Value* inits = CopyVal(val->u.struct_val.inits, line_num);
@@ -124,11 +119,7 @@
 void KillObject(Address address);
 
 // Marks all of the sub-objects of this value as dead.
-<<<<<<< HEAD
-void KillValue(const Value* val) {
-=======
-void KillSubObjects(Value* val) {
->>>>>>> eb472d87
+void KillSubObjects(const Value* val) {
   switch (val->tag) {
     case ValKind::AltV:
       KillObject(val->u.alt.argument);
@@ -362,16 +353,10 @@
       break;
     }
     case ValKind::AltConsV: {
-<<<<<<< HEAD
       const Value* arg = CopyVal(operas[1], line_num);
-      const Value* av = MakeAltVal(*operas[0]->u.alt_cons.alt_name,
-                                   *operas[0]->u.alt_cons.choice_name, arg);
-=======
-      Value* arg = CopyVal(operas[1], line_num);
-      Value* av =
+      const Value* av =
           MakeAltVal(*operas[0]->u.alt_cons.alt_name,
                      *operas[0]->u.alt_cons.choice_name, AllocateValue(arg));
->>>>>>> eb472d87
       Frame* frame = state->stack.Top();
       frame->todo.Push(MakeValAct(av));
       break;
