--- conflicted
+++ resolved
@@ -276,8 +276,9 @@
       Env values(arena);
       for (size_t i = 0; i < p_struct.elements().size(); ++i) {
         CHECK(p_struct.elements()[i].name == v_struct.elements()[i].name);
-        std::optional<Env> matches = PatternMatch(
-            p_struct.elements()[i].value, v_struct.elements()[i].value, loc);
+        std::optional<Env> matches =
+            PatternMatch(p_struct.elements()[i].value,
+                         v_struct.elements()[i].value, source_loc);
         if (!matches) {
           return std::nullopt;
         }
@@ -529,23 +530,23 @@
     }
     case Expression::Kind::StructLiteral: {
       const auto& literal = cast<StructLiteral>(*exp);
-      if (act->Pos() < static_cast<int>(literal.fields().size())) {
+      if (act->pos() < static_cast<int>(literal.fields().size())) {
         Nonnull<const Expression*> elt =
-            literal.fields()[act->Pos()].expression;
+            literal.fields()[act->pos()].expression;
         return Spawn{arena->New<ExpressionAction>(elt)};
       } else {
-        return Done{CreateStruct(literal.fields(), act->Results())};
+        return Done{CreateStruct(literal.fields(), act->results())};
       }
     }
     case Expression::Kind::StructTypeLiteral: {
       const auto& struct_type = cast<StructTypeLiteral>(*exp);
-      if (act->Pos() < static_cast<int>(struct_type.fields().size())) {
+      if (act->pos() < static_cast<int>(struct_type.fields().size())) {
         return Spawn{arena->New<ExpressionAction>(
-            struct_type.fields()[act->Pos()].expression)};
+            struct_type.fields()[act->pos()].expression)};
       } else {
         VarValues fields;
         for (size_t i = 0; i < struct_type.fields().size(); ++i) {
-          fields.push_back({struct_type.fields()[i].name, act->Results()[i]});
+          fields.push_back({struct_type.fields()[i].name, act->results()[i]});
         }
         return Done{arena->New<StructType>(std::move(fields))};
       }
@@ -605,19 +606,11 @@
       } else if (act->pos() == 2) {
         //    { { v2 :: v1([]) :: C, E, F} :: S, H}
         // -> { {C',E',F'} :: {C, E, F} :: S, H}
-<<<<<<< HEAD
         switch (act->results()[0]->kind()) {
-          case Value::Kind::ClassType: {
+          case Value::Kind::NominalClassType: {
             Nonnull<const Value*> arg =
                 CopyVal(arena, act->results()[1], exp->source_loc());
-            return Done{arena->New<StructValue>(act->results()[0], arg)};
-=======
-        switch (act->Results()[0]->Tag()) {
-          case Value::Kind::NominalClassType: {
-            Nonnull<const Value*> arg =
-                CopyVal(arena, act->Results()[1], exp->SourceLoc());
-            return Done{arena->New<NominalClassValue>(act->Results()[0], arg)};
->>>>>>> f5cae978
+            return Done{arena->New<NominalClassValue>(act->results()[0], arg)};
           }
           case Value::Kind::AlternativeConstructorValue: {
             const auto& alt =
@@ -696,7 +689,7 @@
       CHECK(act->pos() == 0);
       return Done{arena->New<StringType>()};
     }
-  }  // switch (exp->Tag)
+  }  // switch (exp->kind)
 }
 
 auto Interpreter::StepPattern() -> Transition {
