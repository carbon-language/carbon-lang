// Part of the Carbon Language project, under the Apache License v2.0 with LLVM
// Exceptions. See /LICENSE for license information.
// SPDX-License-Identifier: Apache-2.0 WITH LLVM-exception

#include "executable_semantics/interpreter/interpreter.h"

#include <iostream>
#include <iterator>
#include <list>
#include <map>
#include <optional>
#include <utility>
#include <vector>

#include "common/check.h"
#include "executable_semantics/ast/expression.h"
#include "executable_semantics/ast/function_definition.h"
#include "executable_semantics/interpreter/stack.h"
#include "executable_semantics/interpreter/typecheck.h"
#include "executable_semantics/tracing_flag.h"

namespace Carbon {

State* state = nullptr;

auto PatternMatch(const Value* pat, const Value* val, Env,
                  std::list<std::string>*, int) -> std::optional<Env>;
auto Step() -> void;
auto GetMember(Address a, const std::string& f, int line_num) -> Address;

//
// Auxiliary Functions
//

auto Heap::AllocateValue(const Value* v) -> Address {
  // Putting the following two side effects together in this function
  // ensures that we don't do anything else in between, which is really bad!
  // Consider whether to include a copy of the input v in this function
  // or to leave it up to the caller.
  CHECK(v != nullptr);
  Address a = values_.size();
  values_.push_back(v);
  alive_.push_back(true);
  return a;
}

auto Heap::Read(Address a, int line_num) -> const Value* {
  this->CheckAlive(a, line_num);
  return values_[a];
}

auto Heap::Write(Address a, const Value* v, int line_num) -> void {
  CHECK(v != nullptr);
  this->CheckAlive(a, line_num);
  values_[a] = v;
}

void Heap::CheckAlive(Address address, int line_num) {
  if (!alive_[address]) {
    std::cerr << line_num << ": undefined behavior: access to dead value ";
    PrintValue(values_[address], std::cerr);
    std::cerr << std::endl;
    exit(-1);
  }
}

auto CopyVal(const Value* val, int line_num) -> const Value* {
  switch (val->tag()) {
    case ValKind::TupleValue: {
      std::vector<TupleElement> elements;
      for (const TupleElement& element : val->GetTupleValue().elements) {
        const Value* new_element =
            CopyVal(state->heap.Read(element.address, line_num), line_num);
        Address new_address = state->heap.AllocateValue(new_element);
        elements.push_back({.name = element.name, .address = new_address});
      }
      return Value::MakeTupleValue(std::move(elements));
    }
    case ValKind::AlternativeValue: {
      const Value* arg = CopyVal(
          state->heap.Read(val->GetAlternativeValue().argument, line_num),
          line_num);
      Address argument_address = state->heap.AllocateValue(arg);
      return Value::MakeAlternativeValue(val->GetAlternativeValue().alt_name,
                                         val->GetAlternativeValue().choice_name,
                                         argument_address);
    }
    case ValKind::StructValue: {
      const Value* inits = CopyVal(val->GetStructValue().inits, line_num);
      return Value::MakeStructValue(val->GetStructValue().type, inits);
    }
    case ValKind::IntValue:
      return Value::MakeIntValue(val->GetIntValue());
    case ValKind::BoolValue:
      return Value::MakeBoolValue(val->GetBoolValue());
    case ValKind::FunctionValue:
      return Value::MakeFunctionValue(val->GetFunctionValue().name,
                                      val->GetFunctionValue().param,
                                      val->GetFunctionValue().body);
    case ValKind::PointerValue:
      return Value::MakePointerValue(val->GetPointerValue());
    case ValKind::ContinuationValue:
      // Copying a continuation is "shallow".
      return val;
    case ValKind::FunctionType:
      return Value::MakeFunctionType(
          CopyVal(val->GetFunctionType().param, line_num),
          CopyVal(val->GetFunctionType().ret, line_num));

    case ValKind::PointerType:
      return Value::MakePointerType(
          CopyVal(val->GetPointerType().type, line_num));
    case ValKind::IntType:
      return Value::MakeIntType();
    case ValKind::BoolType:
      return Value::MakeBoolType();
    case ValKind::TypeType:
      return Value::MakeTypeType();
    case ValKind::AutoType:
      return Value::MakeAutoType();
    case ValKind::ContinuationType:
      return Value::MakeContinuationType();
    case ValKind::StructType:
    case ValKind::ChoiceType:
    case ValKind::BindingPlaceholderValue:
    case ValKind::AlternativeConstructorValue:
      return val;  // no need to copy these because they are immutable?
      // No, they need to be copied so they don't get killed. -Jeremy
  }
}

void Heap::DeallocateSubObjects(const Value* val) {
  switch (val->tag()) {
    case ValKind::AlternativeValue:
      Deallocate(val->GetAlternativeValue().argument);
      break;
    case ValKind::StructValue:
      DeallocateSubObjects(val->GetStructValue().inits);
      break;
    case ValKind::TupleValue:
      for (const TupleElement& element : val->GetTupleValue().elements) {
        Deallocate(element.address);
      }
      break;
    default:
      break;
  }
}

void Heap::Deallocate(Address address) {
  if (alive_[address]) {
    alive_[address] = false;
    DeallocateSubObjects(values_[address]);
  } else {
    std::cerr << "runtime error, deallocating an already dead value"
              << std::endl;
    exit(-1);
  }
}

void PrintEnv(Env values, std::ostream& out) {
  for (const auto& [name, address] : values) {
    out << name << ": ";
    state->heap.PrintAddress(address, out);
    out << ", ";
  }
}

//
// Frame and State Operations
//

void PrintFrame(Frame* frame, std::ostream& out) {
  out << frame->name;
  out << "{";
  Action::PrintList(frame->todo, out);
  out << "}";
}

void PrintStack(Stack<Frame*> ls, std::ostream& out) {
  if (!ls.IsEmpty()) {
    PrintFrame(ls.Pop(), out);
    if (!ls.IsEmpty()) {
      out << " :: ";
      PrintStack(ls, out);
    }
  }
}

void Heap::PrintHeap(std::ostream& out) {
  for (Address i = 0; i < values_.size(); ++i) {
    PrintAddress(i, out);
    out << ", ";
  }
}

auto Heap::PrintAddress(Address a, std::ostream& out) -> void {
  if (!alive_[a]) {
    out << "!!";
  }
  PrintValue(values_[a], out);
}

auto CurrentEnv(State* state) -> Env {
  Frame* frame = state->stack.Top();
  return frame->scopes.Top()->values;
}

void PrintState(std::ostream& out) {
  out << "{" << std::endl;
  out << "stack: ";
  PrintStack(state->stack, out);
  out << std::endl << "heap: ";
  state->heap.PrintHeap(out);
  if (!state->stack.IsEmpty() && !state->stack.Top()->scopes.IsEmpty()) {
    out << std::endl << "values: ";
    PrintEnv(CurrentEnv(state), out);
  }
  out << std::endl << "}" << std::endl;
}

//
// More Auxiliary Functions
//

auto ValToInt(const Value* v, int line_num) -> int {
  switch (v->tag()) {
    case ValKind::IntValue:
      return v->GetIntValue();
    default:
      std::cerr << line_num << ": runtime error: expected an integer"
                << std::endl;
      exit(-1);
  }
}

auto ValToBool(const Value* v, int line_num) -> int {
  switch (v->tag()) {
    case ValKind::BoolValue:
      return v->GetBoolValue();
    default:
      std::cerr << "runtime type error: expected a Boolean" << std::endl;
      exit(-1);
  }
}

auto ValToPtr(const Value* v, int line_num) -> Address {
  switch (v->tag()) {
    case ValKind::PointerValue:
      return v->GetPointerValue();
    default:
      std::cerr << "runtime type error: expected a pointer, not ";
      PrintValue(v, std::cerr);
      std::cerr << std::endl;
      exit(-1);
  }
}

// Returns *continuation represented as a list of frames.
//
// - Precondition: continuation->tag == ValKind::ContinuationV.
auto ContinuationToVector(const Value* continuation, int sourceLocation)
    -> std::vector<Frame*> {
  if (continuation->tag() == ValKind::ContinuationValue) {
    return continuation->GetContinuationValue().stack;
  } else {
    std::cerr << sourceLocation << ": runtime error: expected an integer"
              << std::endl;
    exit(-1);
  }
}

auto EvalPrim(Operator op, const std::vector<const Value*>& args, int line_num)
    -> const Value* {
  switch (op) {
    case Operator::Neg:
      return Value::MakeIntValue(-ValToInt(args[0], line_num));
    case Operator::Add:
      return Value::MakeIntValue(ValToInt(args[0], line_num) +
                                 ValToInt(args[1], line_num));
    case Operator::Sub:
      return Value::MakeIntValue(ValToInt(args[0], line_num) -
                                 ValToInt(args[1], line_num));
    case Operator::Mul:
      return Value::MakeIntValue(ValToInt(args[0], line_num) *
                                 ValToInt(args[1], line_num));
    case Operator::Not:
      return Value::MakeBoolValue(!ValToBool(args[0], line_num));
    case Operator::And:
      return Value::MakeBoolValue(ValToBool(args[0], line_num) &&
                                  ValToBool(args[1], line_num));
    case Operator::Or:
      return Value::MakeBoolValue(ValToBool(args[0], line_num) ||
                                  ValToBool(args[1], line_num));
    case Operator::Eq:
      return Value::MakeBoolValue(ValueEqual(args[0], args[1], line_num));
    case Operator::Ptr:
      return Value::MakePointerType(args[0]);
    case Operator::Deref:
      std::cerr << line_num << ": dereference not implemented yet\n";
      exit(-1);
  }
}

// Globally-defined entities, such as functions, structs, choices.
Env globals;

void InitGlobals(std::list<Declaration>* fs) {
  for (auto const& d : *fs) {
    d.InitGlobals(globals);
  }
}

auto ChoiceDeclaration::InitGlobals(Env& globals) const -> void {
  VarValues alts;
  for (const auto& [name, signature] : alternatives) {
    auto t = InterpExp(Env(), signature);
    alts.push_back(make_pair(name, t));
  }
  auto ct = Value::MakeChoiceType(name, std::move(alts));
  auto a = state->heap.AllocateValue(ct);
  globals.Set(name, a);
}

auto StructDeclaration::InitGlobals(Env& globals) const -> void {
  VarValues fields;
  VarValues methods;
  for (auto i = definition.members->begin(); i != definition.members->end();
       ++i) {
    switch ((*i)->tag) {
      case MemberKind::FieldMember: {
        auto t = InterpExp(Env(), (*i)->u.field.type);
        fields.push_back(make_pair(*(*i)->u.field.name, t));
        break;
      }
    }
  }
  auto st = Value::MakeStructType(*definition.name, std::move(fields),
                                  std::move(methods));
  auto a = state->heap.AllocateValue(st);
  globals.Set(*definition.name, a);
}

auto FunctionDeclaration::InitGlobals(Env& globals) const -> void {
  auto pt = InterpExp(globals, definition.param_pattern);
  auto f = Value::MakeFunctionValue(definition.name, pt, definition.body);
  Address a = state->heap.AllocateValue(f);
  globals.Set(definition.name, a);
}

// Adds an entry in `globals` mapping the variable's name to the
// result of evaluating the initializer.
auto VariableDeclaration::InitGlobals(Env& globals) const -> void {
  auto v = InterpExp(globals, initializer);
  Address a = state->heap.AllocateValue(v);
  globals.Set(name, a);
}

//    { S, H} -> { { C, E, F} :: S, H}
// where C is the body of the function,
//       E is the environment (functions + parameters + locals)
//       F is the function
void CallFunction(int line_num, std::vector<const Value*> operas,
                  State* state) {
  switch (operas[0]->tag()) {
    case ValKind::FunctionValue: {
      // Bind arguments to parameters
      std::list<std::string> params;
      std::optional<Env> matches =
          PatternMatch(operas[0]->GetFunctionValue().param, operas[1], globals,
                       &params, line_num);
      if (!matches) {
        std::cerr << "internal error in call_function, pattern match failed"
                  << std::endl;
        exit(-1);
      }
      // Create the new frame and push it on the stack
      auto* scope = new Scope(*matches, params);
<<<<<<< HEAD
      auto* frame = new Frame(*operas[0]->GetFunctionValue().name, Stack(scope),
                              Stack(Action::MakeStatementAction(
                                  operas[0]->GetFunctionValue().body)));
=======
      auto* frame =
          new Frame(operas[0]->GetFunctionValue().name, Stack(scope),
                    Stack(MakeStmtAct(operas[0]->GetFunctionValue().body)));
>>>>>>> 664df678
      state->stack.Push(frame);
      break;
    }
    case ValKind::StructType: {
      const Value* arg = CopyVal(operas[1], line_num);
      const Value* sv = Value::MakeStructValue(operas[0], arg);
      Frame* frame = state->stack.Top();
      frame->todo.Push(Action::MakeValAction(sv));
      break;
    }
    case ValKind::AlternativeConstructorValue: {
      const Value* arg = CopyVal(operas[1], line_num);
      const Value* av = Value::MakeAlternativeValue(
          operas[0]->GetAlternativeConstructorValue().alt_name,
          operas[0]->GetAlternativeConstructorValue().choice_name,
          state->heap.AllocateValue(arg));
      Frame* frame = state->stack.Top();
      frame->todo.Push(Action::MakeValAction(av));
      break;
    }
    default:
      std::cerr << line_num << ": in call, expected a function, not ";
      PrintValue(operas[0], std::cerr);
      std::cerr << std::endl;
      exit(-1);
  }
}

void DeallocateScope(int line_num, Scope* scope) {
  for (const auto& l : scope->locals) {
    std::optional<Address> a = scope->values.Get(l);
    if (!a) {
      std::cerr << "internal error in DeallocateScope" << std::endl;
      exit(-1);
    }
    state->heap.Deallocate(*a);
  }
}

void DeallocateLocals(int line_num, Frame* frame) {
  for (auto scope : frame->scopes) {
    DeallocateScope(line_num, scope);
  }
}

void CreateTuple(Frame* frame, Action* act, const Expression* exp) {
  //    { { (v1,...,vn) :: C, E, F} :: S, H}
  // -> { { `(v1,...,vn) :: C, E, F} :: S, H}
<<<<<<< HEAD
  auto elements = new std::vector<TupleElement>();
  auto f = exp->GetTupleLiteral().fields.begin();

=======
  std::vector<TupleElement> elements;
  auto f = act->u.exp->GetTupleLiteral().fields.begin();
>>>>>>> 664df678
  for (auto i = act->results.begin(); i != act->results.end(); ++i, ++f) {
    Address a = state->heap.AllocateValue(*i);  // copy?
    elements.push_back({.name = f->name, .address = a});
  }
  const Value* tv = Value::MakeTupleValue(std::move(elements));
  frame->todo.Pop(1);
  frame->todo.Push(Action::MakeValAction(tv));
}

// Returns an updated environment that includes the bindings of
//    pattern variables to their matched values, if matching succeeds.
//
// The names of the pattern variables are added to the vars parameter.
// Returns nullopt if the value doesn't match the pattern.
auto PatternMatch(const Value* p, const Value* v, Env values,
                  std::list<std::string>* vars, int line_num)
    -> std::optional<Env> {
  switch (p->tag()) {
    case ValKind::BindingPlaceholderValue: {
      Address a = state->heap.AllocateValue(CopyVal(v, line_num));
      vars->push_back(p->GetBindingPlaceholderValue().name);
      values.Set(p->GetBindingPlaceholderValue().name, a);
      return values;
    }
    case ValKind::TupleValue:
      switch (v->tag()) {
        case ValKind::TupleValue: {
          if (p->GetTupleValue().elements.size() !=
              v->GetTupleValue().elements.size()) {
            std::cerr << "runtime error: arity mismatch in tuple pattern match"
                      << std::endl;
            exit(-1);
          }
          for (const TupleElement& element : p->GetTupleValue().elements) {
            auto a = FindTupleField(element.name, v);
            if (a == std::nullopt) {
              std::cerr << "runtime error: field " << element.name << "not in ";
              PrintValue(v, std::cerr);
              std::cerr << std::endl;
              exit(-1);
            }
            std::optional<Env> matches = PatternMatch(
                state->heap.Read(element.address, line_num),
                state->heap.Read(*a, line_num), values, vars, line_num);
            if (!matches) {
              return std::nullopt;
            }
            values = *matches;
          }  // for
          return values;
        }
        default:
          std::cerr
              << "internal error, expected a tuple value in pattern, not ";
          PrintValue(v, std::cerr);
          std::cerr << std::endl;
          exit(-1);
      }
    case ValKind::AlternativeValue:
      switch (v->tag()) {
        case ValKind::AlternativeValue: {
          if (p->GetAlternativeValue().choice_name !=
                  v->GetAlternativeValue().choice_name ||
              p->GetAlternativeValue().alt_name !=
                  v->GetAlternativeValue().alt_name) {
            return std::nullopt;
          }
          std::optional<Env> matches = PatternMatch(
              state->heap.Read(p->GetAlternativeValue().argument, line_num),
              state->heap.Read(v->GetAlternativeValue().argument, line_num),
              values, vars, line_num);
          if (!matches) {
            return std::nullopt;
          }
          return *matches;
        }
        default:
          std::cerr
              << "internal error, expected a choice alternative in pattern, "
                 "not ";
          PrintValue(v, std::cerr);
          std::cerr << std::endl;
          exit(-1);
      }
    case ValKind::FunctionType:
      switch (v->tag()) {
        case ValKind::FunctionType: {
          std::optional<Env> matches =
              PatternMatch(p->GetFunctionType().param,
                           v->GetFunctionType().param, values, vars, line_num);
          if (!matches) {
            return std::nullopt;
          }
          return PatternMatch(p->GetFunctionType().ret,
                              v->GetFunctionType().ret, *matches, vars,
                              line_num);
        }
        default:
          return std::nullopt;
      }
    default:
      if (ValueEqual(p, v, line_num)) {
        return values;
      } else {
        return std::nullopt;
      }
  }
}

void PatternAssignment(const Value* pat, const Value* val, int line_num) {
  switch (pat->tag()) {
    case ValKind::PointerValue:
      state->heap.Write(ValToPtr(pat, line_num), CopyVal(val, line_num),
                        line_num);
      break;
    case ValKind::TupleValue: {
      switch (val->tag()) {
        case ValKind::TupleValue: {
          if (pat->GetTupleValue().elements.size() !=
              val->GetTupleValue().elements.size()) {
            std::cerr << "runtime error: arity mismatch in tuple pattern match"
                      << std::endl;
            exit(-1);
          }
          for (const TupleElement& element : pat->GetTupleValue().elements) {
            auto a = FindTupleField(element.name, val);
            if (a == std::nullopt) {
              std::cerr << "runtime error: field " << element.name << "not in ";
              PrintValue(val, std::cerr);
              std::cerr << std::endl;
              exit(-1);
            }
            PatternAssignment(state->heap.Read(element.address, line_num),
                              state->heap.Read(*a, line_num), line_num);
          }
          break;
        }
        default:
          std::cerr
              << "internal error, expected a tuple value on right-hand-side, "
                 "not ";
          PrintValue(val, std::cerr);
          std::cerr << std::endl;
          exit(-1);
      }
      break;
    }
    case ValKind::AlternativeValue: {
      switch (val->tag()) {
        case ValKind::AlternativeValue: {
          if (pat->GetAlternativeValue().choice_name !=
                  val->GetAlternativeValue().choice_name ||
              pat->GetAlternativeValue().alt_name !=
                  val->GetAlternativeValue().alt_name) {
            std::cerr << "internal error in pattern assignment" << std::endl;
            exit(-1);
          }
          PatternAssignment(
              state->heap.Read(pat->GetAlternativeValue().argument, line_num),
              state->heap.Read(val->GetAlternativeValue().argument, line_num),
              line_num);
          break;
        }
        default:
          std::cerr
              << "internal error, expected an alternative in left-hand-side, "
                 "not ";
          PrintValue(val, std::cerr);
          std::cerr << std::endl;
          exit(-1);
      }
      break;
    }
    default:
      if (!ValueEqual(pat, val, line_num)) {
        std::cerr << "internal error in pattern assignment" << std::endl;
        exit(-1);
      }
  }
}

// State transitions for lvalues.

void StepLvalue() {
  Frame* frame = state->stack.Top();
  Action* act = frame->todo.Top();
  const Expression* exp = act->GetLValAction().exp;
  if (tracing_output) {
    std::cout << "--- step lvalue ";
    PrintExp(exp);
    std::cout << " --->" << std::endl;
  }
  switch (exp->tag()) {
    case ExpressionKind::IdentifierExpression: {
      //    { {x :: C, E, F} :: S, H}
      // -> { {E(x) :: C, E, F} :: S, H}
      std::optional<Address> pointer =
          CurrentEnv(state).Get(exp->GetIdentifierExpression().name);
      if (!pointer) {
        std::cerr << exp->line_num << ": could not find `"
                  << exp->GetIdentifierExpression().name << "`" << std::endl;
        exit(-1);
      }
      const Value* v = Value::MakePointerValue(*pointer);
      frame->todo.Pop();
      frame->todo.Push(Action::MakeValAction(v));
      break;
    }
    case ExpressionKind::FieldAccessExpression: {
      if (act->pos == 0) {
        //    { {e.f :: C, E, F} :: S, H}
        // -> { e :: [].f :: C, E, F} :: S, H}
        frame->todo.Push(
            Action::MakeLValAction(exp->GetFieldAccessExpression().aggregate));
        act->pos++;
      } else {
        //    { v :: [].f :: C, E, F} :: S, H}
        // -> { { &v.f :: C, E, F} :: S, H }
        const Value* str = act->results[0];
        Address a =
            GetMember(ValToPtr(str, exp->line_num),
                      exp->GetFieldAccessExpression().field, exp->line_num);
        frame->todo.Pop(1);
        frame->todo.Push(Action::MakeValAction(Value::MakePointerValue(a)));
      }
      break;
    }
    case ExpressionKind::IndexExpression: {
      if (act->pos == 0) {
        //    { {e[i] :: C, E, F} :: S, H}
        // -> { e :: [][i] :: C, E, F} :: S, H}
        frame->todo.Push(
            Action::MakeExpressionAction(exp->GetIndexExpression().aggregate));
        act->pos++;
      } else if (act->pos == 1) {
        frame->todo.Push(
            Action::MakeExpressionAction(exp->GetIndexExpression().offset));
        act->pos++;
      } else if (act->pos == 2) {
        //    { v :: [][i] :: C, E, F} :: S, H}
        // -> { { &v[i] :: C, E, F} :: S, H }
        const Value* tuple = act->results[0];
        std::string f = std::to_string(ToInteger(act->results[1]));
        auto a = FindTupleField(f, tuple);
        if (a == std::nullopt) {
          std::cerr << "runtime error: field " << f << "not in ";
          PrintValue(tuple, std::cerr);
          std::cerr << std::endl;
          exit(-1);
        }
        frame->todo.Pop(1);
        frame->todo.Push(Action::MakeValAction(Value::MakePointerValue(*a)));
      }
      break;
    }
    case ExpressionKind::TupleLiteral: {
      if (act->pos == 0) {
        //    { {(f1=e1,...) :: C, E, F} :: S, H}
        // -> { {e1 :: (f1=[],...) :: C, E, F} :: S, H}
        const Expression* e1 = exp->GetTupleLiteral().fields[0].expression;
        frame->todo.Push(Action::MakeLValAction(e1));
        act->pos++;
      } else if (act->pos !=
                 static_cast<int>(exp->GetTupleLiteral().fields.size())) {
        //    { { vk :: (f1=v1,..., fk=[],fk+1=ek+1,...) :: C, E, F} :: S,
        //    H}
        // -> { { ek+1 :: (f1=v1,..., fk=vk, fk+1=[],...) :: C, E, F} :: S,
        // H}
        const Expression* elt =
            exp->GetTupleLiteral().fields[act->pos].expression;
        frame->todo.Push(Action::MakeLValAction(elt));
        act->pos++;
      } else {
        CreateTuple(frame, act, exp);
      }
      break;
    }
    case ExpressionKind::IntLiteral:
    case ExpressionKind::BoolLiteral:
    case ExpressionKind::CallExpression:
    case ExpressionKind::PrimitiveOperatorExpression:
    case ExpressionKind::IntTypeLiteral:
    case ExpressionKind::BoolTypeLiteral:
    case ExpressionKind::TypeTypeLiteral:
    case ExpressionKind::FunctionTypeLiteral:
    case ExpressionKind::AutoTypeLiteral:
    case ExpressionKind::ContinuationTypeLiteral:
    case ExpressionKind::BindingExpression: {
      frame->todo.Pop();
      frame->todo.Push(Action::MakeExpToLValAction());
      frame->todo.Push(Action::MakeExpressionAction(exp));
    }
  }
}

// State transitions for expressions.

void StepExp() {
  Frame* frame = state->stack.Top();
  Action* act = frame->todo.Top();
  const Expression* exp = act->GetExpressionAction().exp;
  if (tracing_output) {
    std::cout << "--- step exp ";
    PrintExp(exp);
    std::cout << " --->" << std::endl;
  }
  switch (exp->tag()) {
    case ExpressionKind::BindingExpression: {
      if (act->pos == 0) {
        frame->todo.Push(
            Action::MakeExpressionAction(exp->GetBindingExpression().type));
        act->pos++;
      } else {
        auto v = Value::MakeBindingPlaceholderValue(
            exp->GetBindingExpression().name, act->results[0]);
        frame->todo.Pop(1);
        frame->todo.Push(Action::MakeValAction(v));
      }
      break;
    }
    case ExpressionKind::IndexExpression: {
      if (act->pos == 0) {
        //    { { e[i] :: C, E, F} :: S, H}
        // -> { { e :: [][i] :: C, E, F} :: S, H}
        frame->todo.Push(
            Action::MakeExpressionAction(exp->GetIndexExpression().aggregate));
        act->pos++;
      } else if (act->pos == 1) {
        frame->todo.Push(
            Action::MakeExpressionAction(exp->GetIndexExpression().offset));
        act->pos++;
      } else if (act->pos == 2) {
        auto tuple = act->results[0];
        switch (tuple->tag()) {
          case ValKind::TupleValue: {
            //    { { v :: [][i] :: C, E, F} :: S, H}
            // -> { { v_i :: C, E, F} : S, H}
            std::string f = std::to_string(ToInteger(act->results[1]));
            auto a = FindTupleField(f, tuple);
            if (a == std::nullopt) {
              std::cerr << "runtime error, field " << f << " not in ";
              PrintValue(tuple, std::cerr);
              std::cerr << std::endl;
              exit(-1);
            }
            frame->todo.Pop(1);
            const Value* element = state->heap.Read(*a, exp->line_num);
            frame->todo.Push(Action::MakeValAction(element));
            break;
          }
          default:
            std::cerr
                << "runtime type error, expected a tuple in field access, "
                   "not ";
            PrintValue(tuple, std::cerr);
            exit(-1);
        }
      }
      break;
    }
    case ExpressionKind::TupleLiteral: {
      if (act->pos == 0) {
        if (exp->GetTupleLiteral().fields.size() > 0) {
          //    { {(f1=e1,...) :: C, E, F} :: S, H}
          // -> { {e1 :: (f1=[],...) :: C, E, F} :: S, H}
          const Expression* e1 = exp->GetTupleLiteral().fields[0].expression;
          frame->todo.Push(Action::MakeExpressionAction(e1));
          act->pos++;
        } else {
          CreateTuple(frame, act, exp);
        }
      } else if (act->pos !=
                 static_cast<int>(exp->GetTupleLiteral().fields.size())) {
        //    { { vk :: (f1=v1,..., fk=[],fk+1=ek+1,...) :: C, E, F} :: S,
        //    H}
        // -> { { ek+1 :: (f1=v1,..., fk=vk, fk+1=[],...) :: C, E, F} :: S,
        // H}
        const Expression* elt =
            exp->GetTupleLiteral().fields[act->pos].expression;
        frame->todo.Push(Action::MakeExpressionAction(elt));
        act->pos++;
      } else {
        CreateTuple(frame, act, exp);
      }
      break;
    }
    case ExpressionKind::FieldAccessExpression: {
      if (act->pos == 0) {
        //    { { e.f :: C, E, F} :: S, H}
        // -> { { e :: [].f :: C, E, F} :: S, H}
        frame->todo.Push(
            Action::MakeLValAction(exp->GetFieldAccessExpression().aggregate));
        act->pos++;
      } else {
        //    { { v :: [].f :: C, E, F} :: S, H}
        // -> { { v_f :: C, E, F} : S, H}
        auto a =
            GetMember(ValToPtr(act->results[0], exp->line_num),
                      exp->GetFieldAccessExpression().field, exp->line_num);
        const Value* element = state->heap.Read(a, exp->line_num);
        frame->todo.Pop(1);
        frame->todo.Push(Action::MakeValAction(element));
      }
      break;
    }
    case ExpressionKind::IdentifierExpression: {
      CHECK(act->pos == 0);
      // { {x :: C, E, F} :: S, H} -> { {H(E(x)) :: C, E, F} :: S, H}
      std::optional<Address> pointer =
          CurrentEnv(state).Get(exp->GetIdentifierExpression().name);
      if (!pointer) {
        std::cerr << exp->line_num << ": could not find `"
                  << exp->GetIdentifierExpression().name << "`" << std::endl;
        exit(-1);
      }
      const Value* pointee = state->heap.Read(*pointer, exp->line_num);
      frame->todo.Pop(1);
      frame->todo.Push(Action::MakeValAction(pointee));
      break;
    }
    case ExpressionKind::IntLiteral:
      CHECK(act->pos == 0);
      // { {n :: C, E, F} :: S, H} -> { {n' :: C, E, F} :: S, H}
      frame->todo.Pop(1);
      frame->todo.Push(
          Action::MakeValAction(Value::MakeIntValue(exp->GetIntLiteral())));
      break;
    case ExpressionKind::BoolLiteral:
      CHECK(act->pos == 0);
      // { {n :: C, E, F} :: S, H} -> { {n' :: C, E, F} :: S, H}
      frame->todo.Pop(1);
      frame->todo.Push(
          Action::MakeValAction(Value::MakeBoolValue(exp->GetBoolLiteral())));
      break;
    case ExpressionKind::PrimitiveOperatorExpression:
      if (act->pos !=
          static_cast<int>(
              exp->GetPrimitiveOperatorExpression().arguments.size())) {
        //    { {v :: op(vs,[],e,es) :: C, E, F} :: S, H}
        // -> { {e :: op(vs,v,[],es) :: C, E, F} :: S, H}
        const Expression* arg =
            exp->GetPrimitiveOperatorExpression().arguments[act->pos];
        frame->todo.Push(Action::MakeExpressionAction(arg));
        act->pos++;
      } else {
        //    { {v :: op(vs,[]) :: C, E, F} :: S, H}
        // -> { {eval_prim(op, (vs,v)) :: C, E, F} :: S, H}
        const Value* v = EvalPrim(exp->GetPrimitiveOperatorExpression().op,
                                  act->results, exp->line_num);
        frame->todo.Pop(1);
        frame->todo.Push(Action::MakeValAction(v));
      }
      break;
    case ExpressionKind::CallExpression:
      if (act->pos == 0) {
        //    { {e1(e2) :: C, E, F} :: S, H}
        // -> { {e1 :: [](e2) :: C, E, F} :: S, H}
        frame->todo.Push(
            Action::MakeExpressionAction(exp->GetCallExpression().function));
        act->pos++;
      } else if (act->pos == 1) {
        //    { { v :: [](e) :: C, E, F} :: S, H}
        // -> { { e :: v([]) :: C, E, F} :: S, H}
        frame->todo.Push(
            Action::MakeExpressionAction(exp->GetCallExpression().argument));
        act->pos++;
      } else if (act->pos == 2) {
        //    { { v2 :: v1([]) :: C, E, F} :: S, H}
        // -> { {C',E',F'} :: {C, E, F} :: S, H}
        frame->todo.Pop(1);
        CallFunction(exp->line_num, act->results, state);
      } else {
        std::cerr << "internal error in handle_value with Call" << std::endl;
        exit(-1);
      }
      break;
    case ExpressionKind::IntTypeLiteral: {
      CHECK(act->pos == 0);
      const Value* v = Value::MakeIntType();
      frame->todo.Pop(1);
      frame->todo.Push(Action::MakeValAction(v));
      break;
    }
    case ExpressionKind::BoolTypeLiteral: {
      CHECK(act->pos == 0);
      const Value* v = Value::MakeBoolType();
      frame->todo.Pop(1);
      frame->todo.Push(Action::MakeValAction(v));
      break;
    }
    case ExpressionKind::AutoTypeLiteral: {
      CHECK(act->pos == 0);
      const Value* v = Value::MakeAutoType();
      frame->todo.Pop(1);
      frame->todo.Push(Action::MakeValAction(v));
      break;
    }
    case ExpressionKind::TypeTypeLiteral: {
      CHECK(act->pos == 0);
      const Value* v = Value::MakeTypeType();
      frame->todo.Pop(1);
      frame->todo.Push(Action::MakeValAction(v));
      break;
    }
    case ExpressionKind::FunctionTypeLiteral: {
      if (act->pos == 0) {
        frame->todo.Push(Action::MakeExpressionAction(
            exp->GetFunctionTypeLiteral().parameter));
        act->pos++;
      } else if (act->pos == 1) {
        //    { { pt :: fn [] -> e :: C, E, F} :: S, H}
        // -> { { e :: fn pt -> []) :: C, E, F} :: S, H}
        frame->todo.Push(Action::MakeExpressionAction(
            exp->GetFunctionTypeLiteral().return_type));
        act->pos++;
      } else if (act->pos == 2) {
        //    { { rt :: fn pt -> [] :: C, E, F} :: S, H}
        // -> { fn pt -> rt :: {C, E, F} :: S, H}
        const Value* v =
            Value::MakeFunctionType(act->results[0], act->results[1]);
        frame->todo.Pop(1);
        frame->todo.Push(Action::MakeValAction(v));
      }
      break;
    }
    case ExpressionKind::ContinuationTypeLiteral: {
      CHECK(act->pos == 0);
      const Value* v = Value::MakeContinuationType();
      frame->todo.Pop(1);
      frame->todo.Push(Action::MakeValAction(v));
      break;
    }
  }  // switch (exp->tag)
}

auto IsWhileAct(Action* act) -> bool {
  switch (act->tag()) {
    case ActionKind::StatementAction:
      switch (act->GetStatementAction().stmt->tag) {
        case StatementKind::While:
          return true;
        default:
          return false;
      }
    default:
      return false;
  }
}

auto IsBlockAct(Action* act) -> bool {
  switch (act->tag()) {
    case ActionKind::StatementAction:
      switch (act->GetStatementAction().stmt->tag) {
        case StatementKind::Block:
          return true;
        default:
          return false;
      }
    default:
      return false;
  }
}

// State transitions for statements.

void StepStmt() {
  Frame* frame = state->stack.Top();
  Action* act = frame->todo.Top();
  const Statement* stmt = act->GetStatementAction().stmt;
  CHECK(stmt != nullptr && "null statement!");
  if (tracing_output) {
    std::cout << "--- step stmt ";
    PrintStatement(stmt, 1);
    std::cout << " --->" << std::endl;
  }
  switch (stmt->tag) {
    case StatementKind::Match:
      if (act->pos == 0) {
        //    { { (match (e) ...) :: C, E, F} :: S, H}
        // -> { { e :: (match ([]) ...) :: C, E, F} :: S, H}
        frame->todo.Push(Action::MakeExpressionAction(stmt->GetMatch().exp));
        act->pos++;
      } else {
        // Regarding act->pos:
        // * odd: start interpreting the pattern of a clause
        // * even: finished interpreting the pattern, now try to match
        //
        // Regarding act->results:
        // * 0: the value that we're matching
        // * 1: the pattern for clause 0
        // * 2: the pattern for clause 1
        // * ...
        auto clause_num = (act->pos - 1) / 2;
        if (clause_num >= static_cast<int>(stmt->GetMatch().clauses->size())) {
          frame->todo.Pop(1);
          break;
        }
        auto c = stmt->GetMatch().clauses->begin();
        std::advance(c, clause_num);

        if (act->pos % 2 == 1) {
          // start interpreting the pattern of the clause
          //    { {v :: (match ([]) ...) :: C, E, F} :: S, H}
          // -> { {pi :: (match ([]) ...) :: C, E, F} :: S, H}
          frame->todo.Push(Action::MakeExpressionAction(c->first));
          act->pos++;
        } else {  // try to match
          auto v = act->results[0];
          auto pat = act->results[clause_num + 1];
          auto values = CurrentEnv(state);
          std::list<std::string> vars;
          std::optional<Env> matches =
              PatternMatch(pat, v, values, &vars, stmt->line_num);
          if (matches) {  // we have a match, start the body
            auto* new_scope = new Scope(*matches, vars);
            frame->scopes.Push(new_scope);
            const Statement* body_block =
                Statement::MakeBlock(stmt->line_num, c->second);
            Action* body_act = Action::MakeStatementAction(body_block);
            body_act->pos = 1;
            frame->todo.Pop(1);
            frame->todo.Push(body_act);
            frame->todo.Push(Action::MakeStatementAction(c->second));
          } else {
            // this case did not match, moving on
            act->pos++;
            clause_num = (act->pos - 1) / 2;
            if (clause_num ==
                static_cast<int>(stmt->GetMatch().clauses->size())) {
              frame->todo.Pop(2);
            }
          }
        }
      }
      break;
    case StatementKind::While:
      if (act->pos == 0) {
        //    { { (while (e) s) :: C, E, F} :: S, H}
        // -> { { e :: (while ([]) s) :: C, E, F} :: S, H}
        frame->todo.Push(Action::MakeExpressionAction(stmt->GetWhile().cond));
        act->pos++;
      } else if (ValToBool(act->results[0], stmt->line_num)) {
        //    { {true :: (while ([]) s) :: C, E, F} :: S, H}
        // -> { { s :: (while (e) s) :: C, E, F } :: S, H}
        frame->todo.Top()->pos = 0;
        frame->todo.Top()->results.clear();
        frame->todo.Push(Action::MakeStatementAction(stmt->GetWhile().body));
      } else {
        //    { {false :: (while ([]) s) :: C, E, F} :: S, H}
        // -> { { C, E, F } :: S, H}
        frame->todo.Top()->pos = 0;
        frame->todo.Top()->results.clear();
        frame->todo.Pop(1);
      }
      break;
    case StatementKind::Break:
      CHECK(act->pos == 0);
      //    { { break; :: ... :: (while (e) s) :: C, E, F} :: S, H}
      // -> { { C, E', F} :: S, H}
      frame->todo.Pop(1);
      while (!frame->todo.IsEmpty() && !IsWhileAct(frame->todo.Top())) {
        if (IsBlockAct(frame->todo.Top())) {
          DeallocateScope(stmt->line_num, frame->scopes.Top());
          frame->scopes.Pop(1);
        }
        frame->todo.Pop(1);
      }
      frame->todo.Pop(1);
      break;
    case StatementKind::Continue:
      CHECK(act->pos == 0);
      //    { { continue; :: ... :: (while (e) s) :: C, E, F} :: S, H}
      // -> { { (while (e) s) :: C, E', F} :: S, H}
      frame->todo.Pop(1);
      while (!frame->todo.IsEmpty() && !IsWhileAct(frame->todo.Top())) {
        if (IsBlockAct(frame->todo.Top())) {
          DeallocateScope(stmt->line_num, frame->scopes.Top());
          frame->scopes.Pop(1);
        }
        frame->todo.Pop(1);
      }
      break;
    case StatementKind::Block: {
      if (act->pos == 0) {
        if (stmt->GetBlock().stmt) {
          auto* scope = new Scope(CurrentEnv(state), {});
          frame->scopes.Push(scope);
          frame->todo.Push(Action::MakeStatementAction(stmt->GetBlock().stmt));
          act->pos++;
          act->pos++;
        } else {
          frame->todo.Pop();
        }
      } else {
        Scope* scope = frame->scopes.Top();
        DeallocateScope(stmt->line_num, scope);
        frame->scopes.Pop(1);
        frame->todo.Pop(1);
      }
      break;
    }
    case StatementKind::VariableDefinition:
      if (act->pos == 0) {
        //    { {(var x = e) :: C, E, F} :: S, H}
        // -> { {e :: (var x = []) :: C, E, F} :: S, H}
        frame->todo.Push(
            Action::MakeExpressionAction(stmt->GetVariableDefinition().init));
        act->pos++;
      } else if (act->pos == 1) {
        frame->todo.Push(
            Action::MakeExpressionAction(stmt->GetVariableDefinition().pat));
        act->pos++;
      } else if (act->pos == 2) {
        //    { { v :: (x = []) :: C, E, F} :: S, H}
        // -> { { C, E(x := a), F} :: S, H(a := copy(v))}
        const Value* v = act->results[0];
        const Value* p = act->results[1];

        std::optional<Env> matches =
            PatternMatch(p, v, frame->scopes.Top()->values,
                         &frame->scopes.Top()->locals, stmt->line_num);
        if (!matches) {
          std::cerr << stmt->line_num
                    << ": internal error in variable definition, match failed"
                    << std::endl;
          exit(-1);
        }
        frame->scopes.Top()->values = *matches;
        frame->todo.Pop(1);
      }
      break;
    case StatementKind::ExpressionStatement:
      if (act->pos == 0) {
        //    { {e :: C, E, F} :: S, H}
        // -> { {e :: C, E, F} :: S, H}
        frame->todo.Push(Action::MakeExpressionAction(stmt->GetExpression()));
        act->pos++;
      } else {
        frame->todo.Pop(1);
      }
      break;
    case StatementKind::Assign:
      if (act->pos == 0) {
        //    { {(lv = e) :: C, E, F} :: S, H}
        // -> { {lv :: ([] = e) :: C, E, F} :: S, H}
        frame->todo.Push(Action::MakeLValAction(stmt->GetAssign().lhs));
        act->pos++;
      } else if (act->pos == 1) {
        //    { { a :: ([] = e) :: C, E, F} :: S, H}
        // -> { { e :: (a = []) :: C, E, F} :: S, H}
        frame->todo.Push(Action::MakeExpressionAction(stmt->GetAssign().rhs));
        act->pos++;
      } else if (act->pos == 2) {
        //    { { v :: (a = []) :: C, E, F} :: S, H}
        // -> { { C, E, F} :: S, H(a := v)}
        auto pat = act->results[0];
        auto val = act->results[1];
        PatternAssignment(pat, val, stmt->line_num);
        frame->todo.Pop(1);
      }
      break;
    case StatementKind::If:
      if (act->pos == 0) {
        //    { {(if (e) then_stmt else else_stmt) :: C, E, F} :: S, H}
        // -> { { e :: (if ([]) then_stmt else else_stmt) :: C, E, F} :: S, H}
        frame->todo.Push(Action::MakeExpressionAction(stmt->GetIf().cond));
        act->pos++;
      } else if (ValToBool(act->results[0], stmt->line_num)) {
        //    { {true :: if ([]) then_stmt else else_stmt :: C, E, F} ::
        //      S, H}
        // -> { { then_stmt :: C, E, F } :: S, H}
        frame->todo.Pop(1);
        frame->todo.Push(Action::MakeStatementAction(stmt->GetIf().then_stmt));
      } else if (stmt->GetIf().else_stmt) {
        //    { {false :: if ([]) then_stmt else else_stmt :: C, E, F} ::
        //      S, H}
        // -> { { else_stmt :: C, E, F } :: S, H}
        frame->todo.Pop(1);
        frame->todo.Push(Action::MakeStatementAction(stmt->GetIf().else_stmt));
      } else {
        frame->todo.Pop(1);
      }
      break;
    case StatementKind::Return:
      if (act->pos == 0) {
        //    { {return e :: C, E, F} :: S, H}
        // -> { {e :: return [] :: C, E, F} :: S, H}
        frame->todo.Push(Action::MakeExpressionAction(stmt->GetReturn()));
        act->pos++;
      } else {
        //    { {v :: return [] :: C, E, F} :: {C', E', F'} :: S, H}
        // -> { {v :: C', E', F'} :: S, H}
        const Value* ret_val = CopyVal(act->results[0], stmt->line_num);
        DeallocateLocals(stmt->line_num, frame);
        state->stack.Pop(1);
        frame = state->stack.Top();
        frame->todo.Push(Action::MakeValAction(ret_val));
      }
      break;
    case StatementKind::Sequence:
      CHECK(act->pos == 0);
      //    { { (s1,s2) :: C, E, F} :: S, H}
      // -> { { s1 :: s2 :: C, E, F} :: S, H}
      frame->todo.Pop(1);
      if (stmt->GetSequence().next) {
        frame->todo.Push(Action::MakeStatementAction(stmt->GetSequence().next));
      }
      frame->todo.Push(Action::MakeStatementAction(stmt->GetSequence().stmt));
      break;
    case StatementKind::Continuation: {
      CHECK(act->pos == 0);
      // Create a continuation object by creating a frame similar the
      // way one is created in a function call.
      Scope* scope = new Scope(CurrentEnv(state), std::list<std::string>());
      Stack<Scope*> scopes;
      scopes.Push(scope);
      Stack<Action*> todo;
      todo.Push(Action::MakeStatementAction(Statement::MakeReturn(
          stmt->line_num, Expression::MakeTupleLiteral(stmt->line_num, {}))));
      todo.Push(Action::MakeStatementAction(stmt->GetContinuation().body));
      Frame* continuation_frame = new Frame("__continuation", scopes, todo);
      Address continuation_address = state->heap.AllocateValue(
          Value::MakeContinuationValue({continuation_frame}));
      // Store the continuation's address in the frame.
      continuation_frame->continuation = continuation_address;
      // Bind the continuation object to the continuation variable
      frame->scopes.Top()->values.Set(
          *stmt->GetContinuation().continuation_variable, continuation_address);
      // Pop the continuation statement.
      frame->todo.Pop();
      break;
    }
    case StatementKind::Run:
      if (act->pos == 0) {
        // Evaluate the argument of the run statement.
        frame->todo.Push(Action::MakeExpressionAction(stmt->GetRun().argument));
        act->pos++;
      } else {
        frame->todo.Pop(1);
        // Push an expression statement action to ignore the result
        // value from the continuation.
        Action* ignore_result = Action::MakeStatementAction(
            Statement::MakeExpStmt(stmt->line_num, Expression::MakeTupleLiteral(
                                                       stmt->line_num, {})));
        ignore_result->pos = 0;
        frame->todo.Push(ignore_result);
        // Push the continuation onto the current stack.
        std::vector<Frame*> continuation_vector =
            ContinuationToVector(act->results[0], stmt->line_num);
        for (auto frame_iter = continuation_vector.rbegin();
             frame_iter != continuation_vector.rend(); ++frame_iter) {
          state->stack.Push(*frame_iter);
        }
      }
      break;
    case StatementKind::Await:
      CHECK(act->pos == 0);
      // Pause the current continuation
      frame->todo.Pop();
      std::vector<Frame*> paused;
      do {
        paused.push_back(state->stack.Pop());
      } while (!paused.back()->IsContinuation());
      // Update the continuation with the paused stack.
      state->heap.Write(paused.back()->continuation,
                        Value::MakeContinuationValue(paused), stmt->line_num);
      break;
  }
}

auto GetMember(Address a, const std::string& f, int line_num) -> Address {
  const Value* v = state->heap.Read(a, line_num);
  switch (v->tag()) {
    case ValKind::StructValue: {
      auto a = FindTupleField(f, v->GetStructValue().inits);
      if (a == std::nullopt) {
        std::cerr << "runtime error, member " << f << " not in ";
        PrintValue(v, std::cerr);
        std::cerr << std::endl;
        exit(-1);
      }
      return *a;
    }
    case ValKind::TupleValue: {
      auto a = FindTupleField(f, v);
      if (a == std::nullopt) {
        std::cerr << "field " << f << " not in ";
        PrintValue(v, std::cerr);
        std::cerr << std::endl;
        exit(-1);
      }
      return *a;
    }
    case ValKind::ChoiceType: {
      if (FindInVarValues(f, v->GetChoiceType().alternatives) == nullptr) {
        std::cerr << "alternative " << f << " not in ";
        PrintValue(v, std::cerr);
        std::cerr << std::endl;
        exit(-1);
      }
      auto ac =
          Value::MakeAlternativeConstructorValue(f, v->GetChoiceType().name);
      return state->heap.AllocateValue(ac);
    }
    default:
      std::cerr << "field access not allowed for value ";
      PrintValue(v, std::cerr);
      std::cerr << std::endl;
      exit(-1);
  }
}

void InsertDelete(Action* del, Stack<Action*>& todo) {
  if (!todo.IsEmpty()) {
    switch (todo.Top()->tag()) {
      case ActionKind::StatementAction: {
        // This places the delete before the enclosing statement.
        // Not sure if that is OK. Conceptually it should go after
        // but that is tricky for some statements, like 'return'. -Jeremy
        todo.Push(del);
        break;
      }
      case ActionKind::LValAction:
      case ActionKind::ExpressionAction:
      case ActionKind::ValAction:
      case ActionKind::ExpToLValAction:
      case ActionKind::DeleteTmpAction:
        auto top = todo.Pop();
        InsertDelete(del, todo);
        todo.Push(top);
        break;
    }
  } else {
    todo.Push(del);
  }
}

// State transition.
void Step() {
  Frame* frame = state->stack.Top();
  if (frame->todo.IsEmpty()) {
    std::cerr << "runtime error: fell off end of function " << frame->name
              << " without `return`" << std::endl;
    exit(-1);
  }

  Action* act = frame->todo.Top();
  switch (act->tag()) {
    case ActionKind::DeleteTmpAction:
      state->heap.Deallocate(act->GetDeleteTmpAction().delete_tmp);
      frame->todo.Pop(1);
      frame->todo.Push(Action::MakeValAction(act->results[0]));
      break;
    case ActionKind::ExpToLValAction: {
      Address a = state->heap.AllocateValue(act->results[0]);
      auto del = Action::MakeDeleteTmpAction(a);
      frame->todo.Pop(1);
      InsertDelete(del, frame->todo);
      frame->todo.Push(Action::MakeValAction(Value::MakePointerValue(a)));
      break;
    }
    case ActionKind::ValAction: {
      Action* val_act = frame->todo.Pop();
      Action* act = frame->todo.Top();
      act->results.push_back(val_act->GetValAction().val);
      break;
    }
    case ActionKind::LValAction:
      StepLvalue();
      break;
    case ActionKind::ExpressionAction:
      StepExp();
      break;
    case ActionKind::StatementAction:
      StepStmt();
      break;
  }  // switch
}

// Interpret the whole porogram.
auto InterpProgram(std::list<Declaration>* fs) -> int {
  state = new State();  // Runtime state.
  if (tracing_output) {
    std::cout << "********** initializing globals **********" << std::endl;
  }
  InitGlobals(fs);

  const Expression* arg = Expression::MakeTupleLiteral(0, {});
  const Expression* call_main = Expression::MakeCallExpression(
      0, Expression::MakeIdentifierExpression(0, "main"), arg);
  auto todo = Stack(Action::MakeExpressionAction(call_main));
  auto* scope = new Scope(globals, std::list<std::string>());
  auto* frame = new Frame("top", Stack(scope), todo);
  state->stack = Stack(frame);

  if (tracing_output) {
    std::cout << "********** calling main function **********" << std::endl;
    PrintState(std::cout);
  }

  while (state->stack.CountExceeds(1) ||
         state->stack.Top()->todo.CountExceeds(1) ||
         state->stack.Top()->todo.Top()->tag() != ActionKind::ValAction) {
    Step();
    if (tracing_output) {
      PrintState(std::cout);
    }
  }
  const Value* v = state->stack.Top()->todo.Top()->GetValAction().val;
  return ValToInt(v, 0);
}

// Interpret an expression at compile-time.
auto InterpExp(Env values, const Expression* e) -> const Value* {
  auto todo = Stack(Action::MakeExpressionAction(e));
  auto* scope = new Scope(values, std::list<std::string>());
  auto* frame = new Frame("InterpExp", Stack(scope), todo);
  state->stack = Stack(frame);

  while (state->stack.CountExceeds(1) ||
         state->stack.Top()->todo.CountExceeds(1) ||
         state->stack.Top()->todo.Top()->tag() != ActionKind::ValAction) {
    Step();
  }
  const Value* v = state->stack.Top()->todo.Top()->GetValAction().val;
  return v;
}

}  // namespace Carbon<|MERGE_RESOLUTION|>--- conflicted
+++ resolved
@@ -376,15 +376,9 @@
       }
       // Create the new frame and push it on the stack
       auto* scope = new Scope(*matches, params);
-<<<<<<< HEAD
-      auto* frame = new Frame(*operas[0]->GetFunctionValue().name, Stack(scope),
+      auto* frame = new Frame(operas[0]->GetFunctionValue().name, Stack(scope),
                               Stack(Action::MakeStatementAction(
                                   operas[0]->GetFunctionValue().body)));
-=======
-      auto* frame =
-          new Frame(operas[0]->GetFunctionValue().name, Stack(scope),
-                    Stack(MakeStmtAct(operas[0]->GetFunctionValue().body)));
->>>>>>> 664df678
       state->stack.Push(frame);
       break;
     }
@@ -433,14 +427,9 @@
 void CreateTuple(Frame* frame, Action* act, const Expression* exp) {
   //    { { (v1,...,vn) :: C, E, F} :: S, H}
   // -> { { `(v1,...,vn) :: C, E, F} :: S, H}
-<<<<<<< HEAD
-  auto elements = new std::vector<TupleElement>();
+  std::vector<TupleElement> elements;
   auto f = exp->GetTupleLiteral().fields.begin();
 
-=======
-  std::vector<TupleElement> elements;
-  auto f = act->u.exp->GetTupleLiteral().fields.begin();
->>>>>>> 664df678
   for (auto i = act->results.begin(); i != act->results.end(); ++i, ++f) {
     Address a = state->heap.AllocateValue(*i);  // copy?
     elements.push_back({.name = f->name, .address = a});
