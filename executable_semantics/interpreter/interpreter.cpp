// Part of the Carbon Language project, under the Apache License v2.0 with LLVM
// Exceptions. See /LICENSE for license information.
// SPDX-License-Identifier: Apache-2.0 WITH LLVM-exception

#include "executable_semantics/interpreter/interpreter.h"

#include <iterator>
#include <map>
#include <optional>
#include <utility>
#include <variant>
#include <vector>

#include "common/check.h"
#include "executable_semantics/ast/declaration.h"
#include "executable_semantics/ast/expression.h"
#include "executable_semantics/common/arena.h"
#include "executable_semantics/common/error.h"
#include "executable_semantics/interpreter/action.h"
#include "executable_semantics/interpreter/stack.h"
#include "llvm/ADT/StringExtras.h"
#include "llvm/Support/Casting.h"

using llvm::cast;

namespace Carbon {

//
// Auxiliary Functions
//

void Interpreter::PrintEnv(Env values, llvm::raw_ostream& out) {
  llvm::ListSeparator sep;
  for (const auto& [name, address] : values) {
    out << sep << name << ": ";
    heap_.PrintAddress(address, out);
  }
}

//
// State Operations
//

<<<<<<< HEAD
auto Interpreter::CurrentScope() -> Scope& {
  for (Nonnull<Action*> action : todo_) {
    if (action->scope().has_value()) {
      return *action->scope();
    }
  }
  FATAL() << "No current scope";
=======
auto Interpreter::CurrentEnv() -> Env {
  Nonnull<Frame*> frame = stack_.Top();
  return frame->scopes.Top()->values;
>>>>>>> 7ae52e16
}

auto Interpreter::CurrentEnv() -> Env { return CurrentScope().values; }

// Returns the given name from the environment, printing an error if not found.
auto Interpreter::GetFromEnv(SourceLocation source_loc, const std::string& name)
    -> Address {
  std::optional<Address> pointer = CurrentEnv().Get(name);
  if (!pointer) {
    FATAL_RUNTIME_ERROR(source_loc) << "could not find `" << name << "`";
  }
  return *pointer;
}

void Interpreter::PrintState(llvm::raw_ostream& out) {
  out << "{\nstack: ";
  llvm::ListSeparator sep(" :: ");
<<<<<<< HEAD
  for (Nonnull<const Action*> action : todo_) {
    out << sep << *action;
  }
  out << "\nheap: " << heap;
  if (!todo_.IsEmpty()) {
=======
  for (const auto& frame : stack_) {
    out << sep << *frame;
  }
  out << "\nheap: " << heap_;
  if (!stack_.IsEmpty() && !stack_.Top()->scopes.IsEmpty()) {
>>>>>>> 7ae52e16
    out << "\nvalues: ";
    PrintEnv(CurrentEnv(), out);
  }
  out << "\n}\n";
}

auto Interpreter::EvalPrim(Operator op,
                           const std::vector<Nonnull<const Value*>>& args,
                           SourceLocation source_loc) -> Nonnull<const Value*> {
  switch (op) {
    case Operator::Neg:
      return arena_->New<IntValue>(-cast<IntValue>(*args[0]).value());
    case Operator::Add:
      return arena_->New<IntValue>(cast<IntValue>(*args[0]).value() +
                                   cast<IntValue>(*args[1]).value());
    case Operator::Sub:
      return arena_->New<IntValue>(cast<IntValue>(*args[0]).value() -
                                   cast<IntValue>(*args[1]).value());
    case Operator::Mul:
      return arena_->New<IntValue>(cast<IntValue>(*args[0]).value() *
                                   cast<IntValue>(*args[1]).value());
    case Operator::Not:
      return arena_->New<BoolValue>(!cast<BoolValue>(*args[0]).value());
    case Operator::And:
      return arena_->New<BoolValue>(cast<BoolValue>(*args[0]).value() &&
                                    cast<BoolValue>(*args[1]).value());
    case Operator::Or:
      return arena_->New<BoolValue>(cast<BoolValue>(*args[0]).value() ||
                                    cast<BoolValue>(*args[1]).value());
    case Operator::Eq:
      return arena_->New<BoolValue>(ValueEqual(args[0], args[1], source_loc));
    case Operator::Ptr:
      return arena_->New<PointerType>(args[0]);
    case Operator::Deref:
      FATAL() << "dereference not implemented yet";
  }
}

void Interpreter::InitEnv(const Declaration& d, Env* env) {
  switch (d.kind()) {
    case Declaration::Kind::FunctionDeclaration: {
      const auto& func_def = cast<FunctionDeclaration>(d);
      Env new_env = *env;
      // Bring the deduced parameters into scope.
      for (const auto& deduced : func_def.deduced_parameters()) {
        Address a =
            heap_.AllocateValue(arena_->New<VariableType>(deduced.name));
        new_env.Set(deduced.name, a);
      }
      Nonnull<const FunctionValue*> f = arena_->New<FunctionValue>(&func_def);
      Address a = heap_.AllocateValue(f);
      env->Set(func_def.name(), a);
      break;
    }

    case Declaration::Kind::ClassDeclaration: {
      const ClassDefinition& class_def = cast<ClassDeclaration>(d).definition();
      VarValues fields;
      VarValues methods;
      for (Nonnull<const Member*> m : class_def.members()) {
        switch (m->kind()) {
          case Member::Kind::FieldMember: {
            const BindingPattern& binding = cast<FieldMember>(*m).binding();
            const Expression& type_expression =
                cast<ExpressionPattern>(binding.type()).expression();
            auto type = InterpExp(Env(arena_), &type_expression);
            fields.push_back(make_pair(*binding.name(), type));
            break;
          }
        }
      }
      auto st = arena_->New<NominalClassType>(
          class_def.name(), std::move(fields), std::move(methods));
      auto a = heap_.AllocateValue(st);
      env->Set(class_def.name(), a);
      break;
    }

    case Declaration::Kind::ChoiceDeclaration: {
      const auto& choice = cast<ChoiceDeclaration>(d);
      VarValues alts;
      for (const auto& alternative : choice.alternatives()) {
        auto t = InterpExp(Env(arena_), &alternative.signature());
        alts.push_back(make_pair(alternative.name(), t));
      }
      auto ct = arena_->New<ChoiceType>(choice.name(), std::move(alts));
      auto a = heap_.AllocateValue(ct);
      env->Set(choice.name(), a);
      break;
    }

    case Declaration::Kind::VariableDeclaration: {
      const auto& var = cast<VariableDeclaration>(d);
      // Adds an entry in `globals` mapping the variable's name to the
      // result of evaluating the initializer.
      Nonnull<const Value*> v =
          Convert(InterpExp(*env, &var.initializer()), &var.static_type());
      Address a = heap_.AllocateValue(v);
      env->Set(*var.binding().name(), a);
      break;
    }
  }
}

void Interpreter::InitGlobals(llvm::ArrayRef<Nonnull<Declaration*>> fs) {
  for (const auto d : fs) {
    InitEnv(*d, &globals_);
  }
}

void Interpreter::DeallocateScope(Scope& scope) {
  CHECK(!scope.deallocated);
  for (const auto& l : scope.locals) {
    std::optional<Address> a = scope.values.Get(l);
    CHECK(a);
    heap_.Deallocate(*a);
  }
  scope.deallocated = true;
}

auto Interpreter::CreateTuple(Nonnull<Action*> act,
                              Nonnull<const Expression*> exp)
    -> Nonnull<const Value*> {
  //    { { (v1,...,vn) :: C, E, F} :: S, H}
  // -> { { `(v1,...,vn) :: C, E, F} :: S, H}
  const auto& tup_lit = cast<TupleLiteral>(*exp);
  CHECK(act->results().size() == tup_lit.fields().size());
  return arena_->New<TupleValue>(act->results());
}

auto Interpreter::CreateStruct(const std::vector<FieldInitializer>& fields,
                               const std::vector<Nonnull<const Value*>>& values)
    -> Nonnull<const Value*> {
  CHECK(fields.size() == values.size());
  std::vector<StructElement> elements;
  for (size_t i = 0; i < fields.size(); ++i) {
    elements.push_back({.name = fields[i].name(), .value = values[i]});
  }

  return arena_->New<StructValue>(std::move(elements));
}

auto Interpreter::PatternMatch(Nonnull<const Value*> p, Nonnull<const Value*> v,
                               SourceLocation source_loc)
    -> std::optional<Env> {
  switch (p->kind()) {
    case Value::Kind::BindingPlaceholderValue: {
      const auto& placeholder = cast<BindingPlaceholderValue>(*p);
      Env values(arena_);
      if (placeholder.name().has_value()) {
        Address a = heap_.AllocateValue(v);
        values.Set(*placeholder.name(), a);
      }
      return values;
    }
    case Value::Kind::TupleValue:
      switch (v->kind()) {
        case Value::Kind::TupleValue: {
          const auto& p_tup = cast<TupleValue>(*p);
          const auto& v_tup = cast<TupleValue>(*v);
          if (p_tup.elements().size() != v_tup.elements().size()) {
            FATAL_PROGRAM_ERROR(source_loc)
                << "arity mismatch in tuple pattern match:\n  pattern: "
                << p_tup << "\n  value: " << v_tup;
          }
          Env values(arena_);
          for (size_t i = 0; i < p_tup.elements().size(); ++i) {
            std::optional<Env> matches = PatternMatch(
                p_tup.elements()[i], v_tup.elements()[i], source_loc);
            if (!matches) {
              return std::nullopt;
            }
            for (const auto& [name, value] : *matches) {
              values.Set(name, value);
            }
          }  // for
          return values;
        }
        default:
          FATAL() << "expected a tuple value in pattern, not " << *v;
      }
    case Value::Kind::StructValue: {
      const auto& p_struct = cast<StructValue>(*p);
      const auto& v_struct = cast<StructValue>(*v);
      CHECK(p_struct.elements().size() == v_struct.elements().size());
      Env values(arena_);
      for (size_t i = 0; i < p_struct.elements().size(); ++i) {
        CHECK(p_struct.elements()[i].name == v_struct.elements()[i].name);
        std::optional<Env> matches =
            PatternMatch(p_struct.elements()[i].value,
                         v_struct.elements()[i].value, source_loc);
        if (!matches) {
          return std::nullopt;
        }
        for (const auto& [name, value] : *matches) {
          values.Set(name, value);
        }
      }
      return values;
    }
    case Value::Kind::AlternativeValue:
      switch (v->kind()) {
        case Value::Kind::AlternativeValue: {
          const auto& p_alt = cast<AlternativeValue>(*p);
          const auto& v_alt = cast<AlternativeValue>(*v);
          if (p_alt.choice_name() != v_alt.choice_name() ||
              p_alt.alt_name() != v_alt.alt_name()) {
            return std::nullopt;
          }
          return PatternMatch(&p_alt.argument(), &v_alt.argument(), source_loc);
        }
        default:
          FATAL() << "expected a choice alternative in pattern, not " << *v;
      }
    case Value::Kind::FunctionType:
      switch (v->kind()) {
        case Value::Kind::FunctionType: {
          const auto& p_fn = cast<FunctionType>(*p);
          const auto& v_fn = cast<FunctionType>(*v);
          std::optional<Env> param_matches =
              PatternMatch(&p_fn.parameters(), &v_fn.parameters(), source_loc);
          if (!param_matches) {
            return std::nullopt;
          }
          std::optional<Env> ret_matches = PatternMatch(
              &p_fn.return_type(), &v_fn.return_type(), source_loc);
          if (!ret_matches) {
            return std::nullopt;
          }
          Env values = *param_matches;
          for (const auto& [name, value] : *ret_matches) {
            values.Set(name, value);
          }
          return values;
        }
        default:
          return std::nullopt;
      }
    case Value::Kind::AutoType:
      // `auto` matches any type, without binding any new names. We rely
      // on the typechecker to ensure that `v` is a type.
      return Env(arena_);
    default:
      if (ValueEqual(p, v, source_loc)) {
        return Env(arena_);
      } else {
        return std::nullopt;
      }
  }
}

void Interpreter::PatternAssignment(Nonnull<const Value*> pat,
                                    Nonnull<const Value*> val,
                                    SourceLocation source_loc) {
  switch (pat->kind()) {
    case Value::Kind::PointerValue:
      heap_.Write(cast<PointerValue>(*pat).value(), val, source_loc);
      break;
    case Value::Kind::TupleValue: {
      switch (val->kind()) {
        case Value::Kind::TupleValue: {
          const auto& pat_tup = cast<TupleValue>(*pat);
          const auto& val_tup = cast<TupleValue>(*val);
          if (pat_tup.elements().size() != val_tup.elements().size()) {
            FATAL_RUNTIME_ERROR(source_loc)
                << "arity mismatch in tuple pattern assignment:\n  pattern: "
                << pat_tup << "\n  value: " << val_tup;
          }
          for (size_t i = 0; i < pat_tup.elements().size(); ++i) {
            PatternAssignment(pat_tup.elements()[i], val_tup.elements()[i],
                              source_loc);
          }
          break;
        }
        default:
          FATAL() << "expected a tuple value on right-hand-side, not " << *val;
      }
      break;
    }
    case Value::Kind::AlternativeValue: {
      switch (val->kind()) {
        case Value::Kind::AlternativeValue: {
          const auto& pat_alt = cast<AlternativeValue>(*pat);
          const auto& val_alt = cast<AlternativeValue>(*val);
          CHECK(val_alt.choice_name() == pat_alt.choice_name() &&
                val_alt.alt_name() == pat_alt.alt_name())
              << "internal error in pattern assignment";
          PatternAssignment(&pat_alt.argument(), &val_alt.argument(),
                            source_loc);
          break;
        }
        default:
          FATAL() << "expected an alternative in left-hand-side, not " << *val;
      }
      break;
    }
    default:
      CHECK(ValueEqual(pat, val, source_loc))
          << "internal error in pattern assignment";
  }
}

auto Interpreter::StepLvalue() -> Transition {
<<<<<<< HEAD
  Nonnull<Action*> act = todo_.Top();
  Nonnull<const Expression*> exp = cast<LValAction>(*act).Exp();
  if (tracing_output) {
    llvm::outs() << "--- step lvalue " << *exp << " (" << exp->source_loc()
=======
  Nonnull<Action*> act = stack_.Top()->todo.Top();
  const Expression& exp = cast<LValAction>(*act).expression();
  if (trace_) {
    llvm::outs() << "--- step lvalue " << exp << " (" << exp.source_loc()
>>>>>>> 7ae52e16
                 << ") --->\n";
  }
  switch (exp.kind()) {
    case Expression::Kind::IdentifierExpression: {
      //    { {x :: C, E, F} :: S, H}
      // -> { {E(x) :: C, E, F} :: S, H}
      Address pointer =
          GetFromEnv(exp.source_loc(), cast<IdentifierExpression>(exp).name());
      Nonnull<const Value*> v = arena_->New<PointerValue>(pointer);
      return Done{v};
    }
    case Expression::Kind::FieldAccessExpression: {
      if (act->pos() == 0) {
        //    { {e.f :: C, E, F} :: S, H}
        // -> { e :: [].f :: C, E, F} :: S, H}
        return Spawn{arena_->New<LValAction>(
            &cast<FieldAccessExpression>(exp).aggregate())};
      } else {
        //    { v :: [].f :: C, E, F} :: S, H}
        // -> { { &v.f :: C, E, F} :: S, H }
        Address aggregate = cast<PointerValue>(*act->results()[0]).value();
        Address field = aggregate.SubobjectAddress(
            cast<FieldAccessExpression>(exp).field());
        return Done{arena_->New<PointerValue>(field)};
      }
    }
    case Expression::Kind::IndexExpression: {
      if (act->pos() == 0) {
        //    { {e[i] :: C, E, F} :: S, H}
        // -> { e :: [][i] :: C, E, F} :: S, H}
        return Spawn{
            arena_->New<LValAction>(&cast<IndexExpression>(exp).aggregate())};

      } else if (act->pos() == 1) {
        return Spawn{arena_->New<ExpressionAction>(
            &cast<IndexExpression>(exp).offset())};
      } else {
        //    { v :: [][i] :: C, E, F} :: S, H}
        // -> { { &v[i] :: C, E, F} :: S, H }
        Address aggregate = cast<PointerValue>(*act->results()[0]).value();
        std::string f =
            std::to_string(cast<IntValue>(*act->results()[1]).value());
        Address field = aggregate.SubobjectAddress(f);
        return Done{arena_->New<PointerValue>(field)};
      }
    }
    case Expression::Kind::TupleLiteral: {
      if (act->pos() <
          static_cast<int>(cast<TupleLiteral>(exp).fields().size())) {
        //    { { vk :: (f1=v1,..., fk=[],fk+1=ek+1,...) :: C, E, F} :: S,
        //    H}
        // -> { { ek+1 :: (f1=v1,..., fk=vk, fk+1=[],...) :: C, E, F} :: S,
        // H}
        return Spawn{arena_->New<LValAction>(
            cast<TupleLiteral>(exp).fields()[act->pos()])};
      } else {
        return Done{CreateTuple(act, &exp)};
      }
    }
    case Expression::Kind::StructLiteral:
    case Expression::Kind::StructTypeLiteral:
    case Expression::Kind::IntLiteral:
    case Expression::Kind::BoolLiteral:
    case Expression::Kind::CallExpression:
    case Expression::Kind::PrimitiveOperatorExpression:
    case Expression::Kind::IntTypeLiteral:
    case Expression::Kind::BoolTypeLiteral:
    case Expression::Kind::TypeTypeLiteral:
    case Expression::Kind::FunctionTypeLiteral:
    case Expression::Kind::ContinuationTypeLiteral:
    case Expression::Kind::StringLiteral:
    case Expression::Kind::StringTypeLiteral:
    case Expression::Kind::IntrinsicExpression:
      FATAL_RUNTIME_ERROR_NO_LINE()
          << "Can't treat expression as lvalue: " << exp;
  }
}

auto Interpreter::Convert(Nonnull<const Value*> value,
                          Nonnull<const Value*> destination_type) const
    -> Nonnull<const Value*> {
  switch (value->kind()) {
    case Value::Kind::IntValue:
    case Value::Kind::FunctionValue:
    case Value::Kind::PointerValue:
    case Value::Kind::BoolValue:
    case Value::Kind::NominalClassValue:
    case Value::Kind::AlternativeValue:
    case Value::Kind::IntType:
    case Value::Kind::BoolType:
    case Value::Kind::TypeType:
    case Value::Kind::FunctionType:
    case Value::Kind::PointerType:
    case Value::Kind::AutoType:
    case Value::Kind::StructType:
    case Value::Kind::NominalClassType:
    case Value::Kind::ChoiceType:
    case Value::Kind::ContinuationType:
    case Value::Kind::VariableType:
    case Value::Kind::BindingPlaceholderValue:
    case Value::Kind::AlternativeConstructorValue:
    case Value::Kind::ContinuationValue:
    case Value::Kind::StringType:
    case Value::Kind::StringValue:
      // TODO: add `CHECK(TypeEqual(type, value->dynamic_type()))`, once we
      // have Value::dynamic_type.
      return value;
    case Value::Kind::StructValue: {
      const auto& struct_val = cast<StructValue>(*value);
      switch (destination_type->kind()) {
        case Value::Kind::StructType: {
          const auto& destination_struct_type =
              cast<StructType>(*destination_type);
          std::vector<StructElement> new_elements;
          for (const auto& [field_name, field_type] :
               destination_struct_type.fields()) {
            std::optional<Nonnull<const Value*>> old_value =
                struct_val.FindField(field_name);
            new_elements.push_back(
                {.name = field_name, .value = Convert(*old_value, field_type)});
          }
          return arena_->New<StructValue>(std::move(new_elements));
        }
        case Value::Kind::NominalClassType:
          return arena_->New<NominalClassValue>(destination_type, value);
        default:
          FATAL() << "Can't convert value " << *value << " to type "
                  << *destination_type;
      }
    }
    case Value::Kind::TupleValue: {
      const auto& tuple = cast<TupleValue>(value);
      const auto& destination_tuple_type = cast<TupleValue>(destination_type);
      CHECK(tuple->elements().size() ==
            destination_tuple_type->elements().size());
      std::vector<Nonnull<const Value*>> new_elements;
      for (size_t i = 0; i < tuple->elements().size(); ++i) {
        new_elements.push_back(Convert(tuple->elements()[i],
                                       destination_tuple_type->elements()[i]));
      }
      return arena_->New<TupleValue>(std::move(new_elements));
    }
  }
}

auto Interpreter::StepExp() -> Transition {
<<<<<<< HEAD
  Nonnull<Action*> act = todo_.Top();
  Nonnull<const Expression*> exp = cast<ExpressionAction>(*act).Exp();
  if (tracing_output) {
    llvm::outs() << "--- step exp " << *exp << " (" << exp->source_loc()
=======
  Nonnull<Action*> act = stack_.Top()->todo.Top();
  const Expression& exp = cast<ExpressionAction>(*act).expression();
  if (trace_) {
    llvm::outs() << "--- step exp " << exp << " (" << exp.source_loc()
>>>>>>> 7ae52e16
                 << ") --->\n";
  }
  switch (exp.kind()) {
    case Expression::Kind::IndexExpression: {
      if (act->pos() == 0) {
        //    { { e[i] :: C, E, F} :: S, H}
        // -> { { e :: [][i] :: C, E, F} :: S, H}
        return Spawn{arena_->New<ExpressionAction>(
            &cast<IndexExpression>(exp).aggregate())};
      } else if (act->pos() == 1) {
        return Spawn{arena_->New<ExpressionAction>(
            &cast<IndexExpression>(exp).offset())};
      } else {
        //    { { v :: [][i] :: C, E, F} :: S, H}
        // -> { { v_i :: C, E, F} : S, H}
        const auto& tuple = cast<TupleValue>(*act->results()[0]);
        int i = cast<IntValue>(*act->results()[1]).value();
        if (i < 0 || i >= static_cast<int>(tuple.elements().size())) {
          FATAL_RUNTIME_ERROR_NO_LINE()
              << "index " << i << " out of range in " << tuple;
        }
        return Done{tuple.elements()[i]};
      }
    }
    case Expression::Kind::TupleLiteral: {
      if (act->pos() <
          static_cast<int>(cast<TupleLiteral>(exp).fields().size())) {
        //    { { vk :: (f1=v1,..., fk=[],fk+1=ek+1,...) :: C, E, F} :: S,
        //    H}
        // -> { { ek+1 :: (f1=v1,..., fk=vk, fk+1=[],...) :: C, E, F} :: S,
        // H}
        return Spawn{arena_->New<ExpressionAction>(
            cast<TupleLiteral>(exp).fields()[act->pos()])};
      } else {
        return Done{CreateTuple(act, &exp)};
      }
    }
    case Expression::Kind::StructLiteral: {
      const auto& literal = cast<StructLiteral>(exp);
      if (act->pos() < static_cast<int>(literal.fields().size())) {
        return Spawn{arena_->New<ExpressionAction>(
            &literal.fields()[act->pos()].expression())};
      } else {
        return Done{CreateStruct(literal.fields(), act->results())};
      }
    }
    case Expression::Kind::StructTypeLiteral: {
      const auto& struct_type = cast<StructTypeLiteral>(exp);
      if (act->pos() < static_cast<int>(struct_type.fields().size())) {
        return Spawn{arena_->New<ExpressionAction>(
            &struct_type.fields()[act->pos()].expression())};
      } else {
        VarValues fields;
        for (size_t i = 0; i < struct_type.fields().size(); ++i) {
          fields.push_back({struct_type.fields()[i].name(), act->results()[i]});
        }
        return Done{arena_->New<StructType>(std::move(fields))};
      }
    }
    case Expression::Kind::FieldAccessExpression: {
      const auto& access = cast<FieldAccessExpression>(exp);
      if (act->pos() == 0) {
        //    { { e.f :: C, E, F} :: S, H}
        // -> { { e :: [].f :: C, E, F} :: S, H}
        return Spawn{arena_->New<ExpressionAction>(&access.aggregate())};
      } else {
        //    { { v :: [].f :: C, E, F} :: S, H}
        // -> { { v_f :: C, E, F} : S, H}
        return Done{act->results()[0]->GetField(
            arena_, FieldPath(access.field()), exp.source_loc())};
      }
    }
    case Expression::Kind::IdentifierExpression: {
      CHECK(act->pos() == 0);
      const auto& ident = cast<IdentifierExpression>(exp);
      // { {x :: C, E, F} :: S, H} -> { {H(E(x)) :: C, E, F} :: S, H}
      Address pointer = GetFromEnv(exp.source_loc(), ident.name());
      return Done{heap_.Read(pointer, exp.source_loc())};
    }
    case Expression::Kind::IntLiteral:
      CHECK(act->pos() == 0);
      // { {n :: C, E, F} :: S, H} -> { {n' :: C, E, F} :: S, H}
      return Done{arena_->New<IntValue>(cast<IntLiteral>(exp).value())};
    case Expression::Kind::BoolLiteral:
      CHECK(act->pos() == 0);
      // { {n :: C, E, F} :: S, H} -> { {n' :: C, E, F} :: S, H}
      return Done{arena_->New<BoolValue>(cast<BoolLiteral>(exp).value())};
    case Expression::Kind::PrimitiveOperatorExpression: {
      const auto& op = cast<PrimitiveOperatorExpression>(exp);
      if (act->pos() != static_cast<int>(op.arguments().size())) {
        //    { {v :: op(vs,[],e,es) :: C, E, F} :: S, H}
        // -> { {e :: op(vs,v,[],es) :: C, E, F} :: S, H}
        Nonnull<const Expression*> arg = op.arguments()[act->pos()];
        return Spawn{arena_->New<ExpressionAction>(arg)};
      } else {
        //    { {v :: op(vs,[]) :: C, E, F} :: S, H}
        // -> { {eval_prim(op, (vs,v)) :: C, E, F} :: S, H}
        return Done{EvalPrim(op.op(), act->results(), exp.source_loc())};
      }
    }
    case Expression::Kind::CallExpression:
      if (act->pos() == 0) {
        //    { {e1(e2) :: C, E, F} :: S, H}
        // -> { {e1 :: [](e2) :: C, E, F} :: S, H}
        return Spawn{arena_->New<ExpressionAction>(
            &cast<CallExpression>(exp).function())};
      } else if (act->pos() == 1) {
        //    { { v :: [](e) :: C, E, F} :: S, H}
        // -> { { e :: v([]) :: C, E, F} :: S, H}
        return Spawn{arena_->New<ExpressionAction>(
            &cast<CallExpression>(exp).argument())};
      } else if (act->pos() == 2) {
        //    { { v2 :: v1([]) :: C, E, F} :: S, H}
        // -> { {C',E',F'} :: {C, E, F} :: S, H}
        switch (act->results()[0]->kind()) {
          case Value::Kind::AlternativeConstructorValue: {
            const auto& alt =
                cast<AlternativeConstructorValue>(*act->results()[0]);
            return Done{arena_->New<AlternativeValue>(
                alt.alt_name(), alt.choice_name(), act->results()[1])};
          }
          case Value::Kind::FunctionValue:
            return CallFunction{
                .function =
                    &cast<FunctionValue>(*act->results()[0]).declaration(),
                .args = act->results()[1],
                .source_loc = exp.source_loc()};
          default:
            FATAL_RUNTIME_ERROR(exp.source_loc())
                << "in call, expected a function, not " << *act->results()[0];
        }
      } else if (act->pos() == 3) {
        if (act->results().size() < 3) {
          // Control fell through without explicit return.
          return Done{TupleValue::Empty()};
        } else {
          return Done{act->results()[2]};
        }
      } else {
        FATAL() << "in handle_value with Call pos " << act->pos();
      }
    case Expression::Kind::IntrinsicExpression:
      CHECK(act->pos() == 0);
      // { {n :: C, E, F} :: S, H} -> { {n' :: C, E, F} :: S, H}
      switch (cast<IntrinsicExpression>(exp).intrinsic()) {
        case IntrinsicExpression::Intrinsic::Print:
          Address pointer = GetFromEnv(exp.source_loc(), "format_str");
          Nonnull<const Value*> pointee = heap_.Read(pointer, exp.source_loc());
          CHECK(pointee->kind() == Value::Kind::StringValue);
          // TODO: This could eventually use something like llvm::formatv.
          llvm::outs() << cast<StringValue>(*pointee).value();
          return Done{TupleValue::Empty()};
      }

    case Expression::Kind::IntTypeLiteral: {
      CHECK(act->pos() == 0);
      return Done{arena_->New<IntType>()};
    }
    case Expression::Kind::BoolTypeLiteral: {
      CHECK(act->pos() == 0);
      return Done{arena_->New<BoolType>()};
    }
    case Expression::Kind::TypeTypeLiteral: {
      CHECK(act->pos() == 0);
      return Done{arena_->New<TypeType>()};
    }
    case Expression::Kind::FunctionTypeLiteral: {
      if (act->pos() == 0) {
        return Spawn{arena_->New<ExpressionAction>(
            &cast<FunctionTypeLiteral>(exp).parameter())};
      } else if (act->pos() == 1) {
        //    { { pt :: fn [] -> e :: C, E, F} :: S, H}
        // -> { { e :: fn pt -> []) :: C, E, F} :: S, H}
        return Spawn{arena_->New<ExpressionAction>(
            &cast<FunctionTypeLiteral>(exp).return_type())};
      } else {
        //    { { rt :: fn pt -> [] :: C, E, F} :: S, H}
        // -> { fn pt -> rt :: {C, E, F} :: S, H}
        return Done{arena_->New<FunctionType>(std::vector<GenericBinding>(),
                                              act->results()[0],
                                              act->results()[1])};
      }
    }
    case Expression::Kind::ContinuationTypeLiteral: {
      CHECK(act->pos() == 0);
      return Done{arena_->New<ContinuationType>()};
    }
    case Expression::Kind::StringLiteral:
      CHECK(act->pos() == 0);
      // { {n :: C, E, F} :: S, H} -> { {n' :: C, E, F} :: S, H}
      return Done{arena_->New<StringValue>(cast<StringLiteral>(exp).value())};
    case Expression::Kind::StringTypeLiteral: {
      CHECK(act->pos() == 0);
      return Done{arena_->New<StringType>()};
    }
  }  // switch (exp->kind)
}

auto Interpreter::StepPattern() -> Transition {
<<<<<<< HEAD
  Nonnull<Action*> act = todo_.Top();
  Nonnull<const Pattern*> pattern = cast<PatternAction>(*act).Pat();
  if (tracing_output) {
    llvm::outs() << "--- step pattern " << *pattern << " ("
                 << pattern->source_loc() << ") --->\n";
=======
  Nonnull<Action*> act = stack_.Top()->todo.Top();
  const Pattern& pattern = cast<PatternAction>(*act).pattern();
  if (trace_) {
    llvm::outs() << "--- step pattern " << pattern << " ("
                 << pattern.source_loc() << ") --->\n";
>>>>>>> 7ae52e16
  }
  switch (pattern.kind()) {
    case Pattern::Kind::AutoPattern: {
      CHECK(act->pos() == 0);
      return Done{arena_->New<AutoType>()};
    }
    case Pattern::Kind::BindingPattern: {
      const auto& binding = cast<BindingPattern>(pattern);
      if (act->pos() == 0) {
        return Spawn{arena_->New<PatternAction>(&binding.type())};
      } else {
        return Done{arena_->New<BindingPlaceholderValue>(binding.name(),
                                                         act->results()[0])};
      }
    }
    case Pattern::Kind::TuplePattern: {
      const auto& tuple = cast<TuplePattern>(pattern);
      if (act->pos() < static_cast<int>(tuple.fields().size())) {
        //    { { vk :: (f1=v1,..., fk=[],fk+1=ek+1,...) :: C, E, F} :: S,
        //    H}
        // -> { { ek+1 :: (f1=v1,..., fk=vk, fk+1=[],...) :: C, E, F} :: S,
        // H}
        return Spawn{arena_->New<PatternAction>(tuple.fields()[act->pos()])};
      } else {
        return Done{arena_->New<TupleValue>(act->results())};
      }
    }
    case Pattern::Kind::AlternativePattern: {
      const auto& alternative = cast<AlternativePattern>(pattern);
      if (act->pos() == 0) {
        return Spawn{arena_->New<ExpressionAction>(&alternative.choice_type())};
      } else if (act->pos() == 1) {
        return Spawn{arena_->New<PatternAction>(&alternative.arguments())};
      } else {
        CHECK(act->pos() == 2);
        const auto& choice_type = cast<ChoiceType>(*act->results()[0]);
        return Done{arena_->New<AlternativeValue>(
            alternative.alternative_name(), choice_type.name(),
            act->results()[1])};
      }
    }
    case Pattern::Kind::ExpressionPattern:
      return Delegate{arena_->New<ExpressionAction>(
          &cast<ExpressionPattern>(pattern).expression())};
  }
}

<<<<<<< HEAD
static auto IsRunAction(Nonnull<Action*> action) -> bool {
  const auto* statement = dyn_cast<StatementAction>(action);
  return statement != nullptr && llvm::isa<Run>(*statement->Stmt());
}

auto Interpreter::StepStmt() -> Transition {
  Nonnull<Action*> act = todo_.Top();
  Nonnull<const Statement*> stmt = cast<StatementAction>(*act).Stmt();
  if (tracing_output) {
=======
static auto IsWhileAct(Nonnull<Action*> act) -> bool {
  switch (act->kind()) {
    case Action::Kind::StatementAction:
      switch (cast<StatementAction>(*act).statement().kind()) {
        case Statement::Kind::While:
          return true;
        default:
          return false;
      }
    default:
      return false;
  }
}

static auto HasLocalScope(Nonnull<Action*> act) -> bool {
  switch (act->kind()) {
    case Action::Kind::StatementAction:
      switch (cast<StatementAction>(*act).statement().kind()) {
        case Statement::Kind::Block:
        case Statement::Kind::Match:
          return true;
        default:
          return false;
      }
    default:
      return false;
  }
}

auto Interpreter::StepStmt() -> Transition {
  Nonnull<Frame*> frame = stack_.Top();
  Nonnull<Action*> act = frame->todo.Top();
  const Statement& stmt = cast<StatementAction>(*act).statement();
  if (trace_) {
>>>>>>> 7ae52e16
    llvm::outs() << "--- step stmt ";
    stmt.PrintDepth(1, llvm::outs());
    llvm::outs() << " (" << stmt.source_loc() << ") --->\n";
  }
  switch (stmt.kind()) {
    case Statement::Kind::Match: {
      const auto& match_stmt = cast<Match>(stmt);
      if (act->pos() == 0) {
        //    { { (match (e) ...) :: C, E, F} :: S, H}
        // -> { { e :: (match ([]) ...) :: C, E, F} :: S, H}
<<<<<<< HEAD
        act->StartScope(Scope(CurrentEnv()));
        return Spawn{arena->New<ExpressionAction>(&match_stmt.expression())};
=======
        frame->scopes.Push(arena_->New<Scope>(CurrentEnv()));
        return Spawn{arena_->New<ExpressionAction>(&match_stmt.expression())};
>>>>>>> 7ae52e16
      } else {
        int clause_num = act->pos() - 1;
        if (clause_num >= static_cast<int>(match_stmt.clauses().size())) {
          return Done{};
        }
        auto c = match_stmt.clauses()[clause_num];
        std::optional<Env> matches =
            PatternMatch(&c.pattern().value(),
                         Convert(act->results()[0], &c.pattern().static_type()),
                         stmt.source_loc());
        if (matches) {  // We have a match, start the body.
          // Ensure we don't process any more clauses.
          act->set_pos(match_stmt.clauses().size() + 1);

<<<<<<< HEAD
        if (act->pos() % 2 == 1) {
          // start interpreting the pattern of the clause
          //    { {v :: (match ([]) ...) :: C, E, F} :: S, H}
          // -> { {pi :: (match ([]) ...) :: C, E, F} :: S, H}
          return Spawn{arena->New<PatternAction>(&c.pattern())};
        } else {  // try to match
          auto v = act->results()[0];
          auto pat = act->results()[clause_num + 1];
          std::optional<Env> matches = PatternMatch(pat, v, stmt->source_loc());
          if (matches) {  // we have a match, start the body
            // Ensure we don't process any more clauses.
            act->set_pos(2 * match_stmt.clauses().size() + 1);

            for (const auto& [name, value] : *matches) {
              act->scope()->values.Set(name, value);
              act->scope()->locals.push_back(name);
            }
            return Spawn{arena->New<StatementAction>(&c.statement())};
          } else {
            return RunAgain{};
=======
          for (const auto& [name, value] : *matches) {
            frame->scopes.Top()->values.Set(name, value);
            frame->scopes.Top()->locals.push_back(name);
>>>>>>> 7ae52e16
          }
          return Spawn{arena_->New<StatementAction>(&c.statement())};
        } else {
          return RunAgain{};
        }
      }
    }
    case Statement::Kind::While:
      if (act->pos() % 2 == 0) {
        //    { { (while (e) s) :: C, E, F} :: S, H}
        // -> { { e :: (while ([]) s) :: C, E, F} :: S, H}
        act->Clear();
        return Spawn{
            arena_->New<ExpressionAction>(&cast<While>(stmt).condition())};
      } else {
        Nonnull<const Value*> condition =
            Convert(act->results().back(), arena_->New<BoolType>());
        if (cast<BoolValue>(*condition).value()) {
          //    { {true :: (while ([]) s) :: C, E, F} :: S, H}
          // -> { { s :: (while (e) s) :: C, E, F } :: S, H}
          return Spawn{arena_->New<StatementAction>(&cast<While>(stmt).body())};
        } else {
          //    { {false :: (while ([]) s) :: C, E, F} :: S, H}
          // -> { { C, E, F } :: S, H}
          return Done{};
        }
      }
    case Statement::Kind::Break: {
      CHECK(act->pos() == 0);
      //    { { break; :: ... :: (while (e) s) :: C, E, F} :: S, H}
      // -> { { C, E', F} :: S, H}
<<<<<<< HEAD
      return UnwindPast{cast<Break>(*stmt).loop()};
=======
      auto it =
          std::find_if(frame->todo.begin(), frame->todo.end(), &IsWhileAct);
      if (it == frame->todo.end()) {
        FATAL_RUNTIME_ERROR(stmt.source_loc())
            << "`break` not inside `while` statement";
      }
      ++it;
      return UnwindTo{*it};
>>>>>>> 7ae52e16
    }
    case Statement::Kind::Continue: {
      CHECK(act->pos() == 0);
      //    { { continue; :: ... :: (while (e) s) :: C, E, F} :: S, H}
      // -> { { (while (e) s) :: C, E', F} :: S, H}
<<<<<<< HEAD
      return UnwindTo{cast<Continue>(*stmt).loop()};
    }
    case Statement::Kind::Block: {
      if (act->pos() == 0) {
        const Block& block = cast<Block>(*stmt);
        if (block.Stmt()) {
          act->StartScope(Scope(CurrentEnv()));
          return Spawn{arena->New<StatementAction>(*block.Stmt())};
=======
      auto it =
          std::find_if(frame->todo.begin(), frame->todo.end(), &IsWhileAct);
      if (it == frame->todo.end()) {
        FATAL_RUNTIME_ERROR(stmt.source_loc())
            << "`continue` not inside `while` statement";
      }
      return UnwindTo{*it};
    }
    case Statement::Kind::Block: {
      if (act->pos() == 0) {
        const auto& block = cast<Block>(stmt);
        if (block.statement()) {
          frame->scopes.Push(arena_->New<Scope>(CurrentEnv()));
          return Spawn{arena_->New<StatementAction>(*block.statement())};
>>>>>>> 7ae52e16
        } else {
          return Done{};
        }
      } else {
        return Done{};
      }
    }
    case Statement::Kind::VariableDefinition: {
      const auto& definition = cast<VariableDefinition>(stmt);
      if (act->pos() == 0) {
        //    { {(var x = e) :: C, E, F} :: S, H}
        // -> { {e :: (var x = []) :: C, E, F} :: S, H}
        return Spawn{arena_->New<ExpressionAction>(&definition.init())};
      } else {
        //    { { v :: (x = []) :: C, E, F} :: S, H}
        // -> { { C, E(x := a), F} :: S, H(a := copy(v))}
        Nonnull<const Value*> v =
            Convert(act->results()[0], &definition.pattern().static_type());
        Nonnull<const Value*> p =
            &cast<VariableDefinition>(stmt).pattern().value();

        std::optional<Env> matches = PatternMatch(p, v, stmt.source_loc());
        CHECK(matches)
            << stmt.source_loc()
            << ": internal error in variable definition, match failed";
        for (const auto& [name, value] : *matches) {
          Scope& current_scope = CurrentScope();
          current_scope.values.Set(name, value);
          current_scope.locals.push_back(name);
        }
        return Done{};
      }
    }
    case Statement::Kind::ExpressionStatement:
      if (act->pos() == 0) {
        //    { {e :: C, E, F} :: S, H}
        // -> { {e :: C, E, F} :: S, H}
        return Spawn{arena_->New<ExpressionAction>(
            &cast<ExpressionStatement>(stmt).expression())};
      } else {
        return Done{};
      }
    case Statement::Kind::Assign: {
      const auto& assign = cast<Assign>(stmt);
      if (act->pos() == 0) {
        //    { {(lv = e) :: C, E, F} :: S, H}
        // -> { {lv :: ([] = e) :: C, E, F} :: S, H}
        return Spawn{arena_->New<LValAction>(&assign.lhs())};
      } else if (act->pos() == 1) {
        //    { { a :: ([] = e) :: C, E, F} :: S, H}
        // -> { { e :: (a = []) :: C, E, F} :: S, H}
        return Spawn{arena_->New<ExpressionAction>(&assign.rhs())};
      } else {
        //    { { v :: (a = []) :: C, E, F} :: S, H}
        // -> { { C, E, F} :: S, H(a := v)}
        auto pat = act->results()[0];
        auto val = Convert(act->results()[1], &assign.lhs().static_type());
        PatternAssignment(pat, val, stmt.source_loc());
        return Done{};
      }
    }
    case Statement::Kind::If:
      if (act->pos() == 0) {
        //    { {(if (e) then_stmt else else_stmt) :: C, E, F} :: S, H}
        // -> { { e :: (if ([]) then_stmt else else_stmt) :: C, E, F} :: S, H}
        return Spawn{
            arena_->New<ExpressionAction>(&cast<If>(stmt).condition())};
      } else {
        Nonnull<const Value*> condition =
            Convert(act->results()[0], arena_->New<BoolType>());
        if (cast<BoolValue>(*condition).value()) {
          //    { {true :: if ([]) then_stmt else else_stmt :: C, E, F} ::
          //      S, H}
          // -> { { then_stmt :: C, E, F } :: S, H}
          return Delegate{
              arena_->New<StatementAction>(&cast<If>(stmt).then_statement())};
        } else if (cast<If>(stmt).else_statement()) {
          //    { {false :: if ([]) then_stmt else else_stmt :: C, E, F} ::
          //      S, H}
          // -> { { else_stmt :: C, E, F } :: S, H}
          return Delegate{
              arena_->New<StatementAction>(*cast<If>(stmt).else_statement())};
        } else {
          return Done{};
        }
      }
    case Statement::Kind::Return:
      if (act->pos() == 0) {
        //    { {return e :: C, E, F} :: S, H}
        // -> { {e :: return [] :: C, E, F} :: S, H}
        return Spawn{
            arena_->New<ExpressionAction>(&cast<Return>(stmt).expression())};
      } else {
        //    { {v :: return [] :: C, E, F} :: {C', E', F'} :: S, H}
        // -> { {v :: C', E', F'} :: S, H}
<<<<<<< HEAD
        Nonnull<const Value*> ret_val =
            CopyVal(arena, act->results()[0], stmt->source_loc());
        return UnwindPast{*cast<Return>(*stmt).function()->body(), ret_val};
=======
        // TODO(geoffromer): convert the result to the function's return type,
        // once #880 gives us a way to find that type.
        return UnwindFunctionCall{act->results()[0]};
>>>>>>> 7ae52e16
      }
    case Statement::Kind::Sequence: {
      //    { { (s1,s2) :: C, E, F} :: S, H}
      // -> { { s1 :: s2 :: C, E, F} :: S, H}
      const auto& seq = cast<Sequence>(stmt);
      if (act->pos() == 0) {
        return Spawn{arena_->New<StatementAction>(&seq.statement())};
      } else {
        if (seq.next()) {
          return Delegate{
              arena_->New<StatementAction>(*cast<Sequence>(stmt).next())};
        } else {
          return Done{};
        }
      }
    }
    case Statement::Kind::Continuation: {
      CHECK(act->pos() == 0);
      // Create a continuation object by creating a frame similar the
      // way one is created in a function call.
<<<<<<< HEAD
      auto continuation_stack = arena->New<std::vector<Nonnull<Action*>>>();
      continuation_stack->push_back(
          arena->New<StatementAction>(cast<Continuation>(*stmt).Body()));
      continuation_stack->push_back(
          arena->New<ScopeAction>(Scope(CurrentEnv())));
      Address continuation_address =
          heap.AllocateValue(arena->New<ContinuationValue>(continuation_stack));
      // Bind the continuation object to the continuation variable
      CurrentScope().values.Set(
          cast<Continuation>(*stmt).ContinuationVariable(),
=======
      auto scopes = Stack<Nonnull<Scope*>>(arena_->New<Scope>(CurrentEnv()));
      Stack<Nonnull<Action*>> todo;
      todo.Push(arena_->New<StatementAction>(
          arena_->New<Return>(arena_, stmt.source_loc())));
      todo.Push(arena_->New<StatementAction>(&cast<Continuation>(stmt).body()));
      auto continuation_stack = arena_->New<std::vector<Nonnull<Frame*>>>();
      auto continuation_frame =
          arena_->New<Frame>("__continuation", scopes, todo);
      continuation_stack->push_back(continuation_frame);
      Address continuation_address = heap_.AllocateValue(
          arena_->New<ContinuationValue>(continuation_stack));
      // Store the continuation's address in the frame.
      continuation_frame->continuation = continuation_address;
      // Bind the continuation object to the continuation variable
      frame->scopes.Top()->values.Set(
          cast<Continuation>(stmt).continuation_variable(),
>>>>>>> 7ae52e16
          continuation_address);
      return Done{};
    }
    case Statement::Kind::Run: {
      auto& run = cast<Run>(*stmt);
      if (act->pos() == 0) {
        // Evaluate the argument of the run statement.
<<<<<<< HEAD
        return Spawn{arena->New<ExpressionAction>(run.Argument())};
      } else if (act->pos() == 1) {
        // Push the continuation onto the current stack.
        std::vector<Nonnull<Action*>>& continuation_vector =
            *cast<const ContinuationValue>(*act->results()[0]).Stack();
        while (!continuation_vector.empty()) {
          todo_.Push(continuation_vector.back());
=======
        return Spawn{
            arena_->New<ExpressionAction>(&cast<Run>(stmt).argument())};
      } else {
        frame->todo.Pop(1);
        // Push an expression statement action to ignore the result
        // value from the continuation.
        auto ignore_result =
            arena_->New<StatementAction>(arena_->New<ExpressionStatement>(
                stmt.source_loc(),
                arena_->New<TupleLiteral>(stmt.source_loc())));
        frame->todo.Push(ignore_result);
        // Push the continuation onto the current stack_.
        Nonnull<const Value*> arg =
            Convert(act->results()[0], arena_->New<ContinuationType>());
        std::vector<Nonnull<Frame*>>& continuation_vector =
            cast<ContinuationValue>(*arg).stack();
        while (!continuation_vector.empty()) {
          stack_.Push(continuation_vector.back());
>>>>>>> 7ae52e16
          continuation_vector.pop_back();
        }
        act->set_pos(2);
        return ManualTransition{};
      } else {
        return Done{};
      }
    }
    case Statement::Kind::Await:
      CHECK(act->pos() == 0);
      // Pause the current continuation
<<<<<<< HEAD
      todo_.Pop();
      std::vector<Nonnull<Action*>> paused;
      while (!IsRunAction(todo_.Top())) {
        paused.push_back(todo_.Pop());
      }
      const auto& continuation =
          cast<const ContinuationValue>(*todo_.Top()->results()[0]);
      CHECK(continuation.Stack()->empty());
      // Update the continuation with the paused stack.
      *continuation.Stack() = std::move(paused);
=======
      frame->todo.Pop();
      std::vector<Nonnull<Frame*>> paused;
      do {
        paused.push_back(stack_.Pop());
      } while (paused.back()->continuation == std::nullopt);
      // Update the continuation with the paused stack_.
      const auto& continuation = cast<ContinuationValue>(
          *heap_.Read(*paused.back()->continuation, stmt.source_loc()));
      CHECK(continuation.stack().empty());
      continuation.stack() = std::move(paused);
>>>>>>> 7ae52e16
      return ManualTransition{};
  }
}

class Interpreter::DoTransition {
 public:
  // Does not take ownership of interpreter.
  explicit DoTransition(Interpreter* interpreter) : interpreter(interpreter) {}

  void operator()(const Done& done) {
<<<<<<< HEAD
    Nonnull<Action*> act = interpreter->todo_.Pop();
    if (act->scope().has_value()) {
      interpreter->DeallocateScope(*act->scope());
    }
    switch (act->kind()) {
      case Action::Kind::ExpressionAction:
      case Action::Kind::LValAction:
      case Action::Kind::PatternAction:
        CHECK(done.result.has_value());
        interpreter->todo_.Top()->AddResult(*done.result);
        break;
      case Action::Kind::StatementAction:
        CHECK(!done.result.has_value());
        break;
      case Action::Kind::ScopeAction:
        if (done.result.has_value()) {
          interpreter->todo_.Top()->AddResult(*done.result);
        }
        break;
=======
    Nonnull<Frame*> frame = interpreter->stack_.Top();
    if (frame->todo.Top()->kind() != Action::Kind::StatementAction) {
      CHECK(done.result);
      frame->todo.Pop();
      if (frame->todo.IsEmpty()) {
        interpreter->program_value_ = *done.result;
      } else {
        frame->todo.Top()->AddResult(*done.result);
      }
    } else {
      CHECK(!done.result);
      frame->todo.Pop();
>>>>>>> 7ae52e16
    }
  }

  void operator()(const Spawn& spawn) {
<<<<<<< HEAD
    Nonnull<Action*> action = interpreter->todo_.Top();
=======
    Nonnull<Frame*> frame = interpreter->stack_.Top();
    Nonnull<Action*> action = frame->todo.Top();
>>>>>>> 7ae52e16
    action->set_pos(action->pos() + 1);
    interpreter->todo_.Push(spawn.child);
  }

  void operator()(const Delegate& delegate) {
<<<<<<< HEAD
    Nonnull<Action*> act = interpreter->todo_.Pop();
    if (act->scope().has_value()) {
      delegate.delegate->StartScope(*act->scope());
    }
    interpreter->todo_.Push(delegate.delegate);
  }

  void operator()(const RunAgain&) {
    Nonnull<Action*> action = interpreter->todo_.Top();
=======
    Nonnull<Frame*> frame = interpreter->stack_.Top();
    frame->todo.Pop();
    frame->todo.Push(delegate.delegate);
  }

  void operator()(const RunAgain&) {
    Nonnull<Action*> action = interpreter->stack_.Top()->todo.Top();
>>>>>>> 7ae52e16
    action->set_pos(action->pos() + 1);
  }

  void operator()(const UnwindTo& unwind_to) {
<<<<<<< HEAD
    while (true) {
      if (const auto* statement_action =
              dyn_cast<StatementAction>(interpreter->todo_.Top());
          statement_action != nullptr &&
          statement_action->Stmt() == unwind_to.ast_node) {
        break;
      }
      Nonnull<Action*> action = interpreter->todo_.Pop();
      if (action->scope().has_value()) {
        interpreter->DeallocateScope(*action->scope());
=======
    Nonnull<Frame*> frame = interpreter->stack_.Top();
    while (frame->todo.Top() != unwind_to.new_top) {
      if (HasLocalScope(frame->todo.Top())) {
        interpreter->DeallocateScope(frame->scopes.Top());
        frame->scopes.Pop();
>>>>>>> 7ae52e16
      }
    }
  }

<<<<<<< HEAD
  void operator()(const UnwindPast& unwind_past) {
    while (true) {
      Nonnull<Action*> action = interpreter->todo_.Pop();
      if (action->scope().has_value()) {
        interpreter->DeallocateScope(*action->scope());
      }
      if (const auto* statement_action = dyn_cast<StatementAction>(action);
          statement_action != nullptr &&
          statement_action->Stmt() == unwind_past.ast_node) {
        break;
      }
    }
    if (unwind_past.result.has_value()) {
      interpreter->todo_.Top()->AddResult(*unwind_past.result);
=======
  void operator()(const UnwindFunctionCall& unwind) {
    interpreter->DeallocateLocals(interpreter->stack_.Top());
    interpreter->stack_.Pop();
    if (interpreter->stack_.Top()->todo.IsEmpty()) {
      interpreter->program_value_ = unwind.return_val;
    } else {
      interpreter->stack_.Top()->todo.Top()->AddResult(unwind.return_val);
>>>>>>> 7ae52e16
    }
  }

  void operator()(const CallFunction& call) {
<<<<<<< HEAD
    Nonnull<Action*> action = interpreter->todo_.Top();
    action->set_pos(action->pos() + 1);
    std::optional<Env> matches = interpreter->PatternMatch(
        call.function->Param(), call.args, call.source_loc);
    CHECK(matches.has_value())
        << "internal error in call_function, pattern match failed";
    // Create the new frame and push it on the stack
    Scope new_scope(interpreter->globals);
=======
    interpreter->stack_.Top()->todo.Pop();
    Nonnull<const Value*> converted_args = interpreter->Convert(
        call.args, &call.function->param_pattern().static_type());
    std::optional<Env> matches =
        interpreter->PatternMatch(&call.function->param_pattern().value(),
                                  converted_args, call.source_loc);
    CHECK(matches.has_value())
        << "internal error in call_function, pattern match failed";
    // Create the new frame and push it on the stack
    Env values = interpreter->globals_;
    std::vector<std::string> params;
>>>>>>> 7ae52e16
    for (const auto& [name, value] : *matches) {
      new_scope.values.Set(name, value);
      new_scope.locals.push_back(name);
    }
<<<<<<< HEAD
    interpreter->todo_.Push(
        interpreter->arena->New<ScopeAction>(std::move(new_scope)));
    CHECK(call.function->Body()) << "Calling a function that's missing a body";
    interpreter->todo_.Push(
        interpreter->arena->New<StatementAction>(*call.function->Body()));
=======
    auto scopes =
        Stack<Nonnull<Scope*>>(interpreter->arena_->New<Scope>(values, params));
    CHECK(call.function->body()) << "Calling a function that's missing a body";
    auto todo = Stack<Nonnull<Action*>>(
        interpreter->arena_->New<StatementAction>(*call.function->body()));
    auto frame =
        interpreter->arena_->New<Frame>(call.function->name(), scopes, todo);
    interpreter->stack_.Push(frame);
>>>>>>> 7ae52e16
  }

  void operator()(const ManualTransition&) {}

 private:
  Nonnull<Interpreter*> interpreter;
};

// State transition.
void Interpreter::Step() {
<<<<<<< HEAD
  Nonnull<Action*> act = todo_.Top();
=======
  Nonnull<Frame*> frame = stack_.Top();
  if (frame->todo.IsEmpty()) {
    std::visit(DoTransition(this),
               Transition{UnwindFunctionCall{TupleValue::Empty()}});
    return;
  }

  Nonnull<Action*> act = frame->todo.Top();
>>>>>>> 7ae52e16
  switch (act->kind()) {
    case Action::Kind::LValAction:
      std::visit(DoTransition(this), StepLvalue());
      break;
    case Action::Kind::ExpressionAction:
      std::visit(DoTransition(this), StepExp());
      break;
    case Action::Kind::PatternAction:
      std::visit(DoTransition(this), StepPattern());
      break;
    case Action::Kind::StatementAction:
      std::visit(DoTransition(this), StepStmt());
      break;
    case Action::Kind::ScopeAction:
      if (act->results().empty()) {
        std::visit(DoTransition(this), Transition{Done{}});
      } else {
        CHECK(act->results().size() == 1);
        std::visit(DoTransition(this), Transition{Done{act->results()[0]}});
      }
  }  // switch
}

auto Interpreter::ExecuteAction(Nonnull<Action*> action, Env values,
                                bool trace_steps) -> Nonnull<const Value*> {
  todo_ = {};
  todo_.Push(arena->New<ScopeAction>(Scope(values)));
  todo_.Push(action);

  while (todo_.Count() > 1) {
    Step();
    if (trace_steps) {
      PrintState(llvm::outs());
    }
  }
  CHECK(todo_.Top()->results().size() == 1);
  return todo_.Top()->results()[0];
}

auto Interpreter::InterpProgram(llvm::ArrayRef<Nonnull<Declaration*>> fs,
                                Nonnull<const Expression*> call_main) -> int {
  // Check that the interpreter is in a clean state.
<<<<<<< HEAD
  CHECK(globals.IsEmpty());
  CHECK(todo_.IsEmpty());
=======
  CHECK(globals_.IsEmpty());
  CHECK(stack_.IsEmpty());
  CHECK(program_value_ == std::nullopt);
>>>>>>> 7ae52e16

  if (trace_) {
    llvm::outs() << "********** initializing globals **********\n";
  }
  InitGlobals(fs);

<<<<<<< HEAD
  if (tracing_output) {
=======
  auto todo = Stack<Nonnull<Action*>>(arena_->New<ExpressionAction>(call_main));
  auto scopes = Stack<Nonnull<Scope*>>(arena_->New<Scope>(globals_));
  stack_ = Stack<Nonnull<Frame*>>(arena_->New<Frame>("top", scopes, todo));

  if (trace_) {
>>>>>>> 7ae52e16
    llvm::outs() << "********** calling main function **********\n";
    PrintState(llvm::outs());
  }

<<<<<<< HEAD
  return cast<IntValue>(*ExecuteAction(arena->New<ExpressionAction>(call_main),
                                       globals, tracing_output))
      .Val();
=======
  while (stack_.Count() > 1 || !stack_.Top()->todo.IsEmpty()) {
    if (!stack_.Top()->todo.IsEmpty()) {
      CHECK(stack_.Top()->todo.Top()->kind() != Action::Kind::PatternAction)
          << "Pattern evaluation must happen before run-time.";
    }
    Step();
    if (trace_) {
      PrintState(llvm::outs());
    }
  }
  return cast<IntValue>(**program_value_).value();
>>>>>>> 7ae52e16
}

auto Interpreter::InterpExp(Env values, Nonnull<const Expression*> e)
    -> Nonnull<const Value*> {
<<<<<<< HEAD
  return ExecuteAction(arena->New<ExpressionAction>(e), values,
                       /*trace_steps=*/false);
=======
  CHECK(program_value_ == std::nullopt);
  auto program_value_guard =
      llvm::make_scope_exit([&] { program_value_ = std::nullopt; });
  auto todo = Stack<Nonnull<Action*>>(arena_->New<ExpressionAction>(e));
  auto scopes = Stack<Nonnull<Scope*>>(arena_->New<Scope>(values));
  stack_ =
      Stack<Nonnull<Frame*>>(arena_->New<Frame>("InterpExp", scopes, todo));

  while (stack_.Count() > 1 || !stack_.Top()->todo.IsEmpty()) {
    Step();
  }
  CHECK(program_value_ != std::nullopt);
  return *program_value_;
>>>>>>> 7ae52e16
}

auto Interpreter::InterpPattern(Env values, Nonnull<const Pattern*> p)
    -> Nonnull<const Value*> {
<<<<<<< HEAD
  return ExecuteAction(arena->New<PatternAction>(p), values,
                       /*trace_steps=*/false);
=======
  CHECK(program_value_ == std::nullopt);
  auto program_value_guard =
      llvm::make_scope_exit([&] { program_value_ = std::nullopt; });
  auto todo = Stack<Nonnull<Action*>>(arena_->New<PatternAction>(p));
  auto scopes = Stack<Nonnull<Scope*>>(arena_->New<Scope>(values));
  stack_ =
      Stack<Nonnull<Frame*>>(arena_->New<Frame>("InterpPattern", scopes, todo));

  while (stack_.Count() > 1 || !stack_.Top()->todo.IsEmpty()) {
    Step();
  }
  CHECK(program_value_ != std::nullopt);
  return *program_value_;
>>>>>>> 7ae52e16
}

}  // namespace Carbon<|MERGE_RESOLUTION|>--- conflicted
+++ resolved
@@ -22,6 +22,7 @@
 #include "llvm/Support/Casting.h"
 
 using llvm::cast;
+using llvm::dyn_cast;
 
 namespace Carbon {
 
@@ -41,7 +42,6 @@
 // State Operations
 //
 
-<<<<<<< HEAD
 auto Interpreter::CurrentScope() -> Scope& {
   for (Nonnull<Action*> action : todo_) {
     if (action->scope().has_value()) {
@@ -49,11 +49,6 @@
     }
   }
   FATAL() << "No current scope";
-=======
-auto Interpreter::CurrentEnv() -> Env {
-  Nonnull<Frame*> frame = stack_.Top();
-  return frame->scopes.Top()->values;
->>>>>>> 7ae52e16
 }
 
 auto Interpreter::CurrentEnv() -> Env { return CurrentScope().values; }
@@ -71,19 +66,11 @@
 void Interpreter::PrintState(llvm::raw_ostream& out) {
   out << "{\nstack: ";
   llvm::ListSeparator sep(" :: ");
-<<<<<<< HEAD
   for (Nonnull<const Action*> action : todo_) {
     out << sep << *action;
   }
-  out << "\nheap: " << heap;
+  out << "\nheap: " << heap_;
   if (!todo_.IsEmpty()) {
-=======
-  for (const auto& frame : stack_) {
-    out << sep << *frame;
-  }
-  out << "\nheap: " << heap_;
-  if (!stack_.IsEmpty() && !stack_.Top()->scopes.IsEmpty()) {
->>>>>>> 7ae52e16
     out << "\nvalues: ";
     PrintEnv(CurrentEnv(), out);
   }
@@ -387,17 +374,10 @@
 }
 
 auto Interpreter::StepLvalue() -> Transition {
-<<<<<<< HEAD
   Nonnull<Action*> act = todo_.Top();
-  Nonnull<const Expression*> exp = cast<LValAction>(*act).Exp();
-  if (tracing_output) {
-    llvm::outs() << "--- step lvalue " << *exp << " (" << exp->source_loc()
-=======
-  Nonnull<Action*> act = stack_.Top()->todo.Top();
   const Expression& exp = cast<LValAction>(*act).expression();
   if (trace_) {
     llvm::outs() << "--- step lvalue " << exp << " (" << exp.source_loc()
->>>>>>> 7ae52e16
                  << ") --->\n";
   }
   switch (exp.kind()) {
@@ -544,17 +524,10 @@
 }
 
 auto Interpreter::StepExp() -> Transition {
-<<<<<<< HEAD
   Nonnull<Action*> act = todo_.Top();
-  Nonnull<const Expression*> exp = cast<ExpressionAction>(*act).Exp();
-  if (tracing_output) {
-    llvm::outs() << "--- step exp " << *exp << " (" << exp->source_loc()
-=======
-  Nonnull<Action*> act = stack_.Top()->todo.Top();
   const Expression& exp = cast<ExpressionAction>(*act).expression();
   if (trace_) {
     llvm::outs() << "--- step exp " << exp << " (" << exp.source_loc()
->>>>>>> 7ae52e16
                  << ") --->\n";
   }
   switch (exp.kind()) {
@@ -754,19 +727,11 @@
 }
 
 auto Interpreter::StepPattern() -> Transition {
-<<<<<<< HEAD
   Nonnull<Action*> act = todo_.Top();
-  Nonnull<const Pattern*> pattern = cast<PatternAction>(*act).Pat();
-  if (tracing_output) {
-    llvm::outs() << "--- step pattern " << *pattern << " ("
-                 << pattern->source_loc() << ") --->\n";
-=======
-  Nonnull<Action*> act = stack_.Top()->todo.Top();
   const Pattern& pattern = cast<PatternAction>(*act).pattern();
   if (trace_) {
     llvm::outs() << "--- step pattern " << pattern << " ("
                  << pattern.source_loc() << ") --->\n";
->>>>>>> 7ae52e16
   }
   switch (pattern.kind()) {
     case Pattern::Kind::AutoPattern: {
@@ -814,52 +779,15 @@
   }
 }
 
-<<<<<<< HEAD
 static auto IsRunAction(Nonnull<Action*> action) -> bool {
   const auto* statement = dyn_cast<StatementAction>(action);
-  return statement != nullptr && llvm::isa<Run>(*statement->Stmt());
+  return statement != nullptr && llvm::isa<Run>(statement->statement());
 }
 
 auto Interpreter::StepStmt() -> Transition {
   Nonnull<Action*> act = todo_.Top();
-  Nonnull<const Statement*> stmt = cast<StatementAction>(*act).Stmt();
-  if (tracing_output) {
-=======
-static auto IsWhileAct(Nonnull<Action*> act) -> bool {
-  switch (act->kind()) {
-    case Action::Kind::StatementAction:
-      switch (cast<StatementAction>(*act).statement().kind()) {
-        case Statement::Kind::While:
-          return true;
-        default:
-          return false;
-      }
-    default:
-      return false;
-  }
-}
-
-static auto HasLocalScope(Nonnull<Action*> act) -> bool {
-  switch (act->kind()) {
-    case Action::Kind::StatementAction:
-      switch (cast<StatementAction>(*act).statement().kind()) {
-        case Statement::Kind::Block:
-        case Statement::Kind::Match:
-          return true;
-        default:
-          return false;
-      }
-    default:
-      return false;
-  }
-}
-
-auto Interpreter::StepStmt() -> Transition {
-  Nonnull<Frame*> frame = stack_.Top();
-  Nonnull<Action*> act = frame->todo.Top();
   const Statement& stmt = cast<StatementAction>(*act).statement();
   if (trace_) {
->>>>>>> 7ae52e16
     llvm::outs() << "--- step stmt ";
     stmt.PrintDepth(1, llvm::outs());
     llvm::outs() << " (" << stmt.source_loc() << ") --->\n";
@@ -870,13 +798,8 @@
       if (act->pos() == 0) {
         //    { { (match (e) ...) :: C, E, F} :: S, H}
         // -> { { e :: (match ([]) ...) :: C, E, F} :: S, H}
-<<<<<<< HEAD
         act->StartScope(Scope(CurrentEnv()));
-        return Spawn{arena->New<ExpressionAction>(&match_stmt.expression())};
-=======
-        frame->scopes.Push(arena_->New<Scope>(CurrentEnv()));
         return Spawn{arena_->New<ExpressionAction>(&match_stmt.expression())};
->>>>>>> 7ae52e16
       } else {
         int clause_num = act->pos() - 1;
         if (clause_num >= static_cast<int>(match_stmt.clauses().size())) {
@@ -891,32 +814,9 @@
           // Ensure we don't process any more clauses.
           act->set_pos(match_stmt.clauses().size() + 1);
 
-<<<<<<< HEAD
-        if (act->pos() % 2 == 1) {
-          // start interpreting the pattern of the clause
-          //    { {v :: (match ([]) ...) :: C, E, F} :: S, H}
-          // -> { {pi :: (match ([]) ...) :: C, E, F} :: S, H}
-          return Spawn{arena->New<PatternAction>(&c.pattern())};
-        } else {  // try to match
-          auto v = act->results()[0];
-          auto pat = act->results()[clause_num + 1];
-          std::optional<Env> matches = PatternMatch(pat, v, stmt->source_loc());
-          if (matches) {  // we have a match, start the body
-            // Ensure we don't process any more clauses.
-            act->set_pos(2 * match_stmt.clauses().size() + 1);
-
-            for (const auto& [name, value] : *matches) {
-              act->scope()->values.Set(name, value);
-              act->scope()->locals.push_back(name);
-            }
-            return Spawn{arena->New<StatementAction>(&c.statement())};
-          } else {
-            return RunAgain{};
-=======
           for (const auto& [name, value] : *matches) {
-            frame->scopes.Top()->values.Set(name, value);
-            frame->scopes.Top()->locals.push_back(name);
->>>>>>> 7ae52e16
+            act->scope()->values.Set(name, value);
+            act->scope()->locals.push_back(name);
           }
           return Spawn{arena_->New<StatementAction>(&c.statement())};
         } else {
@@ -948,48 +848,20 @@
       CHECK(act->pos() == 0);
       //    { { break; :: ... :: (while (e) s) :: C, E, F} :: S, H}
       // -> { { C, E', F} :: S, H}
-<<<<<<< HEAD
-      return UnwindPast{cast<Break>(*stmt).loop()};
-=======
-      auto it =
-          std::find_if(frame->todo.begin(), frame->todo.end(), &IsWhileAct);
-      if (it == frame->todo.end()) {
-        FATAL_RUNTIME_ERROR(stmt.source_loc())
-            << "`break` not inside `while` statement";
-      }
-      ++it;
-      return UnwindTo{*it};
->>>>>>> 7ae52e16
+      return UnwindPast{&cast<Break>(stmt).loop()};
     }
     case Statement::Kind::Continue: {
       CHECK(act->pos() == 0);
       //    { { continue; :: ... :: (while (e) s) :: C, E, F} :: S, H}
       // -> { { (while (e) s) :: C, E', F} :: S, H}
-<<<<<<< HEAD
-      return UnwindTo{cast<Continue>(*stmt).loop()};
+      return UnwindTo{&cast<Continue>(stmt).loop()};
     }
     case Statement::Kind::Block: {
       if (act->pos() == 0) {
-        const Block& block = cast<Block>(*stmt);
-        if (block.Stmt()) {
+        const Block& block = cast<Block>(stmt);
+        if (block.statement()) {
           act->StartScope(Scope(CurrentEnv()));
-          return Spawn{arena->New<StatementAction>(*block.Stmt())};
-=======
-      auto it =
-          std::find_if(frame->todo.begin(), frame->todo.end(), &IsWhileAct);
-      if (it == frame->todo.end()) {
-        FATAL_RUNTIME_ERROR(stmt.source_loc())
-            << "`continue` not inside `while` statement";
-      }
-      return UnwindTo{*it};
-    }
-    case Statement::Kind::Block: {
-      if (act->pos() == 0) {
-        const auto& block = cast<Block>(stmt);
-        if (block.statement()) {
-          frame->scopes.Push(arena_->New<Scope>(CurrentEnv()));
           return Spawn{arena_->New<StatementAction>(*block.statement())};
->>>>>>> 7ae52e16
         } else {
           return Done{};
         }
@@ -1085,15 +957,10 @@
       } else {
         //    { {v :: return [] :: C, E, F} :: {C', E', F'} :: S, H}
         // -> { {v :: C', E', F'} :: S, H}
-<<<<<<< HEAD
-        Nonnull<const Value*> ret_val =
-            CopyVal(arena, act->results()[0], stmt->source_loc());
-        return UnwindPast{*cast<Return>(*stmt).function()->body(), ret_val};
-=======
         // TODO(geoffromer): convert the result to the function's return type,
         // once #880 gives us a way to find that type.
-        return UnwindFunctionCall{act->results()[0]};
->>>>>>> 7ae52e16
+        const FunctionDeclaration& function = cast<Return>(stmt).function();
+        return UnwindPast{*function.body(), act->results()[0]};
       }
     case Statement::Kind::Sequence: {
       //    { { (s1,s2) :: C, E, F} :: S, H}
@@ -1114,70 +981,30 @@
       CHECK(act->pos() == 0);
       // Create a continuation object by creating a frame similar the
       // way one is created in a function call.
-<<<<<<< HEAD
-      auto continuation_stack = arena->New<std::vector<Nonnull<Action*>>>();
+      auto continuation_stack = arena_->New<std::vector<Nonnull<Action*>>>();
       continuation_stack->push_back(
-          arena->New<StatementAction>(cast<Continuation>(*stmt).Body()));
+          arena_->New<StatementAction>(&cast<Continuation>(stmt).body()));
       continuation_stack->push_back(
-          arena->New<ScopeAction>(Scope(CurrentEnv())));
-      Address continuation_address =
-          heap.AllocateValue(arena->New<ContinuationValue>(continuation_stack));
+          arena_->New<ScopeAction>(Scope(CurrentEnv())));
+      Address continuation_address = heap_.AllocateValue(
+          arena_->New<ContinuationValue>(continuation_stack));
       // Bind the continuation object to the continuation variable
       CurrentScope().values.Set(
-          cast<Continuation>(*stmt).ContinuationVariable(),
-=======
-      auto scopes = Stack<Nonnull<Scope*>>(arena_->New<Scope>(CurrentEnv()));
-      Stack<Nonnull<Action*>> todo;
-      todo.Push(arena_->New<StatementAction>(
-          arena_->New<Return>(arena_, stmt.source_loc())));
-      todo.Push(arena_->New<StatementAction>(&cast<Continuation>(stmt).body()));
-      auto continuation_stack = arena_->New<std::vector<Nonnull<Frame*>>>();
-      auto continuation_frame =
-          arena_->New<Frame>("__continuation", scopes, todo);
-      continuation_stack->push_back(continuation_frame);
-      Address continuation_address = heap_.AllocateValue(
-          arena_->New<ContinuationValue>(continuation_stack));
-      // Store the continuation's address in the frame.
-      continuation_frame->continuation = continuation_address;
-      // Bind the continuation object to the continuation variable
-      frame->scopes.Top()->values.Set(
           cast<Continuation>(stmt).continuation_variable(),
->>>>>>> 7ae52e16
           continuation_address);
       return Done{};
     }
     case Statement::Kind::Run: {
-      auto& run = cast<Run>(*stmt);
+      auto& run = cast<Run>(stmt);
       if (act->pos() == 0) {
         // Evaluate the argument of the run statement.
-<<<<<<< HEAD
-        return Spawn{arena->New<ExpressionAction>(run.Argument())};
+        return Spawn{arena_->New<ExpressionAction>(&run.argument())};
       } else if (act->pos() == 1) {
         // Push the continuation onto the current stack.
         std::vector<Nonnull<Action*>>& continuation_vector =
-            *cast<const ContinuationValue>(*act->results()[0]).Stack();
+            cast<const ContinuationValue>(*act->results()[0]).stack();
         while (!continuation_vector.empty()) {
           todo_.Push(continuation_vector.back());
-=======
-        return Spawn{
-            arena_->New<ExpressionAction>(&cast<Run>(stmt).argument())};
-      } else {
-        frame->todo.Pop(1);
-        // Push an expression statement action to ignore the result
-        // value from the continuation.
-        auto ignore_result =
-            arena_->New<StatementAction>(arena_->New<ExpressionStatement>(
-                stmt.source_loc(),
-                arena_->New<TupleLiteral>(stmt.source_loc())));
-        frame->todo.Push(ignore_result);
-        // Push the continuation onto the current stack_.
-        Nonnull<const Value*> arg =
-            Convert(act->results()[0], arena_->New<ContinuationType>());
-        std::vector<Nonnull<Frame*>>& continuation_vector =
-            cast<ContinuationValue>(*arg).stack();
-        while (!continuation_vector.empty()) {
-          stack_.Push(continuation_vector.back());
->>>>>>> 7ae52e16
           continuation_vector.pop_back();
         }
         act->set_pos(2);
@@ -1189,7 +1016,6 @@
     case Statement::Kind::Await:
       CHECK(act->pos() == 0);
       // Pause the current continuation
-<<<<<<< HEAD
       todo_.Pop();
       std::vector<Nonnull<Action*>> paused;
       while (!IsRunAction(todo_.Top())) {
@@ -1197,21 +1023,9 @@
       }
       const auto& continuation =
           cast<const ContinuationValue>(*todo_.Top()->results()[0]);
-      CHECK(continuation.Stack()->empty());
+      CHECK(continuation.stack().empty());
       // Update the continuation with the paused stack.
-      *continuation.Stack() = std::move(paused);
-=======
-      frame->todo.Pop();
-      std::vector<Nonnull<Frame*>> paused;
-      do {
-        paused.push_back(stack_.Pop());
-      } while (paused.back()->continuation == std::nullopt);
-      // Update the continuation with the paused stack_.
-      const auto& continuation = cast<ContinuationValue>(
-          *heap_.Read(*paused.back()->continuation, stmt.source_loc()));
-      CHECK(continuation.stack().empty());
       continuation.stack() = std::move(paused);
->>>>>>> 7ae52e16
       return ManualTransition{};
   }
 }
@@ -1222,7 +1036,6 @@
   explicit DoTransition(Interpreter* interpreter) : interpreter(interpreter) {}
 
   void operator()(const Done& done) {
-<<<<<<< HEAD
     Nonnull<Action*> act = interpreter->todo_.Pop();
     if (act->scope().has_value()) {
       interpreter->DeallocateScope(*act->scope());
@@ -1242,36 +1055,16 @@
           interpreter->todo_.Top()->AddResult(*done.result);
         }
         break;
-=======
-    Nonnull<Frame*> frame = interpreter->stack_.Top();
-    if (frame->todo.Top()->kind() != Action::Kind::StatementAction) {
-      CHECK(done.result);
-      frame->todo.Pop();
-      if (frame->todo.IsEmpty()) {
-        interpreter->program_value_ = *done.result;
-      } else {
-        frame->todo.Top()->AddResult(*done.result);
-      }
-    } else {
-      CHECK(!done.result);
-      frame->todo.Pop();
->>>>>>> 7ae52e16
     }
   }
 
   void operator()(const Spawn& spawn) {
-<<<<<<< HEAD
     Nonnull<Action*> action = interpreter->todo_.Top();
-=======
-    Nonnull<Frame*> frame = interpreter->stack_.Top();
-    Nonnull<Action*> action = frame->todo.Top();
->>>>>>> 7ae52e16
     action->set_pos(action->pos() + 1);
     interpreter->todo_.Push(spawn.child);
   }
 
   void operator()(const Delegate& delegate) {
-<<<<<<< HEAD
     Nonnull<Action*> act = interpreter->todo_.Pop();
     if (act->scope().has_value()) {
       delegate.delegate->StartScope(*act->scope());
@@ -1281,42 +1074,24 @@
 
   void operator()(const RunAgain&) {
     Nonnull<Action*> action = interpreter->todo_.Top();
-=======
-    Nonnull<Frame*> frame = interpreter->stack_.Top();
-    frame->todo.Pop();
-    frame->todo.Push(delegate.delegate);
-  }
-
-  void operator()(const RunAgain&) {
-    Nonnull<Action*> action = interpreter->stack_.Top()->todo.Top();
->>>>>>> 7ae52e16
     action->set_pos(action->pos() + 1);
   }
 
   void operator()(const UnwindTo& unwind_to) {
-<<<<<<< HEAD
     while (true) {
       if (const auto* statement_action =
               dyn_cast<StatementAction>(interpreter->todo_.Top());
           statement_action != nullptr &&
-          statement_action->Stmt() == unwind_to.ast_node) {
+          &statement_action->statement() == unwind_to.ast_node) {
         break;
       }
       Nonnull<Action*> action = interpreter->todo_.Pop();
       if (action->scope().has_value()) {
         interpreter->DeallocateScope(*action->scope());
-=======
-    Nonnull<Frame*> frame = interpreter->stack_.Top();
-    while (frame->todo.Top() != unwind_to.new_top) {
-      if (HasLocalScope(frame->todo.Top())) {
-        interpreter->DeallocateScope(frame->scopes.Top());
-        frame->scopes.Pop();
->>>>>>> 7ae52e16
-      }
-    }
-  }
-
-<<<<<<< HEAD
+      }
+    }
+  }
+
   void operator()(const UnwindPast& unwind_past) {
     while (true) {
       Nonnull<Action*> action = interpreter->todo_.Pop();
@@ -1325,36 +1100,18 @@
       }
       if (const auto* statement_action = dyn_cast<StatementAction>(action);
           statement_action != nullptr &&
-          statement_action->Stmt() == unwind_past.ast_node) {
+          &statement_action->statement() == unwind_past.ast_node) {
         break;
       }
     }
     if (unwind_past.result.has_value()) {
       interpreter->todo_.Top()->AddResult(*unwind_past.result);
-=======
-  void operator()(const UnwindFunctionCall& unwind) {
-    interpreter->DeallocateLocals(interpreter->stack_.Top());
-    interpreter->stack_.Pop();
-    if (interpreter->stack_.Top()->todo.IsEmpty()) {
-      interpreter->program_value_ = unwind.return_val;
-    } else {
-      interpreter->stack_.Top()->todo.Top()->AddResult(unwind.return_val);
->>>>>>> 7ae52e16
     }
   }
 
   void operator()(const CallFunction& call) {
-<<<<<<< HEAD
     Nonnull<Action*> action = interpreter->todo_.Top();
     action->set_pos(action->pos() + 1);
-    std::optional<Env> matches = interpreter->PatternMatch(
-        call.function->Param(), call.args, call.source_loc);
-    CHECK(matches.has_value())
-        << "internal error in call_function, pattern match failed";
-    // Create the new frame and push it on the stack
-    Scope new_scope(interpreter->globals);
-=======
-    interpreter->stack_.Top()->todo.Pop();
     Nonnull<const Value*> converted_args = interpreter->Convert(
         call.args, &call.function->param_pattern().static_type());
     std::optional<Env> matches =
@@ -1363,29 +1120,16 @@
     CHECK(matches.has_value())
         << "internal error in call_function, pattern match failed";
     // Create the new frame and push it on the stack
-    Env values = interpreter->globals_;
-    std::vector<std::string> params;
->>>>>>> 7ae52e16
+    Scope new_scope(interpreter->globals_);
     for (const auto& [name, value] : *matches) {
       new_scope.values.Set(name, value);
       new_scope.locals.push_back(name);
     }
-<<<<<<< HEAD
     interpreter->todo_.Push(
-        interpreter->arena->New<ScopeAction>(std::move(new_scope)));
-    CHECK(call.function->Body()) << "Calling a function that's missing a body";
+        interpreter->arena_->New<ScopeAction>(std::move(new_scope)));
+    CHECK(call.function->body()) << "Calling a function that's missing a body";
     interpreter->todo_.Push(
-        interpreter->arena->New<StatementAction>(*call.function->Body()));
-=======
-    auto scopes =
-        Stack<Nonnull<Scope*>>(interpreter->arena_->New<Scope>(values, params));
-    CHECK(call.function->body()) << "Calling a function that's missing a body";
-    auto todo = Stack<Nonnull<Action*>>(
         interpreter->arena_->New<StatementAction>(*call.function->body()));
-    auto frame =
-        interpreter->arena_->New<Frame>(call.function->name(), scopes, todo);
-    interpreter->stack_.Push(frame);
->>>>>>> 7ae52e16
   }
 
   void operator()(const ManualTransition&) {}
@@ -1396,18 +1140,7 @@
 
 // State transition.
 void Interpreter::Step() {
-<<<<<<< HEAD
   Nonnull<Action*> act = todo_.Top();
-=======
-  Nonnull<Frame*> frame = stack_.Top();
-  if (frame->todo.IsEmpty()) {
-    std::visit(DoTransition(this),
-               Transition{UnwindFunctionCall{TupleValue::Empty()}});
-    return;
-  }
-
-  Nonnull<Action*> act = frame->todo.Top();
->>>>>>> 7ae52e16
   switch (act->kind()) {
     case Action::Kind::LValAction:
       std::visit(DoTransition(this), StepLvalue());
@@ -1434,7 +1167,7 @@
 auto Interpreter::ExecuteAction(Nonnull<Action*> action, Env values,
                                 bool trace_steps) -> Nonnull<const Value*> {
   todo_ = {};
-  todo_.Push(arena->New<ScopeAction>(Scope(values)));
+  todo_.Push(arena_->New<ScopeAction>(Scope(values)));
   todo_.Push(action);
 
   while (todo_.Count() > 1) {
@@ -1450,94 +1183,34 @@
 auto Interpreter::InterpProgram(llvm::ArrayRef<Nonnull<Declaration*>> fs,
                                 Nonnull<const Expression*> call_main) -> int {
   // Check that the interpreter is in a clean state.
-<<<<<<< HEAD
-  CHECK(globals.IsEmpty());
+  CHECK(globals_.IsEmpty());
   CHECK(todo_.IsEmpty());
-=======
-  CHECK(globals_.IsEmpty());
-  CHECK(stack_.IsEmpty());
-  CHECK(program_value_ == std::nullopt);
->>>>>>> 7ae52e16
 
   if (trace_) {
     llvm::outs() << "********** initializing globals **********\n";
   }
   InitGlobals(fs);
 
-<<<<<<< HEAD
-  if (tracing_output) {
-=======
-  auto todo = Stack<Nonnull<Action*>>(arena_->New<ExpressionAction>(call_main));
-  auto scopes = Stack<Nonnull<Scope*>>(arena_->New<Scope>(globals_));
-  stack_ = Stack<Nonnull<Frame*>>(arena_->New<Frame>("top", scopes, todo));
-
   if (trace_) {
->>>>>>> 7ae52e16
     llvm::outs() << "********** calling main function **********\n";
     PrintState(llvm::outs());
   }
 
-<<<<<<< HEAD
-  return cast<IntValue>(*ExecuteAction(arena->New<ExpressionAction>(call_main),
-                                       globals, tracing_output))
-      .Val();
-=======
-  while (stack_.Count() > 1 || !stack_.Top()->todo.IsEmpty()) {
-    if (!stack_.Top()->todo.IsEmpty()) {
-      CHECK(stack_.Top()->todo.Top()->kind() != Action::Kind::PatternAction)
-          << "Pattern evaluation must happen before run-time.";
-    }
-    Step();
-    if (trace_) {
-      PrintState(llvm::outs());
-    }
-  }
-  return cast<IntValue>(**program_value_).value();
->>>>>>> 7ae52e16
+  return cast<IntValue>(*ExecuteAction(arena_->New<ExpressionAction>(call_main),
+                                       globals_, trace_))
+      .value();
 }
 
 auto Interpreter::InterpExp(Env values, Nonnull<const Expression*> e)
     -> Nonnull<const Value*> {
-<<<<<<< HEAD
-  return ExecuteAction(arena->New<ExpressionAction>(e), values,
+  return ExecuteAction(arena_->New<ExpressionAction>(e), values,
                        /*trace_steps=*/false);
-=======
-  CHECK(program_value_ == std::nullopt);
-  auto program_value_guard =
-      llvm::make_scope_exit([&] { program_value_ = std::nullopt; });
-  auto todo = Stack<Nonnull<Action*>>(arena_->New<ExpressionAction>(e));
-  auto scopes = Stack<Nonnull<Scope*>>(arena_->New<Scope>(values));
-  stack_ =
-      Stack<Nonnull<Frame*>>(arena_->New<Frame>("InterpExp", scopes, todo));
-
-  while (stack_.Count() > 1 || !stack_.Top()->todo.IsEmpty()) {
-    Step();
-  }
-  CHECK(program_value_ != std::nullopt);
-  return *program_value_;
->>>>>>> 7ae52e16
 }
 
 auto Interpreter::InterpPattern(Env values, Nonnull<const Pattern*> p)
     -> Nonnull<const Value*> {
-<<<<<<< HEAD
-  return ExecuteAction(arena->New<PatternAction>(p), values,
+  return ExecuteAction(arena_->New<PatternAction>(p), values,
                        /*trace_steps=*/false);
-=======
-  CHECK(program_value_ == std::nullopt);
-  auto program_value_guard =
-      llvm::make_scope_exit([&] { program_value_ = std::nullopt; });
-  auto todo = Stack<Nonnull<Action*>>(arena_->New<PatternAction>(p));
-  auto scopes = Stack<Nonnull<Scope*>>(arena_->New<Scope>(values));
-  stack_ =
-      Stack<Nonnull<Frame*>>(arena_->New<Frame>("InterpPattern", scopes, todo));
-
-  while (stack_.Count() > 1 || !stack_.Top()->todo.IsEmpty()) {
-    Step();
-  }
-  CHECK(program_value_ != std::nullopt);
-  return *program_value_;
->>>>>>> 7ae52e16
 }
 
 }  // namespace Carbon