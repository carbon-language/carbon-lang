--- conflicted
+++ resolved
@@ -435,11 +435,7 @@
         // -> { { ek+1 :: (f1=v1,..., fk=vk, fk+1=[],...) :: C, E, F} :: S,
         // H}
         return Spawn{arena->New<LValAction>(
-<<<<<<< HEAD
-            &cast<TupleLiteral>(exp).fields()[act->pos()].expression())};
-=======
-            cast<TupleLiteral>(*exp).fields()[act->pos()])};
->>>>>>> 097f00ea
+            cast<TupleLiteral>(exp).fields()[act->pos()])};
       } else {
         return Done{CreateTuple(act, &exp)};
       }
@@ -500,11 +496,7 @@
         // -> { { ek+1 :: (f1=v1,..., fk=vk, fk+1=[],...) :: C, E, F} :: S,
         // H}
         return Spawn{arena->New<ExpressionAction>(
-<<<<<<< HEAD
-            &cast<TupleLiteral>(exp).fields()[act->pos()].expression())};
-=======
-            cast<TupleLiteral>(*exp).fields()[act->pos()])};
->>>>>>> 097f00ea
+            cast<TupleLiteral>(exp).fields()[act->pos()])};
       } else {
         return Done{CreateTuple(act, &exp)};
       }
@@ -587,14 +579,6 @@
         //    { { v2 :: v1([]) :: C, E, F} :: S, H}
         // -> { {C',E',F'} :: {C, E, F} :: S, H}
         switch (act->results()[0]->kind()) {
-<<<<<<< HEAD
-          case Value::Kind::NominalClassType: {
-            Nonnull<const Value*> arg =
-                CopyVal(arena, act->results()[1], exp.source_loc());
-            return Done{arena->New<NominalClassValue>(act->results()[0], arg)};
-          }
-=======
->>>>>>> 097f00ea
           case Value::Kind::AlternativeConstructorValue: {
             const auto& alt =
                 cast<AlternativeConstructorValue>(*act->results()[0]);
