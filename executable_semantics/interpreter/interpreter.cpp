// Part of the Carbon Language project, under the Apache License v2.0 with LLVM
// Exceptions. See /LICENSE for license information.
// SPDX-License-Identifier: Apache-2.0 WITH LLVM-exception

#include "executable_semantics/interpreter/interpreter.h"

#include <iterator>
#include <list>
#include <map>
#include <optional>
#include <utility>
#include <vector>

#include "common/check.h"
#include "executable_semantics/ast/expression.h"
#include "executable_semantics/ast/function_definition.h"
#include "executable_semantics/interpreter/stack.h"
#include "executable_semantics/interpreter/typecheck.h"
#include "executable_semantics/tracing_flag.h"

namespace Carbon {

State* state = nullptr;

auto PatternMatch(const Value* pat, const Value* val, Env,
                  std::list<std::string>*, int) -> std::optional<Env>;
void Step();
//
// Auxiliary Functions
//

auto Heap::AllocateValue(const Value* v) -> Address {
  // Putting the following two side effects together in this function
  // ensures that we don't do anything else in between, which is really bad!
  // Consider whether to include a copy of the input v in this function
  // or to leave it up to the caller.
  CHECK(v != nullptr);
  Address a(values_.size());
  values_.push_back(v);
  alive_.push_back(true);
  return a;
}

auto Heap::Read(const Address& a, int line_num) -> const Value* {
  this->CheckAlive(a, line_num);
  return values_[a.index]->GetField(a.field_path, line_num);
}

void Heap::Write(const Address& a, const Value* v, int line_num) {
  CHECK(v != nullptr);
  this->CheckAlive(a, line_num);
  values_[a.index] = values_[a.index]->SetField(a.field_path, v, line_num);
}

void Heap::CheckAlive(const Address& address, int line_num) {
  if (!alive_[address.index]) {
    llvm::errs() << line_num << ": undefined behavior: access to dead value ";
    values_[address.index]->Print(llvm::errs());
    llvm::errs() << "\n";
    exit(-1);
  }
}

auto CopyVal(const Value* val, int line_num) -> const Value* {
  switch (val->tag()) {
    case ValKind::TupleValue: {
      std::vector<TupleElement> elements;
      for (const TupleElement& element : val->GetTupleValue().elements) {
        elements.push_back(
            {.name = element.name, .value = CopyVal(element.value, line_num)});
      }
      return Value::MakeTupleValue(std::move(elements));
    }
    case ValKind::AlternativeValue: {
      const Value* arg = CopyVal(val->GetAlternativeValue().argument, line_num);
      return Value::MakeAlternativeValue(val->GetAlternativeValue().alt_name,
                                         val->GetAlternativeValue().choice_name,
                                         arg);
    }
    case ValKind::StructValue: {
      const Value* inits = CopyVal(val->GetStructValue().inits, line_num);
      return Value::MakeStructValue(val->GetStructValue().type, inits);
    }
    case ValKind::IntValue:
      return Value::MakeIntValue(val->GetIntValue());
    case ValKind::BoolValue:
      return Value::MakeBoolValue(val->GetBoolValue());
    case ValKind::FunctionValue:
      return Value::MakeFunctionValue(val->GetFunctionValue().name,
                                      val->GetFunctionValue().param,
                                      val->GetFunctionValue().body);
    case ValKind::PointerValue:
      return Value::MakePointerValue(val->GetPointerValue());
    case ValKind::ContinuationValue:
      // Copying a continuation is "shallow".
      return val;
    case ValKind::FunctionType:
      return Value::MakeFunctionType(
          CopyVal(val->GetFunctionType().param, line_num),
          CopyVal(val->GetFunctionType().ret, line_num));

    case ValKind::PointerType:
      return Value::MakePointerType(
          CopyVal(val->GetPointerType().type, line_num));
    case ValKind::IntType:
      return Value::MakeIntType();
    case ValKind::BoolType:
      return Value::MakeBoolType();
    case ValKind::TypeType:
      return Value::MakeTypeType();
    case ValKind::AutoType:
      return Value::MakeAutoType();
    case ValKind::ContinuationType:
      return Value::MakeContinuationType();
    case ValKind::StructType:
    case ValKind::ChoiceType:
    case ValKind::BindingPlaceholderValue:
    case ValKind::AlternativeConstructorValue:
      return val;  // no need to copy these because they are immutable?
      // No, they need to be copied so they don't get killed. -Jeremy
  }
}

void Heap::Deallocate(const Address& address) {
  CHECK(address.field_path.IsEmpty());
  if (alive_[address.index]) {
    alive_[address.index] = false;
  } else {
    llvm::errs() << "runtime error, deallocating an already dead value\n";
    exit(-1);
  }
}

void PrintEnv(Env values, llvm::raw_ostream& out) {
  for (const auto& [name, address] : values) {
    out << name << ": ";
    state->heap.PrintAddress(address, out);
    out << ", ";
  }
}

//
// Frame and State Operations
//

void Frame::Print(llvm::raw_ostream& out) const {
  out << name;
  out << "{";
  Action::PrintList(todo, out);
  out << "}";
}

void PrintStack(Stack<Frame*> ls, llvm::raw_ostream& out) {
  if (!ls.IsEmpty()) {
    ls.Pop()->Print(out);
    if (!ls.IsEmpty()) {
      out << " :: ";
      PrintStack(ls, out);
    }
  }
}

void Heap::Print(llvm::raw_ostream& out) const {
  for (size_t i = 0; i < values_.size(); ++i) {
    PrintAddress(Address(i), out);
    out << ", ";
  }
}

void Heap::PrintAddress(const Address& a, llvm::raw_ostream& out) const {
  if (!alive_[a.index]) {
    out << "!!";
  }
  values_[a.index]->Print(out);
}

auto CurrentEnv(State* state) -> Env {
  Frame* frame = state->stack.Top();
  return frame->scopes.Top()->values;
}

void PrintState(llvm::raw_ostream& out) {
  out << "{\n";
  out << "stack: ";
  PrintStack(state->stack, out);
  out << "\nheap: ";
  state->heap.Print(out);
  if (!state->stack.IsEmpty() && !state->stack.Top()->scopes.IsEmpty()) {
    out << "\nvalues: ";
    PrintEnv(CurrentEnv(state), out);
  }
  out << "\n}\n";
}

<<<<<<< HEAD
//
// More Auxiliary Functions
//

auto ValToInt(const Value* v, int line_num) -> int {
  switch (v->tag()) {
    case ValKind::IntValue:
      return v->GetIntValue();
    default:
      llvm::errs() << line_num << ": runtime error: expected an integer\n";
      exit(-1);
  }
}

auto ValToBool(const Value* v, int line_num) -> int {
  switch (v->tag()) {
    case ValKind::BoolValue:
      return v->GetBoolValue();
    default:
      llvm::errs() << "runtime type error: expected a Boolean\n";
      exit(-1);
  }
}

auto ValToPtr(const Value* v, int line_num) -> Address {
  switch (v->tag()) {
    case ValKind::PointerValue:
      return v->GetPointerValue();
    default:
      llvm::errs() << "runtime type error: expected a pointer, not ";
      v->Print(llvm::errs());
      llvm::errs() << "\n";
      exit(-1);
  }
}

// Returns *continuation represented as a list of frames.
//
// - Precondition: continuation->tag == ValKind::ContinuationV.
auto ContinuationToVector(const Value* continuation, int sourceLocation)
    -> std::vector<Frame*> {
  if (continuation->tag() == ValKind::ContinuationValue) {
    return continuation->GetContinuationValue().stack;
  } else {
    llvm::errs() << sourceLocation << ": runtime error: expected an integer\n";
    exit(-1);
  }
}

=======
>>>>>>> 77d87881
auto EvalPrim(Operator op, const std::vector<const Value*>& args, int line_num)
    -> const Value* {
  switch (op) {
    case Operator::Neg:
      return Value::MakeIntValue(-args[0]->GetIntValue());
    case Operator::Add:
      return Value::MakeIntValue(args[0]->GetIntValue() +
                                 args[1]->GetIntValue());
    case Operator::Sub:
      return Value::MakeIntValue(args[0]->GetIntValue() -
                                 args[1]->GetIntValue());
    case Operator::Mul:
      return Value::MakeIntValue(args[0]->GetIntValue() *
                                 args[1]->GetIntValue());
    case Operator::Not:
      return Value::MakeBoolValue(!args[0]->GetBoolValue());
    case Operator::And:
      return Value::MakeBoolValue(args[0]->GetBoolValue() &&
                                  args[1]->GetBoolValue());
    case Operator::Or:
      return Value::MakeBoolValue(args[0]->GetBoolValue() ||
                                  args[1]->GetBoolValue());
    case Operator::Eq:
      return Value::MakeBoolValue(ValueEqual(args[0], args[1], line_num));
    case Operator::Ptr:
      return Value::MakePointerType(args[0]);
    case Operator::Deref:
      llvm::errs() << line_num << ": dereference not implemented yet\n";
      exit(-1);
  }
}

// Globally-defined entities, such as functions, structs, choices.
static Env globals;

void InitEnv(const Declaration& d, Env* env) {
  switch (d.tag()) {
    case DeclarationKind::FunctionDeclaration: {
      const FunctionDefinition& func_def =
          d.GetFunctionDeclaration().definition;
      auto pt = InterpExp(*env, func_def.param_pattern);
      auto f = Value::MakeFunctionValue(func_def.name, pt, func_def.body);
      Address a = state->heap.AllocateValue(f);
      env->Set(func_def.name, a);
      break;
    }

    case DeclarationKind::StructDeclaration: {
      const StructDefinition& struct_def = d.GetStructDeclaration().definition;
      VarValues fields;
      VarValues methods;
      for (const Member* m : struct_def.members) {
        switch (m->tag()) {
          case MemberKind::FieldMember: {
            const auto& field = m->GetFieldMember();
            auto t = InterpExp(Env(), field.type);
            fields.push_back(make_pair(field.name, t));
            break;
          }
        }
      }
      auto st = Value::MakeStructType(struct_def.name, std::move(fields),
                                      std::move(methods));
      auto a = state->heap.AllocateValue(st);
      env->Set(struct_def.name, a);
      break;
    }

    case DeclarationKind::ChoiceDeclaration: {
      const auto& choice = d.GetChoiceDeclaration();
      VarValues alts;
      for (const auto& [name, signature] : choice.alternatives) {
        auto t = InterpExp(Env(), signature);
        alts.push_back(make_pair(name, t));
      }
      auto ct = Value::MakeChoiceType(choice.name, std::move(alts));
      auto a = state->heap.AllocateValue(ct);
      env->Set(choice.name, a);
      break;
    }

    case DeclarationKind::VariableDeclaration: {
      const auto& var = d.GetVariableDeclaration();
      // Adds an entry in `globals` mapping the variable's name to the
      // result of evaluating the initializer.
      auto v = InterpExp(*env, var.initializer);
      Address a = state->heap.AllocateValue(v);
      env->Set(var.name, a);
      break;
    }
  }
}

static void InitGlobals(std::list<Declaration>* fs) {
  for (auto const& d : *fs) {
    InitEnv(d, &globals);
  }
}

//    { S, H} -> { { C, E, F} :: S, H}
// where C is the body of the function,
//       E is the environment (functions + parameters + locals)
//       F is the function
void CallFunction(int line_num, std::vector<const Value*> operas,
                  State* state) {
  switch (operas[0]->tag()) {
    case ValKind::FunctionValue: {
      // Bind arguments to parameters
      std::list<std::string> params;
      std::optional<Env> matches =
          PatternMatch(operas[0]->GetFunctionValue().param, operas[1], globals,
                       &params, line_num);
      if (!matches) {
        llvm::errs()
            << "internal error in call_function, pattern match failed\n";
        exit(-1);
      }
      // Create the new frame and push it on the stack
      auto* scope = new Scope(*matches, params);
      auto* frame = new Frame(operas[0]->GetFunctionValue().name, Stack(scope),
                              Stack(Action::MakeStatementAction(
                                  operas[0]->GetFunctionValue().body)));
      state->stack.Push(frame);
      break;
    }
    case ValKind::StructType: {
      const Value* arg = CopyVal(operas[1], line_num);
      const Value* sv = Value::MakeStructValue(operas[0], arg);
      Frame* frame = state->stack.Top();
      frame->todo.Push(Action::MakeValAction(sv));
      break;
    }
    case ValKind::AlternativeConstructorValue: {
      const Value* arg = CopyVal(operas[1], line_num);
      const Value* av = Value::MakeAlternativeValue(
          operas[0]->GetAlternativeConstructorValue().alt_name,
          operas[0]->GetAlternativeConstructorValue().choice_name, arg);
      Frame* frame = state->stack.Top();
      frame->todo.Push(Action::MakeValAction(av));
      break;
    }
    default:
      llvm::errs() << line_num << ": in call, expected a function, not ";
      operas[0]->Print(llvm::errs());
      llvm::errs() << "\n";
      exit(-1);
  }
}

void DeallocateScope(int line_num, Scope* scope) {
  for (const auto& l : scope->locals) {
    std::optional<Address> a = scope->values.Get(l);
    if (!a) {
      llvm::errs() << "internal error in DeallocateScope\n";
      exit(-1);
    }
    state->heap.Deallocate(*a);
  }
}

void DeallocateLocals(int line_num, Frame* frame) {
  for (auto scope : frame->scopes) {
    DeallocateScope(line_num, scope);
  }
}

void CreateTuple(Frame* frame, Action* act, const Expression* exp) {
  //    { { (v1,...,vn) :: C, E, F} :: S, H}
  // -> { { `(v1,...,vn) :: C, E, F} :: S, H}
  std::vector<TupleElement> elements;
  auto f = exp->GetTupleLiteral().fields.begin();

  for (auto i = act->results.begin(); i != act->results.end(); ++i, ++f) {
    elements.push_back({.name = f->name, .value = *i});
  }
  const Value* tv = Value::MakeTupleValue(std::move(elements));
  frame->todo.Pop(1);
  frame->todo.Push(Action::MakeValAction(tv));
}

// Returns an updated environment that includes the bindings of
//    pattern variables to their matched values, if matching succeeds.
//
// The names of the pattern variables are added to the vars parameter.
// Returns nullopt if the value doesn't match the pattern.
auto PatternMatch(const Value* p, const Value* v, Env values,
                  std::list<std::string>* vars, int line_num)
    -> std::optional<Env> {
  switch (p->tag()) {
    case ValKind::BindingPlaceholderValue: {
      const BindingPlaceholderValue& placeholder =
          p->GetBindingPlaceholderValue();
      if (placeholder.name.has_value()) {
        Address a = state->heap.AllocateValue(CopyVal(v, line_num));
        vars->push_back(*placeholder.name);
        values.Set(*placeholder.name, a);
      }
      return values;
    }
    case ValKind::TupleValue:
      switch (v->tag()) {
        case ValKind::TupleValue: {
          if (p->GetTupleValue().elements.size() !=
              v->GetTupleValue().elements.size()) {
            llvm::errs()
                << "runtime error: arity mismatch in tuple pattern match\n";
            exit(-1);
          }
          for (const TupleElement& pattern_element :
               p->GetTupleValue().elements) {
            const Value* value_field =
                v->GetTupleValue().FindField(pattern_element.name);
            if (value_field == nullptr) {
              llvm::errs() << "runtime error: field " << pattern_element.name
                           << "not in ";
              v->Print(llvm::errs());
              llvm::errs() << "\n";
              exit(-1);
            }
            std::optional<Env> matches = PatternMatch(
                pattern_element.value, value_field, values, vars, line_num);
            if (!matches) {
              return std::nullopt;
            }
            values = *matches;
          }  // for
          return values;
        }
        default:
          llvm::errs()
              << "internal error, expected a tuple value in pattern, not ";
          v->Print(llvm::errs());
          llvm::errs() << "\n";
          exit(-1);
      }
    case ValKind::AlternativeValue:
      switch (v->tag()) {
        case ValKind::AlternativeValue: {
          if (p->GetAlternativeValue().choice_name !=
                  v->GetAlternativeValue().choice_name ||
              p->GetAlternativeValue().alt_name !=
                  v->GetAlternativeValue().alt_name) {
            return std::nullopt;
          }
          std::optional<Env> matches = PatternMatch(
              p->GetAlternativeValue().argument,
              v->GetAlternativeValue().argument, values, vars, line_num);
          if (!matches) {
            return std::nullopt;
          }
          return *matches;
        }
        default:
          llvm::errs()
              << "internal error, expected a choice alternative in pattern, "
                 "not ";
          v->Print(llvm::errs());
          llvm::errs() << "\n";
          exit(-1);
      }
    case ValKind::FunctionType:
      switch (v->tag()) {
        case ValKind::FunctionType: {
          std::optional<Env> matches =
              PatternMatch(p->GetFunctionType().param,
                           v->GetFunctionType().param, values, vars, line_num);
          if (!matches) {
            return std::nullopt;
          }
          return PatternMatch(p->GetFunctionType().ret,
                              v->GetFunctionType().ret, *matches, vars,
                              line_num);
        }
        default:
          return std::nullopt;
      }
    default:
      if (ValueEqual(p, v, line_num)) {
        return values;
      } else {
        return std::nullopt;
      }
  }
}

void PatternAssignment(const Value* pat, const Value* val, int line_num) {
  switch (pat->tag()) {
    case ValKind::PointerValue:
      state->heap.Write(pat->GetPointerValue(), CopyVal(val, line_num),
                        line_num);
      break;
    case ValKind::TupleValue: {
      switch (val->tag()) {
        case ValKind::TupleValue: {
          if (pat->GetTupleValue().elements.size() !=
              val->GetTupleValue().elements.size()) {
            llvm::errs()
                << "runtime error: arity mismatch in tuple pattern match\n";
            exit(-1);
          }
          for (const TupleElement& pattern_element :
               pat->GetTupleValue().elements) {
            const Value* value_field =
                val->GetTupleValue().FindField(pattern_element.name);
            if (value_field == nullptr) {
              llvm::errs() << "runtime error: field " << pattern_element.name
                           << "not in ";
              val->Print(llvm::errs());
              llvm::errs() << "\n";
              exit(-1);
            }
            PatternAssignment(pattern_element.value, value_field, line_num);
          }
          break;
        }
        default:
          llvm::errs()
              << "internal error, expected a tuple value on right-hand-side, "
                 "not ";
          val->Print(llvm::errs());
          llvm::errs() << "\n";
          exit(-1);
      }
      break;
    }
    case ValKind::AlternativeValue: {
      switch (val->tag()) {
        case ValKind::AlternativeValue: {
          if (pat->GetAlternativeValue().choice_name !=
                  val->GetAlternativeValue().choice_name ||
              pat->GetAlternativeValue().alt_name !=
                  val->GetAlternativeValue().alt_name) {
            llvm::errs() << "internal error in pattern assignment\n";
            exit(-1);
          }
          PatternAssignment(pat->GetAlternativeValue().argument,
                            val->GetAlternativeValue().argument, line_num);
          break;
        }
        default:
          llvm::errs()
              << "internal error, expected an alternative in left-hand-side, "
                 "not ";
          val->Print(llvm::errs());
          llvm::errs() << "\n";
          exit(-1);
      }
      break;
    }
    default:
      if (!ValueEqual(pat, val, line_num)) {
        llvm::errs() << "internal error in pattern assignment\n";
        exit(-1);
      }
  }
}

// State transitions for lvalues.

void StepLvalue() {
  Frame* frame = state->stack.Top();
  Action* act = frame->todo.Top();
  const Expression* exp = act->GetLValAction().exp;
  if (tracing_output) {
    llvm::outs() << "--- step lvalue ";
    exp->Print(llvm::outs());
    llvm::outs() << " --->\n";
  }
  switch (exp->tag()) {
    case ExpressionKind::IdentifierExpression: {
      //    { {x :: C, E, F} :: S, H}
      // -> { {E(x) :: C, E, F} :: S, H}
      std::optional<Address> pointer =
          CurrentEnv(state).Get(exp->GetIdentifierExpression().name);
      if (!pointer) {
        llvm::errs() << exp->line_num << ": could not find `"
                     << exp->GetIdentifierExpression().name << "`\n";
        exit(-1);
      }
      const Value* v = Value::MakePointerValue(*pointer);
      frame->todo.Pop();
      frame->todo.Push(Action::MakeValAction(v));
      break;
    }
    case ExpressionKind::FieldAccessExpression: {
      if (act->pos == 0) {
        //    { {e.f :: C, E, F} :: S, H}
        // -> { e :: [].f :: C, E, F} :: S, H}
        frame->todo.Push(
            Action::MakeLValAction(exp->GetFieldAccessExpression().aggregate));
        act->pos++;
      } else {
        //    { v :: [].f :: C, E, F} :: S, H}
        // -> { { &v.f :: C, E, F} :: S, H }
        Address aggregate = act->results[0]->GetPointerValue();
        Address field =
            aggregate.SubobjectAddress(exp->GetFieldAccessExpression().field);
        frame->todo.Pop(1);
        frame->todo.Push(Action::MakeValAction(Value::MakePointerValue(field)));
      }
      break;
    }
    case ExpressionKind::IndexExpression: {
      if (act->pos == 0) {
        //    { {e[i] :: C, E, F} :: S, H}
        // -> { e :: [][i] :: C, E, F} :: S, H}
        frame->todo.Push(
            Action::MakeLValAction(exp->GetIndexExpression().aggregate));
        act->pos++;
      } else if (act->pos == 1) {
        frame->todo.Push(
            Action::MakeExpressionAction(exp->GetIndexExpression().offset));
        act->pos++;
      } else if (act->pos == 2) {
        //    { v :: [][i] :: C, E, F} :: S, H}
        // -> { { &v[i] :: C, E, F} :: S, H }
        Address aggregate = act->results[0]->GetPointerValue();
        std::string f = std::to_string(act->results[1]->GetIntValue());
        Address field = aggregate.SubobjectAddress(f);
        frame->todo.Pop(1);
        frame->todo.Push(Action::MakeValAction(Value::MakePointerValue(field)));
      }
      break;
    }
    case ExpressionKind::TupleLiteral: {
      if (act->pos == 0) {
        //    { {(f1=e1,...) :: C, E, F} :: S, H}
        // -> { {e1 :: (f1=[],...) :: C, E, F} :: S, H}
        const Expression* e1 = exp->GetTupleLiteral().fields[0].expression;
        frame->todo.Push(Action::MakeLValAction(e1));
        act->pos++;
      } else if (act->pos !=
                 static_cast<int>(exp->GetTupleLiteral().fields.size())) {
        //    { { vk :: (f1=v1,..., fk=[],fk+1=ek+1,...) :: C, E, F} :: S,
        //    H}
        // -> { { ek+1 :: (f1=v1,..., fk=vk, fk+1=[],...) :: C, E, F} :: S,
        // H}
        const Expression* elt =
            exp->GetTupleLiteral().fields[act->pos].expression;
        frame->todo.Push(Action::MakeLValAction(elt));
        act->pos++;
      } else {
        CreateTuple(frame, act, exp);
      }
      break;
    }
    case ExpressionKind::IntLiteral:
    case ExpressionKind::BoolLiteral:
    case ExpressionKind::CallExpression:
    case ExpressionKind::PrimitiveOperatorExpression:
    case ExpressionKind::IntTypeLiteral:
    case ExpressionKind::BoolTypeLiteral:
    case ExpressionKind::TypeTypeLiteral:
    case ExpressionKind::FunctionTypeLiteral:
    case ExpressionKind::AutoTypeLiteral:
    case ExpressionKind::ContinuationTypeLiteral:
    case ExpressionKind::BindingExpression: {
      llvm::errs() << "Can't treat expression as lvalue: ";
      exp->Print(llvm::errs());
      llvm::errs() << "\n";
      exit(-1);
    }
  }
}

// State transitions for expressions.

void StepExp() {
  Frame* frame = state->stack.Top();
  Action* act = frame->todo.Top();
  const Expression* exp = act->GetExpressionAction().exp;
  if (tracing_output) {
    llvm::outs() << "--- step exp ";
    exp->Print(llvm::outs());
    llvm::outs() << " --->\n";
  }
  switch (exp->tag()) {
    case ExpressionKind::BindingExpression: {
      if (act->pos == 0) {
        frame->todo.Push(
            Action::MakeExpressionAction(exp->GetBindingExpression().type));
        act->pos++;
      } else {
        auto v = Value::MakeBindingPlaceholderValue(
            exp->GetBindingExpression().name, act->results[0]);
        frame->todo.Pop(1);
        frame->todo.Push(Action::MakeValAction(v));
      }
      break;
    }
    case ExpressionKind::IndexExpression: {
      if (act->pos == 0) {
        //    { { e[i] :: C, E, F} :: S, H}
        // -> { { e :: [][i] :: C, E, F} :: S, H}
        frame->todo.Push(
            Action::MakeExpressionAction(exp->GetIndexExpression().aggregate));
        act->pos++;
      } else if (act->pos == 1) {
        frame->todo.Push(
            Action::MakeExpressionAction(exp->GetIndexExpression().offset));
        act->pos++;
      } else if (act->pos == 2) {
        auto tuple = act->results[0];
        switch (tuple->tag()) {
          case ValKind::TupleValue: {
            //    { { v :: [][i] :: C, E, F} :: S, H}
            // -> { { v_i :: C, E, F} : S, H}
            std::string f = std::to_string(act->results[1]->GetIntValue());
            const Value* field = tuple->GetTupleValue().FindField(f);
            if (field == nullptr) {
              llvm::errs() << "runtime error, field " << f << " not in ";
              tuple->Print(llvm::errs());
              llvm::errs() << "\n";
              exit(-1);
            }
            frame->todo.Pop(1);
            frame->todo.Push(Action::MakeValAction(field));
            break;
          }
          default:
            llvm::errs()
                << "runtime type error, expected a tuple in field access, "
                   "not ";
            tuple->Print(llvm::errs());
            exit(-1);
        }
      }
      break;
    }
    case ExpressionKind::TupleLiteral: {
      if (act->pos == 0) {
        if (exp->GetTupleLiteral().fields.size() > 0) {
          //    { {(f1=e1,...) :: C, E, F} :: S, H}
          // -> { {e1 :: (f1=[],...) :: C, E, F} :: S, H}
          const Expression* e1 = exp->GetTupleLiteral().fields[0].expression;
          frame->todo.Push(Action::MakeExpressionAction(e1));
          act->pos++;
        } else {
          CreateTuple(frame, act, exp);
        }
      } else if (act->pos !=
                 static_cast<int>(exp->GetTupleLiteral().fields.size())) {
        //    { { vk :: (f1=v1,..., fk=[],fk+1=ek+1,...) :: C, E, F} :: S,
        //    H}
        // -> { { ek+1 :: (f1=v1,..., fk=vk, fk+1=[],...) :: C, E, F} :: S,
        // H}
        const Expression* elt =
            exp->GetTupleLiteral().fields[act->pos].expression;
        frame->todo.Push(Action::MakeExpressionAction(elt));
        act->pos++;
      } else {
        CreateTuple(frame, act, exp);
      }
      break;
    }
    case ExpressionKind::FieldAccessExpression: {
      if (act->pos == 0) {
        //    { { e.f :: C, E, F} :: S, H}
        // -> { { e :: [].f :: C, E, F} :: S, H}
        frame->todo.Push(Action::MakeExpressionAction(
            exp->GetFieldAccessExpression().aggregate));
        act->pos++;
      } else {
        //    { { v :: [].f :: C, E, F} :: S, H}
        // -> { { v_f :: C, E, F} : S, H}
        const Value* element = act->results[0]->GetField(
            FieldPath(exp->GetFieldAccessExpression().field), exp->line_num);
        frame->todo.Pop(1);
        frame->todo.Push(Action::MakeValAction(element));
      }
      break;
    }
    case ExpressionKind::IdentifierExpression: {
      CHECK(act->pos == 0);
      // { {x :: C, E, F} :: S, H} -> { {H(E(x)) :: C, E, F} :: S, H}
      std::optional<Address> pointer =
          CurrentEnv(state).Get(exp->GetIdentifierExpression().name);
      if (!pointer) {
        llvm::errs() << exp->line_num << ": could not find `"
                     << exp->GetIdentifierExpression().name << "`\n";
        exit(-1);
      }
      const Value* pointee = state->heap.Read(*pointer, exp->line_num);
      frame->todo.Pop(1);
      frame->todo.Push(Action::MakeValAction(pointee));
      break;
    }
    case ExpressionKind::IntLiteral:
      CHECK(act->pos == 0);
      // { {n :: C, E, F} :: S, H} -> { {n' :: C, E, F} :: S, H}
      frame->todo.Pop(1);
      frame->todo.Push(
          Action::MakeValAction(Value::MakeIntValue(exp->GetIntLiteral())));
      break;
    case ExpressionKind::BoolLiteral:
      CHECK(act->pos == 0);
      // { {n :: C, E, F} :: S, H} -> { {n' :: C, E, F} :: S, H}
      frame->todo.Pop(1);
      frame->todo.Push(
          Action::MakeValAction(Value::MakeBoolValue(exp->GetBoolLiteral())));
      break;
    case ExpressionKind::PrimitiveOperatorExpression:
      if (act->pos !=
          static_cast<int>(
              exp->GetPrimitiveOperatorExpression().arguments.size())) {
        //    { {v :: op(vs,[],e,es) :: C, E, F} :: S, H}
        // -> { {e :: op(vs,v,[],es) :: C, E, F} :: S, H}
        const Expression* arg =
            exp->GetPrimitiveOperatorExpression().arguments[act->pos];
        frame->todo.Push(Action::MakeExpressionAction(arg));
        act->pos++;
      } else {
        //    { {v :: op(vs,[]) :: C, E, F} :: S, H}
        // -> { {eval_prim(op, (vs,v)) :: C, E, F} :: S, H}
        const Value* v = EvalPrim(exp->GetPrimitiveOperatorExpression().op,
                                  act->results, exp->line_num);
        frame->todo.Pop(1);
        frame->todo.Push(Action::MakeValAction(v));
      }
      break;
    case ExpressionKind::CallExpression:
      if (act->pos == 0) {
        //    { {e1(e2) :: C, E, F} :: S, H}
        // -> { {e1 :: [](e2) :: C, E, F} :: S, H}
        frame->todo.Push(
            Action::MakeExpressionAction(exp->GetCallExpression().function));
        act->pos++;
      } else if (act->pos == 1) {
        //    { { v :: [](e) :: C, E, F} :: S, H}
        // -> { { e :: v([]) :: C, E, F} :: S, H}
        frame->todo.Push(
            Action::MakeExpressionAction(exp->GetCallExpression().argument));
        act->pos++;
      } else if (act->pos == 2) {
        //    { { v2 :: v1([]) :: C, E, F} :: S, H}
        // -> { {C',E',F'} :: {C, E, F} :: S, H}
        frame->todo.Pop(1);
        CallFunction(exp->line_num, act->results, state);
      } else {
        llvm::errs() << "internal error in handle_value with Call\n";
        exit(-1);
      }
      break;
    case ExpressionKind::IntTypeLiteral: {
      CHECK(act->pos == 0);
      const Value* v = Value::MakeIntType();
      frame->todo.Pop(1);
      frame->todo.Push(Action::MakeValAction(v));
      break;
    }
    case ExpressionKind::BoolTypeLiteral: {
      CHECK(act->pos == 0);
      const Value* v = Value::MakeBoolType();
      frame->todo.Pop(1);
      frame->todo.Push(Action::MakeValAction(v));
      break;
    }
    case ExpressionKind::AutoTypeLiteral: {
      CHECK(act->pos == 0);
      const Value* v = Value::MakeAutoType();
      frame->todo.Pop(1);
      frame->todo.Push(Action::MakeValAction(v));
      break;
    }
    case ExpressionKind::TypeTypeLiteral: {
      CHECK(act->pos == 0);
      const Value* v = Value::MakeTypeType();
      frame->todo.Pop(1);
      frame->todo.Push(Action::MakeValAction(v));
      break;
    }
    case ExpressionKind::FunctionTypeLiteral: {
      if (act->pos == 0) {
        frame->todo.Push(Action::MakeExpressionAction(
            exp->GetFunctionTypeLiteral().parameter));
        act->pos++;
      } else if (act->pos == 1) {
        //    { { pt :: fn [] -> e :: C, E, F} :: S, H}
        // -> { { e :: fn pt -> []) :: C, E, F} :: S, H}
        frame->todo.Push(Action::MakeExpressionAction(
            exp->GetFunctionTypeLiteral().return_type));
        act->pos++;
      } else if (act->pos == 2) {
        //    { { rt :: fn pt -> [] :: C, E, F} :: S, H}
        // -> { fn pt -> rt :: {C, E, F} :: S, H}
        const Value* v =
            Value::MakeFunctionType(act->results[0], act->results[1]);
        frame->todo.Pop(1);
        frame->todo.Push(Action::MakeValAction(v));
      }
      break;
    }
    case ExpressionKind::ContinuationTypeLiteral: {
      CHECK(act->pos == 0);
      const Value* v = Value::MakeContinuationType();
      frame->todo.Pop(1);
      frame->todo.Push(Action::MakeValAction(v));
      break;
    }
  }  // switch (exp->tag)
}

auto IsWhileAct(Action* act) -> bool {
  switch (act->tag()) {
    case ActionKind::StatementAction:
      switch (act->GetStatementAction().stmt->tag()) {
        case StatementKind::While:
          return true;
        default:
          return false;
      }
    default:
      return false;
  }
}

auto IsBlockAct(Action* act) -> bool {
  switch (act->tag()) {
    case ActionKind::StatementAction:
      switch (act->GetStatementAction().stmt->tag()) {
        case StatementKind::Block:
          return true;
        default:
          return false;
      }
    default:
      return false;
  }
}

// State transitions for statements.

void StepStmt() {
  Frame* frame = state->stack.Top();
  Action* act = frame->todo.Top();
  const Statement* stmt = act->GetStatementAction().stmt;
  CHECK(stmt != nullptr && "null statement!");
  if (tracing_output) {
    llvm::outs() << "--- step stmt ";
    stmt->Print(llvm::outs(), 1);
    llvm::outs() << " --->\n";
  }
  switch (stmt->tag()) {
    case StatementKind::Match:
      if (act->pos == 0) {
        //    { { (match (e) ...) :: C, E, F} :: S, H}
        // -> { { e :: (match ([]) ...) :: C, E, F} :: S, H}
        frame->todo.Push(Action::MakeExpressionAction(stmt->GetMatch().exp));
        act->pos++;
      } else {
        // Regarding act->pos:
        // * odd: start interpreting the pattern of a clause
        // * even: finished interpreting the pattern, now try to match
        //
        // Regarding act->results:
        // * 0: the value that we're matching
        // * 1: the pattern for clause 0
        // * 2: the pattern for clause 1
        // * ...
        auto clause_num = (act->pos - 1) / 2;
        if (clause_num >= static_cast<int>(stmt->GetMatch().clauses->size())) {
          frame->todo.Pop(1);
          break;
        }
        auto c = stmt->GetMatch().clauses->begin();
        std::advance(c, clause_num);

        if (act->pos % 2 == 1) {
          // start interpreting the pattern of the clause
          //    { {v :: (match ([]) ...) :: C, E, F} :: S, H}
          // -> { {pi :: (match ([]) ...) :: C, E, F} :: S, H}
          frame->todo.Push(Action::MakeExpressionAction(c->first));
          act->pos++;
        } else {  // try to match
          auto v = act->results[0];
          auto pat = act->results[clause_num + 1];
          auto values = CurrentEnv(state);
          std::list<std::string> vars;
          std::optional<Env> matches =
              PatternMatch(pat, v, values, &vars, stmt->line_num);
          if (matches) {  // we have a match, start the body
            auto* new_scope = new Scope(*matches, vars);
            frame->scopes.Push(new_scope);
            const Statement* body_block =
                Statement::MakeBlock(stmt->line_num, c->second);
            Action* body_act = Action::MakeStatementAction(body_block);
            body_act->pos = 1;
            frame->todo.Pop(1);
            frame->todo.Push(body_act);
            frame->todo.Push(Action::MakeStatementAction(c->second));
          } else {
            // this case did not match, moving on
            act->pos++;
            clause_num = (act->pos - 1) / 2;
            if (clause_num ==
                static_cast<int>(stmt->GetMatch().clauses->size())) {
              frame->todo.Pop(2);
            }
          }
        }
      }
      break;
    case StatementKind::While:
      if (act->pos == 0) {
        //    { { (while (e) s) :: C, E, F} :: S, H}
        // -> { { e :: (while ([]) s) :: C, E, F} :: S, H}
        frame->todo.Push(Action::MakeExpressionAction(stmt->GetWhile().cond));
        act->pos++;
      } else if (act->results[0]->GetBoolValue()) {
        //    { {true :: (while ([]) s) :: C, E, F} :: S, H}
        // -> { { s :: (while (e) s) :: C, E, F } :: S, H}
        frame->todo.Top()->pos = 0;
        frame->todo.Top()->results.clear();
        frame->todo.Push(Action::MakeStatementAction(stmt->GetWhile().body));
      } else {
        //    { {false :: (while ([]) s) :: C, E, F} :: S, H}
        // -> { { C, E, F } :: S, H}
        frame->todo.Top()->pos = 0;
        frame->todo.Top()->results.clear();
        frame->todo.Pop(1);
      }
      break;
    case StatementKind::Break:
      CHECK(act->pos == 0);
      //    { { break; :: ... :: (while (e) s) :: C, E, F} :: S, H}
      // -> { { C, E', F} :: S, H}
      frame->todo.Pop(1);
      while (!frame->todo.IsEmpty() && !IsWhileAct(frame->todo.Top())) {
        if (IsBlockAct(frame->todo.Top())) {
          DeallocateScope(stmt->line_num, frame->scopes.Top());
          frame->scopes.Pop(1);
        }
        frame->todo.Pop(1);
      }
      frame->todo.Pop(1);
      break;
    case StatementKind::Continue:
      CHECK(act->pos == 0);
      //    { { continue; :: ... :: (while (e) s) :: C, E, F} :: S, H}
      // -> { { (while (e) s) :: C, E', F} :: S, H}
      frame->todo.Pop(1);
      while (!frame->todo.IsEmpty() && !IsWhileAct(frame->todo.Top())) {
        if (IsBlockAct(frame->todo.Top())) {
          DeallocateScope(stmt->line_num, frame->scopes.Top());
          frame->scopes.Pop(1);
        }
        frame->todo.Pop(1);
      }
      break;
    case StatementKind::Block: {
      if (act->pos == 0) {
        if (stmt->GetBlock().stmt) {
          auto* scope = new Scope(CurrentEnv(state), {});
          frame->scopes.Push(scope);
          frame->todo.Push(Action::MakeStatementAction(stmt->GetBlock().stmt));
          act->pos++;
          act->pos++;
        } else {
          frame->todo.Pop();
        }
      } else {
        Scope* scope = frame->scopes.Top();
        DeallocateScope(stmt->line_num, scope);
        frame->scopes.Pop(1);
        frame->todo.Pop(1);
      }
      break;
    }
    case StatementKind::VariableDefinition:
      if (act->pos == 0) {
        //    { {(var x = e) :: C, E, F} :: S, H}
        // -> { {e :: (var x = []) :: C, E, F} :: S, H}
        frame->todo.Push(
            Action::MakeExpressionAction(stmt->GetVariableDefinition().init));
        act->pos++;
      } else if (act->pos == 1) {
        frame->todo.Push(
            Action::MakeExpressionAction(stmt->GetVariableDefinition().pat));
        act->pos++;
      } else if (act->pos == 2) {
        //    { { v :: (x = []) :: C, E, F} :: S, H}
        // -> { { C, E(x := a), F} :: S, H(a := copy(v))}
        const Value* v = act->results[0];
        const Value* p = act->results[1];

        std::optional<Env> matches =
            PatternMatch(p, v, frame->scopes.Top()->values,
                         &frame->scopes.Top()->locals, stmt->line_num);
        if (!matches) {
          llvm::errs()
              << stmt->line_num
              << ": internal error in variable definition, match failed\n";
          exit(-1);
        }
        frame->scopes.Top()->values = *matches;
        frame->todo.Pop(1);
      }
      break;
    case StatementKind::ExpressionStatement:
      if (act->pos == 0) {
        //    { {e :: C, E, F} :: S, H}
        // -> { {e :: C, E, F} :: S, H}
        frame->todo.Push(
            Action::MakeExpressionAction(stmt->GetExpressionStatement().exp));
        act->pos++;
      } else {
        frame->todo.Pop(1);
      }
      break;
    case StatementKind::Assign:
      if (act->pos == 0) {
        //    { {(lv = e) :: C, E, F} :: S, H}
        // -> { {lv :: ([] = e) :: C, E, F} :: S, H}
        frame->todo.Push(Action::MakeLValAction(stmt->GetAssign().lhs));
        act->pos++;
      } else if (act->pos == 1) {
        //    { { a :: ([] = e) :: C, E, F} :: S, H}
        // -> { { e :: (a = []) :: C, E, F} :: S, H}
        frame->todo.Push(Action::MakeExpressionAction(stmt->GetAssign().rhs));
        act->pos++;
      } else if (act->pos == 2) {
        //    { { v :: (a = []) :: C, E, F} :: S, H}
        // -> { { C, E, F} :: S, H(a := v)}
        auto pat = act->results[0];
        auto val = act->results[1];
        PatternAssignment(pat, val, stmt->line_num);
        frame->todo.Pop(1);
      }
      break;
    case StatementKind::If:
      if (act->pos == 0) {
        //    { {(if (e) then_stmt else else_stmt) :: C, E, F} :: S, H}
        // -> { { e :: (if ([]) then_stmt else else_stmt) :: C, E, F} :: S, H}
        frame->todo.Push(Action::MakeExpressionAction(stmt->GetIf().cond));
        act->pos++;
      } else if (act->results[0]->GetBoolValue()) {
        //    { {true :: if ([]) then_stmt else else_stmt :: C, E, F} ::
        //      S, H}
        // -> { { then_stmt :: C, E, F } :: S, H}
        frame->todo.Pop(1);
        frame->todo.Push(Action::MakeStatementAction(stmt->GetIf().then_stmt));
      } else if (stmt->GetIf().else_stmt) {
        //    { {false :: if ([]) then_stmt else else_stmt :: C, E, F} ::
        //      S, H}
        // -> { { else_stmt :: C, E, F } :: S, H}
        frame->todo.Pop(1);
        frame->todo.Push(Action::MakeStatementAction(stmt->GetIf().else_stmt));
      } else {
        frame->todo.Pop(1);
      }
      break;
    case StatementKind::Return:
      if (act->pos == 0) {
        //    { {return e :: C, E, F} :: S, H}
        // -> { {e :: return [] :: C, E, F} :: S, H}
        frame->todo.Push(Action::MakeExpressionAction(stmt->GetReturn().exp));
        act->pos++;
      } else {
        //    { {v :: return [] :: C, E, F} :: {C', E', F'} :: S, H}
        // -> { {v :: C', E', F'} :: S, H}
        const Value* ret_val = CopyVal(act->results[0], stmt->line_num);
        DeallocateLocals(stmt->line_num, frame);
        state->stack.Pop(1);
        frame = state->stack.Top();
        frame->todo.Push(Action::MakeValAction(ret_val));
      }
      break;
    case StatementKind::Sequence:
      CHECK(act->pos == 0);
      //    { { (s1,s2) :: C, E, F} :: S, H}
      // -> { { s1 :: s2 :: C, E, F} :: S, H}
      frame->todo.Pop(1);
      if (stmt->GetSequence().next) {
        frame->todo.Push(Action::MakeStatementAction(stmt->GetSequence().next));
      }
      frame->todo.Push(Action::MakeStatementAction(stmt->GetSequence().stmt));
      break;
    case StatementKind::Continuation: {
      CHECK(act->pos == 0);
      // Create a continuation object by creating a frame similar the
      // way one is created in a function call.
      Scope* scope = new Scope(CurrentEnv(state), std::list<std::string>());
      Stack<Scope*> scopes;
      scopes.Push(scope);
      Stack<Action*> todo;
      todo.Push(Action::MakeStatementAction(Statement::MakeReturn(
          stmt->line_num, Expression::MakeTupleLiteral(stmt->line_num, {}))));
      todo.Push(Action::MakeStatementAction(stmt->GetContinuation().body));
      Frame* continuation_frame = new Frame("__continuation", scopes, todo);
      Address continuation_address = state->heap.AllocateValue(
          Value::MakeContinuationValue({continuation_frame}));
      // Store the continuation's address in the frame.
      continuation_frame->continuation = continuation_address;
      // Bind the continuation object to the continuation variable
      frame->scopes.Top()->values.Set(
          stmt->GetContinuation().continuation_variable, continuation_address);
      // Pop the continuation statement.
      frame->todo.Pop();
      break;
    }
    case StatementKind::Run:
      if (act->pos == 0) {
        // Evaluate the argument of the run statement.
        frame->todo.Push(Action::MakeExpressionAction(stmt->GetRun().argument));
        act->pos++;
      } else {
        frame->todo.Pop(1);
        // Push an expression statement action to ignore the result
        // value from the continuation.
        Action* ignore_result =
            Action::MakeStatementAction(Statement::MakeExpressionStatement(
                stmt->line_num,
                Expression::MakeTupleLiteral(stmt->line_num, {})));
        ignore_result->pos = 0;
        frame->todo.Push(ignore_result);
        // Push the continuation onto the current stack.
        const std::vector<Frame*>& continuation_vector =
            act->results[0]->GetContinuationValue().stack;
        for (auto frame_iter = continuation_vector.rbegin();
             frame_iter != continuation_vector.rend(); ++frame_iter) {
          state->stack.Push(*frame_iter);
        }
      }
      break;
    case StatementKind::Await:
      CHECK(act->pos == 0);
      // Pause the current continuation
      frame->todo.Pop();
      std::vector<Frame*> paused;
      do {
        paused.push_back(state->stack.Pop());
      } while (paused.back()->continuation == std::nullopt);
      // Update the continuation with the paused stack.
      state->heap.Write(*paused.back()->continuation,
                        Value::MakeContinuationValue(paused), stmt->line_num);
      break;
  }
}

// State transition.
void Step() {
  Frame* frame = state->stack.Top();
  if (frame->todo.IsEmpty()) {
    llvm::errs() << "runtime error: fell off end of function " << frame->name
                 << " without `return`\n";
    exit(-1);
  }

  Action* act = frame->todo.Top();
  switch (act->tag()) {
    case ActionKind::ValAction: {
      Action* val_act = frame->todo.Pop();
      Action* act = frame->todo.Top();
      act->results.push_back(val_act->GetValAction().val);
      break;
    }
    case ActionKind::LValAction:
      StepLvalue();
      break;
    case ActionKind::ExpressionAction:
      StepExp();
      break;
    case ActionKind::StatementAction:
      StepStmt();
      break;
  }  // switch
}

// Interpret the whole porogram.
auto InterpProgram(std::list<Declaration>* fs) -> int {
  state = new State();  // Runtime state.
  if (tracing_output) {
    llvm::outs() << "********** initializing globals **********\n";
  }
  InitGlobals(fs);

  const Expression* arg = Expression::MakeTupleLiteral(0, {});
  const Expression* call_main = Expression::MakeCallExpression(
      0, Expression::MakeIdentifierExpression(0, "main"), arg);
  auto todo = Stack(Action::MakeExpressionAction(call_main));
  auto* scope = new Scope(globals, std::list<std::string>());
  auto* frame = new Frame("top", Stack(scope), todo);
  state->stack = Stack(frame);

  if (tracing_output) {
    llvm::outs() << "********** calling main function **********\n";
    PrintState(llvm::outs());
  }

  while (state->stack.CountExceeds(1) ||
         state->stack.Top()->todo.CountExceeds(1) ||
         state->stack.Top()->todo.Top()->tag() != ActionKind::ValAction) {
    Step();
    if (tracing_output) {
      PrintState(llvm::outs());
    }
  }
  const Value* v = state->stack.Top()->todo.Top()->GetValAction().val;
  return v->GetIntValue();
}

// Interpret an expression at compile-time.
auto InterpExp(Env values, const Expression* e) -> const Value* {
  auto todo = Stack(Action::MakeExpressionAction(e));
  auto* scope = new Scope(values, std::list<std::string>());
  auto* frame = new Frame("InterpExp", Stack(scope), todo);
  state->stack = Stack(frame);

  while (state->stack.CountExceeds(1) ||
         state->stack.Top()->todo.CountExceeds(1) ||
         state->stack.Top()->todo.Top()->tag() != ActionKind::ValAction) {
    Step();
  }
  const Value* v = state->stack.Top()->todo.Top()->GetValAction().val;
  return v;
}

}  // namespace Carbon<|MERGE_RESOLUTION|>--- conflicted
+++ resolved
@@ -192,58 +192,6 @@
   out << "\n}\n";
 }
 
-<<<<<<< HEAD
-//
-// More Auxiliary Functions
-//
-
-auto ValToInt(const Value* v, int line_num) -> int {
-  switch (v->tag()) {
-    case ValKind::IntValue:
-      return v->GetIntValue();
-    default:
-      llvm::errs() << line_num << ": runtime error: expected an integer\n";
-      exit(-1);
-  }
-}
-
-auto ValToBool(const Value* v, int line_num) -> int {
-  switch (v->tag()) {
-    case ValKind::BoolValue:
-      return v->GetBoolValue();
-    default:
-      llvm::errs() << "runtime type error: expected a Boolean\n";
-      exit(-1);
-  }
-}
-
-auto ValToPtr(const Value* v, int line_num) -> Address {
-  switch (v->tag()) {
-    case ValKind::PointerValue:
-      return v->GetPointerValue();
-    default:
-      llvm::errs() << "runtime type error: expected a pointer, not ";
-      v->Print(llvm::errs());
-      llvm::errs() << "\n";
-      exit(-1);
-  }
-}
-
-// Returns *continuation represented as a list of frames.
-//
-// - Precondition: continuation->tag == ValKind::ContinuationV.
-auto ContinuationToVector(const Value* continuation, int sourceLocation)
-    -> std::vector<Frame*> {
-  if (continuation->tag() == ValKind::ContinuationValue) {
-    return continuation->GetContinuationValue().stack;
-  } else {
-    llvm::errs() << sourceLocation << ": runtime error: expected an integer\n";
-    exit(-1);
-  }
-}
-
-=======
->>>>>>> 77d87881
 auto EvalPrim(Operator op, const std::vector<const Value*>& args, int line_num)
     -> const Value* {
   switch (op) {
