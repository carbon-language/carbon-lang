--- conflicted
+++ resolved
@@ -89,7 +89,8 @@
   // Returns the result of converting `value` to type `destination_type`.
   auto Convert(Nonnull<const Value*> value,
                Nonnull<const Value*> destination_type,
-               SourceLocation source_loc) const -> Nonnull<const Value*>;
+               SourceLocation source_loc) const
+      -> ErrorOr<Nonnull<const Value*>>;
 
   // Instantiate a type by replacing all type variables that occur inside the
   // type by the current values of those variables.
@@ -100,7 +101,7 @@
   //     __Fn (Point(i32)) -> Point(Bool)
   auto InstantiateType(Nonnull<const Value*> type,
                        SourceLocation source_loc) const
-      -> Nonnull<const Value*>;
+      -> ErrorOr<Nonnull<const Value*>>;
 
   void PrintState(llvm::raw_ostream& out);
 
@@ -370,7 +371,7 @@
 
 auto Interpreter::InstantiateType(Nonnull<const Value*> type,
                                   SourceLocation source_loc) const
-    -> Nonnull<const Value*> {
+    -> ErrorOr<Nonnull<const Value*>> {
   if (trace_) {
     llvm::outs() << "instantiating: " << *type << "\n";
   }
@@ -379,10 +380,11 @@
       if (trace_) {
         llvm::outs() << "case VariableType\n";
       }
-      Nonnull<const Value*> value =
-          todo_.ValueOfNode(&cast<VariableType>(*type).binding(), source_loc);
+      ASSIGN_OR_RETURN(
+          Nonnull<const Value*> value,
+          todo_.ValueOfNode(&cast<VariableType>(*type).binding(), source_loc));
       if (const auto* lvalue = dyn_cast<LValue>(value)) {
-        value = heap_.Read(lvalue->address(), source_loc);
+        ASSIGN_OR_RETURN(value, heap_.Read(lvalue->address(), source_loc));
       }
       return value;
     }
@@ -393,15 +395,16 @@
       const auto& class_type = cast<NominalClassType>(*type);
       BindingMap inst_type_args;
       for (const auto& [ty_var, ty_arg] : class_type.type_args()) {
-        inst_type_args[ty_var] = InstantiateType(ty_arg, source_loc);
+        ASSIGN_OR_RETURN(inst_type_args[ty_var],
+                         InstantiateType(ty_arg, source_loc));
       }
       if (trace_) {
         llvm::outs() << "finished instantiating ty_arg\n";
       }
       std::map<Nonnull<const ImplBinding*>, Nonnull<const Witness*>> witnesses;
       for (const auto& [bind, impl] : class_type.impls()) {
-        Nonnull<const Value*> witness_addr =
-            todo_.ValueOfNode(impl, source_loc);
+        ASSIGN_OR_RETURN(Nonnull<const Value*> witness_addr,
+                         todo_.ValueOfNode(impl, source_loc));
         if (trace_) {
           llvm::outs() << "witness_addr: " << *witness_addr << "\n";
         }
@@ -414,8 +417,11 @@
         if (llvm::isa<Witness>(witness_addr)) {
           witness = cast<Witness>(witness_addr);
         } else if (llvm::isa<LValue>(witness_addr)) {
-          witness = cast<Witness>(heap_.Read(
-              llvm::cast<LValue>(witness_addr)->address(), source_loc));
+          ASSIGN_OR_RETURN(
+              Nonnull<const Value*> witness_value,
+              heap_.Read(llvm::cast<LValue>(witness_addr)->address(),
+                         source_loc));
+          witness = cast<Witness>(witness_value);
         } else {
           FATAL() << "expected a witness or LValue of a witness";
         }
@@ -435,7 +441,7 @@
 auto Interpreter::Convert(Nonnull<const Value*> value,
                           Nonnull<const Value*> destination_type,
                           SourceLocation source_loc) const
-    -> Nonnull<const Value*> {
+    -> ErrorOr<Nonnull<const Value*>> {
   switch (value->kind()) {
     case Value::Kind::IntValue:
     case Value::Kind::FunctionValue:
@@ -480,17 +486,17 @@
                destination_struct_type.fields()) {
             std::optional<Nonnull<const Value*>> old_value =
                 struct_val.FindField(field_name);
-            new_elements.push_back(
-                {.name = field_name,
-                 .value = Convert(*old_value, field_type, source_loc)});
+            ASSIGN_OR_RETURN(Nonnull<const Value*> val,
+                             Convert(*old_value, field_type, source_loc));
+            new_elements.push_back({.name = field_name, .value = val});
           }
           return arena_->New<StructValue>(std::move(new_elements));
         }
         case Value::Kind::NominalClassType: {
           // Instantiate the `destintation_type` to obtain the runtime
           // type of the object.
-          Nonnull<const Value*> inst_dest =
-              InstantiateType(destination_type, source_loc);
+          ASSIGN_OR_RETURN(Nonnull<const Value*> inst_dest,
+                           InstantiateType(destination_type, source_loc));
           return arena_->New<NominalClassValue>(inst_dest, value);
         }
         default:
@@ -505,9 +511,11 @@
             destination_tuple_type->elements().size());
       std::vector<Nonnull<const Value*>> new_elements;
       for (size_t i = 0; i < tuple->elements().size(); ++i) {
-        new_elements.push_back(Convert(tuple->elements()[i],
-                                       destination_tuple_type->elements()[i],
-                                       source_loc));
+        ASSIGN_OR_RETURN(
+            Nonnull<const Value*> val,
+            Convert(tuple->elements()[i], destination_tuple_type->elements()[i],
+                    source_loc));
+        new_elements.push_back(val);
       }
       return arena_->New<TupleValue>(std::move(new_elements));
     }
@@ -677,9 +685,10 @@
             if (trace_) {
               llvm::outs() << "*** call function " << function.name() << "\n";
             }
-            Nonnull<const Value*> converted_args = Convert(
-                act.results()[1], &function.param_pattern().static_type(),
-                exp.source_loc());
+            ASSIGN_OR_RETURN(Nonnull<const Value*> converted_args,
+                             Convert(act.results()[1],
+                                     &function.param_pattern().static_type(),
+                                     exp.source_loc()));
             RuntimeScope function_scope(&heap_);
             // Bring the class type arguments into scope.
             for (const auto& [bind, val] : fun_val.type_args()) {
@@ -720,9 +729,10 @@
             const auto& m = cast<BoundMethodValue>(*act.results()[0]);
             const FunctionDeclaration& method = m.declaration();
             CHECK(method.is_method());
-            Nonnull<const Value*> converted_args =
+            ASSIGN_OR_RETURN(
+                Nonnull<const Value*> converted_args,
                 Convert(act.results()[1], &method.param_pattern().static_type(),
-                        exp.source_loc());
+                        exp.source_loc()));
             RuntimeScope method_scope(&heap_);
             BindingMap generic_args;
             CHECK(PatternMatch(&method.me_pattern().value(), m.receiver(),
@@ -760,11 +770,13 @@
                       witnesses;
                   for (const auto& [impl_bind, impl_node] :
                        cast<CallExpression>(exp).impls()) {
-                    Nonnull<const Value*> witness =
-                        todo_.ValueOfNode(impl_node, exp.source_loc());
+                    ASSIGN_OR_RETURN(
+                        Nonnull<const Value*> witness,
+                        todo_.ValueOfNode(impl_node, exp.source_loc()));
                     if (witness->kind() == Value::Kind::LValue) {
                       const LValue& lval = cast<LValue>(*witness);
-                      witness = heap_.Read(lval.address(), exp.source_loc());
+                      ASSIGN_OR_RETURN(witness, heap_.Read(lval.address(),
+                                                           exp.source_loc()));
                     }
                     witnesses[impl_bind] = &cast<Witness>(*witness);
                   }
@@ -973,10 +985,11 @@
         auto c = match_stmt.clauses()[clause_num];
         RuntimeScope matches(&heap_);
         BindingMap generic_args;
-        if (PatternMatch(&c.pattern().value(),
+        ASSIGN_OR_RETURN(Nonnull<const Value*> val,
                          Convert(act.results()[0], &c.pattern().static_type(),
-                                 stmt.source_loc()),
-                         stmt.source_loc(), &matches, generic_args)) {
+                                 stmt.source_loc()));
+        if (PatternMatch(&c.pattern().value(), val, stmt.source_loc(), &matches,
+                         generic_args)) {
           // Ensure we don't process any more clauses.
           act.set_pos(match_stmt.clauses().size() + 1);
           todo_.MergeScope(std::move(matches));
@@ -994,8 +1007,9 @@
         return todo_.Spawn(
             std::make_unique<ExpressionAction>(&cast<While>(stmt).condition()));
       } else {
-        Nonnull<const Value*> condition = Convert(
-            act.results().back(), arena_->New<BoolType>(), stmt.source_loc());
+        ASSIGN_OR_RETURN(Nonnull<const Value*> condition,
+                         Convert(act.results().back(), arena_->New<BoolType>(),
+                                 stmt.source_loc()));
         if (cast<BoolValue>(*condition).value()) {
           //    { {true :: (while ([]) s) :: C, E, F} :: S, H}
           // -> { { s :: (while (e) s) :: C, E, F } :: S, H}
@@ -1045,9 +1059,10 @@
       } else {
         //    { { v :: (x = []) :: C, E, F} :: S, H}
         // -> { { C, E(x := a), F} :: S, H(a := copy(v))}
-        Nonnull<const Value*> v =
+        ASSIGN_OR_RETURN(
+            Nonnull<const Value*> v,
             Convert(act.results()[0], &definition.pattern().static_type(),
-                    stmt.source_loc());
+                    stmt.source_loc()));
         Nonnull<const Value*> p =
             &cast<VariableDefinition>(stmt).pattern().value();
 
@@ -1083,15 +1098,10 @@
         //    { { v :: (a = []) :: C, E, F} :: S, H}
         // -> { { C, E, F} :: S, H(a := v)}
         const auto& lval = cast<LValue>(*act.results()[0]);
-<<<<<<< HEAD
-        Nonnull<const Value*> rval = Convert(
-            act.results()[1], &assign.lhs().static_type(), stmt.source_loc());
-        heap_.Write(lval.address(), rval, stmt.source_loc());
-=======
-        Nonnull<const Value*> rval =
-            Convert(act.results()[1], &assign.lhs().static_type());
+        ASSIGN_OR_RETURN(Nonnull<const Value*> rval,
+                         Convert(act.results()[1], &assign.lhs().static_type(),
+                                 stmt.source_loc()));
         RETURN_IF_ERROR(heap_.Write(lval.address(), rval, stmt.source_loc()));
->>>>>>> 2922d98d
         return todo_.FinishAction();
       }
     }
@@ -1102,8 +1112,9 @@
         return todo_.Spawn(
             std::make_unique<ExpressionAction>(&cast<If>(stmt).condition()));
       } else if (act.pos() == 1) {
-        Nonnull<const Value*> condition = Convert(
-            act.results()[0], arena_->New<BoolType>(), stmt.source_loc());
+        ASSIGN_OR_RETURN(Nonnull<const Value*> condition,
+                         Convert(act.results()[0], arena_->New<BoolType>(),
+                                 stmt.source_loc()));
         if (cast<BoolValue>(*condition).value()) {
           //    { {true :: if ([]) then_stmt else else_stmt :: C, E, F} ::
           //      S, H}
@@ -1132,10 +1143,11 @@
         //    { {v :: return [] :: C, E, F} :: {C', E', F'} :: S, H}
         // -> { {v :: C', E', F'} :: S, H}
         const FunctionDeclaration& function = cast<Return>(stmt).function();
-        return todo_.UnwindPast(
-            *function.body(),
+        ASSIGN_OR_RETURN(
+            Nonnull<const Value*> return_value,
             Convert(act.results()[0], &function.return_term().static_type(),
                     stmt.source_loc()));
+        return todo_.UnwindPast(*function.body(), return_value);
       }
     case StatementKind::Continuation: {
       CHECK(act.pos() == 0);
