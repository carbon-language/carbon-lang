--- conflicted
+++ resolved
@@ -255,57 +255,12 @@
 
 void InitGlobals(std::list<const Declaration*>* fs) {
   globals = nullptr;
-<<<<<<< HEAD
-  for (auto& iter : *fs) {
-    switch (iter->tag) {
-      case DeclarationKind::ChoiceDeclaration: {
-        auto d = iter;
-        auto alts = new VarValues();
-        for (auto i = d->u.choice_def.alternatives->begin();
-             i != d->u.choice_def.alternatives->end(); ++i) {
-          auto t =
-              ToType(d->u.choice_def.line_num, InterpExp(nullptr, i->second));
-          alts->push_back(make_pair(i->first, t));
-        }
-        auto ct = MakeChoiceTypeVal(d->u.choice_def.name, alts);
-        auto a = AllocateValue(ct);
-        globals.Extend(*d->u.choice_def.name, a);
-        break;
-      }
-      case DeclarationKind::StructDeclaration: {
-        auto d = iter;
-        auto fields = new VarValues();
-        auto methods = new VarValues();
-        for (auto i = d->u.struct_def->members->begin();
-             i != d->u.struct_def->members->end(); ++i) {
-          switch ((*i)->tag) {
-            case MemberKind::FieldMember: {
-              auto t = ToType(d->u.struct_def->line_num,
-                              InterpExp(nullptr, (*i)->u.field.type));
-              fields->push_back(make_pair(*(*i)->u.field.name, t));
-              break;
-            }
-          }
-        }
-        auto st = MakeStructTypeVal(*d->u.struct_def->name, fields, methods);
-        auto a = AllocateValue(st);
-        globals.Extend(*d->u.struct_def->name, a);
-        break;
-      }
-      case DeclarationKind::FunctionDeclaration: {
-        struct FunctionDefinition* fun = iter->u.fun_def;
-        Env env = nullptr;
-        auto pt = InterpExp(env, fun->param_pattern);
-        auto f = MakeFunVal(fun->name, pt, fun->body);
-        Address a = AllocateValue(f);
-        globals.Extend(fun->name, a);
-=======
   for (auto d : *fs) {
     d->InitGlobals(globals);
   }
 }
 
-auto ChoiceDeclaration::InitGlobals(Env*& globals) const -> void {
+auto ChoiceDeclaration::InitGlobals(Env& globals) const -> void {
   auto alts = new VarValues();
   for (auto kv : alternatives) {
     auto t = ToType(line_num, InterpExp(nullptr, kv.second));
@@ -313,10 +268,10 @@
   }
   auto ct = MakeChoiceTypeVal(name, alts);
   auto a = AllocateValue(ct);
-  globals = new Env(name, a, globals);
-}
-
-auto StructDeclaration::InitGlobals(Env*& globals) const -> void {
+  globals.Extend(name, a);
+}
+
+auto StructDeclaration::InitGlobals(Env& globals) const -> void {
   auto fields = new VarValues();
   auto methods = new VarValues();
   for (auto i = definition.members->begin(); i != definition.members->end();
@@ -326,22 +281,21 @@
         auto t =
             ToType(definition.line_num, InterpExp(nullptr, (*i)->u.field.type));
         fields->push_back(make_pair(*(*i)->u.field.name, t));
->>>>>>> ebca28c2
         break;
       }
     }
   }
   auto st = MakeStructTypeVal(*definition.name, fields, methods);
   auto a = AllocateValue(st);
-  globals = new Env(*definition.name, a, globals);
-}
-
-auto FunctionDeclaration::InitGlobals(Env*& globals) const -> void {
-  Env* env = nullptr;
+  globals.Extend(*definition.name, a);
+}
+
+auto FunctionDeclaration::InitGlobals(Env& globals) const -> void {
+  Env env;
   auto pt = InterpExp(env, definition->param_pattern);
   auto f = MakeFunVal(definition->name, pt, definition->body);
   Address a = AllocateValue(f);
-  globals = new Env(definition->name, a, globals);
+  globals.Extend(definition->name, a);
 }
 
 //    { S, H} -> { { C, E, F} :: S, H}
