// Part of the Carbon Language project, under the Apache License v2.0 with LLVM
// Exceptions. See /LICENSE for license information.
// SPDX-License-Identifier: Apache-2.0 WITH LLVM-exception

#include "executable_semantics/interpreter/interpreter.h"

#include <iterator>
#include <map>
#include <optional>
#include <utility>
#include <variant>
#include <vector>

#include "common/check.h"
#include "executable_semantics/ast/expression.h"
#include "executable_semantics/ast/function_definition.h"
#include "executable_semantics/common/arena.h"
#include "executable_semantics/common/error.h"
#include "executable_semantics/common/tracing_flag.h"
#include "executable_semantics/interpreter/action.h"
#include "executable_semantics/interpreter/frame.h"
#include "executable_semantics/interpreter/stack.h"
#include "llvm/ADT/ScopeExit.h"
#include "llvm/ADT/StringExtras.h"
#include "llvm/Support/Casting.h"

using llvm::cast;
using llvm::dyn_cast;

namespace Carbon {

//
// Auxiliary Functions
//

void Interpreter::PrintEnv(Env values, llvm::raw_ostream& out) {
  llvm::ListSeparator sep;
  for (const auto& [name, address] : values) {
    out << sep << name << ": ";
    heap.PrintAddress(address, out);
  }
}

//
// State Operations
//

auto Interpreter::CurrentEnv() -> Env {
  Nonnull<Frame*> frame = stack.Top();
  return frame->scopes.Top()->values;
}

// Returns the given name from the environment, printing an error if not found.
auto Interpreter::GetFromEnv(SourceLocation source_loc, const std::string& name)
    -> Address {
  std::optional<Address> pointer = CurrentEnv().Get(name);
  if (!pointer) {
    FATAL_RUNTIME_ERROR(source_loc) << "could not find `" << name << "`";
  }
  return *pointer;
}

void Interpreter::PrintState(llvm::raw_ostream& out) {
  out << "{\nstack: ";
  llvm::ListSeparator sep(" :: ");
  for (const auto& frame : stack) {
    out << sep << *frame;
  }
  out << "\nheap: " << heap;
  if (!stack.IsEmpty() && !stack.Top()->scopes.IsEmpty()) {
    out << "\nvalues: ";
    PrintEnv(CurrentEnv(), out);
  }
  out << "\n}\n";
}

auto Interpreter::EvalPrim(Operator op,
                           const std::vector<Nonnull<const Value*>>& args,
                           SourceLocation source_loc) -> Nonnull<const Value*> {
  switch (op) {
    case Operator::Neg:
      return arena->New<IntValue>(-cast<IntValue>(*args[0]).Val());
    case Operator::Add:
      return arena->New<IntValue>(cast<IntValue>(*args[0]).Val() +
                                  cast<IntValue>(*args[1]).Val());
    case Operator::Sub:
      return arena->New<IntValue>(cast<IntValue>(*args[0]).Val() -
                                  cast<IntValue>(*args[1]).Val());
    case Operator::Mul:
      return arena->New<IntValue>(cast<IntValue>(*args[0]).Val() *
                                  cast<IntValue>(*args[1]).Val());
    case Operator::Not:
      return arena->New<BoolValue>(!cast<BoolValue>(*args[0]).Val());
    case Operator::And:
      return arena->New<BoolValue>(cast<BoolValue>(*args[0]).Val() &&
                                   cast<BoolValue>(*args[1]).Val());
    case Operator::Or:
      return arena->New<BoolValue>(cast<BoolValue>(*args[0]).Val() ||
                                   cast<BoolValue>(*args[1]).Val());
    case Operator::Eq:
      return arena->New<BoolValue>(ValueEqual(args[0], args[1], source_loc));
    case Operator::Ptr:
      return arena->New<PointerType>(args[0]);
    case Operator::Deref:
      FATAL() << "dereference not implemented yet";
  }
}

void Interpreter::InitEnv(const Declaration& d, Env* env) {
  switch (d.kind()) {
    case Declaration::Kind::FunctionDeclaration: {
      const FunctionDefinition& func_def =
          cast<FunctionDeclaration>(d).definition();
      Env new_env = *env;
      // Bring the deduced parameters into scope.
      for (const auto& deduced : func_def.deduced_parameters()) {
        Address a = heap.AllocateValue(arena->New<VariableType>(deduced.name));
        new_env.Set(deduced.name, a);
      }
      auto pt = InterpPattern(new_env, &func_def.param_pattern());
      auto f = arena->New<FunctionValue>(func_def.name(), pt, func_def.body());
      Address a = heap.AllocateValue(f);
      env->Set(func_def.name(), a);
      break;
    }

    case Declaration::Kind::ClassDeclaration: {
      const ClassDefinition& class_def = cast<ClassDeclaration>(d).definition();
      VarValues fields;
      VarValues methods;
      for (Nonnull<const Member*> m : class_def.members()) {
        switch (m->kind()) {
          case Member::Kind::FieldMember: {
            const BindingPattern& binding = cast<FieldMember>(*m).binding();
            const Expression& type_expression =
                cast<ExpressionPattern>(binding.type()).expression();
            auto type = InterpExp(Env(arena), &type_expression);
            fields.push_back(make_pair(*binding.name(), type));
            break;
          }
        }
      }
      auto st = arena->New<NominalClassType>(
          class_def.name(), std::move(fields), std::move(methods));
      auto a = heap.AllocateValue(st);
      env->Set(class_def.name(), a);
      break;
    }

    case Declaration::Kind::ChoiceDeclaration: {
      const auto& choice = cast<ChoiceDeclaration>(d);
      VarValues alts;
      for (const auto& alternative : choice.alternatives()) {
        auto t = InterpExp(Env(arena), &alternative.signature());
        alts.push_back(make_pair(alternative.name(), t));
      }
      auto ct = arena->New<ChoiceType>(choice.name(), std::move(alts));
      auto a = heap.AllocateValue(ct);
      env->Set(choice.name(), a);
      break;
    }

    case Declaration::Kind::VariableDeclaration: {
      const auto& var = cast<VariableDeclaration>(d);
      // Adds an entry in `globals` mapping the variable's name to the
      // result of evaluating the initializer.
      auto v = InterpExp(*env, &var.initializer());
      Address a = heap.AllocateValue(v);
      env->Set(*var.binding().name(), a);
      break;
    }
  }
}

void Interpreter::InitGlobals(llvm::ArrayRef<Nonnull<Declaration*>> fs) {
  for (const auto d : fs) {
    InitEnv(*d, &globals);
  }
}

void Interpreter::DeallocateScope(Nonnull<Scope*> scope) {
  for (const auto& l : scope->locals) {
    std::optional<Address> a = scope->values.Get(l);
    CHECK(a);
    heap.Deallocate(*a);
  }
}

void Interpreter::DeallocateLocals(Nonnull<Frame*> frame) {
  while (!frame->scopes.IsEmpty()) {
    DeallocateScope(frame->scopes.Top());
    frame->scopes.Pop();
  }
}

auto Interpreter::CreateTuple(Nonnull<Action*> act,
                              Nonnull<const Expression*> exp)
    -> Nonnull<const Value*> {
  //    { { (v1,...,vn) :: C, E, F} :: S, H}
  // -> { { `(v1,...,vn) :: C, E, F} :: S, H}
  const auto& tup_lit = cast<TupleLiteral>(*exp);
  CHECK(act->results().size() == tup_lit.fields().size());
  return arena->New<TupleValue>(act->results());
}

auto Interpreter::CreateStruct(const std::vector<FieldInitializer>& fields,
                               const std::vector<Nonnull<const Value*>>& values)
    -> Nonnull<const Value*> {
  CHECK(fields.size() == values.size());
  std::vector<StructElement> elements;
  for (size_t i = 0; i < fields.size(); ++i) {
    elements.push_back({.name = fields[i].name(), .value = values[i]});
  }

  return arena->New<StructValue>(std::move(elements));
}

auto Interpreter::PatternMatch(Nonnull<const Value*> p, Nonnull<const Value*> v,
                               SourceLocation source_loc)
    -> std::optional<Env> {
  switch (p->kind()) {
    case Value::Kind::BindingPlaceholderValue: {
      const auto& placeholder = cast<BindingPlaceholderValue>(*p);
      Env values(arena);
      if (placeholder.Name().has_value()) {
        Address a = heap.AllocateValue(CopyVal(arena, v, source_loc));
        values.Set(*placeholder.Name(), a);
      }
      return values;
    }
    case Value::Kind::TupleValue:
      switch (v->kind()) {
        case Value::Kind::TupleValue: {
          const auto& p_tup = cast<TupleValue>(*p);
          const auto& v_tup = cast<TupleValue>(*v);
          if (p_tup.Elements().size() != v_tup.Elements().size()) {
            FATAL_PROGRAM_ERROR(source_loc)
                << "arity mismatch in tuple pattern match:\n  pattern: "
                << p_tup << "\n  value: " << v_tup;
          }
          Env values(arena);
          for (size_t i = 0; i < p_tup.Elements().size(); ++i) {
            std::optional<Env> matches = PatternMatch(
                p_tup.Elements()[i], v_tup.Elements()[i], source_loc);
            if (!matches) {
              return std::nullopt;
            }
            for (const auto& [name, value] : *matches) {
              values.Set(name, value);
            }
          }  // for
          return values;
        }
        default:
          FATAL() << "expected a tuple value in pattern, not " << *v;
      }
    case Value::Kind::StructValue: {
      const auto& p_struct = cast<StructValue>(*p);
      const auto& v_struct = cast<StructValue>(*v);
      CHECK(p_struct.elements().size() == v_struct.elements().size());
      Env values(arena);
      for (size_t i = 0; i < p_struct.elements().size(); ++i) {
        CHECK(p_struct.elements()[i].name == v_struct.elements()[i].name);
        std::optional<Env> matches =
            PatternMatch(p_struct.elements()[i].value,
                         v_struct.elements()[i].value, source_loc);
        if (!matches) {
          return std::nullopt;
        }
        for (const auto& [name, value] : *matches) {
          values.Set(name, value);
        }
      }
      return values;
    }
    case Value::Kind::AlternativeValue:
      switch (v->kind()) {
        case Value::Kind::AlternativeValue: {
          const auto& p_alt = cast<AlternativeValue>(*p);
          const auto& v_alt = cast<AlternativeValue>(*v);
          if (p_alt.ChoiceName() != v_alt.ChoiceName() ||
              p_alt.AltName() != v_alt.AltName()) {
            return std::nullopt;
          }
          return PatternMatch(p_alt.Argument(), v_alt.Argument(), source_loc);
        }
        default:
          FATAL() << "expected a choice alternative in pattern, not " << *v;
      }
    case Value::Kind::FunctionType:
      switch (v->kind()) {
        case Value::Kind::FunctionType: {
          const auto& p_fn = cast<FunctionType>(*p);
          const auto& v_fn = cast<FunctionType>(*v);
          std::optional<Env> param_matches =
              PatternMatch(p_fn.Param(), v_fn.Param(), source_loc);
          if (!param_matches) {
            return std::nullopt;
          }
          std::optional<Env> ret_matches =
              PatternMatch(p_fn.Ret(), v_fn.Ret(), source_loc);
          if (!ret_matches) {
            return std::nullopt;
          }
          Env values = *param_matches;
          for (const auto& [name, value] : *ret_matches) {
            values.Set(name, value);
          }
          return values;
        }
        default:
          return std::nullopt;
      }
    case Value::Kind::AutoType:
      // `auto` matches any type, without binding any new names. We rely
      // on the typechecker to ensure that `v` is a type.
      return Env(arena);
    default:
      if (ValueEqual(p, v, source_loc)) {
        return Env(arena);
      } else {
        return std::nullopt;
      }
  }
}

void Interpreter::PatternAssignment(Nonnull<const Value*> pat,
                                    Nonnull<const Value*> val,
                                    SourceLocation source_loc) {
  switch (pat->kind()) {
    case Value::Kind::PointerValue:
      heap.Write(cast<PointerValue>(*pat).Val(),
                 CopyVal(arena, val, source_loc), source_loc);
      break;
    case Value::Kind::TupleValue: {
      switch (val->kind()) {
        case Value::Kind::TupleValue: {
          const auto& pat_tup = cast<TupleValue>(*pat);
          const auto& val_tup = cast<TupleValue>(*val);
          if (pat_tup.Elements().size() != val_tup.Elements().size()) {
            FATAL_RUNTIME_ERROR(source_loc)
                << "arity mismatch in tuple pattern assignment:\n  pattern: "
                << pat_tup << "\n  value: " << val_tup;
          }
          for (size_t i = 0; i < pat_tup.Elements().size(); ++i) {
            PatternAssignment(pat_tup.Elements()[i], val_tup.Elements()[i],
                              source_loc);
          }
          break;
        }
        default:
          FATAL() << "expected a tuple value on right-hand-side, not " << *val;
      }
      break;
    }
    case Value::Kind::AlternativeValue: {
      switch (val->kind()) {
        case Value::Kind::AlternativeValue: {
          const auto& pat_alt = cast<AlternativeValue>(*pat);
          const auto& val_alt = cast<AlternativeValue>(*val);
          CHECK(val_alt.ChoiceName() == pat_alt.ChoiceName() &&
                val_alt.AltName() == pat_alt.AltName())
              << "internal error in pattern assignment";
          PatternAssignment(pat_alt.Argument(), val_alt.Argument(), source_loc);
          break;
        }
        default:
          FATAL() << "expected an alternative in left-hand-side, not " << *val;
      }
      break;
    }
    default:
      CHECK(ValueEqual(pat, val, source_loc))
          << "internal error in pattern assignment";
  }
}

auto Interpreter::StepLvalue() -> Transition {
  Nonnull<Action*> act = stack.Top()->todo.Top();
  const Expression& exp = cast<LValAction>(*act).expression();
  if (tracing_output) {
    llvm::outs() << "--- step lvalue " << exp << " (" << exp.source_loc()
                 << ") --->\n";
  }
  switch (exp.kind()) {
    case Expression::Kind::IdentifierExpression: {
      //    { {x :: C, E, F} :: S, H}
      // -> { {E(x) :: C, E, F} :: S, H}
      Address pointer =
          GetFromEnv(exp.source_loc(), cast<IdentifierExpression>(exp).name());
      Nonnull<const Value*> v = arena->New<PointerValue>(pointer);
      return Done{v};
    }
    case Expression::Kind::FieldAccessExpression: {
      if (act->pos() == 0) {
        //    { {e.f :: C, E, F} :: S, H}
        // -> { e :: [].f :: C, E, F} :: S, H}
        return Spawn{arena->New<LValAction>(
            &cast<FieldAccessExpression>(exp).aggregate())};
      } else {
        //    { v :: [].f :: C, E, F} :: S, H}
        // -> { { &v.f :: C, E, F} :: S, H }
        Address aggregate = cast<PointerValue>(*act->results()[0]).Val();
        Address field = aggregate.SubobjectAddress(
            cast<FieldAccessExpression>(exp).field());
        return Done{arena->New<PointerValue>(field)};
      }
    }
    case Expression::Kind::IndexExpression: {
      if (act->pos() == 0) {
        //    { {e[i] :: C, E, F} :: S, H}
        // -> { e :: [][i] :: C, E, F} :: S, H}
        return Spawn{
            arena->New<LValAction>(&cast<IndexExpression>(exp).aggregate())};

      } else if (act->pos() == 1) {
        return Spawn{
            arena->New<ExpressionAction>(&cast<IndexExpression>(exp).offset())};
      } else {
        //    { v :: [][i] :: C, E, F} :: S, H}
        // -> { { &v[i] :: C, E, F} :: S, H }
        Address aggregate = cast<PointerValue>(*act->results()[0]).Val();
        std::string f =
            std::to_string(cast<IntValue>(*act->results()[1]).Val());
        Address field = aggregate.SubobjectAddress(f);
        return Done{arena->New<PointerValue>(field)};
      }
    }
    case Expression::Kind::TupleLiteral: {
      if (act->pos() <
          static_cast<int>(cast<TupleLiteral>(exp).fields().size())) {
        //    { { vk :: (f1=v1,..., fk=[],fk+1=ek+1,...) :: C, E, F} :: S,
        //    H}
        // -> { { ek+1 :: (f1=v1,..., fk=vk, fk+1=[],...) :: C, E, F} :: S,
        // H}
        return Spawn{arena->New<LValAction>(
            cast<TupleLiteral>(exp).fields()[act->pos()])};
      } else {
        return Done{CreateTuple(act, &exp)};
      }
    }
    case Expression::Kind::StructLiteral:
    case Expression::Kind::StructTypeLiteral:
    case Expression::Kind::IntLiteral:
    case Expression::Kind::BoolLiteral:
    case Expression::Kind::CallExpression:
    case Expression::Kind::PrimitiveOperatorExpression:
    case Expression::Kind::IntTypeLiteral:
    case Expression::Kind::BoolTypeLiteral:
    case Expression::Kind::TypeTypeLiteral:
    case Expression::Kind::FunctionTypeLiteral:
    case Expression::Kind::ContinuationTypeLiteral:
    case Expression::Kind::StringLiteral:
    case Expression::Kind::StringTypeLiteral:
    case Expression::Kind::IntrinsicExpression:
      FATAL_RUNTIME_ERROR_NO_LINE()
          << "Can't treat expression as lvalue: " << exp;
  }
}

auto Interpreter::StepExp() -> Transition {
  Nonnull<Action*> act = stack.Top()->todo.Top();
  const Expression& exp = cast<ExpressionAction>(*act).expression();
  if (tracing_output) {
    llvm::outs() << "--- step exp " << exp << " (" << exp.source_loc()
                 << ") --->\n";
  }
  switch (exp.kind()) {
    case Expression::Kind::IndexExpression: {
      if (act->pos() == 0) {
        //    { { e[i] :: C, E, F} :: S, H}
        // -> { { e :: [][i] :: C, E, F} :: S, H}
        return Spawn{arena->New<ExpressionAction>(
            &cast<IndexExpression>(exp).aggregate())};
      } else if (act->pos() == 1) {
        return Spawn{
            arena->New<ExpressionAction>(&cast<IndexExpression>(exp).offset())};
      } else {
        //    { { v :: [][i] :: C, E, F} :: S, H}
        // -> { { v_i :: C, E, F} : S, H}
        const auto& tuple = cast<TupleValue>(*act->results()[0]);
        int i = cast<IntValue>(*act->results()[1]).Val();
        if (i < 0 || i >= static_cast<int>(tuple.Elements().size())) {
          FATAL_RUNTIME_ERROR_NO_LINE()
              << "index " << i << " out of range in " << tuple;
        }
        return Done{tuple.Elements()[i]};
      }
    }
    case Expression::Kind::TupleLiteral: {
      if (act->pos() <
          static_cast<int>(cast<TupleLiteral>(exp).fields().size())) {
        //    { { vk :: (f1=v1,..., fk=[],fk+1=ek+1,...) :: C, E, F} :: S,
        //    H}
        // -> { { ek+1 :: (f1=v1,..., fk=vk, fk+1=[],...) :: C, E, F} :: S,
        // H}
        return Spawn{arena->New<ExpressionAction>(
            cast<TupleLiteral>(exp).fields()[act->pos()])};
      } else {
        return Done{CreateTuple(act, &exp)};
      }
    }
    case Expression::Kind::StructLiteral: {
      const auto& literal = cast<StructLiteral>(exp);
      if (act->pos() < static_cast<int>(literal.fields().size())) {
        return Spawn{arena->New<ExpressionAction>(
            &literal.fields()[act->pos()].expression())};
      } else {
        return Done{CreateStruct(literal.fields(), act->results())};
      }
    }
    case Expression::Kind::StructTypeLiteral: {
      const auto& struct_type = cast<StructTypeLiteral>(exp);
      if (act->pos() < static_cast<int>(struct_type.fields().size())) {
        return Spawn{arena->New<ExpressionAction>(
            &struct_type.fields()[act->pos()].expression())};
      } else {
        VarValues fields;
        for (size_t i = 0; i < struct_type.fields().size(); ++i) {
          fields.push_back({struct_type.fields()[i].name(), act->results()[i]});
        }
        return Done{arena->New<StructType>(std::move(fields))};
      }
    }
    case Expression::Kind::FieldAccessExpression: {
      const auto& access = cast<FieldAccessExpression>(exp);
      if (act->pos() == 0) {
        //    { { e.f :: C, E, F} :: S, H}
        // -> { { e :: [].f :: C, E, F} :: S, H}
        return Spawn{arena->New<ExpressionAction>(&access.aggregate())};
      } else {
        //    { { v :: [].f :: C, E, F} :: S, H}
        // -> { { v_f :: C, E, F} : S, H}
        return Done{act->results()[0]->GetField(
            arena, FieldPath(access.field()), exp.source_loc())};
      }
    }
    case Expression::Kind::IdentifierExpression: {
      CHECK(act->pos() == 0);
      const auto& ident = cast<IdentifierExpression>(exp);
      // { {x :: C, E, F} :: S, H} -> { {H(E(x)) :: C, E, F} :: S, H}
      Address pointer = GetFromEnv(exp.source_loc(), ident.name());
      return Done{heap.Read(pointer, exp.source_loc())};
    }
    case Expression::Kind::IntLiteral:
      CHECK(act->pos() == 0);
      // { {n :: C, E, F} :: S, H} -> { {n' :: C, E, F} :: S, H}
      return Done{arena->New<IntValue>(cast<IntLiteral>(exp).value())};
    case Expression::Kind::BoolLiteral:
      CHECK(act->pos() == 0);
      // { {n :: C, E, F} :: S, H} -> { {n' :: C, E, F} :: S, H}
      return Done{arena->New<BoolValue>(cast<BoolLiteral>(exp).value())};
    case Expression::Kind::PrimitiveOperatorExpression: {
      const auto& op = cast<PrimitiveOperatorExpression>(exp);
      if (act->pos() != static_cast<int>(op.arguments().size())) {
        //    { {v :: op(vs,[],e,es) :: C, E, F} :: S, H}
        // -> { {e :: op(vs,v,[],es) :: C, E, F} :: S, H}
        Nonnull<const Expression*> arg = op.arguments()[act->pos()];
        return Spawn{arena->New<ExpressionAction>(arg)};
      } else {
        //    { {v :: op(vs,[]) :: C, E, F} :: S, H}
        // -> { {eval_prim(op, (vs,v)) :: C, E, F} :: S, H}
        return Done{EvalPrim(op.op(), act->results(), exp.source_loc())};
      }
    }
    case Expression::Kind::CallExpression:
      if (act->pos() == 0) {
        //    { {e1(e2) :: C, E, F} :: S, H}
        // -> { {e1 :: [](e2) :: C, E, F} :: S, H}
        return Spawn{arena->New<ExpressionAction>(
            &cast<CallExpression>(exp).function())};
      } else if (act->pos() == 1) {
        //    { { v :: [](e) :: C, E, F} :: S, H}
        // -> { { e :: v([]) :: C, E, F} :: S, H}
        return Spawn{arena->New<ExpressionAction>(
            &cast<CallExpression>(exp).argument())};
      } else if (act->pos() == 2) {
        //    { { v2 :: v1([]) :: C, E, F} :: S, H}
        // -> { {C',E',F'} :: {C, E, F} :: S, H}
        switch (act->results()[0]->kind()) {
          case Value::Kind::AlternativeConstructorValue: {
            const auto& alt =
                cast<AlternativeConstructorValue>(*act->results()[0]);
            Nonnull<const Value*> arg =
                CopyVal(arena, act->results()[1], exp.source_loc());
            return Done{arena->New<AlternativeValue>(alt.AltName(),
                                                     alt.ChoiceName(), arg)};
          }
          case Value::Kind::FunctionValue:
            return CallFunction{
                // TODO: Think about a cleaner way to cast between Ptr types.
                // (multiple TODOs)
                .function = Nonnull<const FunctionValue*>(
                    cast<FunctionValue>(act->results()[0])),
                .args = act->results()[1],
                .source_loc = exp.source_loc()};
          default:
            FATAL_RUNTIME_ERROR(exp.source_loc())
                << "in call, expected a function, not " << *act->results()[0];
        }
      } else {
        FATAL() << "in handle_value with Call pos " << act->pos();
      }
    case Expression::Kind::IntrinsicExpression:
      CHECK(act->pos() == 0);
      // { {n :: C, E, F} :: S, H} -> { {n' :: C, E, F} :: S, H}
      switch (cast<IntrinsicExpression>(exp).intrinsic()) {
        case IntrinsicExpression::Intrinsic::Print:
          Address pointer = GetFromEnv(exp.source_loc(), "format_str");
          Nonnull<const Value*> pointee = heap.Read(pointer, exp.source_loc());
          CHECK(pointee->kind() == Value::Kind::StringValue);
          // TODO: This could eventually use something like llvm::formatv.
          llvm::outs() << cast<StringValue>(*pointee).Val();
          return Done{TupleValue::Empty()};
      }

    case Expression::Kind::IntTypeLiteral: {
      CHECK(act->pos() == 0);
      return Done{arena->New<IntType>()};
    }
    case Expression::Kind::BoolTypeLiteral: {
      CHECK(act->pos() == 0);
      return Done{arena->New<BoolType>()};
    }
    case Expression::Kind::TypeTypeLiteral: {
      CHECK(act->pos() == 0);
      return Done{arena->New<TypeType>()};
    }
    case Expression::Kind::FunctionTypeLiteral: {
      if (act->pos() == 0) {
        return Spawn{arena->New<ExpressionAction>(
            &cast<FunctionTypeLiteral>(exp).parameter())};
      } else if (act->pos() == 1) {
        //    { { pt :: fn [] -> e :: C, E, F} :: S, H}
        // -> { { e :: fn pt -> []) :: C, E, F} :: S, H}
        return Spawn{arena->New<ExpressionAction>(
            &cast<FunctionTypeLiteral>(exp).return_type())};
      } else {
        //    { { rt :: fn pt -> [] :: C, E, F} :: S, H}
        // -> { fn pt -> rt :: {C, E, F} :: S, H}
        return Done{arena->New<FunctionType>(std::vector<GenericBinding>(),
                                             act->results()[0],
                                             act->results()[1])};
      }
    }
    case Expression::Kind::ContinuationTypeLiteral: {
      CHECK(act->pos() == 0);
      return Done{arena->New<ContinuationType>()};
    }
    case Expression::Kind::StringLiteral:
      CHECK(act->pos() == 0);
      // { {n :: C, E, F} :: S, H} -> { {n' :: C, E, F} :: S, H}
      return Done{arena->New<StringValue>(cast<StringLiteral>(exp).value())};
    case Expression::Kind::StringTypeLiteral: {
      CHECK(act->pos() == 0);
      return Done{arena->New<StringType>()};
    }
  }  // switch (exp->kind)
}

auto Interpreter::StepPattern() -> Transition {
  Nonnull<Action*> act = stack.Top()->todo.Top();
  const Pattern& pattern = cast<PatternAction>(*act).pattern();
  if (tracing_output) {
    llvm::outs() << "--- step pattern " << pattern << " ("
                 << pattern.source_loc() << ") --->\n";
  }
  switch (pattern.kind()) {
    case Pattern::Kind::AutoPattern: {
      CHECK(act->pos() == 0);
      return Done{arena->New<AutoType>()};
    }
    case Pattern::Kind::BindingPattern: {
      const auto& binding = cast<BindingPattern>(pattern);
      if (act->pos() == 0) {
        return Spawn{arena->New<PatternAction>(&binding.type())};
      } else {
        return Done{arena->New<BindingPlaceholderValue>(binding.name(),
                                                        act->results()[0])};
      }
    }
    case Pattern::Kind::TuplePattern: {
<<<<<<< HEAD
      const auto& tuple = cast<TuplePattern>(pattern);
      if (act->pos() < static_cast<int>(tuple.Fields().size())) {
=======
      const auto& tuple = cast<TuplePattern>(*pattern);
      if (act->pos() < static_cast<int>(tuple.fields().size())) {
>>>>>>> bfb4b81e
        //    { { vk :: (f1=v1,..., fk=[],fk+1=ek+1,...) :: C, E, F} :: S,
        //    H}
        // -> { { ek+1 :: (f1=v1,..., fk=vk, fk+1=[],...) :: C, E, F} :: S,
        // H}
        return Spawn{arena->New<PatternAction>(tuple.fields()[act->pos()])};
      } else {
        return Done{arena->New<TupleValue>(act->results())};
      }
    }
    case Pattern::Kind::AlternativePattern: {
      const auto& alternative = cast<AlternativePattern>(pattern);
      if (act->pos() == 0) {
        return Spawn{arena->New<ExpressionAction>(&alternative.choice_type())};
      } else if (act->pos() == 1) {
        return Spawn{arena->New<PatternAction>(&alternative.arguments())};
      } else {
        CHECK(act->pos() == 2);
        const auto& choice_type = cast<ChoiceType>(*act->results()[0]);
        return Done{arena->New<AlternativeValue>(alternative.alternative_name(),
                                                 choice_type.Name(),
                                                 act->results()[1])};
      }
    }
    case Pattern::Kind::ExpressionPattern:
      return Delegate{arena->New<ExpressionAction>(
<<<<<<< HEAD
          cast<ExpressionPattern>(pattern).Expression())};
=======
          &cast<ExpressionPattern>(*pattern).expression())};
>>>>>>> bfb4b81e
  }
}

static auto IsWhileAct(Nonnull<Action*> act) -> bool {
  switch (act->kind()) {
    case Action::Kind::StatementAction:
      switch (cast<StatementAction>(*act).statement().kind()) {
        case Statement::Kind::While:
          return true;
        default:
          return false;
      }
    default:
      return false;
  }
}

static auto HasLocalScope(Nonnull<Action*> act) -> bool {
  switch (act->kind()) {
    case Action::Kind::StatementAction:
      switch (cast<StatementAction>(*act).statement().kind()) {
        case Statement::Kind::Block:
        case Statement::Kind::Match:
          return true;
        default:
          return false;
      }
    default:
      return false;
  }
}

auto Interpreter::StepStmt() -> Transition {
  Nonnull<Frame*> frame = stack.Top();
  Nonnull<Action*> act = frame->todo.Top();
  const Statement& stmt = cast<StatementAction>(*act).statement();
  if (tracing_output) {
    llvm::outs() << "--- step stmt ";
    stmt.PrintDepth(1, llvm::outs());
    llvm::outs() << " (" << stmt.source_loc() << ") --->\n";
  }
  switch (stmt.kind()) {
    case Statement::Kind::Match: {
      const auto& match_stmt = cast<Match>(stmt);
      if (act->pos() == 0) {
        //    { { (match (e) ...) :: C, E, F} :: S, H}
        // -> { { e :: (match ([]) ...) :: C, E, F} :: S, H}
        frame->scopes.Push(arena->New<Scope>(CurrentEnv()));
        return Spawn{arena->New<ExpressionAction>(&match_stmt.expression())};
      } else {
        // Regarding act->pos():
        // * odd: start interpreting the pattern of a clause
        // * even: finished interpreting the pattern, now try to match
        //
        // Regarding act->results():
        // * 0: the value that we're matching
        // * 1: the pattern for clause 0
        // * 2: the pattern for clause 1
        // * ...
        auto clause_num = (act->pos() - 1) / 2;
        if (clause_num >= static_cast<int>(match_stmt.clauses().size())) {
          DeallocateScope(frame->scopes.Top());
          frame->scopes.Pop();
          return Done{};
        }
        auto c = match_stmt.clauses()[clause_num];

        if (act->pos() % 2 == 1) {
          // start interpreting the pattern of the clause
          //    { {v :: (match ([]) ...) :: C, E, F} :: S, H}
          // -> { {pi :: (match ([]) ...) :: C, E, F} :: S, H}
          return Spawn{arena->New<PatternAction>(&c.pattern())};
        } else {  // try to match
          auto v = act->results()[0];
          auto pat = act->results()[clause_num + 1];
          std::optional<Env> matches = PatternMatch(pat, v, stmt.source_loc());
          if (matches) {  // we have a match, start the body
            // Ensure we don't process any more clauses.
            act->set_pos(2 * match_stmt.clauses().size() + 1);

            for (const auto& [name, value] : *matches) {
              frame->scopes.Top()->values.Set(name, value);
              frame->scopes.Top()->locals.push_back(name);
            }
            return Spawn{arena->New<StatementAction>(&c.statement())};
          } else {
            return RunAgain{};
          }
        }
      }
    }
    case Statement::Kind::While:
      if (act->pos() % 2 == 0) {
        //    { { (while (e) s) :: C, E, F} :: S, H}
        // -> { { e :: (while ([]) s) :: C, E, F} :: S, H}
        act->Clear();
<<<<<<< HEAD
        return Spawn{arena->New<ExpressionAction>(cast<While>(stmt).Cond())};
      } else if (cast<BoolValue>(*act->results().back()).Val()) {
        //    { {true :: (while ([]) s) :: C, E, F} :: S, H}
        // -> { { s :: (while (e) s) :: C, E, F } :: S, H}
        return Spawn{arena->New<StatementAction>(cast<While>(stmt).Body())};
=======
        return Spawn{
            arena->New<ExpressionAction>(&cast<While>(*stmt).condition())};
      } else if (cast<BoolValue>(*act->results().back()).Val()) {
        //    { {true :: (while ([]) s) :: C, E, F} :: S, H}
        // -> { { s :: (while (e) s) :: C, E, F } :: S, H}
        return Spawn{arena->New<StatementAction>(&cast<While>(*stmt).body())};
>>>>>>> bfb4b81e
      } else {
        //    { {false :: (while ([]) s) :: C, E, F} :: S, H}
        // -> { { C, E, F } :: S, H}
        return Done{};
      }
    case Statement::Kind::Break: {
      CHECK(act->pos() == 0);
      //    { { break; :: ... :: (while (e) s) :: C, E, F} :: S, H}
      // -> { { C, E', F} :: S, H}
      auto it =
          std::find_if(frame->todo.begin(), frame->todo.end(), &IsWhileAct);
      if (it == frame->todo.end()) {
        FATAL_RUNTIME_ERROR(stmt.source_loc())
            << "`break` not inside `while` statement";
      }
      ++it;
      return UnwindTo{*it};
    }
    case Statement::Kind::Continue: {
      CHECK(act->pos() == 0);
      //    { { continue; :: ... :: (while (e) s) :: C, E, F} :: S, H}
      // -> { { (while (e) s) :: C, E', F} :: S, H}
      auto it =
          std::find_if(frame->todo.begin(), frame->todo.end(), &IsWhileAct);
      if (it == frame->todo.end()) {
        FATAL_RUNTIME_ERROR(stmt.source_loc())
            << "`continue` not inside `while` statement";
      }
      return UnwindTo{*it};
    }
    case Statement::Kind::Block: {
      if (act->pos() == 0) {
<<<<<<< HEAD
        const auto& block = cast<Block>(stmt);
        if (block.Stmt()) {
=======
        const auto& block = cast<Block>(*stmt);
        if (block.statement()) {
>>>>>>> bfb4b81e
          frame->scopes.Push(arena->New<Scope>(CurrentEnv()));
          return Spawn{arena->New<StatementAction>(*block.statement())};
        } else {
          return Done{};
        }
      } else {
        Nonnull<Scope*> scope = frame->scopes.Top();
        DeallocateScope(scope);
        frame->scopes.Pop(1);
        return Done{};
      }
    }
    case Statement::Kind::VariableDefinition:
      if (act->pos() == 0) {
        //    { {(var x = e) :: C, E, F} :: S, H}
        // -> { {e :: (var x = []) :: C, E, F} :: S, H}
        return Spawn{arena->New<ExpressionAction>(
<<<<<<< HEAD
            cast<VariableDefinition>(stmt).Init())};
      } else if (act->pos() == 1) {
        return Spawn{
            arena->New<PatternAction>(cast<VariableDefinition>(stmt).Pat())};
=======
            &cast<VariableDefinition>(*stmt).init())};
      } else if (act->pos() == 1) {
        return Spawn{arena->New<PatternAction>(
            &cast<VariableDefinition>(*stmt).pattern())};
>>>>>>> bfb4b81e
      } else {
        //    { { v :: (x = []) :: C, E, F} :: S, H}
        // -> { { C, E(x := a), F} :: S, H(a := copy(v))}
        Nonnull<const Value*> v = act->results()[0];
        Nonnull<const Value*> p = act->results()[1];

        std::optional<Env> matches = PatternMatch(p, v, stmt.source_loc());
        CHECK(matches)
            << stmt.source_loc()
            << ": internal error in variable definition, match failed";
        for (const auto& [name, value] : *matches) {
          frame->scopes.Top()->values.Set(name, value);
          frame->scopes.Top()->locals.push_back(name);
        }
        return Done{};
      }
    case Statement::Kind::ExpressionStatement:
      if (act->pos() == 0) {
        //    { {e :: C, E, F} :: S, H}
        // -> { {e :: C, E, F} :: S, H}
        return Spawn{arena->New<ExpressionAction>(
<<<<<<< HEAD
            cast<ExpressionStatement>(stmt).Exp())};
=======
            &cast<ExpressionStatement>(*stmt).expression())};
>>>>>>> bfb4b81e
      } else {
        return Done{};
      }
    case Statement::Kind::Assign:
      if (act->pos() == 0) {
        //    { {(lv = e) :: C, E, F} :: S, H}
        // -> { {lv :: ([] = e) :: C, E, F} :: S, H}
<<<<<<< HEAD
        return Spawn{arena->New<LValAction>(cast<Assign>(stmt).Lhs())};
      } else if (act->pos() == 1) {
        //    { { a :: ([] = e) :: C, E, F} :: S, H}
        // -> { { e :: (a = []) :: C, E, F} :: S, H}
        return Spawn{arena->New<ExpressionAction>(cast<Assign>(stmt).Rhs())};
=======
        return Spawn{arena->New<LValAction>(&cast<Assign>(*stmt).lhs())};
      } else if (act->pos() == 1) {
        //    { { a :: ([] = e) :: C, E, F} :: S, H}
        // -> { { e :: (a = []) :: C, E, F} :: S, H}
        return Spawn{arena->New<ExpressionAction>(&cast<Assign>(*stmt).rhs())};
>>>>>>> bfb4b81e
      } else {
        //    { { v :: (a = []) :: C, E, F} :: S, H}
        // -> { { C, E, F} :: S, H(a := v)}
        auto pat = act->results()[0];
        auto val = act->results()[1];
        PatternAssignment(pat, val, stmt.source_loc());
        return Done{};
      }
    case Statement::Kind::If:
      if (act->pos() == 0) {
        //    { {(if (e) then_stmt else else_stmt) :: C, E, F} :: S, H}
        // -> { { e :: (if ([]) then_stmt else else_stmt) :: C, E, F} :: S, H}
<<<<<<< HEAD
        return Spawn{arena->New<ExpressionAction>(cast<If>(stmt).Cond())};
=======
        return Spawn{
            arena->New<ExpressionAction>(&cast<If>(*stmt).condition())};
>>>>>>> bfb4b81e
      } else if (cast<BoolValue>(*act->results()[0]).Val()) {
        //    { {true :: if ([]) then_stmt else else_stmt :: C, E, F} ::
        //      S, H}
        // -> { { then_stmt :: C, E, F } :: S, H}
<<<<<<< HEAD
        return Delegate{arena->New<StatementAction>(cast<If>(stmt).ThenStmt())};
      } else if (cast<If>(stmt).ElseStmt()) {
=======
        return Delegate{
            arena->New<StatementAction>(&cast<If>(*stmt).then_statement())};
      } else if (cast<If>(*stmt).else_statement()) {
>>>>>>> bfb4b81e
        //    { {false :: if ([]) then_stmt else else_stmt :: C, E, F} ::
        //      S, H}
        // -> { { else_stmt :: C, E, F } :: S, H}
        return Delegate{
<<<<<<< HEAD
            arena->New<StatementAction>(*cast<If>(stmt).ElseStmt())};
=======
            arena->New<StatementAction>(*cast<If>(*stmt).else_statement())};
>>>>>>> bfb4b81e
      } else {
        return Done{};
      }
    case Statement::Kind::Return:
      if (act->pos() == 0) {
        //    { {return e :: C, E, F} :: S, H}
        // -> { {e :: return [] :: C, E, F} :: S, H}
<<<<<<< HEAD
        return Spawn{arena->New<ExpressionAction>(cast<Return>(stmt).Exp())};
=======
        return Spawn{
            arena->New<ExpressionAction>(&cast<Return>(*stmt).expression())};
>>>>>>> bfb4b81e
      } else {
        //    { {v :: return [] :: C, E, F} :: {C', E', F'} :: S, H}
        // -> { {v :: C', E', F'} :: S, H}
        Nonnull<const Value*> ret_val =
            CopyVal(arena, act->results()[0], stmt.source_loc());
        return UnwindFunctionCall{ret_val};
      }
    case Statement::Kind::Sequence: {
      //    { { (s1,s2) :: C, E, F} :: S, H}
      // -> { { s1 :: s2 :: C, E, F} :: S, H}
      const auto& seq = cast<Sequence>(stmt);
      if (act->pos() == 0) {
        return Spawn{arena->New<StatementAction>(&seq.statement())};
      } else {
        if (seq.next()) {
          return Delegate{
<<<<<<< HEAD
              arena->New<StatementAction>(*cast<Sequence>(stmt).Next())};
=======
              arena->New<StatementAction>(*cast<Sequence>(*stmt).next())};
>>>>>>> bfb4b81e
        } else {
          return Done{};
        }
      }
    }
    case Statement::Kind::Continuation: {
      CHECK(act->pos() == 0);
      // Create a continuation object by creating a frame similar the
      // way one is created in a function call.
      auto scopes = Stack<Nonnull<Scope*>>(arena->New<Scope>(CurrentEnv()));
      Stack<Nonnull<Action*>> todo;
      todo.Push(arena->New<StatementAction>(
<<<<<<< HEAD
          arena->New<Return>(arena, stmt.source_loc())));
      todo.Push(arena->New<StatementAction>(cast<Continuation>(stmt).Body()));
=======
          arena->New<Return>(arena, stmt->source_loc())));
      todo.Push(arena->New<StatementAction>(&cast<Continuation>(*stmt).body()));
>>>>>>> bfb4b81e
      auto continuation_stack = arena->New<std::vector<Nonnull<Frame*>>>();
      auto continuation_frame =
          arena->New<Frame>("__continuation", scopes, todo);
      continuation_stack->push_back(continuation_frame);
      Address continuation_address =
          heap.AllocateValue(arena->New<ContinuationValue>(continuation_stack));
      // Store the continuation's address in the frame.
      continuation_frame->continuation = continuation_address;
      // Bind the continuation object to the continuation variable
      frame->scopes.Top()->values.Set(
<<<<<<< HEAD
          cast<Continuation>(stmt).ContinuationVariable(),
=======
          cast<Continuation>(*stmt).continuation_variable(),
>>>>>>> bfb4b81e
          continuation_address);
      // Pop the continuation statement.
      frame->todo.Pop();
      return ManualTransition{};
    }
    case Statement::Kind::Run:
      if (act->pos() == 0) {
        // Evaluate the argument of the run statement.
<<<<<<< HEAD
        return Spawn{arena->New<ExpressionAction>(cast<Run>(stmt).Argument())};
=======
        return Spawn{
            arena->New<ExpressionAction>(&cast<Run>(*stmt).argument())};
>>>>>>> bfb4b81e
      } else {
        frame->todo.Pop(1);
        // Push an expression statement action to ignore the result
        // value from the continuation.
        auto ignore_result =
            arena->New<StatementAction>(arena->New<ExpressionStatement>(
                stmt.source_loc(),
                arena->New<TupleLiteral>(stmt.source_loc())));
        frame->todo.Push(ignore_result);
        // Push the continuation onto the current stack.
        std::vector<Nonnull<Frame*>>& continuation_vector =
            *cast<ContinuationValue>(*act->results()[0]).Stack();
        while (!continuation_vector.empty()) {
          stack.Push(continuation_vector.back());
          continuation_vector.pop_back();
        }
        return ManualTransition{};
      }
    case Statement::Kind::Await:
      CHECK(act->pos() == 0);
      // Pause the current continuation
      frame->todo.Pop();
      std::vector<Nonnull<Frame*>> paused;
      do {
        paused.push_back(stack.Pop());
      } while (paused.back()->continuation == std::nullopt);
      // Update the continuation with the paused stack.
      const auto& continuation = cast<ContinuationValue>(
          *heap.Read(*paused.back()->continuation, stmt.source_loc()));
      CHECK(continuation.Stack()->empty());
      *continuation.Stack() = std::move(paused);
      return ManualTransition{};
  }
}

class Interpreter::DoTransition {
 public:
  // Does not take ownership of interpreter.
  explicit DoTransition(Interpreter* interpreter) : interpreter(interpreter) {}

  void operator()(const Done& done) {
    Nonnull<Frame*> frame = interpreter->stack.Top();
    if (frame->todo.Top()->kind() != Action::Kind::StatementAction) {
      CHECK(done.result);
      frame->todo.Pop();
      if (frame->todo.IsEmpty()) {
        interpreter->program_value = *done.result;
      } else {
        frame->todo.Top()->AddResult(*done.result);
      }
    } else {
      CHECK(!done.result);
      frame->todo.Pop();
    }
  }

  void operator()(const Spawn& spawn) {
    Nonnull<Frame*> frame = interpreter->stack.Top();
    Nonnull<Action*> action = frame->todo.Top();
    action->set_pos(action->pos() + 1);
    frame->todo.Push(spawn.child);
  }

  void operator()(const Delegate& delegate) {
    Nonnull<Frame*> frame = interpreter->stack.Top();
    frame->todo.Pop();
    frame->todo.Push(delegate.delegate);
  }

  void operator()(const RunAgain&) {
    Nonnull<Action*> action = interpreter->stack.Top()->todo.Top();
    action->set_pos(action->pos() + 1);
  }

  void operator()(const UnwindTo& unwind_to) {
    Nonnull<Frame*> frame = interpreter->stack.Top();
    while (frame->todo.Top() != unwind_to.new_top) {
      if (HasLocalScope(frame->todo.Top())) {
        interpreter->DeallocateScope(frame->scopes.Top());
        frame->scopes.Pop();
      }
      frame->todo.Pop();
    }
  }

  void operator()(const UnwindFunctionCall& unwind) {
    interpreter->DeallocateLocals(interpreter->stack.Top());
    interpreter->stack.Pop();
    if (interpreter->stack.Top()->todo.IsEmpty()) {
      interpreter->program_value = unwind.return_val;
    } else {
      interpreter->stack.Top()->todo.Top()->AddResult(unwind.return_val);
    }
  }

  void operator()(const CallFunction& call) {
    interpreter->stack.Top()->todo.Pop();
    std::optional<Env> matches = interpreter->PatternMatch(
        call.function->Param(), call.args, call.source_loc);
    CHECK(matches.has_value())
        << "internal error in call_function, pattern match failed";
    // Create the new frame and push it on the stack
    Env values = interpreter->globals;
    std::vector<std::string> params;
    for (const auto& [name, value] : *matches) {
      values.Set(name, value);
      params.push_back(name);
    }
    auto scopes =
        Stack<Nonnull<Scope*>>(interpreter->arena->New<Scope>(values, params));
    CHECK(call.function->Body()) << "Calling a function that's missing a body";
    auto todo = Stack<Nonnull<Action*>>(
        interpreter->arena->New<StatementAction>(*call.function->Body()));
    auto frame =
        interpreter->arena->New<Frame>(call.function->Name(), scopes, todo);
    interpreter->stack.Push(frame);
  }

  void operator()(const ManualTransition&) {}

 private:
  Nonnull<Interpreter*> interpreter;
};

// State transition.
void Interpreter::Step() {
  Nonnull<Frame*> frame = stack.Top();
  if (frame->todo.IsEmpty()) {
    std::visit(DoTransition(this),
               Transition{UnwindFunctionCall{TupleValue::Empty()}});
    return;
  }

  Nonnull<Action*> act = frame->todo.Top();
  switch (act->kind()) {
    case Action::Kind::LValAction:
      std::visit(DoTransition(this), StepLvalue());
      break;
    case Action::Kind::ExpressionAction:
      std::visit(DoTransition(this), StepExp());
      break;
    case Action::Kind::PatternAction:
      std::visit(DoTransition(this), StepPattern());
      break;
    case Action::Kind::StatementAction:
      std::visit(DoTransition(this), StepStmt());
      break;
  }  // switch
}

auto Interpreter::InterpProgram(llvm::ArrayRef<Nonnull<Declaration*>> fs,
                                Nonnull<const Expression*> call_main) -> int {
  // Check that the interpreter is in a clean state.
  CHECK(globals.IsEmpty());
  CHECK(stack.IsEmpty());
  CHECK(program_value == std::nullopt);

  if (tracing_output) {
    llvm::outs() << "********** initializing globals **********\n";
  }
  InitGlobals(fs);

  auto todo = Stack<Nonnull<Action*>>(arena->New<ExpressionAction>(call_main));
  auto scopes = Stack<Nonnull<Scope*>>(arena->New<Scope>(globals));
  stack = Stack<Nonnull<Frame*>>(arena->New<Frame>("top", scopes, todo));

  if (tracing_output) {
    llvm::outs() << "********** calling main function **********\n";
    PrintState(llvm::outs());
  }

  while (stack.Count() > 1 || !stack.Top()->todo.IsEmpty()) {
    Step();
    if (tracing_output) {
      PrintState(llvm::outs());
    }
  }
  return cast<IntValue>(**program_value).Val();
}

auto Interpreter::InterpExp(Env values, Nonnull<const Expression*> e)
    -> Nonnull<const Value*> {
  CHECK(program_value == std::nullopt);
  auto program_value_guard =
      llvm::make_scope_exit([&] { program_value = std::nullopt; });
  auto todo = Stack<Nonnull<Action*>>(arena->New<ExpressionAction>(e));
  auto scopes = Stack<Nonnull<Scope*>>(arena->New<Scope>(values));
  stack = Stack<Nonnull<Frame*>>(arena->New<Frame>("InterpExp", scopes, todo));

  while (stack.Count() > 1 || !stack.Top()->todo.IsEmpty()) {
    Step();
  }
  CHECK(program_value != std::nullopt);
  return *program_value;
}

auto Interpreter::InterpPattern(Env values, Nonnull<const Pattern*> p)
    -> Nonnull<const Value*> {
  CHECK(program_value == std::nullopt);
  auto program_value_guard =
      llvm::make_scope_exit([&] { program_value = std::nullopt; });
  auto todo = Stack<Nonnull<Action*>>(arena->New<PatternAction>(p));
  auto scopes = Stack<Nonnull<Scope*>>(arena->New<Scope>(values));
  stack =
      Stack<Nonnull<Frame*>>(arena->New<Frame>("InterpPattern", scopes, todo));

  while (stack.Count() > 1 || !stack.Top()->todo.IsEmpty()) {
    Step();
  }
  CHECK(program_value != std::nullopt);
  return *program_value;
}

}  // namespace Carbon<|MERGE_RESOLUTION|>--- conflicted
+++ resolved
@@ -680,13 +680,8 @@
       }
     }
     case Pattern::Kind::TuplePattern: {
-<<<<<<< HEAD
       const auto& tuple = cast<TuplePattern>(pattern);
-      if (act->pos() < static_cast<int>(tuple.Fields().size())) {
-=======
-      const auto& tuple = cast<TuplePattern>(*pattern);
       if (act->pos() < static_cast<int>(tuple.fields().size())) {
->>>>>>> bfb4b81e
         //    { { vk :: (f1=v1,..., fk=[],fk+1=ek+1,...) :: C, E, F} :: S,
         //    H}
         // -> { { ek+1 :: (f1=v1,..., fk=vk, fk+1=[],...) :: C, E, F} :: S,
@@ -712,11 +707,7 @@
     }
     case Pattern::Kind::ExpressionPattern:
       return Delegate{arena->New<ExpressionAction>(
-<<<<<<< HEAD
-          cast<ExpressionPattern>(pattern).Expression())};
-=======
-          &cast<ExpressionPattern>(*pattern).expression())};
->>>>>>> bfb4b81e
+          &cast<ExpressionPattern>(pattern).expression())};
   }
 }
 
@@ -813,20 +804,12 @@
         //    { { (while (e) s) :: C, E, F} :: S, H}
         // -> { { e :: (while ([]) s) :: C, E, F} :: S, H}
         act->Clear();
-<<<<<<< HEAD
-        return Spawn{arena->New<ExpressionAction>(cast<While>(stmt).Cond())};
+        return Spawn{
+            arena->New<ExpressionAction>(&cast<While>(stmt).condition())};
       } else if (cast<BoolValue>(*act->results().back()).Val()) {
         //    { {true :: (while ([]) s) :: C, E, F} :: S, H}
         // -> { { s :: (while (e) s) :: C, E, F } :: S, H}
-        return Spawn{arena->New<StatementAction>(cast<While>(stmt).Body())};
-=======
-        return Spawn{
-            arena->New<ExpressionAction>(&cast<While>(*stmt).condition())};
-      } else if (cast<BoolValue>(*act->results().back()).Val()) {
-        //    { {true :: (while ([]) s) :: C, E, F} :: S, H}
-        // -> { { s :: (while (e) s) :: C, E, F } :: S, H}
-        return Spawn{arena->New<StatementAction>(&cast<While>(*stmt).body())};
->>>>>>> bfb4b81e
+        return Spawn{arena->New<StatementAction>(&cast<While>(stmt).body())};
       } else {
         //    { {false :: (while ([]) s) :: C, E, F} :: S, H}
         // -> { { C, E, F } :: S, H}
@@ -859,13 +842,8 @@
     }
     case Statement::Kind::Block: {
       if (act->pos() == 0) {
-<<<<<<< HEAD
         const auto& block = cast<Block>(stmt);
-        if (block.Stmt()) {
-=======
-        const auto& block = cast<Block>(*stmt);
         if (block.statement()) {
->>>>>>> bfb4b81e
           frame->scopes.Push(arena->New<Scope>(CurrentEnv()));
           return Spawn{arena->New<StatementAction>(*block.statement())};
         } else {
@@ -883,17 +861,10 @@
         //    { {(var x = e) :: C, E, F} :: S, H}
         // -> { {e :: (var x = []) :: C, E, F} :: S, H}
         return Spawn{arena->New<ExpressionAction>(
-<<<<<<< HEAD
-            cast<VariableDefinition>(stmt).Init())};
-      } else if (act->pos() == 1) {
-        return Spawn{
-            arena->New<PatternAction>(cast<VariableDefinition>(stmt).Pat())};
-=======
-            &cast<VariableDefinition>(*stmt).init())};
+            &cast<VariableDefinition>(stmt).init())};
       } else if (act->pos() == 1) {
         return Spawn{arena->New<PatternAction>(
-            &cast<VariableDefinition>(*stmt).pattern())};
->>>>>>> bfb4b81e
+            &cast<VariableDefinition>(stmt).pattern())};
       } else {
         //    { { v :: (x = []) :: C, E, F} :: S, H}
         // -> { { C, E(x := a), F} :: S, H(a := copy(v))}
@@ -915,11 +886,7 @@
         //    { {e :: C, E, F} :: S, H}
         // -> { {e :: C, E, F} :: S, H}
         return Spawn{arena->New<ExpressionAction>(
-<<<<<<< HEAD
-            cast<ExpressionStatement>(stmt).Exp())};
-=======
-            &cast<ExpressionStatement>(*stmt).expression())};
->>>>>>> bfb4b81e
+            &cast<ExpressionStatement>(stmt).expression())};
       } else {
         return Done{};
       }
@@ -927,19 +894,11 @@
       if (act->pos() == 0) {
         //    { {(lv = e) :: C, E, F} :: S, H}
         // -> { {lv :: ([] = e) :: C, E, F} :: S, H}
-<<<<<<< HEAD
-        return Spawn{arena->New<LValAction>(cast<Assign>(stmt).Lhs())};
+        return Spawn{arena->New<LValAction>(&cast<Assign>(stmt).lhs())};
       } else if (act->pos() == 1) {
         //    { { a :: ([] = e) :: C, E, F} :: S, H}
         // -> { { e :: (a = []) :: C, E, F} :: S, H}
-        return Spawn{arena->New<ExpressionAction>(cast<Assign>(stmt).Rhs())};
-=======
-        return Spawn{arena->New<LValAction>(&cast<Assign>(*stmt).lhs())};
-      } else if (act->pos() == 1) {
-        //    { { a :: ([] = e) :: C, E, F} :: S, H}
-        // -> { { e :: (a = []) :: C, E, F} :: S, H}
-        return Spawn{arena->New<ExpressionAction>(&cast<Assign>(*stmt).rhs())};
->>>>>>> bfb4b81e
+        return Spawn{arena->New<ExpressionAction>(&cast<Assign>(stmt).rhs())};
       } else {
         //    { { v :: (a = []) :: C, E, F} :: S, H}
         // -> { { C, E, F} :: S, H(a := v)}
@@ -952,33 +911,19 @@
       if (act->pos() == 0) {
         //    { {(if (e) then_stmt else else_stmt) :: C, E, F} :: S, H}
         // -> { { e :: (if ([]) then_stmt else else_stmt) :: C, E, F} :: S, H}
-<<<<<<< HEAD
-        return Spawn{arena->New<ExpressionAction>(cast<If>(stmt).Cond())};
-=======
-        return Spawn{
-            arena->New<ExpressionAction>(&cast<If>(*stmt).condition())};
->>>>>>> bfb4b81e
+        return Spawn{arena->New<ExpressionAction>(&cast<If>(stmt).condition())};
       } else if (cast<BoolValue>(*act->results()[0]).Val()) {
         //    { {true :: if ([]) then_stmt else else_stmt :: C, E, F} ::
         //      S, H}
         // -> { { then_stmt :: C, E, F } :: S, H}
-<<<<<<< HEAD
-        return Delegate{arena->New<StatementAction>(cast<If>(stmt).ThenStmt())};
-      } else if (cast<If>(stmt).ElseStmt()) {
-=======
         return Delegate{
-            arena->New<StatementAction>(&cast<If>(*stmt).then_statement())};
-      } else if (cast<If>(*stmt).else_statement()) {
->>>>>>> bfb4b81e
+            arena->New<StatementAction>(&cast<If>(stmt).then_statement())};
+      } else if (cast<If>(stmt).else_statement()) {
         //    { {false :: if ([]) then_stmt else else_stmt :: C, E, F} ::
         //      S, H}
         // -> { { else_stmt :: C, E, F } :: S, H}
         return Delegate{
-<<<<<<< HEAD
-            arena->New<StatementAction>(*cast<If>(stmt).ElseStmt())};
-=======
-            arena->New<StatementAction>(*cast<If>(*stmt).else_statement())};
->>>>>>> bfb4b81e
+            arena->New<StatementAction>(*cast<If>(stmt).else_statement())};
       } else {
         return Done{};
       }
@@ -986,12 +931,8 @@
       if (act->pos() == 0) {
         //    { {return e :: C, E, F} :: S, H}
         // -> { {e :: return [] :: C, E, F} :: S, H}
-<<<<<<< HEAD
-        return Spawn{arena->New<ExpressionAction>(cast<Return>(stmt).Exp())};
-=======
         return Spawn{
-            arena->New<ExpressionAction>(&cast<Return>(*stmt).expression())};
->>>>>>> bfb4b81e
+            arena->New<ExpressionAction>(&cast<Return>(stmt).expression())};
       } else {
         //    { {v :: return [] :: C, E, F} :: {C', E', F'} :: S, H}
         // -> { {v :: C', E', F'} :: S, H}
@@ -1008,11 +949,7 @@
       } else {
         if (seq.next()) {
           return Delegate{
-<<<<<<< HEAD
-              arena->New<StatementAction>(*cast<Sequence>(stmt).Next())};
-=======
-              arena->New<StatementAction>(*cast<Sequence>(*stmt).next())};
->>>>>>> bfb4b81e
+              arena->New<StatementAction>(*cast<Sequence>(stmt).next())};
         } else {
           return Done{};
         }
@@ -1025,13 +962,8 @@
       auto scopes = Stack<Nonnull<Scope*>>(arena->New<Scope>(CurrentEnv()));
       Stack<Nonnull<Action*>> todo;
       todo.Push(arena->New<StatementAction>(
-<<<<<<< HEAD
           arena->New<Return>(arena, stmt.source_loc())));
-      todo.Push(arena->New<StatementAction>(cast<Continuation>(stmt).Body()));
-=======
-          arena->New<Return>(arena, stmt->source_loc())));
-      todo.Push(arena->New<StatementAction>(&cast<Continuation>(*stmt).body()));
->>>>>>> bfb4b81e
+      todo.Push(arena->New<StatementAction>(&cast<Continuation>(stmt).body()));
       auto continuation_stack = arena->New<std::vector<Nonnull<Frame*>>>();
       auto continuation_frame =
           arena->New<Frame>("__continuation", scopes, todo);
@@ -1042,11 +974,7 @@
       continuation_frame->continuation = continuation_address;
       // Bind the continuation object to the continuation variable
       frame->scopes.Top()->values.Set(
-<<<<<<< HEAD
-          cast<Continuation>(stmt).ContinuationVariable(),
-=======
-          cast<Continuation>(*stmt).continuation_variable(),
->>>>>>> bfb4b81e
+          cast<Continuation>(stmt).continuation_variable(),
           continuation_address);
       // Pop the continuation statement.
       frame->todo.Pop();
@@ -1055,12 +983,7 @@
     case Statement::Kind::Run:
       if (act->pos() == 0) {
         // Evaluate the argument of the run statement.
-<<<<<<< HEAD
-        return Spawn{arena->New<ExpressionAction>(cast<Run>(stmt).Argument())};
-=======
-        return Spawn{
-            arena->New<ExpressionAction>(&cast<Run>(*stmt).argument())};
->>>>>>> bfb4b81e
+        return Spawn{arena->New<ExpressionAction>(&cast<Run>(stmt).argument())};
       } else {
         frame->todo.Pop(1);
         // Push an expression statement action to ignore the result
