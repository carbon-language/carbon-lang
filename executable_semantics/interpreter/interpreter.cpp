--- conflicted
+++ resolved
@@ -421,19 +421,8 @@
 auto Interpreter::InstantiateType(Nonnull<const Value*> type,
                                   SourceLocation source_loc) const
     -> ErrorOr<Nonnull<const Value*>> {
-<<<<<<< HEAD
   switch (type->kind()) {
     case Value::Kind::VariableType: {
-=======
-  if (trace_stream_) {
-    **trace_stream_ << "instantiating: " << *type << "\n";
-  }
-  switch (type->kind()) {
-    case Value::Kind::VariableType: {
-      if (trace_stream_) {
-        **trace_stream_ << "case VariableType\n";
-      }
->>>>>>> 0ad62a95
       ASSIGN_OR_RETURN(
           Nonnull<const Value*> value,
           todo_.ValueOfNode(&cast<VariableType>(*type).binding(), source_loc));
@@ -443,55 +432,15 @@
       return value;
     }
     case Value::Kind::NominalClassType: {
-<<<<<<< HEAD
-=======
-      if (trace_stream_) {
-        **trace_stream_ << "case NominalClassType\n";
-      }
->>>>>>> 0ad62a95
       const auto& class_type = cast<NominalClassType>(*type);
       BindingMap inst_type_args;
       for (const auto& [ty_var, ty_arg] : class_type.type_args()) {
         ASSIGN_OR_RETURN(inst_type_args[ty_var],
                          InstantiateType(ty_arg, source_loc));
       }
-<<<<<<< HEAD
       std::map<Nonnull<const ImplBinding*>, Nonnull<const Witness*>> witnesses;
       for (const auto& [bind, impl_exp] : class_type.impls()) {
         ASSIGN_OR_RETURN(witnesses[bind], EvalImplExp(impl_exp));
-=======
-      if (trace_stream_) {
-        **trace_stream_ << "finished instantiating ty_arg\n";
-      }
-      std::map<Nonnull<const ImplBinding*>, Nonnull<const Witness*>> witnesses;
-      for (const auto& [bind, impl] : class_type.impls()) {
-        ASSIGN_OR_RETURN(Nonnull<const Value*> witness_addr,
-                         todo_.ValueOfNode(impl, source_loc));
-        if (trace_stream_) {
-          **trace_stream_ << "witness_addr: " << *witness_addr << "\n";
-        }
-        // If the witness came directly from an `impl` declaration (via
-        // `constant_value`), then it is a `Witness`. If the witness
-        // came from the runtime scope, then the `Witness` got wrapped
-        // in an `LValue` because that's what
-        // `RuntimeScope::Initialize` does.
-        Nonnull<const Witness*> witness;
-        if (llvm::isa<Witness>(witness_addr)) {
-          witness = cast<Witness>(witness_addr);
-        } else if (llvm::isa<LValue>(witness_addr)) {
-          ASSIGN_OR_RETURN(
-              Nonnull<const Value*> witness_value,
-              heap_.Read(llvm::cast<LValue>(witness_addr)->address(),
-                         source_loc));
-          witness = cast<Witness>(witness_value);
-        } else {
-          FATAL() << "expected a witness or LValue of a witness";
-        }
-        witnesses[bind] = witness;
-      }
-      if (trace_stream_) {
-        **trace_stream_ << "finished finding witnesses\n";
->>>>>>> 0ad62a95
       }
       return arena_->New<NominalClassType>(&class_type.declaration(),
                                            inst_type_args, witnesses);
@@ -604,8 +553,8 @@
                                Nonnull<const Value*> arg,
                                const ImplWitnessMap& witnesses)
     -> ErrorOr<Success> {
-  if (trace_) {
-    llvm::outs() << "calling function: " << *fun << "\n";
+  if (trace_stream_) {
+    **trace_stream_ << "calling function: " << *fun << "\n";
   }
   switch (fun->kind()) {
     case Value::Kind::AlternativeConstructorValue: {
@@ -692,7 +641,7 @@
       }
     }
     default:
-      return FATAL_RUNTIME_ERROR(call.source_loc())
+      return RuntimeError(call.source_loc())
              << "in call, expected a function, not " << *fun;
   }
 }
@@ -883,132 +832,6 @@
             witnesses[impl_bind] = cast<Witness>(act.results()[i]);
             ++i;
           }
-<<<<<<< HEAD
-=======
-          case Value::Kind::FunctionValue: {
-            const FunctionValue& fun_val =
-                cast<FunctionValue>(*act.results()[0]);
-            const FunctionDeclaration& function = fun_val.declaration();
-            if (trace_stream_) {
-              **trace_stream_ << "*** call function " << function.name()
-                              << "\n";
-            }
-            ASSIGN_OR_RETURN(Nonnull<const Value*> converted_args,
-                             Convert(act.results()[1],
-                                     &function.param_pattern().static_type(),
-                                     exp.source_loc()));
-            RuntimeScope function_scope(&heap_);
-            // Bring the class type arguments into scope.
-            for (const auto& [bind, val] : fun_val.type_args()) {
-              function_scope.Initialize(bind, val);
-            }
-            // Bring the deduced type arguments into scope.
-            for (const auto& [bind, val] :
-                 cast<CallExpression>(exp).deduced_args()) {
-              function_scope.Initialize(bind, val);
-            }
-
-            // Bring the impl witness tables into scope.
-            for (const auto& [impl_bind, impl_node] :
-                 cast<CallExpression>(exp).impls()) {
-              ASSIGN_OR_RETURN(Nonnull<const Value*> witness,
-                               todo_.ValueOfNode(impl_node, exp.source_loc()));
-              if (witness->kind() == Value::Kind::LValue) {
-                const auto& lval = cast<LValue>(*witness);
-                ASSIGN_OR_RETURN(witness,
-                                 heap_.Read(lval.address(), exp.source_loc()));
-              }
-              function_scope.Initialize(impl_bind, witness);
-            }
-            for (const auto& [impl_bind, witness] : fun_val.witnesses()) {
-              function_scope.Initialize(impl_bind, witness);
-            }
-            BindingMap generic_args;
-            CHECK(PatternMatch(&function.param_pattern().value(),
-                               converted_args, exp.source_loc(),
-                               &function_scope, generic_args));
-            CHECK(function.body().has_value())
-                << "Calling a function that's missing a body";
-            return todo_.Spawn(
-                std::make_unique<StatementAction>(*function.body()),
-                std::move(function_scope));
-          }
-          case Value::Kind::BoundMethodValue: {
-            const auto& m = cast<BoundMethodValue>(*act.results()[0]);
-            const FunctionDeclaration& method = m.declaration();
-            CHECK(method.is_method());
-            ASSIGN_OR_RETURN(
-                Nonnull<const Value*> converted_args,
-                Convert(act.results()[1], &method.param_pattern().static_type(),
-                        exp.source_loc()));
-            RuntimeScope method_scope(&heap_);
-            BindingMap generic_args;
-            CHECK(PatternMatch(&method.me_pattern().value(), m.receiver(),
-                               exp.source_loc(), &method_scope, generic_args));
-            CHECK(PatternMatch(&method.param_pattern().value(), converted_args,
-                               exp.source_loc(), &method_scope, generic_args));
-            // Bring the class type arguments into scope.
-            for (const auto& [bind, val] : m.type_args()) {
-              method_scope.Initialize(bind, val);
-            }
-
-            // Bring the impl witness tables into scope.
-            for (const auto& [impl_bind, witness] : m.witnesses()) {
-              method_scope.Initialize(impl_bind, witness);
-            }
-            CHECK(method.body().has_value())
-                << "Calling a method that's missing a body";
-            return todo_.Spawn(
-                std::make_unique<StatementAction>(*method.body()),
-                std::move(method_scope));
-          }
-          case Value::Kind::NominalClassType: {
-            const NominalClassType& class_type =
-                cast<NominalClassType>(*act.results()[0]);
-            const ClassDeclaration& class_decl = class_type.declaration();
-            RuntimeScope type_params_scope(&heap_);
-            BindingMap generic_args;
-            if (class_decl.type_params().has_value()) {
-              CHECK(PatternMatch(&(*class_decl.type_params())->value(),
-                                 act.results()[1], exp.source_loc(),
-                                 &type_params_scope, generic_args));
-              switch (phase()) {
-                case Phase::RunTime: {
-                  std::map<Nonnull<const ImplBinding*>, const Witness*>
-                      witnesses;
-                  for (const auto& [impl_bind, impl_node] :
-                       cast<CallExpression>(exp).impls()) {
-                    ASSIGN_OR_RETURN(
-                        Nonnull<const Value*> witness,
-                        todo_.ValueOfNode(impl_node, exp.source_loc()));
-                    if (witness->kind() == Value::Kind::LValue) {
-                      const LValue& lval = cast<LValue>(*witness);
-                      ASSIGN_OR_RETURN(witness, heap_.Read(lval.address(),
-                                                           exp.source_loc()));
-                    }
-                    witnesses[impl_bind] = &cast<Witness>(*witness);
-                  }
-                  Nonnull<NominalClassType*> inst_class =
-                      arena_->New<NominalClassType>(&class_type.declaration(),
-                                                    generic_args, witnesses);
-                  return todo_.FinishAction(inst_class);
-                }
-                case Phase::CompileTime: {
-                  Nonnull<NominalClassType*> inst_class =
-                      arena_->New<NominalClassType>(
-                          &class_type.declaration(), generic_args,
-                          cast<CallExpression>(exp).impls());
-                  return todo_.FinishAction(inst_class);
-                }
-              }
-            } else {
-              FATAL() << "instantiation of non-generic class " << class_type;
-            }
-          }
-          default:
-            return RuntimeError(exp.source_loc())
-                   << "in call, expected a function, not " << *act.results()[0];
->>>>>>> 0ad62a95
         }
         return CallFunction(call, act.results()[0], act.results()[1],
                             witnesses);
