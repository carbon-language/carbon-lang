// Part of the Carbon Language project, under the Apache License v2.0 with LLVM
// Exceptions. See /LICENSE for license information.
// SPDX-License-Identifier: Apache-2.0 WITH LLVM-exception

#include "executable_semantics/interpreter/interpreter.h"

#include <iterator>
#include <map>
#include <optional>
#include <utility>
#include <variant>
#include <vector>

#include "common/check.h"
#include "executable_semantics/ast/declaration.h"
#include "executable_semantics/ast/expression.h"
#include "executable_semantics/common/arena.h"
#include "executable_semantics/common/error.h"
#include "executable_semantics/interpreter/action.h"
#include "executable_semantics/interpreter/action_stack.h"
#include "executable_semantics/interpreter/stack.h"
#include "llvm/ADT/StringExtras.h"
#include "llvm/Support/Casting.h"
#include "llvm/Support/Error.h"

using llvm::cast;
using llvm::dyn_cast;
using llvm::isa;

namespace Carbon {

// Selects between compile-time and run-time behavior.
enum class Phase { CompileTime, RunTime };

// Constructs an ActionStack suitable for the specified phase.
static auto MakeTodo(Phase phase, Nonnull<Heap*> heap) -> ActionStack {
  switch (phase) {
    case Phase::CompileTime:
      return ActionStack();
    case Phase::RunTime:
      return ActionStack(heap);
  }
}

// An Interpreter represents an instance of the Carbon abstract machine. It
// manages the state of the abstract machine, and executes the steps of Actions
// passed to it.
class Interpreter {
 public:
  // Constructs an Interpreter which allocates values on `arena`, and prints
  // traces if `trace` is true. `phase` indicates whether it executes at
  // compile time or run time.
  Interpreter(Phase phase, Nonnull<Arena*> arena, bool trace)
      : arena_(arena),
        heap_(arena),
        todo_(MakeTodo(phase, &heap_)),
        trace_(trace) {}

  ~Interpreter();

  // Runs all the steps of `action`.
  // It's not safe to call `RunAllSteps()` or `result()` after an error.
  auto RunAllSteps(std::unique_ptr<Action> action) -> ErrorOr<Success>;

  // The result produced by the `action` argument of the most recent
  // RunAllSteps call. Cannot be called if `action` was an action that doesn't
  // produce results.
  auto result() const -> Nonnull<const Value*> { return todo_.result(); }

 private:
  auto Step() -> ErrorOr<Success>;

  // State transitions for expressions.
  auto StepExp() -> ErrorOr<Success>;
  // State transitions for lvalues.
  auto StepLvalue() -> ErrorOr<Success>;
  // State transitions for patterns.
  auto StepPattern() -> ErrorOr<Success>;
  // State transition for statements.
  auto StepStmt() -> ErrorOr<Success>;
  // State transition for declarations.
  auto StepDeclaration() -> ErrorOr<Success>;

  auto CreateStruct(const std::vector<FieldInitializer>& fields,
                    const std::vector<Nonnull<const Value*>>& values)
      -> Nonnull<const Value*>;

  auto EvalPrim(Operator op, const std::vector<Nonnull<const Value*>>& args,
                SourceLocation source_loc) -> ErrorOr<Nonnull<const Value*>>;

  // Returns the result of converting `value` to type `destination_type`.
  auto Convert(Nonnull<const Value*> value,
               Nonnull<const Value*> destination_type) const
      -> Nonnull<const Value*>;

  void PrintState(llvm::raw_ostream& out);

  Nonnull<Arena*> arena_;

  Heap heap_;
  ActionStack todo_;

  // The underlying states of continuation values. All StackFragments created
  // during execution are tracked here, in order to safely deallocate the
  // contents of any non-completed continuations at the end of execution.
  std::vector<Nonnull<ContinuationValue::StackFragment*>> stack_fragments_;

  bool trace_;
};

Interpreter::~Interpreter() {
  // Clean up any remaining suspended continuations.
  for (Nonnull<ContinuationValue::StackFragment*> fragment : stack_fragments_) {
    fragment->Clear();
  }
}

//
// State Operations
//

void Interpreter::PrintState(llvm::raw_ostream& out) {
  out << "{\nstack: " << todo_;
  out << "\nheap: " << heap_;
  if (!todo_.IsEmpty()) {
    out << "\nvalues: ";
    todo_.PrintScopes(out);
  }
  out << "\n}\n";
}

auto Interpreter::EvalPrim(Operator op,
                           const std::vector<Nonnull<const Value*>>& args,
                           SourceLocation source_loc)
    -> ErrorOr<Nonnull<const Value*>> {
  switch (op) {
    case Operator::Neg:
      return arena_->New<IntValue>(-cast<IntValue>(*args[0]).value());
    case Operator::Add:
      return arena_->New<IntValue>(cast<IntValue>(*args[0]).value() +
                                   cast<IntValue>(*args[1]).value());
    case Operator::Sub:
      return arena_->New<IntValue>(cast<IntValue>(*args[0]).value() -
                                   cast<IntValue>(*args[1]).value());
    case Operator::Mul:
      return arena_->New<IntValue>(cast<IntValue>(*args[0]).value() *
                                   cast<IntValue>(*args[1]).value());
    case Operator::Not:
      return arena_->New<BoolValue>(!cast<BoolValue>(*args[0]).value());
    case Operator::And:
      return arena_->New<BoolValue>(cast<BoolValue>(*args[0]).value() &&
                                    cast<BoolValue>(*args[1]).value());
    case Operator::Or:
      return arena_->New<BoolValue>(cast<BoolValue>(*args[0]).value() ||
                                    cast<BoolValue>(*args[1]).value());
    case Operator::Eq:
      return arena_->New<BoolValue>(ValueEqual(args[0], args[1]));
    case Operator::Ptr:
      return arena_->New<PointerType>(args[0]);
    case Operator::Deref:
      return heap_.Read(cast<PointerValue>(*args[0]).address(), source_loc);
    case Operator::AddressOf:
      return arena_->New<PointerValue>(cast<LValue>(*args[0]).address());
  }
}

auto Interpreter::CreateStruct(const std::vector<FieldInitializer>& fields,
                               const std::vector<Nonnull<const Value*>>& values)
    -> Nonnull<const Value*> {
  CHECK(fields.size() == values.size());
  std::vector<NamedValue> elements;
  for (size_t i = 0; i < fields.size(); ++i) {
    elements.push_back({.name = fields[i].name(), .value = values[i]});
  }

  return arena_->New<StructValue>(std::move(elements));
}

auto PatternMatch(Nonnull<const Value*> p, Nonnull<const Value*> v,
                  SourceLocation source_loc,
                  std::optional<Nonnull<RuntimeScope*>> bindings) -> bool {
  switch (p->kind()) {
    case Value::Kind::BindingPlaceholderValue: {
      CHECK(bindings.has_value());
      const auto& placeholder = cast<BindingPlaceholderValue>(*p);
      if (placeholder.value_node().has_value()) {
        (*bindings)->Initialize(*placeholder.value_node(), v);
      }
      return true;
    }
    case Value::Kind::TupleValue:
      switch (v->kind()) {
        case Value::Kind::TupleValue: {
          const auto& p_tup = cast<TupleValue>(*p);
          const auto& v_tup = cast<TupleValue>(*v);
          CHECK(p_tup.elements().size() == v_tup.elements().size());
          for (size_t i = 0; i < p_tup.elements().size(); ++i) {
            if (!PatternMatch(p_tup.elements()[i], v_tup.elements()[i],
                              source_loc, bindings)) {
              return false;
            }
          }  // for
          return true;
        }
        default:
          FATAL() << "expected a tuple value in pattern, not " << *v;
      }
    case Value::Kind::StructValue: {
      const auto& p_struct = cast<StructValue>(*p);
      const auto& v_struct = cast<StructValue>(*v);
      CHECK(p_struct.elements().size() == v_struct.elements().size());
      for (size_t i = 0; i < p_struct.elements().size(); ++i) {
        CHECK(p_struct.elements()[i].name == v_struct.elements()[i].name);
        if (!PatternMatch(p_struct.elements()[i].value,
                          v_struct.elements()[i].value, source_loc, bindings)) {
          return false;
        }
      }
      return true;
    }
    case Value::Kind::AlternativeValue:
      switch (v->kind()) {
        case Value::Kind::AlternativeValue: {
          const auto& p_alt = cast<AlternativeValue>(*p);
          const auto& v_alt = cast<AlternativeValue>(*v);
          if (p_alt.choice_name() != v_alt.choice_name() ||
              p_alt.alt_name() != v_alt.alt_name()) {
            return false;
          }
          return PatternMatch(&p_alt.argument(), &v_alt.argument(), source_loc,
                              bindings);
        }
        default:
          FATAL() << "expected a choice alternative in pattern, not " << *v;
      }
    case Value::Kind::FunctionType:
      switch (v->kind()) {
        case Value::Kind::FunctionType: {
          const auto& p_fn = cast<FunctionType>(*p);
          const auto& v_fn = cast<FunctionType>(*v);
          if (!PatternMatch(&p_fn.parameters(), &v_fn.parameters(), source_loc,
                            bindings)) {
            return false;
          }
          if (!PatternMatch(&p_fn.return_type(), &v_fn.return_type(),
                            source_loc, bindings)) {
            return false;
          }
          return true;
        }
        default:
          return false;
      }
    case Value::Kind::AutoType:
      // `auto` matches any type, without binding any new names. We rely
      // on the typechecker to ensure that `v` is a type.
      return true;
    default:
      return ValueEqual(p, v);
  }
}

auto Interpreter::StepLvalue() -> ErrorOr<Success> {
  Action& act = todo_.CurrentAction();
  const Expression& exp = cast<LValAction>(act).expression();
  if (trace_) {
    llvm::outs() << "--- step lvalue " << exp << " (" << exp.source_loc()
                 << ") --->\n";
  }
  switch (exp.kind()) {
    case ExpressionKind::IdentifierExpression: {
      //    { {x :: C, E, F} :: S, H}
      // -> { {E(x) :: C, E, F} :: S, H}
      ASSIGN_OR_RETURN(
          Nonnull<const Value*> value,
          todo_.ValueOfNode(cast<IdentifierExpression>(exp).value_node(),
                            exp.source_loc()));
      CHECK(isa<LValue>(value)) << *value;
      return todo_.FinishAction(value);
    }
    case ExpressionKind::FieldAccessExpression: {
      if (act.pos() == 0) {
        //    { {e.f :: C, E, F} :: S, H}
        // -> { e :: [].f :: C, E, F} :: S, H}
        return todo_.Spawn(std::make_unique<LValAction>(
            &cast<FieldAccessExpression>(exp).aggregate()));
      } else {
        //    { v :: [].f :: C, E, F} :: S, H}
        // -> { { &v.f :: C, E, F} :: S, H }
        Address aggregate = cast<LValue>(*act.results()[0]).address();
        Address field = aggregate.SubobjectAddress(
            cast<FieldAccessExpression>(exp).field());
        return todo_.FinishAction(arena_->New<LValue>(field));
      }
    }
    case ExpressionKind::IndexExpression: {
      if (act.pos() == 0) {
        //    { {e[i] :: C, E, F} :: S, H}
        // -> { e :: [][i] :: C, E, F} :: S, H}
        return todo_.Spawn(std::make_unique<LValAction>(
            &cast<IndexExpression>(exp).aggregate()));

      } else if (act.pos() == 1) {
        return todo_.Spawn(std::make_unique<ExpressionAction>(
            &cast<IndexExpression>(exp).offset()));
      } else {
        //    { v :: [][i] :: C, E, F} :: S, H}
        // -> { { &v[i] :: C, E, F} :: S, H }
        Address aggregate = cast<LValue>(*act.results()[0]).address();
        std::string f =
            std::to_string(cast<IntValue>(*act.results()[1]).value());
        Address field = aggregate.SubobjectAddress(f);
        return todo_.FinishAction(arena_->New<LValue>(field));
      }
    }
    case ExpressionKind::PrimitiveOperatorExpression: {
      const auto& op = cast<PrimitiveOperatorExpression>(exp);
      if (op.op() != Operator::Deref) {
        FATAL() << "Can't treat primitive operator expression as lvalue: "
                << exp;
      }
      if (act.pos() == 0) {
        return todo_.Spawn(
            std::make_unique<ExpressionAction>(op.arguments()[0]));
      } else {
        const auto& res = cast<PointerValue>(*act.results()[0]);
        return todo_.FinishAction(arena_->New<LValue>(res.address()));
      }
      break;
    }
    case ExpressionKind::TupleLiteral:
    case ExpressionKind::StructLiteral:
    case ExpressionKind::StructTypeLiteral:
    case ExpressionKind::IntLiteral:
    case ExpressionKind::BoolLiteral:
    case ExpressionKind::CallExpression:
    case ExpressionKind::IntTypeLiteral:
    case ExpressionKind::BoolTypeLiteral:
    case ExpressionKind::TypeTypeLiteral:
    case ExpressionKind::FunctionTypeLiteral:
    case ExpressionKind::ContinuationTypeLiteral:
    case ExpressionKind::StringLiteral:
    case ExpressionKind::StringTypeLiteral:
    case ExpressionKind::IntrinsicExpression:
    case ExpressionKind::IfExpression:
      FATAL() << "Can't treat expression as lvalue: " << exp;
    case ExpressionKind::UnimplementedExpression:
      FATAL() << "Unimplemented: " << exp;
  }
}

auto Interpreter::Convert(Nonnull<const Value*> value,
                          Nonnull<const Value*> destination_type) const
    -> Nonnull<const Value*> {
  switch (value->kind()) {
    case Value::Kind::IntValue:
    case Value::Kind::FunctionValue:
    case Value::Kind::BoundMethodValue:
    case Value::Kind::PointerValue:
    case Value::Kind::LValue:
    case Value::Kind::BoolValue:
    case Value::Kind::NominalClassValue:
    case Value::Kind::AlternativeValue:
    case Value::Kind::IntType:
    case Value::Kind::BoolType:
    case Value::Kind::TypeType:
    case Value::Kind::FunctionType:
    case Value::Kind::PointerType:
    case Value::Kind::AutoType:
    case Value::Kind::StructType:
    case Value::Kind::NominalClassType:
    case Value::Kind::InterfaceType:
    case Value::Kind::Witness:
    case Value::Kind::ChoiceType:
    case Value::Kind::ContinuationType:
    case Value::Kind::VariableType:
    case Value::Kind::BindingPlaceholderValue:
    case Value::Kind::AlternativeConstructorValue:
    case Value::Kind::ContinuationValue:
    case Value::Kind::StringType:
    case Value::Kind::StringValue:
    case Value::Kind::TypeOfClassType:
    case Value::Kind::TypeOfInterfaceType:
    case Value::Kind::TypeOfChoiceType:
      // TODO: add `CHECK(TypeEqual(type, value->dynamic_type()))`, once we
      // have Value::dynamic_type.
      return value;
    case Value::Kind::StructValue: {
      const auto& struct_val = cast<StructValue>(*value);
      switch (destination_type->kind()) {
        case Value::Kind::StructType: {
          const auto& destination_struct_type =
              cast<StructType>(*destination_type);
          std::vector<NamedValue> new_elements;
          for (const auto& [field_name, field_type] :
               destination_struct_type.fields()) {
            std::optional<Nonnull<const Value*>> old_value =
                struct_val.FindField(field_name);
            new_elements.push_back(
                {.name = field_name, .value = Convert(*old_value, field_type)});
          }
          return arena_->New<StructValue>(std::move(new_elements));
        }
        case Value::Kind::NominalClassType:
          return arena_->New<NominalClassValue>(destination_type, value);
        default:
          FATAL() << "Can't convert value " << *value << " to type "
                  << *destination_type;
      }
    }
    case Value::Kind::TupleValue: {
      const auto& tuple = cast<TupleValue>(value);
      const auto& destination_tuple_type = cast<TupleValue>(destination_type);
      CHECK(tuple->elements().size() ==
            destination_tuple_type->elements().size());
      std::vector<Nonnull<const Value*>> new_elements;
      for (size_t i = 0; i < tuple->elements().size(); ++i) {
        new_elements.push_back(Convert(tuple->elements()[i],
                                       destination_tuple_type->elements()[i]));
      }
      return arena_->New<TupleValue>(std::move(new_elements));
    }
  }
}

auto Interpreter::StepExp() -> ErrorOr<Success> {
  Action& act = todo_.CurrentAction();
  const Expression& exp = cast<ExpressionAction>(act).expression();
  if (trace_) {
    llvm::outs() << "--- step exp " << exp << " (" << exp.source_loc()
                 << ") --->\n";
  }
  switch (exp.kind()) {
    case ExpressionKind::IndexExpression: {
      if (act.pos() == 0) {
        //    { { e[i] :: C, E, F} :: S, H}
        // -> { { e :: [][i] :: C, E, F} :: S, H}
        return todo_.Spawn(std::make_unique<ExpressionAction>(
            &cast<IndexExpression>(exp).aggregate()));
      } else if (act.pos() == 1) {
        return todo_.Spawn(std::make_unique<ExpressionAction>(
            &cast<IndexExpression>(exp).offset()));
      } else {
        //    { { v :: [][i] :: C, E, F} :: S, H}
        // -> { { v_i :: C, E, F} : S, H}
        const auto& tuple = cast<TupleValue>(*act.results()[0]);
        int i = cast<IntValue>(*act.results()[1]).value();
        if (i < 0 || i >= static_cast<int>(tuple.elements().size())) {
          return FATAL_RUNTIME_ERROR_NO_LINE()
                 << "index " << i << " out of range in " << tuple;
        }
        return todo_.FinishAction(tuple.elements()[i]);
      }
    }
    case ExpressionKind::TupleLiteral: {
      if (act.pos() <
          static_cast<int>(cast<TupleLiteral>(exp).fields().size())) {
        //    { { vk :: (f1=v1,..., fk=[],fk+1=ek+1,...) :: C, E, F} :: S,
        //    H}
        // -> { { ek+1 :: (f1=v1,..., fk=vk, fk+1=[],...) :: C, E, F} :: S,
        // H}
        return todo_.Spawn(std::make_unique<ExpressionAction>(
            cast<TupleLiteral>(exp).fields()[act.pos()]));
      } else {
        return todo_.FinishAction(arena_->New<TupleValue>(act.results()));
      }
    }
    case ExpressionKind::StructLiteral: {
      const auto& literal = cast<StructLiteral>(exp);
      if (act.pos() < static_cast<int>(literal.fields().size())) {
        return todo_.Spawn(std::make_unique<ExpressionAction>(
            &literal.fields()[act.pos()].expression()));
      } else {
        return todo_.FinishAction(
            CreateStruct(literal.fields(), act.results()));
      }
    }
    case ExpressionKind::StructTypeLiteral: {
      const auto& struct_type = cast<StructTypeLiteral>(exp);
      if (act.pos() < static_cast<int>(struct_type.fields().size())) {
        return todo_.Spawn(std::make_unique<ExpressionAction>(
            &struct_type.fields()[act.pos()].expression()));
      } else {
        std::vector<NamedValue> fields;
        for (size_t i = 0; i < struct_type.fields().size(); ++i) {
          fields.push_back({struct_type.fields()[i].name(), act.results()[i]});
        }
        return todo_.FinishAction(arena_->New<StructType>(std::move(fields)));
      }
    }
    case ExpressionKind::FieldAccessExpression: {
      const auto& access = cast<FieldAccessExpression>(exp);
      if (act.pos() == 0) {
        //    { { e.f :: C, E, F} :: S, H}
        // -> { { e :: [].f :: C, E, F} :: S, H}
        return todo_.Spawn(
            std::make_unique<ExpressionAction>(&access.aggregate()));
      } else {
        //    { { v :: [].f :: C, E, F} :: S, H}
        // -> { { v_f :: C, E, F} : S, H}
        std::optional<Nonnull<const Witness*>> witness = std::nullopt;
        if (access.impl().has_value()) {
          ASSIGN_OR_RETURN(
              auto witness_addr,
              todo_.ValueOfNode(*access.impl(), access.source_loc()));
          ASSIGN_OR_RETURN(
              Nonnull<const Value*> witness_value,
              heap_.Read(llvm::cast<LValue>(witness_addr)->address(),
                         access.source_loc()));
          witness = cast<Witness>(witness_value);
        }
        FieldPath::Component field(access.field(), witness);
        ASSIGN_OR_RETURN(Nonnull<const Value*> member,
                         act.results()[0]->GetField(arena_, FieldPath(field),
                                                    exp.source_loc()));
        return todo_.FinishAction(member);
      }
    }
    case ExpressionKind::IdentifierExpression: {
      CHECK(act.pos() == 0);
      const auto& ident = cast<IdentifierExpression>(exp);
      // { {x :: C, E, F} :: S, H} -> { {H(E(x)) :: C, E, F} :: S, H}
      ASSIGN_OR_RETURN(
          Nonnull<const Value*> value,
          todo_.ValueOfNode(ident.value_node(), ident.source_loc()));
      if (const auto* lvalue = dyn_cast<LValue>(value)) {
        ASSIGN_OR_RETURN(value,
                         heap_.Read(lvalue->address(), exp.source_loc()));
      }
      return todo_.FinishAction(value);
    }
    case ExpressionKind::IntLiteral:
      CHECK(act.pos() == 0);
      // { {n :: C, E, F} :: S, H} -> { {n' :: C, E, F} :: S, H}
      return todo_.FinishAction(
          arena_->New<IntValue>(cast<IntLiteral>(exp).value()));
    case ExpressionKind::BoolLiteral:
      CHECK(act.pos() == 0);
      // { {n :: C, E, F} :: S, H} -> { {n' :: C, E, F} :: S, H}
      return todo_.FinishAction(
          arena_->New<BoolValue>(cast<BoolLiteral>(exp).value()));
    case ExpressionKind::PrimitiveOperatorExpression: {
      const auto& op = cast<PrimitiveOperatorExpression>(exp);
      if (act.pos() != static_cast<int>(op.arguments().size())) {
        //    { {v :: op(vs,[],e,es) :: C, E, F} :: S, H}
        // -> { {e :: op(vs,v,[],es) :: C, E, F} :: S, H}
        Nonnull<const Expression*> arg = op.arguments()[act.pos()];
        if (op.op() == Operator::AddressOf) {
          return todo_.Spawn(std::make_unique<LValAction>(arg));
        } else {
          return todo_.Spawn(std::make_unique<ExpressionAction>(arg));
        }
      } else {
        //    { {v :: op(vs,[]) :: C, E, F} :: S, H}
        // -> { {eval_prim(op, (vs,v)) :: C, E, F} :: S, H}
        ASSIGN_OR_RETURN(Nonnull<const Value*> value,
                         EvalPrim(op.op(), act.results(), exp.source_loc()));
        return todo_.FinishAction(value);
      }
    }
    case ExpressionKind::CallExpression:
      if (act.pos() == 0) {
        //    { {e1(e2) :: C, E, F} :: S, H}
        // -> { {e1 :: [](e2) :: C, E, F} :: S, H}
        return todo_.Spawn(std::make_unique<ExpressionAction>(
            &cast<CallExpression>(exp).function()));
      } else if (act.pos() == 1) {
        //    { { v :: [](e) :: C, E, F} :: S, H}
        // -> { { e :: v([]) :: C, E, F} :: S, H}
        return todo_.Spawn(std::make_unique<ExpressionAction>(
            &cast<CallExpression>(exp).argument()));
      } else if (act.pos() == 2) {
        //    { { v2 :: v1([]) :: C, E, F} :: S, H}
        // -> { {C',E',F'} :: {C, E, F} :: S, H}
        switch (act.results()[0]->kind()) {
          case Value::Kind::AlternativeConstructorValue: {
            const auto& alt =
                cast<AlternativeConstructorValue>(*act.results()[0]);
            return todo_.FinishAction(arena_->New<AlternativeValue>(
                alt.alt_name(), alt.choice_name(), act.results()[1]));
          }
          case Value::Kind::FunctionValue: {
            const FunctionDeclaration& function =
                cast<FunctionValue>(*act.results()[0]).declaration();
            Nonnull<const Value*> converted_args = Convert(
                act.results()[1], &function.param_pattern().static_type());
            RuntimeScope function_scope(&heap_);
            // Bring the impl witness tables into scope.
            for (const auto& [impl_bind, impl_node] :
                 cast<CallExpression>(exp).impls()) {
              ASSIGN_OR_RETURN(Nonnull<const Value*> witness,
                               todo_.ValueOfNode(impl_node, exp.source_loc()));
              if (witness->kind() == Value::Kind::LValue) {
<<<<<<< HEAD
                const LValue& lval = cast<LValue>(*witness);
                ASSIGN_OR_RETURN(witness,
                                 heap_.Read(lval.address(), exp.source_loc()));
=======
                const auto& lval = cast<LValue>(*witness);
                witness = heap_.Read(lval.address(), exp.source_loc());
>>>>>>> 6dd85343
              }
              function_scope.Initialize(impl_bind, witness);
            }
            CHECK(PatternMatch(&function.param_pattern().value(),
                               converted_args, exp.source_loc(),
                               &function_scope));
            CHECK(function.body().has_value())
                << "Calling a function that's missing a body";
            return todo_.Spawn(
                std::make_unique<StatementAction>(*function.body()),
                std::move(function_scope));
          }
          case Value::Kind::BoundMethodValue: {
            const auto& m = cast<BoundMethodValue>(*act.results()[0]);
            const FunctionDeclaration& method = m.declaration();
            Nonnull<const Value*> converted_args = Convert(
                act.results()[1], &method.param_pattern().static_type());
            RuntimeScope method_scope(&heap_);
            CHECK(PatternMatch(&method.me_pattern().value(), m.receiver(),
                               exp.source_loc(), &method_scope));
            CHECK(PatternMatch(&method.param_pattern().value(), converted_args,
                               exp.source_loc(), &method_scope));
            CHECK(method.body().has_value())
                << "Calling a method that's missing a body";
            return todo_.Spawn(
                std::make_unique<StatementAction>(*method.body()),
                std::move(method_scope));
          }
          default:
            return FATAL_RUNTIME_ERROR(exp.source_loc())
                   << "in call, expected a function, not " << *act.results()[0];
        }
      } else if (act.pos() == 3) {
        if (act.results().size() < 3) {
          // Control fell through without explicit return.
          return todo_.FinishAction(TupleValue::Empty());
        } else {
          return todo_.FinishAction(act.results()[2]);
        }
      } else {
        FATAL() << "in handle_value with Call pos " << act.pos();
      }
    case ExpressionKind::IntrinsicExpression: {
      const auto& intrinsic = cast<IntrinsicExpression>(exp);
      if (act.pos() == 0) {
        return todo_.Spawn(
            std::make_unique<ExpressionAction>(&intrinsic.args()));
      }
      // { {n :: C, E, F} :: S, H} -> { {n' :: C, E, F} :: S, H}
      switch (cast<IntrinsicExpression>(exp).intrinsic()) {
        case IntrinsicExpression::Intrinsic::Print: {
          const auto& args = cast<TupleValue>(*act.results()[0]);
          // TODO: This could eventually use something like llvm::formatv.
          llvm::outs() << cast<StringValue>(*args.elements()[0]).value();
          return todo_.FinishAction(TupleValue::Empty());
        }
      }
    }
    case ExpressionKind::IntTypeLiteral: {
      CHECK(act.pos() == 0);
      return todo_.FinishAction(arena_->New<IntType>());
    }
    case ExpressionKind::BoolTypeLiteral: {
      CHECK(act.pos() == 0);
      return todo_.FinishAction(arena_->New<BoolType>());
    }
    case ExpressionKind::TypeTypeLiteral: {
      CHECK(act.pos() == 0);
      return todo_.FinishAction(arena_->New<TypeType>());
    }
    case ExpressionKind::FunctionTypeLiteral: {
      if (act.pos() == 0) {
        return todo_.Spawn(std::make_unique<ExpressionAction>(
            &cast<FunctionTypeLiteral>(exp).parameter()));
      } else if (act.pos() == 1) {
        //    { { pt :: fn [] -> e :: C, E, F} :: S, H}
        // -> { { e :: fn pt -> []) :: C, E, F} :: S, H}
        return todo_.Spawn(std::make_unique<ExpressionAction>(
            &cast<FunctionTypeLiteral>(exp).return_type()));
      } else {
        //    { { rt :: fn pt -> [] :: C, E, F} :: S, H}
        // -> { fn pt -> rt :: {C, E, F} :: S, H}
        return todo_.FinishAction(arena_->New<FunctionType>(
            std::vector<Nonnull<const GenericBinding*>>(), act.results()[0],
            act.results()[1], std::vector<Nonnull<const ImplBinding*>>()));
      }
    }
    case ExpressionKind::ContinuationTypeLiteral: {
      CHECK(act.pos() == 0);
      return todo_.FinishAction(arena_->New<ContinuationType>());
    }
    case ExpressionKind::StringLiteral:
      CHECK(act.pos() == 0);
      // { {n :: C, E, F} :: S, H} -> { {n' :: C, E, F} :: S, H}
      return todo_.FinishAction(
          arena_->New<StringValue>(cast<StringLiteral>(exp).value()));
    case ExpressionKind::StringTypeLiteral: {
      CHECK(act.pos() == 0);
      return todo_.FinishAction(arena_->New<StringType>());
    }
    case ExpressionKind::IfExpression: {
      const auto& if_expr = cast<IfExpression>(exp);
      if (act.pos() == 0) {
        return todo_.Spawn(
            std::make_unique<ExpressionAction>(if_expr.condition()));
      } else if (act.pos() == 1) {
        const auto& condition = cast<BoolValue>(*act.results()[0]);
        return todo_.Spawn(std::make_unique<ExpressionAction>(
            condition.value() ? if_expr.then_expression()
                              : if_expr.else_expression()));
      } else {
        return todo_.FinishAction(act.results()[1]);
      }
      break;
    }
    case ExpressionKind::UnimplementedExpression:
      FATAL() << "Unimplemented: " << exp;
  }  // switch (exp->kind)
}

auto Interpreter::StepPattern() -> ErrorOr<Success> {
  Action& act = todo_.CurrentAction();
  const Pattern& pattern = cast<PatternAction>(act).pattern();
  if (trace_) {
    llvm::outs() << "--- step pattern " << pattern << " ("
                 << pattern.source_loc() << ") --->\n";
  }
  switch (pattern.kind()) {
    case PatternKind::AutoPattern: {
      CHECK(act.pos() == 0);
      return todo_.FinishAction(arena_->New<AutoType>());
    }
    case PatternKind::BindingPattern: {
      const auto& binding = cast<BindingPattern>(pattern);
      if (binding.name() != AnonymousName) {
        return todo_.FinishAction(
            arena_->New<BindingPlaceholderValue>(&binding));
      } else {
        return todo_.FinishAction(arena_->New<BindingPlaceholderValue>());
      }
    }
    case PatternKind::TuplePattern: {
      const auto& tuple = cast<TuplePattern>(pattern);
      if (act.pos() < static_cast<int>(tuple.fields().size())) {
        //    { { vk :: (f1=v1,..., fk=[],fk+1=ek+1,...) :: C, E, F} :: S,
        //    H}
        // -> { { ek+1 :: (f1=v1,..., fk=vk, fk+1=[],...) :: C, E, F} :: S,
        // H}
        return todo_.Spawn(
            std::make_unique<PatternAction>(tuple.fields()[act.pos()]));
      } else {
        return todo_.FinishAction(arena_->New<TupleValue>(act.results()));
      }
    }
    case PatternKind::AlternativePattern: {
      const auto& alternative = cast<AlternativePattern>(pattern);
      if (act.pos() == 0) {
        return todo_.Spawn(
            std::make_unique<ExpressionAction>(&alternative.choice_type()));
      } else if (act.pos() == 1) {
        return todo_.Spawn(
            std::make_unique<PatternAction>(&alternative.arguments()));
      } else {
        CHECK(act.pos() == 2);
        const auto& choice_type = cast<ChoiceType>(*act.results()[0]);
        return todo_.FinishAction(arena_->New<AlternativeValue>(
            alternative.alternative_name(), choice_type.name(),
            act.results()[1]));
      }
    }
    case PatternKind::ExpressionPattern:
      if (act.pos() == 0) {
        return todo_.Spawn(std::make_unique<ExpressionAction>(
            &cast<ExpressionPattern>(pattern).expression()));
      } else {
        return todo_.FinishAction(act.results()[0]);
      }
    case PatternKind::VarPattern:
      if (act.pos() == 0) {
        return todo_.Spawn(std::make_unique<PatternAction>(
            &cast<VarPattern>(pattern).pattern()));
      } else {
        return todo_.FinishAction(act.results()[0]);
      }
  }
}

auto Interpreter::StepStmt() -> ErrorOr<Success> {
  Action& act = todo_.CurrentAction();
  const Statement& stmt = cast<StatementAction>(act).statement();
  if (trace_) {
    llvm::outs() << "--- step stmt ";
    stmt.PrintDepth(1, llvm::outs());
    llvm::outs() << " (" << stmt.source_loc() << ") --->\n";
  }
  switch (stmt.kind()) {
    case StatementKind::Match: {
      const auto& match_stmt = cast<Match>(stmt);
      if (act.pos() == 0) {
        //    { { (match (e) ...) :: C, E, F} :: S, H}
        // -> { { e :: (match ([]) ...) :: C, E, F} :: S, H}
        act.StartScope(RuntimeScope(&heap_));
        return todo_.Spawn(
            std::make_unique<ExpressionAction>(&match_stmt.expression()));
      } else {
        int clause_num = act.pos() - 1;
        if (clause_num >= static_cast<int>(match_stmt.clauses().size())) {
          return todo_.FinishAction();
        }
        auto c = match_stmt.clauses()[clause_num];
        RuntimeScope matches(&heap_);
        if (PatternMatch(&c.pattern().value(),
                         Convert(act.results()[0], &c.pattern().static_type()),
                         stmt.source_loc(), &matches)) {
          // Ensure we don't process any more clauses.
          act.set_pos(match_stmt.clauses().size() + 1);
          todo_.MergeScope(std::move(matches));
          return todo_.Spawn(std::make_unique<StatementAction>(&c.statement()));
        } else {
          return todo_.RunAgain();
        }
      }
    }
    case StatementKind::While:
      if (act.pos() % 2 == 0) {
        //    { { (while (e) s) :: C, E, F} :: S, H}
        // -> { { e :: (while ([]) s) :: C, E, F} :: S, H}
        act.Clear();
        return todo_.Spawn(
            std::make_unique<ExpressionAction>(&cast<While>(stmt).condition()));
      } else {
        Nonnull<const Value*> condition =
            Convert(act.results().back(), arena_->New<BoolType>());
        if (cast<BoolValue>(*condition).value()) {
          //    { {true :: (while ([]) s) :: C, E, F} :: S, H}
          // -> { { s :: (while (e) s) :: C, E, F } :: S, H}
          return todo_.Spawn(
              std::make_unique<StatementAction>(&cast<While>(stmt).body()));
        } else {
          //    { {false :: (while ([]) s) :: C, E, F} :: S, H}
          // -> { { C, E, F } :: S, H}
          return todo_.FinishAction();
        }
      }
    case StatementKind::Break: {
      CHECK(act.pos() == 0);
      //    { { break; :: ... :: (while (e) s) :: C, E, F} :: S, H}
      // -> { { C, E', F} :: S, H}
      return todo_.UnwindPast(&cast<Break>(stmt).loop());
    }
    case StatementKind::Continue: {
      CHECK(act.pos() == 0);
      //    { { continue; :: ... :: (while (e) s) :: C, E, F} :: S, H}
      // -> { { (while (e) s) :: C, E', F} :: S, H}
      return todo_.UnwindTo(&cast<Continue>(stmt).loop());
    }
    case StatementKind::Block: {
      const auto& block = cast<Block>(stmt);
      if (act.pos() >= static_cast<int>(block.statements().size())) {
        // If the position is past the end of the block, end processing. Note
        // that empty blocks immediately end.
        return todo_.FinishAction();
      }
      // Initialize a scope when starting a block.
      if (act.pos() == 0) {
        act.StartScope(RuntimeScope(&heap_));
      }
      // Process the next statement in the block. The position will be
      // incremented as part of Spawn.
      return todo_.Spawn(
          std::make_unique<StatementAction>(block.statements()[act.pos()]));
    }
    case StatementKind::VariableDefinition: {
      const auto& definition = cast<VariableDefinition>(stmt);
      if (act.pos() == 0) {
        //    { {(var x = e) :: C, E, F} :: S, H}
        // -> { {e :: (var x = []) :: C, E, F} :: S, H}
        return todo_.Spawn(
            std::make_unique<ExpressionAction>(&definition.init()));
      } else {
        //    { { v :: (x = []) :: C, E, F} :: S, H}
        // -> { { C, E(x := a), F} :: S, H(a := copy(v))}
        Nonnull<const Value*> v =
            Convert(act.results()[0], &definition.pattern().static_type());
        Nonnull<const Value*> p =
            &cast<VariableDefinition>(stmt).pattern().value();

        RuntimeScope matches(&heap_);
        CHECK(PatternMatch(p, v, stmt.source_loc(), &matches))
            << stmt.source_loc()
            << ": internal error in variable definition, match failed";
        todo_.MergeScope(std::move(matches));
        return todo_.FinishAction();
      }
    }
    case StatementKind::ExpressionStatement:
      if (act.pos() == 0) {
        //    { {e :: C, E, F} :: S, H}
        // -> { {e :: C, E, F} :: S, H}
        return todo_.Spawn(std::make_unique<ExpressionAction>(
            &cast<ExpressionStatement>(stmt).expression()));
      } else {
        return todo_.FinishAction();
      }
    case StatementKind::Assign: {
      const auto& assign = cast<Assign>(stmt);
      if (act.pos() == 0) {
        //    { {(lv = e) :: C, E, F} :: S, H}
        // -> { {lv :: ([] = e) :: C, E, F} :: S, H}
        return todo_.Spawn(std::make_unique<LValAction>(&assign.lhs()));
      } else if (act.pos() == 1) {
        //    { { a :: ([] = e) :: C, E, F} :: S, H}
        // -> { { e :: (a = []) :: C, E, F} :: S, H}
        return todo_.Spawn(std::make_unique<ExpressionAction>(&assign.rhs()));
      } else {
        //    { { v :: (a = []) :: C, E, F} :: S, H}
        // -> { { C, E, F} :: S, H(a := v)}
        const auto& lval = cast<LValue>(*act.results()[0]);
        Nonnull<const Value*> rval =
            Convert(act.results()[1], &assign.lhs().static_type());
        RETURN_IF_ERROR(heap_.Write(lval.address(), rval, stmt.source_loc()));
        return todo_.FinishAction();
      }
    }
    case StatementKind::If:
      if (act.pos() == 0) {
        //    { {(if (e) then_stmt else else_stmt) :: C, E, F} :: S, H}
        // -> { { e :: (if ([]) then_stmt else else_stmt) :: C, E, F} :: S, H}
        return todo_.Spawn(
            std::make_unique<ExpressionAction>(&cast<If>(stmt).condition()));
      } else if (act.pos() == 1) {
        Nonnull<const Value*> condition =
            Convert(act.results()[0], arena_->New<BoolType>());
        if (cast<BoolValue>(*condition).value()) {
          //    { {true :: if ([]) then_stmt else else_stmt :: C, E, F} ::
          //      S, H}
          // -> { { then_stmt :: C, E, F } :: S, H}
          return todo_.Spawn(
              std::make_unique<StatementAction>(&cast<If>(stmt).then_block()));
        } else if (cast<If>(stmt).else_block()) {
          //    { {false :: if ([]) then_stmt else else_stmt :: C, E, F} ::
          //      S, H}
          // -> { { else_stmt :: C, E, F } :: S, H}
          return todo_.Spawn(
              std::make_unique<StatementAction>(*cast<If>(stmt).else_block()));
        } else {
          return todo_.FinishAction();
        }
      } else {
        return todo_.FinishAction();
      }
    case StatementKind::Return:
      if (act.pos() == 0) {
        //    { {return e :: C, E, F} :: S, H}
        // -> { {e :: return [] :: C, E, F} :: S, H}
        return todo_.Spawn(std::make_unique<ExpressionAction>(
            &cast<Return>(stmt).expression()));
      } else {
        //    { {v :: return [] :: C, E, F} :: {C', E', F'} :: S, H}
        // -> { {v :: C', E', F'} :: S, H}
        const FunctionDeclaration& function = cast<Return>(stmt).function();
        return todo_.UnwindPast(
            *function.body(),
            Convert(act.results()[0], &function.return_term().static_type()));
      }
    case StatementKind::Continuation: {
      CHECK(act.pos() == 0);
      const auto& continuation = cast<Continuation>(stmt);
      // Create a continuation object by creating a frame similar the
      // way one is created in a function call.
      auto fragment = arena_->New<ContinuationValue::StackFragment>();
      stack_fragments_.push_back(fragment);
      todo_.InitializeFragment(*fragment, &continuation.body());
      // Bind the continuation object to the continuation variable
      todo_.Initialize(&cast<Continuation>(stmt),
                       arena_->New<ContinuationValue>(fragment));
      return todo_.FinishAction();
    }
    case StatementKind::Run: {
      auto& run = cast<Run>(stmt);
      if (act.pos() == 0) {
        // Evaluate the argument of the run statement.
        return todo_.Spawn(std::make_unique<ExpressionAction>(&run.argument()));
      } else if (act.pos() == 1) {
        // Push the continuation onto the current stack.
        return todo_.Resume(cast<const ContinuationValue>(act.results()[0]));
      } else {
        return todo_.FinishAction();
      }
    }
    case StatementKind::Await:
      CHECK(act.pos() == 0);
      return todo_.Suspend();
  }
}

auto Interpreter::StepDeclaration() -> ErrorOr<Success> {
  Action& act = todo_.CurrentAction();
  const Declaration& decl = cast<DeclarationAction>(act).declaration();
  if (trace_) {
    llvm::outs() << "--- step declaration (" << decl.source_loc() << ") --->\n";
  }
  switch (decl.kind()) {
    case DeclarationKind::VariableDeclaration: {
      const auto& var_decl = cast<VariableDeclaration>(decl);
      if (var_decl.has_initializer()) {
        if (act.pos() == 0) {
          return todo_.Spawn(
              std::make_unique<ExpressionAction>(&var_decl.initializer()));
        } else {
          todo_.Initialize(&var_decl.binding(), act.results()[0]);
          return todo_.FinishAction();
        }
      } else {
        return todo_.FinishAction();
      }
    }
    case DeclarationKind::FunctionDeclaration:
    case DeclarationKind::ClassDeclaration:
    case DeclarationKind::ChoiceDeclaration:
    case DeclarationKind::InterfaceDeclaration:
    case DeclarationKind::ImplDeclaration:
      // These declarations have no run-time effects.
      return todo_.FinishAction();
  }
}

// State transition.
auto Interpreter::Step() -> ErrorOr<Success> {
  Action& act = todo_.CurrentAction();
  switch (act.kind()) {
    case Action::Kind::LValAction:
      RETURN_IF_ERROR(StepLvalue());
      break;
    case Action::Kind::ExpressionAction:
      RETURN_IF_ERROR(StepExp());
      break;
    case Action::Kind::PatternAction:
      RETURN_IF_ERROR(StepPattern());
      break;
    case Action::Kind::StatementAction:
      RETURN_IF_ERROR(StepStmt());
      break;
    case Action::Kind::DeclarationAction:
      RETURN_IF_ERROR(StepDeclaration());
      break;
    case Action::Kind::ScopeAction:
      FATAL() << "ScopeAction escaped ActionStack";
  }  // switch
  return Success();
}

auto Interpreter::RunAllSteps(std::unique_ptr<Action> action)
    -> ErrorOr<Success> {
  if (trace_) {
    PrintState(llvm::outs());
  }
  todo_.Start(std::move(action));
  while (!todo_.IsEmpty()) {
    RETURN_IF_ERROR(Step());
    if (trace_) {
      PrintState(llvm::outs());
    }
  }
  return Success();
}

auto InterpProgram(const AST& ast, Nonnull<Arena*> arena, bool trace)
    -> ErrorOr<int> {
  Interpreter interpreter(Phase::RunTime, arena, trace);
  if (trace) {
    llvm::outs() << "********** initializing globals **********\n";
  }

  for (Nonnull<Declaration*> declaration : ast.declarations) {
    RETURN_IF_ERROR(interpreter.RunAllSteps(
        std::make_unique<DeclarationAction>(declaration)));
  }

  if (trace) {
    llvm::outs() << "********** calling main function **********\n";
  }

  RETURN_IF_ERROR(interpreter.RunAllSteps(
      std::make_unique<ExpressionAction>(*ast.main_call)));

  return cast<IntValue>(*interpreter.result()).value();
}

auto InterpExp(Nonnull<const Expression*> e, Nonnull<Arena*> arena, bool trace)
    -> ErrorOr<Nonnull<const Value*>> {
  Interpreter interpreter(Phase::CompileTime, arena, trace);
  RETURN_IF_ERROR(
      interpreter.RunAllSteps(std::make_unique<ExpressionAction>(e)));
  return interpreter.result();
}

auto InterpPattern(Nonnull<const Pattern*> p, Nonnull<Arena*> arena, bool trace)
    -> ErrorOr<Nonnull<const Value*>> {
  Interpreter interpreter(Phase::CompileTime, arena, trace);
  RETURN_IF_ERROR(interpreter.RunAllSteps(std::make_unique<PatternAction>(p)));
  return interpreter.result();
}

}  // namespace Carbon<|MERGE_RESOLUTION|>--- conflicted
+++ resolved
@@ -591,14 +591,9 @@
               ASSIGN_OR_RETURN(Nonnull<const Value*> witness,
                                todo_.ValueOfNode(impl_node, exp.source_loc()));
               if (witness->kind() == Value::Kind::LValue) {
-<<<<<<< HEAD
-                const LValue& lval = cast<LValue>(*witness);
+                const auto& lval = cast<LValue>(*witness);
                 ASSIGN_OR_RETURN(witness,
                                  heap_.Read(lval.address(), exp.source_loc()));
-=======
-                const auto& lval = cast<LValue>(*witness);
-                witness = heap_.Read(lval.address(), exp.source_loc());
->>>>>>> 6dd85343
               }
               function_scope.Initialize(impl_bind, witness);
             }
