--- conflicted
+++ resolved
@@ -117,15 +117,9 @@
 auto FindTupleField(const std::string& name, const Value* tuple)
     -> std::optional<Address> {
   assert(tuple->tag == ValKind::TupleV);
-<<<<<<< HEAD
-  for (const auto& i : *tuple->GetTuple().elts) {
-    if (i.first == name) {
-      return i.second;
-=======
-  for (const TupleElement& element : *tuple->u.tuple.elements) {
+  for (const TupleElement& element : *tuple->GetTuple().elements) {
     if (element.name == name) {
       return element.address;
->>>>>>> 01f3eb34
     }
   }
   return std::nullopt;
@@ -171,12 +165,7 @@
   return v;
 }
 
-<<<<<<< HEAD
-auto Value::MakeTupleVal(std::vector<std::pair<std::string, Address>>* elts)
-    -> const Value* {
-=======
-auto MakeTupleVal(std::vector<TupleElement>* elements) -> const Value* {
->>>>>>> 01f3eb34
+auto Value::MakeTupleVal(std::vector<TupleElement>* elements) -> const Value* {
   auto* v = new Value();
   v->tag = ValKind::TupleV;
   v->u.tuple.elements = elements;
@@ -314,15 +303,9 @@
       break;
     }
     case ValKind::AltV: {
-<<<<<<< HEAD
       out << "alt " << *val->GetAlternative().choice_name << "."
           << *val->GetAlternative().alt_name << " ";
-      state->PrintAddress(val->GetAlternative().argument, out);
-=======
-      out << "alt " << *val->u.alt.choice_name << "." << *val->u.alt.alt_name
-          << " ";
-      state->heap.PrintAddress(val->u.alt.argument, out);
->>>>>>> 01f3eb34
+      state->heap.PrintAddress(val->GetAlternative().argument, out);
       break;
     }
     case ValKind::StructV: {
@@ -333,11 +316,7 @@
     case ValKind::TupleV: {
       out << "(";
       bool add_commas = false;
-<<<<<<< HEAD
-      for (const auto& elt : *val->GetTuple().elts) {
-=======
-      for (const TupleElement& element : *val->u.tuple.elements) {
->>>>>>> 01f3eb34
+      for (const TupleElement& element : *val->GetTuple().elements) {
         if (add_commas) {
           out << ", ";
         } else {
@@ -427,32 +406,17 @@
     case ValKind::ChoiceTV:
       return *t1->GetChoiceType().name == *t2->GetChoiceType().name;
     case ValKind::TupleV: {
-<<<<<<< HEAD
-      if (t1->GetTuple().elts->size() != t2->GetTuple().elts->size()) {
+      if (t1->GetTuple().elements->size() != t2->GetTuple().elements->size()) {
         return false;
       }
-      for (size_t i = 0; i < t1->GetTuple().elts->size(); ++i) {
-        std::optional<Address> t2_field =
-            FindTupleField((*t1->GetTuple().elts)[i].first, t2);
-        if (t2_field == std::nullopt) {
+      for (size_t i = 0; i < t1->GetTuple().elements->size(); ++i) {
+        if ((*t1->GetTuple().elements)[i].name !=
+            (*t2->GetTuple().elements)[i].name) {
           return false;
         }
         if (!TypeEqual(
-                state->ReadFromMemory((*t1->GetTuple().elts)[i].second, 0),
-                state->ReadFromMemory(*t2_field, 0))) {
-=======
-      if (t1->u.tuple.elements->size() != t2->u.tuple.elements->size()) {
-        return false;
-      }
-      for (size_t i = 0; i < t1->u.tuple.elements->size(); ++i) {
-        if ((*t1->u.tuple.elements)[i].name !=
-            (*t2->u.tuple.elements)[i].name) {
-          return false;
-        }
-        if (!TypeEqual(
-                state->heap.Read((*t1->u.tuple.elements)[i].address, 0),
-                state->heap.Read((*t2->u.tuple.elements)[i].address, 0))) {
->>>>>>> 01f3eb34
+                state->heap.Read((*t1->GetTuple().elements)[i].address, 0),
+                state->heap.Read((*t2->GetTuple().elements)[i].address, 0))) {
           return false;
         }
       }
@@ -512,11 +476,7 @@
     case ValKind::FunV:
       return v1->GetFunction().body == v2->GetFunction().body;
     case ValKind::TupleV:
-<<<<<<< HEAD
-      return FieldsValueEqual(v1->GetTuple().elts, v2->GetTuple().elts,
-=======
-      return FieldsValueEqual(v1->u.tuple.elements, v2->u.tuple.elements,
->>>>>>> 01f3eb34
+      return FieldsValueEqual(v1->GetTuple().elements, v2->GetTuple().elements,
                               line_num);
     default:
     case ValKind::VarTV:
