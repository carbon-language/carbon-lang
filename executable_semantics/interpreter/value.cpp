// Part of the Carbon Language project, under the Apache License v2.0 with LLVM
// Exceptions. See /LICENSE for license information.
// SPDX-License-Identifier: Apache-2.0 WITH LLVM-exception

#include "executable_semantics/interpreter/value.h"

#include <iostream>

#include "executable_semantics/interpreter/interpreter.h"

namespace Carbon {

auto FindInVarValues(const std::string& field, VarValues* inits)
    -> const Value* {
  for (auto& i : *inits) {
    if (i.first == field) {
      return i.second;
    }
  }
  return nullptr;
}

auto FieldsEqual(VarValues* ts1, VarValues* ts2) -> bool {
  if (ts1->size() == ts2->size()) {
    for (auto& iter1 : *ts1) {
      auto t2 = FindInVarValues(iter1.first, ts2);
      if (t2 == nullptr) {
        return false;
      }
      if (!TypeEqual(iter1.second, t2)) {
        return false;
      }
    }
    return true;
  } else {
    return false;
  }
}

auto MakeIntVal(int i) -> const Value* {
  auto* v = new Value();
  v->tag = ValKind::IntV;
  v->u.integer = i;
  return v;
}

auto MakeBoolVal(bool b) -> const Value* {
  auto* v = new Value();
  v->tag = ValKind::BoolV;
  v->u.boolean = b;
  return v;
}

auto MakeFunVal(std::string name, const Value* param, Statement* body)
    -> const Value* {
  auto* v = new Value();
  v->tag = ValKind::FunV;
  v->u.fun.name = new std::string(std::move(name));
  v->u.fun.param = param;
  v->u.fun.body = body;
  return v;
}

auto MakePtrVal(Address addr) -> const Value* {
  auto* v = new Value();
  v->tag = ValKind::PtrV;
  v->u.ptr = addr;
  return v;
}

auto MakeStructVal(const Value* type, const Value* inits) -> const Value* {
  auto* v = new Value();
  v->tag = ValKind::StructV;
  v->u.struct_val.type = type;
  v->u.struct_val.inits = inits;
  return v;
}

auto MakeTupleVal(std::vector<std::pair<std::string, Address>>* elts)
    -> const Value* {
  auto* v = new Value();
  v->tag = ValKind::TupleV;
  v->u.tuple.elts = elts;
  return v;
}

<<<<<<< HEAD
auto MakeAltVal(std::string alt_name, std::string choice_name, const Value* arg)
    -> const Value* {
=======
auto MakeAltVal(std::string alt_name, std::string choice_name, Address argument)
    -> Value* {
>>>>>>> eb472d87
  auto* v = new Value();
  v->tag = ValKind::AltV;
  v->u.alt.alt_name = new std::string(std::move(alt_name));
  v->u.alt.choice_name = new std::string(std::move(choice_name));
  v->u.alt.argument = argument;
  return v;
}

auto MakeAltCons(std::string alt_name, std::string choice_name)
    -> const Value* {
  auto* v = new Value();
  v->tag = ValKind::AltConsV;
  v->u.alt.alt_name = new std::string(std::move(alt_name));
  v->u.alt.choice_name = new std::string(std::move(choice_name));
  return v;
}

auto MakeVarPatVal(std::string name, const Value* type) -> const Value* {
  auto* v = new Value();
  v->tag = ValKind::VarPatV;
  v->u.var_pat.name = new std::string(std::move(name));
  v->u.var_pat.type = type;
  return v;
}

auto MakeVarTypeVal(std::string name) -> const Value* {
  auto* v = new Value();
  v->tag = ValKind::VarTV;
  v->u.var_type = new std::string(std::move(name));
  return v;
}

auto MakeIntTypeVal() -> const Value* {
  auto* v = new Value();
  v->tag = ValKind::IntTV;
  return v;
}

auto MakeBoolTypeVal() -> const Value* {
  auto* v = new Value();
  v->tag = ValKind::BoolTV;
  return v;
}

auto MakeTypeTypeVal() -> const Value* {
  auto* v = new Value();
  v->tag = ValKind::TypeTV;
  return v;
}

auto MakeAutoTypeVal() -> const Value* {
  auto* v = new Value();
  v->tag = ValKind::AutoTV;
  return v;
}

auto MakeFunTypeVal(const Value* param, const Value* ret) -> const Value* {
  auto* v = new Value();
  v->tag = ValKind::FunctionTV;
  v->u.fun_type.param = param;
  v->u.fun_type.ret = ret;
  return v;
}

auto MakePtrTypeVal(const Value* type) -> const Value* {
  auto* v = new Value();
  v->tag = ValKind::PointerTV;
  v->u.ptr_type.type = type;
  return v;
}

auto MakeStructTypeVal(std::string name, VarValues* fields, VarValues* methods)
    -> const Value* {
  auto* v = new Value();
  v->tag = ValKind::StructTV;
  v->u.struct_type.name = new std::string(std::move(name));
  v->u.struct_type.fields = fields;
  v->u.struct_type.methods = methods;
  return v;
}

auto MakeTupleTypeVal(VarValues* fields) -> const Value* {
  auto* v = new Value();
  v->tag = ValKind::TupleTV;
  v->u.tuple_type.fields = fields;
  return v;
}

auto MakeVoidTypeVal() -> const Value* {
  auto* v = new Value();
  v->tag = ValKind::TupleTV;
  v->u.tuple_type.fields = new VarValues();
  return v;
}

auto MakeChoiceTypeVal(std::string name,
                       std::list<std::pair<std::string, const Value*>>* alts)
    -> const Value* {
  auto* v = new Value();
  v->tag = ValKind::ChoiceTV;
  // Transitional leak: when we get rid of all pointers, this will disappear.
  v->u.choice_type.name = new std::string(name);
  v->u.choice_type.alternatives = alts;
  return v;
}

void PrintValue(const Value* val, std::ostream& out) {
  switch (val->tag) {
    case ValKind::AltConsV: {
      out << *val->u.alt_cons.choice_name << "." << *val->u.alt_cons.alt_name;
      break;
    }
    case ValKind::VarPatV: {
      PrintValue(val->u.var_pat.type, out);
      out << ": " << *val->u.var_pat.name;
      break;
    }
    case ValKind::AltV: {
      out << "alt " << *val->u.alt.choice_name << "." << *val->u.alt.alt_name
          << " ";
      PrintValue(state->heap[val->u.alt.argument], out);
      break;
    }
    case ValKind::StructV: {
      out << *val->u.struct_val.type->u.struct_type.name;
      PrintValue(val->u.struct_val.inits, out);
      break;
    }
    case ValKind::TupleV: {
      out << "(";
      bool add_commas = false;
      for (const auto& elt : *val->u.tuple.elts) {
        if (add_commas) {
          out << ", ";
        } else {
          add_commas = true;
        }

        out << elt.first << " = ";
        PrintValue(state->heap[elt.second], out);
        out << "@" << elt.second;
      }
      out << ")";
      break;
    }
    case ValKind::IntV:
      out << val->u.integer;
      break;
    case ValKind::BoolV:
      out << std::boolalpha << val->u.boolean;
      break;
    case ValKind::FunV:
      out << "fun<" << *val->u.fun.name << ">";
      break;
    case ValKind::PtrV:
      out << "ptr<" << val->u.ptr << ">";
      break;
    case ValKind::BoolTV:
      out << "Bool";
      break;
    case ValKind::IntTV:
      out << "Int";
      break;
    case ValKind::TypeTV:
      out << "Type";
      break;
    case ValKind::AutoTV:
      out << "auto";
      break;
    case ValKind::PointerTV:
      out << "Ptr(";
      PrintValue(val->u.ptr_type.type, out);
      out << ")";
      break;
    case ValKind::FunctionTV:
      out << "fn ";
      PrintValue(val->u.fun_type.param, out);
      out << " -> ";
      PrintValue(val->u.fun_type.ret, out);
      break;
    case ValKind::VarTV:
      out << *val->u.var_type;
      break;
    case ValKind::TupleTV: {
      out << "Tuple(";
      bool add_commas = false;
      for (const auto& elt : *val->u.tuple_type.fields) {
        if (add_commas) {
          out << ", ";
        } else {
          add_commas = true;
        }

        out << elt.first << " = ";
        PrintValue(elt.second, out);
      }
      out << ")";
      break;
    }
    case ValKind::StructTV:
      out << "struct " << *val->u.struct_type.name;
      break;
    case ValKind::ChoiceTV:
      out << "choice " << *val->u.choice_type.name;
      break;
  }
}

auto TypeEqual(const Value* t1, const Value* t2) -> bool {
  if (t1->tag != t2->tag) {
    return false;
  }
  switch (t1->tag) {
    case ValKind::VarTV:
      return *t1->u.var_type == *t2->u.var_type;
    case ValKind::PointerTV:
      return TypeEqual(t1->u.ptr_type.type, t2->u.ptr_type.type);
    case ValKind::FunctionTV:
      return TypeEqual(t1->u.fun_type.param, t2->u.fun_type.param) &&
             TypeEqual(t1->u.fun_type.ret, t2->u.fun_type.ret);
    case ValKind::StructTV:
      return *t1->u.struct_type.name == *t2->u.struct_type.name;
    case ValKind::ChoiceTV:
      return *t1->u.choice_type.name == *t2->u.choice_type.name;
    case ValKind::TupleTV:
      return FieldsEqual(t1->u.tuple_type.fields, t2->u.tuple_type.fields);
    case ValKind::IntTV:
    case ValKind::BoolTV:
      return true;
    default:
      return false;
  }
}

static auto FieldsValueEqual(VarValues* ts1, VarValues* ts2, int line_num)
    -> bool {
  if (ts1->size() != ts2->size()) {
    return false;
  }
  for (auto& iter1 : *ts1) {
    auto t2 = FindInVarValues(iter1.first, ts2);
    if (t2 == nullptr) {
      return false;
    }
    if (!ValueEqual(iter1.second, t2, line_num)) {
      return false;
    }
  }
  return true;
}

auto ValueEqual(const Value* v1, const Value* v2, int line_num) -> bool {
  if (v1->tag != v2->tag) {
    return false;
  }
  switch (v1->tag) {
    case ValKind::IntV:
      return v1->u.integer == v2->u.integer;
    case ValKind::BoolV:
      return v1->u.boolean == v2->u.boolean;
    case ValKind::PtrV:
      CheckAlive(v1->u.ptr, line_num);
      CheckAlive(v2->u.ptr, line_num);
      return v1->u.ptr == v2->u.ptr;
    case ValKind::FunV:
      return v1->u.fun.body == v2->u.fun.body;
    case ValKind::TupleV:
      return FieldsValueEqual(v1->u.tuple_type.fields, v2->u.tuple_type.fields,
                              line_num);
    default:
      return TypeEqual(v1, v2);
  }
}

auto ToInteger(const Value* v) -> int {
  switch (v->tag) {
    case ValKind::IntV:
      return v->u.integer;
    default:
      std::cerr << "expected an integer, not ";
      PrintValue(v, std::cerr);
      exit(-1);
  }
}

void CheckAlive(Address address, int line_num) {
  if (!state->alive[address]) {
    std::cerr << line_num << ": undefined behavior: access to dead value ";
    PrintValue(state->heap[address], std::cerr);
    std::cerr << std::endl;
    exit(-1);
  }
}

}  // namespace Carbon<|MERGE_RESOLUTION|>--- conflicted
+++ resolved
@@ -84,13 +84,8 @@
   return v;
 }
 
-<<<<<<< HEAD
-auto MakeAltVal(std::string alt_name, std::string choice_name, const Value* arg)
-    -> const Value* {
-=======
 auto MakeAltVal(std::string alt_name, std::string choice_name, Address argument)
     -> Value* {
->>>>>>> eb472d87
   auto* v = new Value();
   v->tag = ValKind::AltV;
   v->u.alt.alt_name = new std::string(std::move(alt_name));
