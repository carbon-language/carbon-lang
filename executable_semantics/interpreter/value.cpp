--- conflicted
+++ resolved
@@ -52,18 +52,8 @@
   return u.ptr;
 }
 
-<<<<<<< HEAD
-VariablePatternValue Value::GetVariablePattern() const {
-  CHECK(tag == ValKind::VarPatV);
-=======
-std::string* Value::GetVariableType() const {
-  CHECK(tag == ValKind::VarTV);
-  return u.var_type;
-}
-
 BindingPlaceholderValue Value::GetBindingPlaceholderValue() const {
   CHECK(tag == ValKind::BindingPlaceholderValue);
->>>>>>> 232db31e
   return u.var_pat;
 }
 
@@ -216,18 +206,7 @@
   return v;
 }
 
-<<<<<<< HEAD
-auto Value::MakeIntTypeVal() -> const Value* {
-=======
-auto Value::MakeVarTypeVal(std::string name) -> const Value* {
-  auto* v = new Value();
-  v->tag = ValKind::VarTV;
-  v->u.var_type = new std::string(std::move(name));
-  return v;
-}
-
 auto Value::MakeIntType() -> const Value* {
->>>>>>> 232db31e
   auto* v = new Value();
   v->tag = ValKind::IntType;
   return v;
@@ -378,14 +357,7 @@
       out << " -> ";
       PrintValue(val->GetFunctionType().ret, out);
       break;
-<<<<<<< HEAD
-    case ValKind::StructTV:
-=======
-    case ValKind::VarTV:
-      out << *val->GetVariableType();
-      break;
     case ValKind::StructType:
->>>>>>> 232db31e
       out << "struct " << *val->GetStructType().name;
       break;
     case ValKind::ChoiceType:
@@ -407,13 +379,7 @@
     return false;
   }
   switch (t1->tag) {
-<<<<<<< HEAD
-    case ValKind::PointerTV:
-=======
-    case ValKind::VarTV:
-      return *t1->GetVariableType() == *t2->GetVariableType();
     case ValKind::PointerType:
->>>>>>> 232db31e
       return TypeEqual(t1->GetPointerType().type, t2->GetPointerType().type);
     case ValKind::FunctionType:
       return TypeEqual(t1->GetFunctionType().param,
@@ -499,18 +465,6 @@
       return FieldsValueEqual(v1->GetTupleValue().elements,
                               v2->GetTupleValue().elements, line_num);
     default:
-<<<<<<< HEAD
-    case ValKind::IntTV:
-    case ValKind::BoolTV:
-    case ValKind::TypeTV:
-    case ValKind::FunctionTV:
-    case ValKind::PointerTV:
-    case ValKind::AutoTV:
-    case ValKind::StructTV:
-    case ValKind::ChoiceTV:
-    case ValKind::ContinuationTV:
-=======
-    case ValKind::VarTV:
     case ValKind::IntType:
     case ValKind::BoolType:
     case ValKind::TypeType:
@@ -520,7 +474,6 @@
     case ValKind::StructType:
     case ValKind::ChoiceType:
     case ValKind::ContinuationType:
->>>>>>> 232db31e
       return TypeEqual(v1, v2);
     case ValKind::StructValue:
     case ValKind::AlternativeValue:
