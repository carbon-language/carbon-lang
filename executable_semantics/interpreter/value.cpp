--- conflicted
+++ resolved
@@ -46,21 +46,7 @@
 
 auto StructValue::FindField(const std::string& name) const
     -> std::optional<Nonnull<const Value*>> {
-<<<<<<< HEAD
-  for (const TupleElement& element : elements_) {
-    if (element.name == name) {
-      return element.value;
-    }
-  }
-  return std::nullopt;
-}
-
-auto TupleValue::FindField(const std::string& name) const
-    -> std::optional<Nonnull<const Value*>> {
-  for (const TupleElement& element : elements_) {
-=======
   for (const StructElement& element : elements_) {
->>>>>>> 097f00ea
     if (element.name == name) {
       return element.value;
     }
@@ -84,11 +70,7 @@
     }
     case Value::Kind::NominalClassValue: {
       std::optional<Nonnull<const Value*>> field =
-<<<<<<< HEAD
-          cast<TupleValue>(cast<NominalClassValue>(*v).inits()).FindField(f);
-=======
-          cast<StructValue>(*cast<NominalClassValue>(*v).Inits()).FindField(f);
->>>>>>> 097f00ea
+          cast<StructValue>(cast<NominalClassValue>(*v).inits()).FindField(f);
       if (field == std::nullopt) {
         FATAL_RUNTIME_ERROR(source_loc) << "member " << f << " not in " << *v;
       }
@@ -149,20 +131,11 @@
                           path_begin, path_end, field_value, source_loc);
     }
     case Value::Kind::TupleValue: {
-<<<<<<< HEAD
-      std::vector<TupleElement> elements = cast<TupleValue>(*value).elements();
-      auto it = std::find_if(elements.begin(), elements.end(),
-                             [path_begin](const TupleElement& element) {
-                               return element.name == *path_begin;
-                             });
-      if (it == elements.end()) {
-=======
       std::vector<Nonnull<const Value*>> elements =
-          cast<TupleValue>(*value).Elements();
+          cast<TupleValue>(*value).elements();
       // TODO(geoffromer): update FieldPath to hold integers as well as strings.
       int index = std::stoi(*path_begin);
       if (index < 0 || static_cast<size_t>(index) >= elements.size()) {
->>>>>>> 097f00ea
         FATAL_RUNTIME_ERROR(source_loc)
             << "index " << *path_begin << " out of range in " << *value;
       }
@@ -226,13 +199,8 @@
     case Value::Kind::TupleValue: {
       out << "(";
       llvm::ListSeparator sep;
-<<<<<<< HEAD
-      for (const TupleElement& element : cast<TupleValue>(*this).elements()) {
-        out << sep << element.name << " = " << *element.value;
-=======
-      for (Nonnull<const Value*> element : cast<TupleValue>(*this).Elements()) {
+      for (Nonnull<const Value*> element : cast<TupleValue>(*this).elements()) {
         out << sep << *element;
->>>>>>> 097f00ea
       }
       out << ")";
       break;
@@ -327,17 +295,9 @@
              SourceLocation source_loc) -> Nonnull<const Value*> {
   switch (val->kind()) {
     case Value::Kind::TupleValue: {
-<<<<<<< HEAD
-      std::vector<TupleElement> elements;
-      for (const TupleElement& element : cast<TupleValue>(*val).elements()) {
-        elements.push_back(
-            {.name = element.name,
-             .value = CopyVal(arena, element.value, source_loc)});
-=======
       std::vector<Nonnull<const Value*>> elements;
-      for (Nonnull<const Value*> element : cast<TupleValue>(*val).Elements()) {
+      for (Nonnull<const Value*> element : cast<TupleValue>(*val).elements()) {
         elements.push_back(CopyVal(arena, element, source_loc));
->>>>>>> 097f00ea
       }
       return arena->New<TupleValue>(std::move(elements));
     }
@@ -455,14 +415,8 @@
       if (tup1.elements().size() != tup2.elements().size()) {
         return false;
       }
-<<<<<<< HEAD
       for (size_t i = 0; i < tup1.elements().size(); ++i) {
-        if (tup1.elements()[i].name != tup2.elements()[i].name ||
-            !TypeEqual(tup1.elements()[i].value, tup2.elements()[i].value)) {
-=======
-      for (size_t i = 0; i < tup1.Elements().size(); ++i) {
-        if (!TypeEqual(tup1.Elements()[i], tup2.Elements()[i])) {
->>>>>>> 097f00ea
+        if (!TypeEqual(tup1.elements()[i], tup2.elements()[i])) {
           return false;
         }
       }
@@ -528,16 +482,11 @@
       return body1.has_value() == body2.has_value() &&
              (!body1.has_value() || *body1 == *body2);
     }
-<<<<<<< HEAD
-    case Value::Kind::TupleValue:
-      return FieldsValueEqual(cast<TupleValue>(*v1).elements(),
-                              cast<TupleValue>(*v2).elements(), source_loc);
-=======
     case Value::Kind::TupleValue: {
       const std::vector<Nonnull<const Value*>>& elements1 =
-          cast<TupleValue>(*v1).Elements();
+          cast<TupleValue>(*v1).elements();
       const std::vector<Nonnull<const Value*>>& elements2 =
-          cast<TupleValue>(*v2).Elements();
+          cast<TupleValue>(*v2).elements();
       if (elements1.size() != elements2.size()) {
         return false;
       }
@@ -548,7 +497,6 @@
       }
       return true;
     }
->>>>>>> 097f00ea
     case Value::Kind::StructValue:
       return FieldsValueEqual(cast<StructValue>(*v1).elements(),
                               cast<StructValue>(*v2).elements(), source_loc);
