--- conflicted
+++ resolved
@@ -103,7 +103,6 @@
   return v;
 }
 
-<<<<<<< HEAD
 // Return a first-class continuation represented by the
 // given stack, down to the first Delimit.
 auto MakeContinuation(Stack<Frame*> stack) -> Value* {
@@ -113,10 +112,7 @@
   return v;
 }
 
-auto MakeVarPatVal(std::string name, Value* type) -> Value* {
-=======
 auto MakeVarPatVal(std::string name, const Value* type) -> const Value* {
->>>>>>> 9ed1c5ce
   auto* v = new Value();
   v->tag = ValKind::VarPatV;
   v->u.var_pat.name = new std::string(std::move(name));
@@ -149,18 +145,14 @@
   return v;
 }
 
-<<<<<<< HEAD
 // Return a Continuation type.
-auto MakeContinuationTypeVal() -> Value* {
+auto MakeContinuationTypeVal() -> const Value* {
   auto* v = new Value();
   v->tag = ValKind::ContinuationTV;
   return v;
 }
 
-auto MakeAutoTypeVal() -> Value* {
-=======
 auto MakeAutoTypeVal() -> const Value* {
->>>>>>> 9ed1c5ce
   auto* v = new Value();
   v->tag = ValKind::AutoTV;
   return v;
