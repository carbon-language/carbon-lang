// Part of the Carbon Language project, under the Apache License v2.0 with LLVM
// Exceptions. See /LICENSE for license information.
// SPDX-License-Identifier: Apache-2.0 WITH LLVM-exception

#include "executable_semantics/interpreter/value.h"

#include <algorithm>

#include "common/check.h"
#include "executable_semantics/interpreter/interpreter.h"

namespace Carbon {

auto Value::GetIntValue() const -> int {
  return std::get<IntValue>(value).value;
}

auto Value::GetBoolValue() const -> bool {
  return std::get<BoolValue>(value).value;
}

auto Value::GetFunctionValue() const -> const FunctionValue& {
  return std::get<FunctionValue>(value);
}

auto Value::GetStructValue() const -> const StructValue& {
  return std::get<StructValue>(value);
}

auto Value::GetAlternativeConstructorValue() const
    -> const AlternativeConstructorValue& {
  return std::get<AlternativeConstructorValue>(value);
}

auto Value::GetAlternativeValue() const -> const AlternativeValue& {
  return std::get<AlternativeValue>(value);
}

auto Value::GetTupleValue() const -> const TupleValue& {
  return std::get<TupleValue>(value);
}

auto Value::GetPointerValue() const -> Address {
  return std::get<PointerValue>(value).value;
}

auto Value::GetBindingPlaceholderValue() const
    -> const BindingPlaceholderValue& {
  return std::get<BindingPlaceholderValue>(value);
}

auto Value::GetFunctionType() const -> const FunctionType& {
  return std::get<FunctionType>(value);
}

auto Value::GetPointerType() const -> const PointerType& {
  return std::get<PointerType>(value);
}

auto Value::GetStructType() const -> const StructType& {
  return std::get<StructType>(value);
}

auto Value::GetChoiceType() const -> const ChoiceType& {
  return std::get<ChoiceType>(value);
}

auto Value::GetContinuationValue() const -> const ContinuationValue& {
  return std::get<ContinuationValue>(value);
}

auto FindInVarValues(const std::string& field, const VarValues& inits)
    -> const Value* {
  for (auto& i : inits) {
    if (i.first == field) {
      return i.second;
    }
  }
  return nullptr;
}

auto FieldsEqual(const VarValues& ts1, const VarValues& ts2) -> bool {
  if (ts1.size() == ts2.size()) {
    for (auto& iter1 : ts1) {
      auto t2 = FindInVarValues(iter1.first, ts2);
      if (t2 == nullptr) {
        return false;
      }
      if (!TypeEqual(iter1.second, t2)) {
        return false;
      }
    }
    return true;
  } else {
    return false;
  }
}

auto TupleValue::FindField(const std::string& name) const -> const Value* {
  for (const TupleElement& element : elements) {
    if (element.name == name) {
      return element.value;
    }
  }
  return nullptr;
}

auto Value::MakeIntValue(int i) -> const Value* {
  auto* v = new Value();
  v->value = IntValue({.value = i});
  return v;
}

auto Value::MakeBoolValue(bool b) -> const Value* {
  auto* v = new Value();
  v->value = BoolValue({.value = b});
  return v;
}

auto Value::MakeFunctionValue(std::string name, const Value* param,
                              const Statement* body) -> const Value* {
  auto* v = new Value();
  v->value =
      FunctionValue({.name = std::move(name), .param = param, .body = body});
  return v;
}

auto Value::MakePointerValue(Address addr) -> const Value* {
  auto* v = new Value();
  v->value = PointerValue({.value = addr});
  return v;
}

auto Value::MakeStructValue(const Value* type, const Value* inits)
    -> const Value* {
  auto* v = new Value();
  v->value = StructValue({.type = type, .inits = inits});
  return v;
}

auto Value::MakeTupleValue(std::vector<TupleElement> elements) -> const Value* {
  auto* v = new Value();
  v->value = TupleValue({.elements = std::move(elements)});
  return v;
}

auto Value::MakeAlternativeValue(std::string alt_name, std::string choice_name,
                                 const Value* argument) -> const Value* {
  auto* v = new Value();
  v->value = AlternativeValue({.alt_name = std::move(alt_name),
                               .choice_name = std::move(choice_name),
                               .argument = argument});
  return v;
}

auto Value::MakeAlternativeConstructorValue(std::string alt_name,
                                            std::string choice_name)
    -> const Value* {
  auto* v = new Value();
  v->value = AlternativeConstructorValue(
      {.alt_name = std::move(alt_name), .choice_name = std::move(choice_name)});
  return v;
}

// Return a first-class continuation represented a fragment
// of the stack.
auto Value::MakeContinuationValue(std::vector<Frame*> stack) -> Value* {
  auto* v = new Value();
  v->value = ContinuationValue({.stack = std::move(stack)});
  return v;
}

auto Value::MakeBindingPlaceholderValue(std::optional<std::string> name,
                                        const Value* type) -> const Value* {
  auto* v = new Value();
  v->value = BindingPlaceholderValue({.name = std::move(name), .type = type});
  return v;
}

auto Value::MakeIntType() -> const Value* {
  auto* v = new Value();
  v->value = IntType();
  return v;
}

auto Value::MakeBoolType() -> const Value* {
  auto* v = new Value();
  v->value = BoolType();
  return v;
}

auto Value::MakeTypeType() -> const Value* {
  auto* v = new Value();
  v->value = TypeType();
  return v;
}

// Return a Continuation type.
auto Value::MakeContinuationType() -> const Value* {
  auto* v = new Value();
  v->value = ContinuationType();
  return v;
}

auto Value::MakeAutoType() -> const Value* {
  auto* v = new Value();
  v->value = AutoType();
  return v;
}

auto Value::MakeFunctionType(const Value* param, const Value* ret)
    -> const Value* {
  auto* v = new Value();
  v->value = FunctionType({.param = param, .ret = ret});
  return v;
}

auto Value::MakePointerType(const Value* type) -> const Value* {
  auto* v = new Value();
  v->value = PointerType({.type = type});
  return v;
}

auto Value::MakeStructType(std::string name, VarValues fields,
                           VarValues methods) -> const Value* {
  auto* v = new Value();
  v->value = StructType({.name = std::move(name),
                         .fields = std::move(fields),
                         .methods = std::move(methods)});
  return v;
}

auto Value::MakeUnitTypeVal() -> const Value* {
  auto* v = new Value();
  v->value = TupleValue({.elements = {}});
  return v;
}

auto Value::MakeChoiceType(std::string name, VarValues alts) -> const Value* {
  auto* v = new Value();
  v->value =
      ChoiceType({.name = std::move(name), .alternatives = std::move(alts)});
  return v;
}

namespace {

auto GetMember(const Value* v, const std::string& f, int line_num)
    -> const Value* {
  switch (v->tag()) {
    case ValKind::StructValue: {
      const Value* field =
          v->GetStructValue().inits->GetTupleValue().FindField(f);
      if (field == nullptr) {
        llvm::errs() << "runtime error, member " << f << " not in ";
        v->Print(llvm::errs());
        llvm::errs() << "\n";
        exit(-1);
      }
      return field;
    }
    case ValKind::TupleValue: {
      const Value* field = v->GetTupleValue().FindField(f);
      if (field == nullptr) {
        llvm::errs() << "field " << f << " not in ";
        v->Print(llvm::errs());
        llvm::errs() << "\n";
        exit(-1);
      }
      return field;
    }
    case ValKind::ChoiceType: {
      if (FindInVarValues(f, v->GetChoiceType().alternatives) == nullptr) {
        llvm::errs() << "alternative " << f << " not in ";
        v->Print(llvm::errs());
        llvm::errs() << "\n";
        exit(-1);
      }
      return Value::MakeAlternativeConstructorValue(f, v->GetChoiceType().name);
    }
    default:
      llvm::errs() << "field access not allowed for value ";
      v->Print(llvm::errs());
      llvm::errs() << "\n";
      exit(-1);
  }
}

}  // namespace

auto Value::GetField(const FieldPath& path, int line_num) const
    -> const Value* {
  const Value* value = this;
  for (const std::string& field : path.components) {
    value = GetMember(value, field, line_num);
  }
  return value;
}

namespace {

auto SetFieldImpl(const Value* value,
                  std::vector<std::string>::const_iterator path_begin,
                  std::vector<std::string>::const_iterator path_end,
                  const Value* field_value, int line_num) -> const Value* {
  if (path_begin == path_end) {
    return field_value;
  }
  switch (value->tag()) {
    case ValKind::StructValue: {
      return SetFieldImpl(value->GetStructValue().inits, path_begin, path_end,
                          field_value, line_num);
    }
    case ValKind::TupleValue: {
      std::vector<TupleElement> elements = value->GetTupleValue().elements;
      auto it = std::find_if(elements.begin(), elements.end(),
                             [path_begin](const TupleElement& element) {
                               return element.name == *path_begin;
                             });
      if (it == elements.end()) {
        llvm::errs() << "field " << *path_begin << " not in ";
        value->Print(llvm::errs());
        llvm::errs() << "\n";
        exit(-1);
      }
      it->value = SetFieldImpl(it->value, path_begin + 1, path_end, field_value,
                               line_num);
      return Value::MakeTupleValue(elements);
    }
    default:
      llvm::errs() << "field access not allowed for value ";
      value->Print(llvm::errs());
      llvm::errs() << "\n";
      exit(-1);
  }
}

}  // namespace

auto Value::SetField(const FieldPath& path, const Value* field_value,
                     int line_num) const -> const Value* {
  return SetFieldImpl(this, path.components.begin(), path.components.end(),
                      field_value, line_num);
}

void Value::Print(llvm::raw_ostream& out) const {
  switch (tag()) {
    case ValKind::AlternativeConstructorValue: {
      out << GetAlternativeConstructorValue().choice_name << "."
          << GetAlternativeConstructorValue().alt_name;
      break;
    }
    case ValKind::BindingPlaceholderValue: {
<<<<<<< HEAD
      GetBindingPlaceholderValue().type->Print(out);
      out << ": " << GetBindingPlaceholderValue().name;
=======
      const BindingPlaceholderValue& placeholder =
          val->GetBindingPlaceholderValue();
      if (placeholder.name.has_value()) {
        out << *placeholder.name;
      } else {
        out << "_";
      }
      out << ": ";
      PrintValue(val->GetBindingPlaceholderValue().type, out);
>>>>>>> 77d87881
      break;
    }
    case ValKind::AlternativeValue: {
      out << "alt " << GetAlternativeValue().choice_name << "."
          << GetAlternativeValue().alt_name << " ";
      GetAlternativeValue().argument->Print(out);
      break;
    }
    case ValKind::StructValue: {
      out << GetStructValue().type->GetStructType().name;
      GetStructValue().inits->Print(out);
      break;
    }
    case ValKind::TupleValue: {
      out << "(";
      bool add_commas = false;
      for (const TupleElement& element : GetTupleValue().elements) {
        if (add_commas) {
          out << ", ";
        } else {
          add_commas = true;
        }

        out << element.name << " = ";
        element.value->Print(out);
      }
      out << ")";
      break;
    }
    case ValKind::IntValue:
      out << GetIntValue();
      break;
    case ValKind::BoolValue:
      out << (GetBoolValue() ? "true" : "false");
      break;
    case ValKind::FunctionValue:
      out << "fun<" << GetFunctionValue().name << ">";
      break;
    case ValKind::PointerValue:
      out << "ptr<" << GetPointerValue() << ">";
      break;
    case ValKind::BoolType:
      out << "Bool";
      break;
    case ValKind::IntType:
      out << "Int";
      break;
    case ValKind::TypeType:
      out << "Type";
      break;
    case ValKind::AutoType:
      out << "auto";
      break;
    case ValKind::ContinuationType:
      out << "Continuation";
      break;
    case ValKind::PointerType:
      GetPointerType().type->Print(out);
      out << "*";
      break;
    case ValKind::FunctionType:
      out << "fn ";
      GetFunctionType().param->Print(out);
      out << " -> ";
      GetFunctionType().ret->Print(out);
      break;
    case ValKind::StructType:
      out << "struct " << GetStructType().name;
      break;
    case ValKind::ChoiceType:
      out << "choice " << GetChoiceType().name;
      break;
    case ValKind::ContinuationValue:
      out << "continuation[[";
      for (Frame* frame : GetContinuationValue().stack) {
        frame->Print(out);
        out << " :: ";
      }
      out << "]]";
      break;
  }
}

auto TypeEqual(const Value* t1, const Value* t2) -> bool {
  if (t1->tag() != t2->tag()) {
    return false;
  }
  switch (t1->tag()) {
    case ValKind::PointerType:
      return TypeEqual(t1->GetPointerType().type, t2->GetPointerType().type);
    case ValKind::FunctionType:
      return TypeEqual(t1->GetFunctionType().param,
                       t2->GetFunctionType().param) &&
             TypeEqual(t1->GetFunctionType().ret, t2->GetFunctionType().ret);
    case ValKind::StructType:
      return t1->GetStructType().name == t2->GetStructType().name;
    case ValKind::ChoiceType:
      return t1->GetChoiceType().name == t2->GetChoiceType().name;
    case ValKind::TupleValue: {
      if (t1->GetTupleValue().elements.size() !=
          t2->GetTupleValue().elements.size()) {
        return false;
      }
      for (size_t i = 0; i < t1->GetTupleValue().elements.size(); ++i) {
        if (t1->GetTupleValue().elements[i].name !=
            t2->GetTupleValue().elements[i].name) {
          return false;
        }
        if (!TypeEqual(t1->GetTupleValue().elements[i].value,
                       t2->GetTupleValue().elements[i].value)) {
          return false;
        }
      }
      return true;
    }
    case ValKind::IntType:
    case ValKind::BoolType:
    case ValKind::ContinuationType:
    case ValKind::TypeType:
      return true;
    default:
      llvm::errs() << "TypeEqual used to compare non-type values"
                   << "\n";
      t1->Print(llvm::errs());
      llvm::errs() << "\n";
      t2->Print(llvm::errs());
      exit(-1);
  }
}

// Returns true if all the fields of the two tuples contain equal values
// and returns false otherwise.
static auto FieldsValueEqual(const std::vector<TupleElement>& ts1,
                             const std::vector<TupleElement>& ts2, int line_num)
    -> bool {
  if (ts1.size() != ts2.size()) {
    return false;
  }
  for (const TupleElement& element : ts1) {
    auto iter = std::find_if(
        ts2.begin(), ts2.end(),
        [&](const TupleElement& e2) { return e2.name == element.name; });
    if (iter == ts2.end()) {
      return false;
    }
    if (!ValueEqual(element.value, iter->value, line_num)) {
      return false;
    }
  }
  return true;
}

// Returns true if the two values are equal and returns false otherwise.
//
// This function implements the `==` operator of Carbon.
auto ValueEqual(const Value* v1, const Value* v2, int line_num) -> bool {
  if (v1->tag() != v2->tag()) {
    return false;
  }
  switch (v1->tag()) {
    case ValKind::IntValue:
      return v1->GetIntValue() == v2->GetIntValue();
    case ValKind::BoolValue:
      return v1->GetBoolValue() == v2->GetBoolValue();
    case ValKind::PointerValue:
      return v1->GetPointerValue() == v2->GetPointerValue();
    case ValKind::FunctionValue:
      return v1->GetFunctionValue().body == v2->GetFunctionValue().body;
    case ValKind::TupleValue:
      return FieldsValueEqual(v1->GetTupleValue().elements,
                              v2->GetTupleValue().elements, line_num);
    default:
    case ValKind::IntType:
    case ValKind::BoolType:
    case ValKind::TypeType:
    case ValKind::FunctionType:
    case ValKind::PointerType:
    case ValKind::AutoType:
    case ValKind::StructType:
    case ValKind::ChoiceType:
    case ValKind::ContinuationType:
      return TypeEqual(v1, v2);
    case ValKind::StructValue:
    case ValKind::AlternativeValue:
    case ValKind::BindingPlaceholderValue:
    case ValKind::AlternativeConstructorValue:
    case ValKind::ContinuationValue:
      llvm::errs() << "ValueEqual does not support this kind of value."
                   << "\n";
      exit(-1);
  }
}

<<<<<<< HEAD
auto ToInteger(const Value* v) -> int {
  switch (v->tag()) {
    case ValKind::IntValue:
      return v->GetIntValue();
    default:
      llvm::errs() << "expected an integer, not ";
      v->Print(llvm::errs());
      exit(-1);
  }
}

=======
>>>>>>> 77d87881
}  // namespace Carbon<|MERGE_RESOLUTION|>--- conflicted
+++ resolved
@@ -351,20 +351,14 @@
       break;
     }
     case ValKind::BindingPlaceholderValue: {
-<<<<<<< HEAD
-      GetBindingPlaceholderValue().type->Print(out);
-      out << ": " << GetBindingPlaceholderValue().name;
-=======
-      const BindingPlaceholderValue& placeholder =
-          val->GetBindingPlaceholderValue();
+      const BindingPlaceholderValue& placeholder = GetBindingPlaceholderValue();
       if (placeholder.name.has_value()) {
         out << *placeholder.name;
       } else {
         out << "_";
       }
       out << ": ";
-      PrintValue(val->GetBindingPlaceholderValue().type, out);
->>>>>>> 77d87881
+      placeholder.type->Print(out);
       break;
     }
     case ValKind::AlternativeValue: {
@@ -558,18 +552,4 @@
   }
 }
 
-<<<<<<< HEAD
-auto ToInteger(const Value* v) -> int {
-  switch (v->tag()) {
-    case ValKind::IntValue:
-      return v->GetIntValue();
-    default:
-      llvm::errs() << "expected an integer, not ";
-      v->Print(llvm::errs());
-      exit(-1);
-  }
-}
-
-=======
->>>>>>> 77d87881
 }  // namespace Carbon