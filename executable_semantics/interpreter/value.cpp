// Part of the Carbon Language project, under the Apache License v2.0 with LLVM
// Exceptions. See /LICENSE for license information.
// SPDX-License-Identifier: Apache-2.0 WITH LLVM-exception

#include "executable_semantics/interpreter/value.h"

#include <algorithm>

#include "common/check.h"
#include "executable_semantics/common/arena.h"
#include "executable_semantics/common/error.h"
#include "llvm/ADT/StringExtras.h"
#include "llvm/Support/Casting.h"

namespace Carbon {

using llvm::cast;

auto FindInVarValues(const std::string& field, const VarValues& inits)
    -> const Value* {
  for (auto& i : inits) {
    if (i.first == field) {
      return i.second;
    }
  }
  return nullptr;
}

auto FieldsEqual(const VarValues& ts1, const VarValues& ts2) -> bool {
  if (ts1.size() == ts2.size()) {
    for (auto& iter1 : ts1) {
      auto t2 = FindInVarValues(iter1.first, ts2);
      if (t2 == nullptr) {
        return false;
      }
      if (!TypeEqual(iter1.second, t2)) {
        return false;
      }
    }
    return true;
  } else {
    return false;
  }
}

auto TupleValue::FindField(const std::string& name) const -> const Value* {
  for (const TupleElement& element : elements) {
    if (element.name == name) {
      return element.value;
    }
  }
  return nullptr;
}

namespace {

auto GetMember(const Value* v, const std::string& f, int line_num)
    -> const Value* {
  switch (v->Tag()) {
    case Value::Kind::StructValue: {
      const Value* field =
          cast<TupleValue>(*cast<StructValue>(*v).Inits()).FindField(f);
      if (field == nullptr) {
        FATAL_RUNTIME_ERROR(line_num) << "member " << f << " not in " << *v;
      }
      return field;
    }
    case Value::Kind::TupleValue: {
      const Value* field = cast<TupleValue>(*v).FindField(f);
      if (field == nullptr) {
        FATAL_RUNTIME_ERROR(line_num) << "field " << f << " not in " << *v;
      }
      return field;
    }
    case Value::Kind::ChoiceType: {
      const auto& choice = cast<ChoiceType>(*v);
      if (FindInVarValues(f, choice.Alternatives()) == nullptr) {
        FATAL_RUNTIME_ERROR(line_num)
            << "alternative " << f << " not in " << *v;
      }
      return global_arena->New<AlternativeConstructorValue>(f, choice.Name());
    }
    default:
      FATAL_INTERNAL_ERROR(line_num)
          << "field access not allowed for value " << *v;
  }
}

}  // namespace

auto Value::GetField(const FieldPath& path, int line_num) const
    -> const Value* {
  const Value* value = this;
  for (const std::string& field : path.components) {
    value = GetMember(value, field, line_num);
  }
  return value;
}

namespace {

auto SetFieldImpl(const Value* value,
                  std::vector<std::string>::const_iterator path_begin,
                  std::vector<std::string>::const_iterator path_end,
                  const Value* field_value, int line_num) -> const Value* {
  if (path_begin == path_end) {
    return field_value;
  }
  switch (value->Tag()) {
    case Value::Kind::StructValue: {
      return SetFieldImpl(cast<StructValue>(*value).Inits(), path_begin,
                          path_end, field_value, line_num);
    }
    case Value::Kind::TupleValue: {
      std::vector<TupleElement> elements = cast<TupleValue>(*value).Elements();
      auto it = std::find_if(elements.begin(), elements.end(),
                             [path_begin](const TupleElement& element) {
                               return element.name == *path_begin;
                             });
      if (it == elements.end()) {
        FATAL_RUNTIME_ERROR(line_num)
            << "field " << *path_begin << " not in " << *value;
      }
      it->value = SetFieldImpl(it->value, path_begin + 1, path_end, field_value,
                               line_num);
      return global_arena->New<TupleValue>(elements);
    }
    default:
      FATAL_INTERNAL_ERROR(line_num)
          << "field access not allowed for value " << *value;
  }
}

}  // namespace

auto Value::SetField(const FieldPath& path, const Value* field_value,
                     int line_num) const -> const Value* {
  return SetFieldImpl(this, path.components.begin(), path.components.end(),
                      field_value, line_num);
}

void Value::Print(llvm::raw_ostream& out) const {
  switch (Tag()) {
    case Value::Kind::AlternativeConstructorValue: {
      const auto& alt = cast<AlternativeConstructorValue>(*this);
      out << alt.ChoiceName() << "." << alt.AltName();
      break;
    }
    case Value::Kind::BindingPlaceholderValue: {
      const auto& placeholder = cast<BindingPlaceholderValue>(*this);
      if (placeholder.Name().has_value()) {
        out << *placeholder.Name();
      } else {
        out << "_";
      }
      out << ": " << *placeholder.Type();
      break;
    }
    case Value::Kind::AlternativeValue: {
      const auto& alt = cast<AlternativeValue>(*this);
      out << "alt " << alt.ChoiceName() << "." << alt.AltName() << " "
          << *alt.Argument();
      break;
    }
    case Value::Kind::StructValue: {
      const auto& s = cast<StructValue>(*this);
      out << cast<StructType>(*s.Type()).Name() << *s.Inits();
      break;
    }
    case Value::Kind::TupleValue: {
      out << "(";
      llvm::ListSeparator sep;
      for (const TupleElement& element : cast<TupleValue>(*this).Elements()) {
        out << sep << element.name << " = " << *element.value;
      }
      out << ")";
      break;
    }
    case Value::Kind::IntValue:
      out << cast<IntValue>(*this).Val();
      break;
    case Value::Kind::BoolValue:
      out << (cast<BoolValue>(*this).Val() ? "true" : "false");
      break;
    case Value::Kind::FunctionValue:
      out << "fun<" << cast<FunctionValue>(*this).Name() << ">";
      break;
    case Value::Kind::PointerValue:
      out << "ptr<" << cast<PointerValue>(*this).Val() << ">";
      break;
    case Value::Kind::BoolType:
      out << "Bool";
      break;
    case Value::Kind::IntType:
      out << "Int";
      break;
    case Value::Kind::TypeType:
      out << "Type";
      break;
    case Value::Kind::AutoType:
      out << "auto";
      break;
    case Value::Kind::ContinuationType:
      out << "Continuation";
      break;
    case Value::Kind::PointerType:
      out << *cast<PointerType>(*this).Type() << "*";
      break;
    case Value::Kind::FunctionType: {
      const auto& fn_type = cast<FunctionType>(*this);
      out << "fn ";
      if (fn_type.Deduced().size() > 0) {
        out << "[";
        unsigned int i = 0;
        for (const auto& deduced : fn_type.Deduced()) {
          if (i != 0) {
            out << ", ";
          }
          out << deduced.name << ":! " << *deduced.type;
          ++i;
        }
        out << "]";
      }
      out << *fn_type.Param() << " -> " << *fn_type.Ret();
      break;
    }
    case Value::Kind::StructType:
      out << "struct " << cast<StructType>(*this).Name();
      break;
    case Value::Kind::ChoiceType:
      out << "choice " << cast<ChoiceType>(*this).Name();
      break;
    case Value::Kind::VariableType:
      out << cast<VariableType>(*this).Name();
      break;
    case Value::Kind::ContinuationValue:
      out << "continuation";
      // TODO: Find a way to print useful information about the continuation
      // without creating a dependency cycle.
      break;
  }
}

auto CopyVal(const Value* val, int line_num) -> const Value* {
  switch (val->Tag()) {
    case Value::Kind::TupleValue: {
      std::vector<TupleElement> elements;
      for (const TupleElement& element : cast<TupleValue>(*val).Elements()) {
        elements.push_back(
            {.name = element.name, .value = CopyVal(element.value, line_num)});
      }
      return global_arena->New<TupleValue>(std::move(elements));
    }
    case Value::Kind::AlternativeValue: {
      const auto& alt = cast<AlternativeValue>(*val);
      const Value* arg = CopyVal(alt.Argument(), line_num);
      return global_arena->New<AlternativeValue>(alt.AltName(),
                                                 alt.ChoiceName(), arg);
    }
    case Value::Kind::StructValue: {
      const auto& s = cast<StructValue>(*val);
      const Value* inits = CopyVal(s.Inits(), line_num);
      return global_arena->New<StructValue>(s.Type(), inits);
    }
    case Value::Kind::IntValue:
      return global_arena->New<IntValue>(cast<IntValue>(*val).Val());
    case Value::Kind::BoolValue:
      return global_arena->New<BoolValue>(cast<BoolValue>(*val).Val());
    case Value::Kind::FunctionValue: {
      const auto& fn_value = cast<FunctionValue>(*val);
      return global_arena->New<FunctionValue>(fn_value.Name(), fn_value.Param(),
                                              fn_value.Body());
    }
    case Value::Kind::PointerValue:
      return global_arena->New<PointerValue>(cast<PointerValue>(*val).Val());
    case Value::Kind::ContinuationValue:
      // Copying a continuation is "shallow".
      return val;
    case Value::Kind::FunctionType: {
      const auto& fn_type = cast<FunctionType>(*val);
      return global_arena->New<FunctionType>(fn_type.Deduced(),
                                             CopyVal(fn_type.Param(), line_num),
                                             CopyVal(fn_type.Ret(), line_num));
    }
    case Value::Kind::PointerType:
      return global_arena->New<PointerType>(
          CopyVal(cast<PointerType>(*val).Type(), line_num));
    case Value::Kind::IntType:
      return global_arena->New<IntType>();
    case Value::Kind::BoolType:
      return global_arena->New<BoolType>();
    case Value::Kind::TypeType:
      return global_arena->New<TypeType>();
    case Value::Kind::AutoType:
      return global_arena->New<AutoType>();
    case Value::Kind::ContinuationType:
      return global_arena->New<ContinuationType>();
    case Value::Kind::VariableType:
    case Value::Kind::StructType:
    case Value::Kind::ChoiceType:
    case Value::Kind::BindingPlaceholderValue:
    case Value::Kind::AlternativeConstructorValue:
      // TODO: These should be copied so that they don't get destructed.
      return val;
  }
}

auto TypeEqual(const Value* t1, const Value* t2) -> bool {
  if (t1->Tag() != t2->Tag()) {
    return false;
  }
  switch (t1->Tag()) {
    case Value::Kind::PointerType:
      return TypeEqual(cast<PointerType>(*t1).Type(),
                       cast<PointerType>(*t2).Type());
    case Value::Kind::FunctionType: {
      const auto& fn1 = cast<FunctionType>(*t1);
      const auto& fn2 = cast<FunctionType>(*t2);
      return TypeEqual(fn1.Param(), fn2.Param()) &&
             TypeEqual(fn1.Ret(), fn2.Ret());
    }
    case Value::Kind::StructType:
      return cast<StructType>(*t1).Name() == cast<StructType>(*t2).Name();
    case Value::Kind::ChoiceType:
      return cast<ChoiceType>(*t1).Name() == cast<ChoiceType>(*t2).Name();
    case Value::Kind::TupleValue: {
      const auto& tup1 = cast<TupleValue>(*t1);
      const auto& tup2 = cast<TupleValue>(*t2);
      if (tup1.Elements().size() != tup2.Elements().size()) {
        return false;
      }
      for (size_t i = 0; i < tup1.Elements().size(); ++i) {
        if (tup1.Elements()[i].name != tup2.Elements()[i].name ||
            !TypeEqual(tup1.Elements()[i].value, tup2.Elements()[i].value)) {
          return false;
        }
      }
      return true;
    }
    case Value::Kind::IntType:
    case Value::Kind::BoolType:
    case Value::Kind::ContinuationType:
    case Value::Kind::TypeType:
      return true;
    case Value::Kind::VariableType:
      return cast<VariableType>(*t1).Name() == cast<VariableType>(*t2).Name();
    default:
      FATAL_INTERNAL_ERROR_NO_LINE()
          << "TypeEqual used to compare non-type values\n"
          << *t1 << "\n"
          << *t2;
  }
}

// Returns true if all the fields of the two tuples contain equal values
// and returns false otherwise.
static auto FieldsValueEqual(const std::vector<TupleElement>& ts1,
                             const std::vector<TupleElement>& ts2, int line_num)
    -> bool {
  if (ts1.size() != ts2.size()) {
    return false;
  }
  for (const TupleElement& element : ts1) {
    auto iter = std::find_if(
        ts2.begin(), ts2.end(),
        [&](const TupleElement& e2) { return e2.name == element.name; });
    if (iter == ts2.end()) {
      return false;
    }
    if (!ValueEqual(element.value, iter->value, line_num)) {
      return false;
    }
  }
  return true;
}

// Returns true if the two values are equal and returns false otherwise.
//
// This function implements the `==` operator of Carbon.
auto ValueEqual(const Value* v1, const Value* v2, int line_num) -> bool {
  if (v1->Tag() != v2->Tag()) {
    return false;
  }
  switch (v1->Tag()) {
    case Value::Kind::IntValue:
      return cast<IntValue>(*v1).Val() == cast<IntValue>(*v2).Val();
    case Value::Kind::BoolValue:
      return cast<BoolValue>(*v1).Val() == cast<BoolValue>(*v2).Val();
    case Value::Kind::PointerValue:
      return cast<PointerValue>(*v1).Val() == cast<PointerValue>(*v2).Val();
    case Value::Kind::FunctionValue:
      return cast<FunctionValue>(*v1).Body() == cast<FunctionValue>(*v2).Body();
    case Value::Kind::TupleValue:
      return FieldsValueEqual(cast<TupleValue>(*v1).Elements(),
                              cast<TupleValue>(*v2).Elements(), line_num);
    default:
    case Value::Kind::IntType:
    case Value::Kind::BoolType:
    case Value::Kind::TypeType:
    case Value::Kind::FunctionType:
    case Value::Kind::PointerType:
    case Value::Kind::AutoType:
    case Value::Kind::StructType:
    case Value::Kind::ChoiceType:
    case Value::Kind::ContinuationType:
      return TypeEqual(v1, v2);
<<<<<<< HEAD
    case ValKind::StructValue:
    case ValKind::AlternativeValue:
    case ValKind::BindingPlaceholderValue:
    case ValKind::AlternativeConstructorValue:
    case ValKind::ContinuationValue:
      FATAL_INTERNAL_ERROR(line_num)
          << "ValueEqual does not support this kind of value: " << *v1;
=======
    case Value::Kind::StructValue:
    case Value::Kind::AlternativeValue:
    case Value::Kind::BindingPlaceholderValue:
    case Value::Kind::AlternativeConstructorValue:
    case Value::Kind::ContinuationValue:
      llvm::errs() << "ValueEqual does not support this kind of value.\n";
      exit(-1);
>>>>>>> 113430a2
  }
}

}  // namespace Carbon<|MERGE_RESOLUTION|>--- conflicted
+++ resolved
@@ -404,23 +404,13 @@
     case Value::Kind::ChoiceType:
     case Value::Kind::ContinuationType:
       return TypeEqual(v1, v2);
-<<<<<<< HEAD
-    case ValKind::StructValue:
-    case ValKind::AlternativeValue:
-    case ValKind::BindingPlaceholderValue:
-    case ValKind::AlternativeConstructorValue:
-    case ValKind::ContinuationValue:
-      FATAL_INTERNAL_ERROR(line_num)
-          << "ValueEqual does not support this kind of value: " << *v1;
-=======
     case Value::Kind::StructValue:
     case Value::Kind::AlternativeValue:
     case Value::Kind::BindingPlaceholderValue:
     case Value::Kind::AlternativeConstructorValue:
     case Value::Kind::ContinuationValue:
-      llvm::errs() << "ValueEqual does not support this kind of value.\n";
-      exit(-1);
->>>>>>> 113430a2
+      FATAL_INTERNAL_ERROR(line_num)
+          << "ValueEqual does not support this kind of value: " << *v1;
   }
 }
 
