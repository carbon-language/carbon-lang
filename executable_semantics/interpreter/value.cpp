--- conflicted
+++ resolved
@@ -335,14 +335,9 @@
         if ((*t1->u.tuple.elts)[i].first != (*t2->u.tuple.elts)[i].first) {
           return false;
         }
-<<<<<<< HEAD
-        if (!TypeEqual(state->heap.Read((*t1->u.tuple.elts)[i].second, 0),
-                       state->heap.Read(*t2_field, 0))) {
-=======
         if (!TypeEqual(
-                state->ReadFromMemory((*t1->u.tuple.elts)[i].second, 0),
-                state->ReadFromMemory((*t2->u.tuple.elts)[i].second, 0))) {
->>>>>>> cdd705db
+                state->heap.Read((*t1->u.tuple.elts)[i].second, 0),
+                state->heap.Read((*t2->u.tuple.elts)[i].second, 0))) {
           return false;
         }
       }
