--- conflicted
+++ resolved
@@ -77,13 +77,8 @@
         std::optional<Nonnull<const FunctionValue*>> func =
             class_type.FindFunction(f);
         if (func == std::nullopt) {
-<<<<<<< HEAD
-          FATAL_RUNTIME_ERROR(source_loc)
-              << "member " << f << " not in " << *v << " or its " << class_type;
-=======
           FATAL_RUNTIME_ERROR(source_loc) << "member " << f << " not in " << *v
                                           << " or its class " << class_type;
->>>>>>> e98005b3
         } else if ((*func)->declaration().is_method()) {
           // Found a method. Turn it into a bound method.
           const FunctionValue& m = cast<FunctionValue>(**func);
@@ -296,7 +291,6 @@
     case Value::Kind::NominalClassType: {
       const NominalClassType& class_type = cast<NominalClassType>(*this);
       out << "class " << class_type.declaration().name();
-<<<<<<< HEAD
       break;
     }
     case Value::Kind::InterfaceType: {
@@ -310,10 +304,6 @@
           << impl_type.declaration().interface();
       break;
     }
-=======
-      break;
-    }
->>>>>>> e98005b3
     case Value::Kind::ChoiceType:
       out << "choice " << cast<ChoiceType>(*this).name();
       break;
@@ -335,7 +325,6 @@
     case Value::Kind::TypeOfClassType:
       out << "typeof("
           << cast<TypeOfClassType>(*this).class_type().declaration().name()
-<<<<<<< HEAD
           << ")";
       break;
     case Value::Kind::TypeOfInterfaceType:
@@ -344,8 +333,6 @@
                  .interface_type()
                  .declaration()
                  .name()
-=======
->>>>>>> e98005b3
           << ")";
       break;
     case Value::Kind::TypeOfChoiceType:
@@ -423,12 +410,9 @@
     case Value::Kind::NominalClassType:
       return cast<NominalClassType>(*t1).declaration().name() ==
              cast<NominalClassType>(*t2).declaration().name();
-<<<<<<< HEAD
     case Value::Kind::InterfaceType:
       return cast<InterfaceType>(*t1).declaration().name() ==
              cast<InterfaceType>(*t2).declaration().name();
-=======
->>>>>>> e98005b3
     case Value::Kind::ChoiceType:
       return cast<ChoiceType>(*t1).name() == cast<ChoiceType>(*t2).name();
     case Value::Kind::TupleValue: {
@@ -622,7 +606,6 @@
   return field_types;
 }
 
-<<<<<<< HEAD
 auto FindMember(const std::string& name,
                 llvm::ArrayRef<Nonnull<Declaration*>> members)
     -> std::optional<Nonnull<const Declaration*>> {
@@ -630,12 +613,6 @@
     switch (member->kind()) {
       // The following code is repetitive :(
       // Change to use GetName(). -Jeremy
-=======
-auto NominalClassType::FindMember(const std::string& name) const
-    -> std::optional<Nonnull<const Declaration*>> {
-  for (const auto& member : declaration().members()) {
-    switch (member->kind()) {
->>>>>>> e98005b3
       case DeclarationKind::FunctionDeclaration: {
         const auto& fun = cast<FunctionDeclaration>(*member);
         if (fun.name() == name) {
@@ -650,7 +627,6 @@
         }
         break;
       }
-<<<<<<< HEAD
       case DeclarationKind::ClassDeclaration: {
         const auto& class_decl = cast<ClassDeclaration>(*member);
         if (class_decl.name() == name) {
@@ -673,9 +649,6 @@
         break;
       }
       case DeclarationKind::ImplementationDeclaration:
-=======
-      default:
->>>>>>> e98005b3
         break;
     }
   }
