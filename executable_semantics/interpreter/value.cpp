--- conflicted
+++ resolved
@@ -323,17 +323,8 @@
           add_commas = true;
         }
 
-<<<<<<< HEAD
-        out << elt.first << " = ";
-        state->PrintAddress(elt.second, out);
-#if 0
-        out << "@" << elt.second;
-#endif
-=======
         out << element.name << " = ";
         state->heap.PrintAddress(element.address, out);
-        out << "@" << element.address;
->>>>>>> 1f35541f
       }
       out << ")";
       break;
