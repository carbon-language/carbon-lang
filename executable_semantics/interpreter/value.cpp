// Part of the Carbon Language project, under the Apache License v2.0 with LLVM
// Exceptions. See /LICENSE for license information.
// SPDX-License-Identifier: Apache-2.0 WITH LLVM-exception

#include "executable_semantics/interpreter/value.h"

#include <algorithm>

#include "common/check.h"
#include "executable_semantics/common/arena.h"
#include "executable_semantics/common/error.h"
#include "llvm/ADT/StringExtras.h"
#include "llvm/Support/Casting.h"

namespace Carbon {

using llvm::cast;

auto FindInVarValues(const std::string& field, const VarValues& inits)
    -> const Value* {
  for (auto& i : inits) {
    if (i.first == field) {
      return i.second;
    }
  }
  return nullptr;
}

auto FieldsEqual(const VarValues& ts1, const VarValues& ts2) -> bool {
  if (ts1.size() == ts2.size()) {
    for (auto& iter1 : ts1) {
      auto t2 = FindInVarValues(iter1.first, ts2);
      if (t2 == nullptr) {
        return false;
      }
      if (!TypeEqual(iter1.second, t2)) {
        return false;
      }
    }
    return true;
  } else {
    return false;
  }
}

auto TupleValue::FindField(const std::string& name) const -> const Value* {
  for (const TupleElement& element : elements) {
    if (element.name == name) {
      return element.value;
    }
  }
  return nullptr;
}

namespace {

auto GetMember(const Value* v, const std::string& f, int line_num)
    -> const Value* {
  switch (v->Tag()) {
    case Value::Kind::StructValue: {
      const Value* field =
          cast<TupleValue>(*cast<StructValue>(*v).Inits()).FindField(f);
      if (field == nullptr) {
        FATAL_RUNTIME_ERROR(line_num) << "member " << f << " not in " << *v;
      }
      return field;
    }
    case Value::Kind::TupleValue: {
      const Value* field = cast<TupleValue>(*v).FindField(f);
      if (field == nullptr) {
        FATAL_RUNTIME_ERROR(line_num) << "field " << f << " not in " << *v;
      }
      return field;
    }
    case Value::Kind::ChoiceType: {
      const auto& choice = cast<ChoiceType>(*v);
      if (FindInVarValues(f, choice.Alternatives()) == nullptr) {
        FATAL_RUNTIME_ERROR(line_num)
            << "alternative " << f << " not in " << *v;
      }
      return global_arena->New<AlternativeConstructorValue>(f, choice.Name());
    }
    default:
      llvm::errs() << "field access not allowed for value " << *v << "\n";
      exit(-1);
  }
}

}  // namespace

auto Value::GetField(const FieldPath& path, int line_num) const
    -> const Value* {
  const Value* value = this;
  for (const std::string& field : path.components) {
    value = GetMember(value, field, line_num);
  }
  return value;
}

namespace {

auto SetFieldImpl(const Value* value,
                  std::vector<std::string>::const_iterator path_begin,
                  std::vector<std::string>::const_iterator path_end,
                  const Value* field_value, int line_num) -> const Value* {
  if (path_begin == path_end) {
    return field_value;
  }
  switch (value->Tag()) {
    case Value::Kind::StructValue: {
      return SetFieldImpl(cast<StructValue>(*value).Inits(), path_begin,
                          path_end, field_value, line_num);
    }
    case Value::Kind::TupleValue: {
      std::vector<TupleElement> elements = cast<TupleValue>(*value).Elements();
      auto it = std::find_if(elements.begin(), elements.end(),
                             [path_begin](const TupleElement& element) {
                               return element.name == *path_begin;
                             });
      if (it == elements.end()) {
        FATAL_RUNTIME_ERROR(line_num)
            << "field " << *path_begin << " not in " << *value;
      }
      it->value = SetFieldImpl(it->value, path_begin + 1, path_end, field_value,
                               line_num);
      return global_arena->New<TupleValue>(elements);
    }
    default:
      llvm::errs() << "field access not allowed for value " << *value << "\n";
      exit(-1);
  }
}

}  // namespace

auto Value::SetField(const FieldPath& path, const Value* field_value,
                     int line_num) const -> const Value* {
  return SetFieldImpl(this, path.components.begin(), path.components.end(),
                      field_value, line_num);
}

void Value::Print(llvm::raw_ostream& out) const {
  switch (Tag()) {
    case Value::Kind::AlternativeConstructorValue: {
      const auto& alt = cast<AlternativeConstructorValue>(*this);
      out << alt.ChoiceName() << "." << alt.AltName();
      break;
    }
    case Value::Kind::BindingPlaceholderValue: {
      const auto& placeholder = cast<BindingPlaceholderValue>(*this);
      if (placeholder.Name().has_value()) {
        out << *placeholder.Name();
      } else {
        out << "_";
      }
      out << ": " << *placeholder.Type();
      break;
    }
    case Value::Kind::AlternativeValue: {
      const auto& alt = cast<AlternativeValue>(*this);
      out << "alt " << alt.ChoiceName() << "." << alt.AltName() << " "
          << *alt.Argument();
      break;
    }
    case Value::Kind::StructValue: {
      const auto& s = cast<StructValue>(*this);
      out << cast<StructType>(*s.Type()).Name() << *s.Inits();
      break;
    }
    case Value::Kind::TupleValue: {
      out << "(";
      llvm::ListSeparator sep;
      for (const TupleElement& element : cast<TupleValue>(*this).Elements()) {
        out << sep << element.name << " = " << *element.value;
      }
      out << ")";
      break;
    }
    case Value::Kind::IntValue:
      out << cast<IntValue>(*this).Val();
      break;
    case Value::Kind::BoolValue:
      out << (cast<BoolValue>(*this).Val() ? "true" : "false");
      break;
    case Value::Kind::FunctionValue:
      out << "fun<" << cast<FunctionValue>(*this).Name() << ">";
      break;
    case Value::Kind::PointerValue:
      out << "ptr<" << cast<PointerValue>(*this).Val() << ">";
      break;
    case Value::Kind::BoolType:
      out << "Bool";
      break;
<<<<<<< HEAD
    case ValKind::IntType:
      out << "i32";
=======
    case Value::Kind::IntType:
      out << "Int";
>>>>>>> 113430a2
      break;
    case Value::Kind::TypeType:
      out << "Type";
      break;
    case Value::Kind::AutoType:
      out << "auto";
      break;
    case Value::Kind::ContinuationType:
      out << "Continuation";
      break;
    case Value::Kind::PointerType:
      out << *cast<PointerType>(*this).Type() << "*";
      break;
    case Value::Kind::FunctionType: {
      const auto& fn_type = cast<FunctionType>(*this);
      out << "fn ";
      if (fn_type.Deduced().size() > 0) {
        out << "[";
        unsigned int i = 0;
        for (const auto& deduced : fn_type.Deduced()) {
          if (i != 0) {
            out << ", ";
          }
          out << deduced.name << ":! " << *deduced.type;
          ++i;
        }
        out << "]";
      }
      out << *fn_type.Param() << " -> " << *fn_type.Ret();
      break;
    }
    case Value::Kind::StructType:
      out << "struct " << cast<StructType>(*this).Name();
      break;
    case Value::Kind::ChoiceType:
      out << "choice " << cast<ChoiceType>(*this).Name();
      break;
    case Value::Kind::VariableType:
      out << cast<VariableType>(*this).Name();
      break;
    case Value::Kind::ContinuationValue:
      out << "continuation";
      // TODO: Find a way to print useful information about the continuation
      // without creating a dependency cycle.
      break;
  }
}

auto CopyVal(const Value* val, int line_num) -> const Value* {
  switch (val->Tag()) {
    case Value::Kind::TupleValue: {
      std::vector<TupleElement> elements;
      for (const TupleElement& element : cast<TupleValue>(*val).Elements()) {
        elements.push_back(
            {.name = element.name, .value = CopyVal(element.value, line_num)});
      }
      return global_arena->New<TupleValue>(std::move(elements));
    }
    case Value::Kind::AlternativeValue: {
      const auto& alt = cast<AlternativeValue>(*val);
      const Value* arg = CopyVal(alt.Argument(), line_num);
      return global_arena->New<AlternativeValue>(alt.AltName(),
                                                 alt.ChoiceName(), arg);
    }
    case Value::Kind::StructValue: {
      const auto& s = cast<StructValue>(*val);
      const Value* inits = CopyVal(s.Inits(), line_num);
      return global_arena->New<StructValue>(s.Type(), inits);
    }
    case Value::Kind::IntValue:
      return global_arena->New<IntValue>(cast<IntValue>(*val).Val());
    case Value::Kind::BoolValue:
      return global_arena->New<BoolValue>(cast<BoolValue>(*val).Val());
    case Value::Kind::FunctionValue: {
      const auto& fn_value = cast<FunctionValue>(*val);
      return global_arena->New<FunctionValue>(fn_value.Name(), fn_value.Param(),
                                              fn_value.Body());
    }
    case Value::Kind::PointerValue:
      return global_arena->New<PointerValue>(cast<PointerValue>(*val).Val());
    case Value::Kind::ContinuationValue:
      // Copying a continuation is "shallow".
      return val;
    case Value::Kind::FunctionType: {
      const auto& fn_type = cast<FunctionType>(*val);
      return global_arena->New<FunctionType>(fn_type.Deduced(),
                                             CopyVal(fn_type.Param(), line_num),
                                             CopyVal(fn_type.Ret(), line_num));
    }
    case Value::Kind::PointerType:
      return global_arena->New<PointerType>(
          CopyVal(cast<PointerType>(*val).Type(), line_num));
    case Value::Kind::IntType:
      return global_arena->New<IntType>();
    case Value::Kind::BoolType:
      return global_arena->New<BoolType>();
    case Value::Kind::TypeType:
      return global_arena->New<TypeType>();
    case Value::Kind::AutoType:
      return global_arena->New<AutoType>();
    case Value::Kind::ContinuationType:
      return global_arena->New<ContinuationType>();
    case Value::Kind::VariableType:
    case Value::Kind::StructType:
    case Value::Kind::ChoiceType:
    case Value::Kind::BindingPlaceholderValue:
    case Value::Kind::AlternativeConstructorValue:
      // TODO: These should be copied so that they don't get destructed.
      return val;
  }
}

auto TypeEqual(const Value* t1, const Value* t2) -> bool {
  if (t1->Tag() != t2->Tag()) {
    return false;
  }
  switch (t1->Tag()) {
    case Value::Kind::PointerType:
      return TypeEqual(cast<PointerType>(*t1).Type(),
                       cast<PointerType>(*t2).Type());
    case Value::Kind::FunctionType: {
      const auto& fn1 = cast<FunctionType>(*t1);
      const auto& fn2 = cast<FunctionType>(*t2);
      return TypeEqual(fn1.Param(), fn2.Param()) &&
             TypeEqual(fn1.Ret(), fn2.Ret());
    }
    case Value::Kind::StructType:
      return cast<StructType>(*t1).Name() == cast<StructType>(*t2).Name();
    case Value::Kind::ChoiceType:
      return cast<ChoiceType>(*t1).Name() == cast<ChoiceType>(*t2).Name();
    case Value::Kind::TupleValue: {
      const auto& tup1 = cast<TupleValue>(*t1);
      const auto& tup2 = cast<TupleValue>(*t2);
      if (tup1.Elements().size() != tup2.Elements().size()) {
        return false;
      }
      for (size_t i = 0; i < tup1.Elements().size(); ++i) {
        if (tup1.Elements()[i].name != tup2.Elements()[i].name ||
            !TypeEqual(tup1.Elements()[i].value, tup2.Elements()[i].value)) {
          return false;
        }
      }
      return true;
    }
    case Value::Kind::IntType:
    case Value::Kind::BoolType:
    case Value::Kind::ContinuationType:
    case Value::Kind::TypeType:
      return true;
    case Value::Kind::VariableType:
      return cast<VariableType>(*t1).Name() == cast<VariableType>(*t2).Name();
    default:
      llvm::errs() << "TypeEqual used to compare non-type values\n"
                   << *t1 << "\n"
                   << *t2 << "\n";
      exit(-1);
  }
}

// Returns true if all the fields of the two tuples contain equal values
// and returns false otherwise.
static auto FieldsValueEqual(const std::vector<TupleElement>& ts1,
                             const std::vector<TupleElement>& ts2, int line_num)
    -> bool {
  if (ts1.size() != ts2.size()) {
    return false;
  }
  for (const TupleElement& element : ts1) {
    auto iter = std::find_if(
        ts2.begin(), ts2.end(),
        [&](const TupleElement& e2) { return e2.name == element.name; });
    if (iter == ts2.end()) {
      return false;
    }
    if (!ValueEqual(element.value, iter->value, line_num)) {
      return false;
    }
  }
  return true;
}

// Returns true if the two values are equal and returns false otherwise.
//
// This function implements the `==` operator of Carbon.
auto ValueEqual(const Value* v1, const Value* v2, int line_num) -> bool {
  if (v1->Tag() != v2->Tag()) {
    return false;
  }
  switch (v1->Tag()) {
    case Value::Kind::IntValue:
      return cast<IntValue>(*v1).Val() == cast<IntValue>(*v2).Val();
    case Value::Kind::BoolValue:
      return cast<BoolValue>(*v1).Val() == cast<BoolValue>(*v2).Val();
    case Value::Kind::PointerValue:
      return cast<PointerValue>(*v1).Val() == cast<PointerValue>(*v2).Val();
    case Value::Kind::FunctionValue:
      return cast<FunctionValue>(*v1).Body() == cast<FunctionValue>(*v2).Body();
    case Value::Kind::TupleValue:
      return FieldsValueEqual(cast<TupleValue>(*v1).Elements(),
                              cast<TupleValue>(*v2).Elements(), line_num);
    default:
    case Value::Kind::IntType:
    case Value::Kind::BoolType:
    case Value::Kind::TypeType:
    case Value::Kind::FunctionType:
    case Value::Kind::PointerType:
    case Value::Kind::AutoType:
    case Value::Kind::StructType:
    case Value::Kind::ChoiceType:
    case Value::Kind::ContinuationType:
      return TypeEqual(v1, v2);
    case Value::Kind::StructValue:
    case Value::Kind::AlternativeValue:
    case Value::Kind::BindingPlaceholderValue:
    case Value::Kind::AlternativeConstructorValue:
    case Value::Kind::ContinuationValue:
      llvm::errs() << "ValueEqual does not support this kind of value.\n";
      exit(-1);
  }
}

}  // namespace Carbon<|MERGE_RESOLUTION|>--- conflicted
+++ resolved
@@ -191,13 +191,8 @@
     case Value::Kind::BoolType:
       out << "Bool";
       break;
-<<<<<<< HEAD
-    case ValKind::IntType:
+    case Value::Kind::IntType:
       out << "i32";
-=======
-    case Value::Kind::IntType:
-      out << "Int";
->>>>>>> 113430a2
       break;
     case Value::Kind::TypeType:
       out << "Type";
