// Part of the Carbon Language project, under the Apache License v2.0 with LLVM
// Exceptions. See /LICENSE for license information.
// SPDX-License-Identifier: Apache-2.0 WITH LLVM-exception

#include "executable_semantics/interpreter/value.h"

#include <cassert>
#include <iostream>

#include "executable_semantics/interpreter/interpreter.h"

namespace Carbon {

auto FindInVarValues(const std::string& field, VarValues* inits)
    -> const Value* {
  for (auto& i : *inits) {
    if (i.first == field) {
      return i.second;
    }
  }
  return nullptr;
}

auto FieldsEqual(VarValues* ts1, VarValues* ts2) -> bool {
  if (ts1->size() == ts2->size()) {
    for (auto& iter1 : *ts1) {
      auto t2 = FindInVarValues(iter1.first, ts2);
      if (t2 == nullptr) {
        return false;
      }
      if (!TypeEqual(iter1.second, t2)) {
        return false;
      }
    }
    return true;
  } else {
    return false;
  }
}

auto FindTupleField(const std::string& field, const Value* tuple)
    -> std::optional<Address> {
  assert(tuple->tag == ValKind::TupleV);
  for (const auto& i : *tuple->u.tuple.elts) {
    if (i.first == field) {
      return i.second;
    }
  }
  return std::nullopt;
}

auto MakeIntVal(int i) -> const Value* {
  auto* v = new Value();
  v->tag = ValKind::IntV;
  v->u.integer = i;
  return v;
}

auto MakeBoolVal(bool b) -> const Value* {
  auto* v = new Value();
  v->tag = ValKind::BoolV;
  v->u.boolean = b;
  return v;
}

auto MakeFunVal(std::string name, const Value* param, Statement* body)
    -> const Value* {
  auto* v = new Value();
  v->tag = ValKind::FunV;
  v->u.fun.name = new std::string(std::move(name));
  v->u.fun.param = param;
  v->u.fun.body = body;
  return v;
}

auto MakePtrVal(Address addr) -> const Value* {
  auto* v = new Value();
  v->tag = ValKind::PtrV;
  v->u.ptr = addr;
  return v;
}

auto MakeStructVal(const Value* type, const Value* inits) -> const Value* {
  auto* v = new Value();
  v->tag = ValKind::StructV;
  v->u.struct_val.type = type;
  v->u.struct_val.inits = inits;
  return v;
}

auto MakeTupleVal(std::vector<std::pair<std::string, Address>>* elts)
    -> const Value* {
  auto* v = new Value();
  v->tag = ValKind::TupleV;
  v->u.tuple.elts = elts;
  return v;
}

auto MakeAltVal(std::string alt_name, std::string choice_name, Address argument)
    -> const Value* {
  auto* v = new Value();
  v->tag = ValKind::AltV;
  v->u.alt.alt_name = new std::string(std::move(alt_name));
  v->u.alt.choice_name = new std::string(std::move(choice_name));
  v->u.alt.argument = argument;
  return v;
}

auto MakeAltCons(std::string alt_name, std::string choice_name)
    -> const Value* {
  auto* v = new Value();
  v->tag = ValKind::AltConsV;
  v->u.alt.alt_name = new std::string(std::move(alt_name));
  v->u.alt.choice_name = new std::string(std::move(choice_name));
  return v;
}

// Return a first-class continuation represented a fragment
// of the stack.
auto MakeContinuation(std::vector<Frame*> stack) -> Value* {
  auto* v = new Value();
  v->tag = ValKind::ContinuationV;
  v->u.continuation.stack = new std::vector<Frame*>(stack);
  return v;
}

auto MakeVarPatVal(std::string name, const Value* type) -> const Value* {
  auto* v = new Value();
  v->tag = ValKind::VarPatV;
  v->u.var_pat.name = new std::string(std::move(name));
  v->u.var_pat.type = type;
  return v;
}

auto MakeVarTypeVal(std::string name) -> const Value* {
  auto* v = new Value();
  v->tag = ValKind::VarTV;
  v->u.var_type = new std::string(std::move(name));
  return v;
}

auto MakeIntTypeVal() -> const Value* {
  auto* v = new Value();
  v->tag = ValKind::IntTV;
  return v;
}

auto MakeBoolTypeVal() -> const Value* {
  auto* v = new Value();
  v->tag = ValKind::BoolTV;
  return v;
}

auto MakeTypeTypeVal() -> const Value* {
  auto* v = new Value();
  v->tag = ValKind::TypeTV;
  return v;
}

// Return a Continuation type.
auto MakeContinuationTypeVal() -> const Value* {
  auto* v = new Value();
  v->tag = ValKind::ContinuationTV;
  return v;
}

auto MakeAutoTypeVal() -> const Value* {
  auto* v = new Value();
  v->tag = ValKind::AutoTV;
  return v;
}

auto MakeFunTypeVal(const Value* param, const Value* ret) -> const Value* {
  auto* v = new Value();
  v->tag = ValKind::FunctionTV;
  v->u.fun_type.param = param;
  v->u.fun_type.ret = ret;
  return v;
}

auto MakePtrTypeVal(const Value* type) -> const Value* {
  auto* v = new Value();
  v->tag = ValKind::PointerTV;
  v->u.ptr_type.type = type;
  return v;
}

auto MakeStructTypeVal(std::string name, VarValues* fields, VarValues* methods)
    -> const Value* {
  auto* v = new Value();
  v->tag = ValKind::StructTV;
  v->u.struct_type.name = new std::string(std::move(name));
  v->u.struct_type.fields = fields;
  v->u.struct_type.methods = methods;
  return v;
}

auto MakeVoidTypeVal() -> const Value* {
  auto* v = new Value();
  v->tag = ValKind::TupleV;
  v->u.tuple.elts = new std::vector<std::pair<std::string, Address>>();
  return v;
}

auto MakeChoiceTypeVal(std::string name,
                       std::list<std::pair<std::string, const Value*>>* alts)
    -> const Value* {
  auto* v = new Value();
  v->tag = ValKind::ChoiceTV;
  // Transitional leak: when we get rid of all pointers, this will disappear.
  v->u.choice_type.name = new std::string(name);
  v->u.choice_type.alternatives = alts;
  return v;
}

void PrintValue(const Value* val, std::ostream& out) {
  switch (val->tag) {
    case ValKind::AltConsV: {
      out << *val->u.alt_cons.choice_name << "." << *val->u.alt_cons.alt_name;
      break;
    }
    case ValKind::VarPatV: {
      PrintValue(val->u.var_pat.type, out);
      out << ": " << *val->u.var_pat.name;
      break;
    }
    case ValKind::AltV: {
      out << "alt " << *val->u.alt.choice_name << "." << *val->u.alt.alt_name
          << " ";
      PrintValue(state->heap[val->u.alt.argument], out);
      break;
    }
    case ValKind::StructV: {
      out << *val->u.struct_val.type->u.struct_type.name;
      PrintValue(val->u.struct_val.inits, out);
      break;
    }
    case ValKind::TupleV: {
      out << "(";
      bool add_commas = false;
      for (const auto& elt : *val->u.tuple.elts) {
        if (add_commas) {
          out << ", ";
        } else {
          add_commas = true;
        }

        out << elt.first << " = ";
        PrintValue(state->heap[elt.second], out);
        out << "@" << elt.second;
      }
      out << ")";
      break;
    }
    case ValKind::IntV:
      out << val->u.integer;
      break;
    case ValKind::BoolV:
      out << std::boolalpha << val->u.boolean;
      break;
    case ValKind::FunV:
      out << "fun<" << *val->u.fun.name << ">";
      break;
    case ValKind::PtrV:
      out << "ptr<" << val->u.ptr << ">";
      break;
    case ValKind::BoolTV:
      out << "Bool";
      break;
    case ValKind::IntTV:
      out << "Int";
      break;
    case ValKind::TypeTV:
      out << "Type";
      break;
    case ValKind::AutoTV:
      out << "auto";
      break;
    case ValKind::ContinuationTV:
      out << "Continuation";
      break;
    case ValKind::PointerTV:
      out << "Ptr(";
      PrintValue(val->u.ptr_type.type, out);
      out << ")";
      break;
    case ValKind::FunctionTV:
      out << "fn ";
      PrintValue(val->u.fun_type.param, out);
      out << " -> ";
      PrintValue(val->u.fun_type.ret, out);
      break;
    case ValKind::VarTV:
      out << *val->u.var_type;
      break;
    case ValKind::StructTV:
      out << "struct " << *val->u.struct_type.name;
      break;
    case ValKind::ChoiceTV:
      out << "choice " << *val->u.choice_type.name;
      break;
    case ValKind::ContinuationV:
      out << "continuation[[";
      for (Frame* frame : *val->u.continuation.stack) {
        PrintFrame(frame, out);
        out << " :: ";
      }
      out << "]]";
      break;
  }
}

auto TypeEqual(const Value* t1, const Value* t2) -> bool {
  if (t1->tag != t2->tag) {
    return false;
  }
  switch (t1->tag) {
    case ValKind::VarTV:
      return *t1->u.var_type == *t2->u.var_type;
    case ValKind::PointerTV:
      return TypeEqual(t1->u.ptr_type.type, t2->u.ptr_type.type);
    case ValKind::FunctionTV:
      return TypeEqual(t1->u.fun_type.param, t2->u.fun_type.param) &&
             TypeEqual(t1->u.fun_type.ret, t2->u.fun_type.ret);
    case ValKind::StructTV:
      return *t1->u.struct_type.name == *t2->u.struct_type.name;
    case ValKind::ChoiceTV:
      return *t1->u.choice_type.name == *t2->u.choice_type.name;
    case ValKind::TupleV: {
      if (t1->u.tuple.elts->size() != t2->u.tuple.elts->size()) {
        return false;
      }
      for (size_t i = 0; i < t1->u.tuple.elts->size(); ++i) {
        std::optional<Address> t2_field =
            FindTupleField((*t1->u.tuple.elts)[i].first, t2);
        if (t2_field == std::nullopt) {
          return false;
        }
        if (!TypeEqual(state->heap[(*t1->u.tuple.elts)[i].second],
                       state->heap[*t2_field])) {
          return false;
        }
      }
      return true;
    }
    case ValKind::IntTV:
    case ValKind::BoolTV:
    case ValKind::ContinuationTV:
      return true;
    default:
<<<<<<< HEAD
      std::cerr << "TypeEqual used to compare non-type values" << std::endl;
      exit(-1);
=======
      return false;
>>>>>>> 40c79a37
  }
}

auto ValueEqual(const Value* v1, const Value* v2, int line_num) -> bool {
  if (v1->tag != v2->tag) {
    return false;
  }
  switch (v1->tag) {
    case ValKind::IntV:
      return v1->u.integer == v2->u.integer;
    case ValKind::BoolV:
      return v1->u.boolean == v2->u.boolean;
    case ValKind::PtrV:
      CheckAlive(v1->u.ptr, line_num);
      CheckAlive(v2->u.ptr, line_num);
      return v1->u.ptr == v2->u.ptr;
    case ValKind::FunV:
      return v1->u.fun.body == v2->u.fun.body;
<<<<<<< HEAD
    case ValKind::TupleV:
      // FIXME merge fix from PR 434
      return false;
    default:
=======
    case ValKind::VarTV:
    case ValKind::IntTV:
    case ValKind::BoolTV:
    case ValKind::TypeTV:
    case ValKind::FunctionTV:
    case ValKind::PointerTV:
    case ValKind::AutoTV:
    case ValKind::TupleTV:
    case ValKind::StructTV:
    case ValKind::ChoiceTV:
    case ValKind::ContinuationTV:
>>>>>>> 40c79a37
      return TypeEqual(v1, v2);
    case ValKind::TupleV:
    case ValKind::StructV:
    case ValKind::AltV:
    case ValKind::VarPatV:
    case ValKind::AltConsV:
    case ValKind::ContinuationV:
      std::cerr << "ValueEqual does not support this kind of value."
                << std::endl;
      exit(-1);
  }
}

auto ToInteger(const Value* v) -> int {
  switch (v->tag) {
    case ValKind::IntV:
      return v->u.integer;
    default:
      std::cerr << "expected an integer, not ";
      PrintValue(v, std::cerr);
      exit(-1);
  }
}

void CheckAlive(Address address, int line_num) {
  if (!state->alive[address]) {
    std::cerr << line_num << ": undefined behavior: access to dead value ";
    PrintValue(state->heap[address], std::cerr);
    std::cerr << std::endl;
    exit(-1);
  }
}

}  // namespace Carbon<|MERGE_RESOLUTION|>--- conflicted
+++ resolved
@@ -348,12 +348,8 @@
     case ValKind::ContinuationTV:
       return true;
     default:
-<<<<<<< HEAD
       std::cerr << "TypeEqual used to compare non-type values" << std::endl;
       exit(-1);
-=======
-      return false;
->>>>>>> 40c79a37
   }
 }
 
@@ -372,12 +368,6 @@
       return v1->u.ptr == v2->u.ptr;
     case ValKind::FunV:
       return v1->u.fun.body == v2->u.fun.body;
-<<<<<<< HEAD
-    case ValKind::TupleV:
-      // FIXME merge fix from PR 434
-      return false;
-    default:
-=======
     case ValKind::VarTV:
     case ValKind::IntTV:
     case ValKind::BoolTV:
@@ -385,11 +375,9 @@
     case ValKind::FunctionTV:
     case ValKind::PointerTV:
     case ValKind::AutoTV:
-    case ValKind::TupleTV:
     case ValKind::StructTV:
     case ValKind::ChoiceTV:
     case ValKind::ContinuationTV:
->>>>>>> 40c79a37
       return TypeEqual(v1, v2);
     case ValKind::TupleV:
     case ValKind::StructV:
