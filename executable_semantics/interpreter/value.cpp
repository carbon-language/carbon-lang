--- conflicted
+++ resolved
@@ -85,15 +85,10 @@
                  << class_type;
         } else if ((*func)->declaration().is_method()) {
           // Found a method. Turn it into a bound method.
-<<<<<<< HEAD
           const FunctionValue& m = cast<FunctionValue>(**func);
           return arena->New<BoundMethodValue>(&m.declaration(), &object,
                                               class_type.type_args(),
                                               class_type.witnesses());
-=======
-          const auto& m = cast<FunctionValue>(**func);
-          return arena->New<BoundMethodValue>(&m.declaration(), &object);
->>>>>>> 2922d98d
         } else {
           // Found a class function
           Nonnull<const FunctionValue*> fun = arena->New<FunctionValue>(
@@ -112,12 +107,8 @@
       return arena->New<AlternativeConstructorValue>(f, choice.name());
     }
     case Value::Kind::NominalClassType: {
-<<<<<<< HEAD
       // Access a class function.
       const NominalClassType& class_type = cast<NominalClassType>(*v);
-=======
-      const auto& class_type = cast<NominalClassType>(*v);
->>>>>>> 2922d98d
       std::optional<Nonnull<const FunctionValue*>> fun =
           class_type.FindFunction(f);
       if (fun == std::nullopt) {
@@ -461,7 +452,8 @@
       }
       for (const auto& [ty_var1, ty1] :
            cast<NominalClassType>(*t1).type_args()) {
-        if (!TypeEqual(ty1, cast<NominalClassType>(*t2).type_args().at(ty_var1))) {
+        if (!TypeEqual(ty1,
+                       cast<NominalClassType>(*t2).type_args().at(ty_var1))) {
           return false;
         }
       }
