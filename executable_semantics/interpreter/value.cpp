--- conflicted
+++ resolved
@@ -415,17 +415,9 @@
       out << "choice " << GetChoiceType().name;
       break;
     case ValKind::ContinuationValue:
-<<<<<<< HEAD
-      out << "continuation[[";
-      for (Frame* frame : GetContinuationValue().stack) {
-        out << *frame << " :: ";
-      }
-      out << "]]";
-=======
       out << "continuation";
       // TODO: Find a way to print useful information about the continuation
       // without creating a dependency cycle.
->>>>>>> 217b7de2
       break;
   }
 }
