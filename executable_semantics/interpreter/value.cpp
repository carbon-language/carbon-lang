--- conflicted
+++ resolved
@@ -291,93 +291,6 @@
   }
 }
 
-<<<<<<< HEAD
-=======
-auto CopyVal(Nonnull<Arena*> arena, Nonnull<const Value*> val,
-             SourceLocation source_loc) -> Nonnull<const Value*> {
-  switch (val->kind()) {
-    case Value::Kind::TupleValue: {
-      std::vector<Nonnull<const Value*>> elements;
-      for (Nonnull<const Value*> element : cast<TupleValue>(*val).elements()) {
-        elements.push_back(CopyVal(arena, element, source_loc));
-      }
-      return arena->New<TupleValue>(std::move(elements));
-    }
-    case Value::Kind::AlternativeValue: {
-      const auto& alt = cast<AlternativeValue>(*val);
-      Nonnull<const Value*> arg = CopyVal(arena, &alt.argument(), source_loc);
-      return arena->New<AlternativeValue>(alt.alt_name(), alt.choice_name(),
-                                          arg);
-    }
-    case Value::Kind::StructValue: {
-      std::vector<StructElement> elements;
-      for (const StructElement& element : cast<StructValue>(*val).elements()) {
-        elements.push_back(
-            {.name = element.name,
-             .value = CopyVal(arena, element.value, source_loc)});
-      }
-      return arena->New<StructValue>(std::move(elements));
-    }
-    case Value::Kind::NominalClassValue: {
-      const auto& s = cast<NominalClassValue>(*val);
-      Nonnull<const Value*> inits = CopyVal(arena, &s.inits(), source_loc);
-      return arena->New<NominalClassValue>(&s.type(), inits);
-    }
-    case Value::Kind::IntValue:
-      return arena->New<IntValue>(cast<IntValue>(*val).value());
-    case Value::Kind::BoolValue:
-      return arena->New<BoolValue>(cast<BoolValue>(*val).value());
-    case Value::Kind::FunctionValue: {
-      const auto& fn_value = cast<FunctionValue>(*val);
-      return arena->New<FunctionValue>(fn_value.name(), &fn_value.parameters(),
-                                       fn_value.body());
-    }
-    case Value::Kind::PointerValue:
-      return arena->New<PointerValue>(cast<PointerValue>(*val).value());
-    case Value::Kind::ContinuationValue:
-      return arena->New<ContinuationValue>(
-          &cast<ContinuationValue>(*val).stack());
-    case Value::Kind::FunctionType: {
-      const auto& fn_type = cast<FunctionType>(*val);
-      return arena->New<FunctionType>(
-          fn_type.deduced(), CopyVal(arena, &fn_type.parameters(), source_loc),
-          CopyVal(arena, &fn_type.return_type(), source_loc));
-    }
-    case Value::Kind::PointerType:
-      return arena->New<PointerType>(
-          CopyVal(arena, &cast<PointerType>(*val).type(), source_loc));
-    case Value::Kind::IntType:
-      return arena->New<IntType>();
-    case Value::Kind::BoolType:
-      return arena->New<BoolType>();
-    case Value::Kind::TypeType:
-      return arena->New<TypeType>();
-    case Value::Kind::AutoType:
-      return arena->New<AutoType>();
-    case Value::Kind::ContinuationType:
-      return arena->New<ContinuationType>();
-    case Value::Kind::StringType:
-      return arena->New<StringType>();
-    case Value::Kind::StringValue:
-      return arena->New<StringValue>(cast<StringValue>(*val).value());
-    case Value::Kind::StructType: {
-      VarValues fields;
-      for (const auto& [name, type] : cast<StructType>(*val).fields()) {
-        fields.push_back({name, CopyVal(arena, type, source_loc)});
-      }
-      return arena->New<StructType>(fields);
-    }
-    case Value::Kind::VariableType:
-    case Value::Kind::NominalClassType:
-    case Value::Kind::ChoiceType:
-    case Value::Kind::BindingPlaceholderValue:
-    case Value::Kind::AlternativeConstructorValue:
-      // TODO: These should be copied so that they don't get destructed.
-      return val;
-  }
-}
-
->>>>>>> 79177bd8
 auto TypeEqual(Nonnull<const Value*> t1, Nonnull<const Value*> t2) -> bool {
   if (t1->kind() != t2->kind()) {
     return false;
