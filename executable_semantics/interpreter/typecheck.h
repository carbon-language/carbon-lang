--- conflicted
+++ resolved
@@ -36,13 +36,7 @@
   TypeEnv types;
 };
 
-<<<<<<< HEAD
-auto ToType(int line_num, const Value* val) -> const Value*;
-
 auto TypeCheckExp(const Expression* e, TypeEnv types, Env values,
-=======
-auto TypeCheckExp(Expression* e, TypeEnv types, Env values,
->>>>>>> 2cf976f4
                   const Value* expected, TCContext context) -> TCResult;
 
 auto TypeCheckStmt(const Statement*, TypeEnv, Env, Value const*&)
