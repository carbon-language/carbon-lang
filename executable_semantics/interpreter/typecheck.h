// Part of the Carbon Language project, under the Apache License v2.0 with LLVM
// Exceptions. See /LICENSE for license information.
// SPDX-License-Identifier: Apache-2.0 WITH LLVM-exception

#ifndef EXECUTABLE_SEMANTICS_INTERPRETER_TYPECHECK_H_
#define EXECUTABLE_SEMANTICS_INTERPRETER_TYPECHECK_H_

#include <set>

#include "executable_semantics/ast/expression.h"
#include "executable_semantics/ast/statement.h"
#include "executable_semantics/interpreter/assoc_list.h"
#include "executable_semantics/interpreter/interpreter.h"

namespace Carbon {

using TypeEnv = AssocList<std::string, Value*>;

void PrintTypeEnv(TypeEnv env);

enum class TCContext { ValueContext, PatternContext, TypeContext };

struct TCResult {
  TCResult(Expression* e, Value* t, TypeEnv env) : exp(e), type(t), env(env) {}

  Expression* exp;
  Value* type;
  TypeEnv env;
};

struct TCStatement {
  TCStatement(Statement* s, TypeEnv e) : stmt(s), env(e) {}

  Statement* stmt;
  TypeEnv env;
};

auto ToType(int line_num, Value* val) -> Value*;

auto TypeCheckExp(Expression* e, TypeEnv env, Env ct_env, Value* expected,
                  TCContext context) -> TCResult;

auto TypeCheckStmt(Statement*, TypeEnv, Env, Value*) -> TCStatement;

auto TypeCheckFunDef(struct FunctionDefinition*, TypeEnv)
    -> struct FunctionDefinition*;

<<<<<<< HEAD
auto TypeCheckDecl(Declaration* d, TypeEnv env, Env ct_env) -> Declaration*;

auto TopLevel(std::list<Declaration*>* fs) -> std::pair<TypeEnv, Env>;
=======
auto TopLevel(std::list<Declaration*>* fs) -> std::pair<TypeEnv*, Env*>;
>>>>>>> ebca28c2

void PrintErrorString(const std::string& s);

}  // namespace Carbon

#endif  // EXECUTABLE_SEMANTICS_INTERPRETER_TYPECHECK_H_<|MERGE_RESOLUTION|>--- conflicted
+++ resolved
@@ -45,13 +45,7 @@
 auto TypeCheckFunDef(struct FunctionDefinition*, TypeEnv)
     -> struct FunctionDefinition*;
 
-<<<<<<< HEAD
-auto TypeCheckDecl(Declaration* d, TypeEnv env, Env ct_env) -> Declaration*;
-
 auto TopLevel(std::list<Declaration*>* fs) -> std::pair<TypeEnv, Env>;
-=======
-auto TopLevel(std::list<Declaration*>* fs) -> std::pair<TypeEnv*, Env*>;
->>>>>>> ebca28c2
 
 void PrintErrorString(const std::string& s);
 
