// Part of the Carbon Language project, under the Apache License v2.0 with LLVM
// Exceptions. See /LICENSE for license information.
// SPDX-License-Identifier: Apache-2.0 WITH LLVM-exception

#ifndef EXECUTABLE_SEMANTICS_INTERPRETER_TYPECHECK_H_
#define EXECUTABLE_SEMANTICS_INTERPRETER_TYPECHECK_H_

#include <set>

#include "executable_semantics/ast/expression.h"
#include "executable_semantics/ast/statement.h"
#include "executable_semantics/interpreter/assoc_list.h"
#include "executable_semantics/interpreter/interpreter.h"

namespace Carbon {

using TypeEnv = AssocList<std::string, Value*>;

void PrintTypeEnv(TypeEnv env);

enum class TCContext { ValueContext, PatternContext, TypeContext };

struct TCResult {
  TCResult(Expression* e, Value* t, TypeEnv env) : exp(e), type(t), env(env) {}

  Expression* exp;
  Value* type;
  TypeEnv env;
};

struct TCStatement {
  TCStatement(Statement* s, TypeEnv e) : stmt(s), env(e) {}

  Statement* stmt;
  TypeEnv env;
};

auto ToType(int line_num, Value* val) -> Value*;

auto TypeCheckExp(Expression* e, TypeEnv env, Env ct_env, Value* expected,
                  TCContext context) -> TCResult;

auto TypeCheckStmt(Statement*, TypeEnv, Env, Value*) -> TCStatement;

auto TypeCheckFunDef(struct FunctionDefinition*, TypeEnv)
    -> struct FunctionDefinition*;

<<<<<<< HEAD
auto TopLevel(std::list<Declaration*>* fs) -> std::pair<TypeEnv, Env>;

=======
auto TopLevel(std::list<Declaration>* fs) -> std::pair<TypeEnv, Env>;
  
>>>>>>> e77dfa6b
void PrintErrorString(const std::string& s);

}  // namespace Carbon

#endif  // EXECUTABLE_SEMANTICS_INTERPRETER_TYPECHECK_H_<|MERGE_RESOLUTION|>--- conflicted
+++ resolved
@@ -45,13 +45,8 @@
 auto TypeCheckFunDef(struct FunctionDefinition*, TypeEnv)
     -> struct FunctionDefinition*;
 
-<<<<<<< HEAD
-auto TopLevel(std::list<Declaration*>* fs) -> std::pair<TypeEnv, Env>;
+auto TopLevel(std::list<Declaration>* fs) -> std::pair<TypeEnv, Env>;
 
-=======
-auto TopLevel(std::list<Declaration>* fs) -> std::pair<TypeEnv, Env>;
-  
->>>>>>> e77dfa6b
 void PrintErrorString(const std::string& s);
 
 }  // namespace Carbon
