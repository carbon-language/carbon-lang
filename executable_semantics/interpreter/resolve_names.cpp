--- conflicted
+++ resolved
@@ -180,9 +180,9 @@
     }
     case PatternKind::GenericBinding: {
       auto& binding = cast<GenericBinding>(pattern);
-      ResolveNames(binding.type(), enclosing_scope);
+      RETURN_IF_ERROR(ResolveNames(binding.type(), enclosing_scope));
       if (binding.name() != AnonymousName) {
-        enclosing_scope.Add(binding.name(), &binding);
+        RETURN_IF_ERROR(enclosing_scope.Add(binding.name(), &binding));
       }
       break;
     }
@@ -323,13 +323,8 @@
       StaticScope function_scope;
       function_scope.AddParent(&enclosing_scope);
       for (Nonnull<GenericBinding*> binding : function.deduced_parameters()) {
-<<<<<<< HEAD
-        ResolveNames(binding->type(), function_scope);
-        function_scope.Add(binding->name(), binding);
-=======
+        RETURN_IF_ERROR(ResolveNames(binding->type(), function_scope));
         RETURN_IF_ERROR(function_scope.Add(binding->name(), binding));
-        RETURN_IF_ERROR(ResolveNames(binding->type(), function_scope));
->>>>>>> 2922d98d
       }
       if (function.is_method()) {
         RETURN_IF_ERROR(ResolveNames(function.me_pattern(), function_scope));
@@ -348,15 +343,9 @@
       auto& class_decl = cast<ClassDeclaration>(declaration);
       StaticScope class_scope;
       class_scope.AddParent(&enclosing_scope);
-<<<<<<< HEAD
-      class_scope.Add(class_decl.name(), &class_decl);
+      RETURN_IF_ERROR(class_scope.Add(class_decl.name(), &class_decl));
       if (class_decl.type_params().has_value()) {
-        ResolveNames(**class_decl.type_params(), class_scope);
-=======
-      RETURN_IF_ERROR(class_scope.Add(class_decl.name(), &class_decl));
-      for (Nonnull<Declaration*> member : class_decl.members()) {
-        RETURN_IF_ERROR(AddExposedNames(*member, class_scope));
->>>>>>> 2922d98d
+        RETURN_IF_ERROR(ResolveNames(**class_decl.type_params(), class_scope));
       }
 
       // TODO: Disable unqualified access of members by other members for now.
