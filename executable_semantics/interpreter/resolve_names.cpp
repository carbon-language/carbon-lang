// Part of the Carbon Language project, under the Apache License v2.0 with LLVM
// Exceptions. See /LICENSE for license information.
// SPDX-License-Identifier: Apache-2.0 WITH LLVM-exception

#include "executable_semantics/interpreter/resolve_names.h"

#include "executable_semantics/ast/declaration.h"
#include "llvm/Support/Casting.h"

using llvm::cast;

namespace Carbon {

namespace {

// Populates names for a pattern. See PopulateNamesInDeclaration for overall
// flow.
void PopulateNamesInPattern(const Pattern& pattern, StaticScope& static_scope) {
  switch (pattern.kind()) {
    case PatternKind::AlternativePattern: {
      const auto& alt = cast<AlternativePattern>(pattern);
      PopulateNamesInPattern(alt.arguments(), static_scope);
      break;
    }
    case PatternKind::BindingPattern: {
      const auto& binding = cast<BindingPattern>(pattern);
      if (binding.name().has_value()) {
        static_scope.Add(*binding.name(), &binding);
      }
      break;
    }
    case PatternKind::TuplePattern: {
      const auto& tuple = cast<TuplePattern>(pattern);
      for (auto* field : tuple.fields()) {
        PopulateNamesInPattern(*field, static_scope);
      }
      break;
    }
    case PatternKind::AutoPattern:
    case PatternKind::ExpressionPattern:
      // These don't add names.
      break;
  }
}

// Populates names for a statement. See PopulateNamesInDeclaration for overall
// flow.
void PopulateNamesInStatement(Arena* arena,
                              std::optional<Nonnull<Statement*>> opt_statement,
                              StaticScope& static_scope) {
  if (!opt_statement.has_value()) {
    return;
  }
  Statement& statement = **opt_statement;
  switch (statement.kind()) {
    case StatementKind::Block: {
      // Defines a new scope for names.
      auto& block = cast<Block>(statement);
      for (const auto& statement : block.statements()) {
        PopulateNamesInStatement(arena, statement, block.static_scope());
      }
      break;
    }
    case StatementKind::Continuation: {
      // Defines a new name and contains a block.
      auto& cont = cast<Continuation>(statement);
      static_scope.Add(cont.continuation_variable(), &cont);
      PopulateNamesInStatement(arena, &cont.body(), static_scope);
      break;
    }
    case StatementKind::VariableDefinition: {
      // Defines a new name.
      const auto& var = cast<VariableDefinition>(statement);
      PopulateNamesInPattern(var.pattern(), static_scope);
      break;
    }
    case StatementKind::If: {
      // Contains blocks.
      auto& if_stmt = cast<If>(statement);
      PopulateNamesInStatement(arena, &if_stmt.then_block(), static_scope);
      PopulateNamesInStatement(arena, if_stmt.else_block(), static_scope);
      break;
    }
    case StatementKind::While: {
      // Contains a block.
      auto& while_stmt = cast<While>(statement);
      PopulateNamesInStatement(arena, &while_stmt.body(), static_scope);
      break;
    }
    case StatementKind::Match: {
      // Contains blocks.
      auto& match = cast<Match>(statement);
      for (auto& clause : match.clauses()) {
        PopulateNamesInPattern(clause.pattern(), clause.static_scope());
        PopulateNamesInStatement(arena, &clause.statement(),
                                 clause.static_scope());
      }
      break;
    }
    case StatementKind::Assign:
    case StatementKind::Await:
    case StatementKind::Break:
    case StatementKind::Continue:
    case StatementKind::ExpressionStatement:
    case StatementKind::Return:
    case StatementKind::Run:
      // Neither contains names nor a scope.
      break;
  }
}

// Populates names for a member. See PopulateNamesInDeclaration for overall
// flow.
void PopulateNamesInMember(Arena* arena, const Member& member,
                           StaticScope& static_scope) {
  switch (member.kind()) {
    case MemberKind::FieldMember: {
      const auto& field = cast<FieldMember>(member);
      if (field.binding().name().has_value()) {
        static_scope.Add(*field.binding().name(), &member);
      }
      break;
    }
  }
}

// Populates declared names at scoped boundaries, such as file-level or
// function bodies. This doesn't currently recurse into expressions, but
// likely will in the future in order to resolve names in lambdas.
void PopulateNamesInDeclaration(Arena* arena, Declaration& declaration,
                                StaticScope& static_scope) {
  switch (declaration.kind()) {
    case DeclarationKind::FunctionDeclaration: {
      auto& func = cast<FunctionDeclaration>(declaration);
      static_scope.Add(func.name(), &declaration);
      for (Nonnull<const GenericBinding*> param : func.deduced_parameters()) {
        func.static_scope().Add(param->name(), param);
      }
      PopulateNamesInPattern(func.param_pattern(), func.static_scope());
      PopulateNamesInStatement(arena, func.body(), static_scope);
      break;
    }
<<<<<<< HEAD
    case DeclarationKind::ClassDeclaration: {
      auto& class_def = cast<ClassDeclaration>(declaration).definition();
      static_scope.Add(class_def.name(), &declaration);
      for (auto* member : class_def.members()) {
        PopulateNamesInMember(arena, *member, class_def.static_scope());
=======
    case Declaration::Kind::ClassDeclaration: {
      auto& class_decl = cast<ClassDeclaration>(declaration);
      static_scope.Add(class_decl.name(), &declaration);
      for (auto* member : class_decl.members()) {
        PopulateNamesInMember(arena, *member, class_decl.static_scope());
>>>>>>> 17fc07f9
      }
      break;
    }
    case DeclarationKind::ChoiceDeclaration: {
      auto& choice = cast<ChoiceDeclaration>(declaration);
      static_scope.Add(choice.name(), &declaration);
<<<<<<< HEAD
      for (Nonnull<const AlternativeSignature*> alt : choice.alternatives()) {
=======
      for (Nonnull<const ChoiceDeclaration::Alternative*> alt :
           choice.alternatives()) {
>>>>>>> 17fc07f9
        choice.static_scope().Add(alt->name(), alt);
      }
      // Populate name into declared_names.
      // Init the choice's declared_names, and populate it with the
      // alternatives.
      break;
    }
    case DeclarationKind::VariableDeclaration:
      auto& var = cast<VariableDeclaration>(declaration);
      if (var.binding().name().has_value()) {
        static_scope.Add(*(var.binding().name()), &var.binding());
      }
      return;
  }
}

// TODO: ResolveNames for Expression, Member, Pattern, and Statement will be
// needed for recursion.

// Recurses through a declaration to find and resolve IdentifierExpressions
// using declared_names.
void ResolveNamesInDeclaration(Declaration& declaration,
                               const StaticScope& static_scope) {
  switch (declaration.kind()) {
    case DeclarationKind::FunctionDeclaration:
    case DeclarationKind::ClassDeclaration:
    case DeclarationKind::ChoiceDeclaration:
    case DeclarationKind::VariableDeclaration:
      break;
  }
}

}  // namespace

void ResolveNames(Arena* arena, AST& ast) {
  for (auto declaration : ast.declarations) {
    PopulateNamesInDeclaration(arena, *declaration, ast.static_scope);
  }
  for (auto declaration : ast.declarations) {
    ResolveNamesInDeclaration(*declaration, ast.static_scope);
  }
}

}  // namespace Carbon<|MERGE_RESOLUTION|>--- conflicted
+++ resolved
@@ -140,31 +140,18 @@
       PopulateNamesInStatement(arena, func.body(), static_scope);
       break;
     }
-<<<<<<< HEAD
     case DeclarationKind::ClassDeclaration: {
-      auto& class_def = cast<ClassDeclaration>(declaration).definition();
-      static_scope.Add(class_def.name(), &declaration);
-      for (auto* member : class_def.members()) {
-        PopulateNamesInMember(arena, *member, class_def.static_scope());
-=======
-    case Declaration::Kind::ClassDeclaration: {
       auto& class_decl = cast<ClassDeclaration>(declaration);
       static_scope.Add(class_decl.name(), &declaration);
       for (auto* member : class_decl.members()) {
         PopulateNamesInMember(arena, *member, class_decl.static_scope());
->>>>>>> 17fc07f9
       }
       break;
     }
     case DeclarationKind::ChoiceDeclaration: {
       auto& choice = cast<ChoiceDeclaration>(declaration);
       static_scope.Add(choice.name(), &declaration);
-<<<<<<< HEAD
       for (Nonnull<const AlternativeSignature*> alt : choice.alternatives()) {
-=======
-      for (Nonnull<const ChoiceDeclaration::Alternative*> alt :
-           choice.alternatives()) {
->>>>>>> 17fc07f9
         choice.static_scope().Add(alt->name(), alt);
       }
       // Populate name into declared_names.
