// Part of the Carbon Language project, under the Apache License v2.0 with LLVM
// Exceptions. See /LICENSE for license information.
// SPDX-License-Identifier: Apache-2.0 WITH LLVM-exception

#ifndef EXECUTABLE_SEMANTICS_INTERPRETER_VALUE_H_
#define EXECUTABLE_SEMANTICS_INTERPRETER_VALUE_H_

#include <list>
#include <optional>
#include <string>
#include <variant>
#include <vector>

#include "common/ostream.h"
#include "executable_semantics/ast/statement.h"
#include "executable_semantics/interpreter/address.h"
#include "executable_semantics/interpreter/field_path.h"
#include "executable_semantics/interpreter/stack.h"

namespace Carbon {

struct Value;
using VarValues = std::list<std::pair<std::string, const Value*>>;

auto FindInVarValues(const std::string& field, const VarValues& inits)
    -> const Value*;
auto FieldsEqual(const VarValues& ts1, const VarValues& ts2) -> bool;

// A TupleElement represents the value of a single tuple field.
struct TupleElement {
  // The field name.
  std::string name;

  // The field's value.
  const Value* value;
};

enum class ValKind {
  IntValue,
  FunctionValue,
  PointerValue,
  BoolValue,
  StructValue,
  AlternativeValue,
  TupleValue,
  IntType,
  BoolType,
  TypeType,
  FunctionType,
  PointerType,
  AutoType,
  StructType,
  ChoiceType,
  ContinuationType,  // The type of a continuation.
  BindingPlaceholderValue,
  AlternativeConstructorValue,
  ContinuationValue  // A first-class continuation value.
};

struct Frame;  // used by continuation

struct IntValue {
  static constexpr ValKind Kind = ValKind::IntValue;
  int value;
};

struct FunctionValue {
  static constexpr ValKind Kind = ValKind::FunctionValue;
  std::string name;
  const Value* param;
  const Statement* body;
};

struct PointerValue {
  static constexpr ValKind Kind = ValKind::PointerValue;
  Address value;
};

struct BoolValue {
  static constexpr ValKind Kind = ValKind::BoolValue;
  bool value;
};

struct StructValue {
  static constexpr ValKind Kind = ValKind::StructValue;
  const Value* type;
  const Value* inits;
};

struct AlternativeConstructorValue {
  static constexpr ValKind Kind = ValKind::AlternativeConstructorValue;
  std::string alt_name;
  std::string choice_name;
};

struct AlternativeValue {
  static constexpr ValKind Kind = ValKind::AlternativeValue;
  std::string alt_name;
  std::string choice_name;
  const Value* argument;
};

struct TupleValue {
  static constexpr ValKind Kind = ValKind::TupleValue;
  std::vector<TupleElement> elements;

  // Returns the value of the field named `name` in this tuple, or
  // null if there is no such field.
  auto FindField(const std::string& name) const -> const Value*;
};

struct BindingPlaceholderValue {
  static constexpr ValKind Kind = ValKind::BindingPlaceholderValue;
  // nullopt represents the `_` placeholder
  std::optional<std::string> name;
  const Value* type;
};

struct IntType {
  static constexpr ValKind Kind = ValKind::IntType;
};

struct BoolType {
  static constexpr ValKind Kind = ValKind::BoolType;
};

struct TypeType {
  static constexpr ValKind Kind = ValKind::TypeType;
};

struct FunctionType {
  static constexpr ValKind Kind = ValKind::FunctionType;
  const Value* param;
  const Value* ret;
};

struct PointerType {
  static constexpr ValKind Kind = ValKind::PointerType;
  const Value* type;
};

struct AutoType {
  static constexpr ValKind Kind = ValKind::AutoType;
};

struct StructType {
  static constexpr ValKind Kind = ValKind::StructType;
  std::string name;
  VarValues fields;
  VarValues methods;
};

struct ChoiceType {
  static constexpr ValKind Kind = ValKind::ChoiceType;
  std::string name;
  VarValues alternatives;
};

struct ContinuationType {
  static constexpr ValKind Kind = ValKind::ContinuationType;
};

struct ContinuationValue {
  static constexpr ValKind Kind = ValKind::ContinuationValue;
  std::vector<Frame*> stack;
};

struct Value {
  // Constructors

  // Return a first-class continuation represented by the
  // given stack, down to the nearest enclosing `__continuation`.
  static auto MakeContinuationValue(std::vector<Frame*> stack) -> Value*;
  static auto MakeIntValue(int i) -> const Value*;
  static auto MakeBoolValue(bool b) -> const Value*;
  static auto MakeFunctionValue(std::string name, const Value* param,
                                const Statement* body) -> const Value*;
  static auto MakePointerValue(Address addr) -> const Value*;
  static auto MakeStructValue(const Value* type, const Value* inits)
      -> const Value*;
  static auto MakeTupleValue(std::vector<TupleElement> elts) -> const Value*;
  static auto MakeAlternativeValue(std::string alt_name,
                                   std::string choice_name,
                                   const Value* argument) -> const Value*;
  static auto MakeAlternativeConstructorValue(std::string alt_name,
                                              std::string choice_name)
      -> const Value*;
  static auto MakeBindingPlaceholderValue(std::optional<std::string> name,
                                          const Value* type) -> const Value*;
  static auto MakeIntType() -> const Value*;
  static auto MakeContinuationType() -> const Value*;
  static auto MakeAutoType() -> const Value*;
  static auto MakeBoolType() -> const Value*;
  static auto MakeTypeType() -> const Value*;
  static auto MakeFunctionType(const Value* param, const Value* ret)
      -> const Value*;
  static auto MakePointerType(const Value* type) -> const Value*;
  static auto MakeStructType(std::string name, VarValues fields,
                             VarValues methods) -> const Value*;
  static auto MakeUnitTypeVal() -> const Value*;
  static auto MakeChoiceType(std::string name, VarValues alts) -> const Value*;

  // Access to alternatives
  auto GetIntValue() const -> int;
  auto GetBoolValue() const -> bool;
  auto GetFunctionValue() const -> const FunctionValue&;
  auto GetStructValue() const -> const StructValue&;
  auto GetAlternativeConstructorValue() const
      -> const AlternativeConstructorValue&;
  auto GetAlternativeValue() const -> const AlternativeValue&;
  auto GetTupleValue() const -> const TupleValue&;
  auto GetPointerValue() const -> Address;
  auto GetBindingPlaceholderValue() const -> const BindingPlaceholderValue&;
  auto GetFunctionType() const -> const FunctionType&;
  auto GetPointerType() const -> const PointerType&;
  auto GetStructType() const -> const StructType&;
  auto GetChoiceType() const -> const ChoiceType&;
  auto GetContinuationValue() const -> const ContinuationValue&;

  inline auto tag() const -> ValKind {
    return std::visit([](const auto& t) { return t.Kind; }, value);
  }

  // Returns the sub-Value specified by `path`, which must be a valid field
  // path for *this.
  auto GetField(const FieldPath& path, int line_num) const -> const Value*;

  // Returns a copy of *this, but with the sub-Value specified by `path`
  // set to `field_value`. `path` must be a valid field path for *this.
  auto SetField(const FieldPath& path, const Value* field_value,
                int line_num) const -> const Value*;

  void Print(llvm::raw_ostream& out) const;

 private:
  std::variant<IntValue, FunctionValue, PointerValue, BoolValue, StructValue,
               AlternativeValue, TupleValue, IntType, BoolType, TypeType,
               FunctionType, PointerType, AutoType, StructType, ChoiceType,
               ContinuationType, BindingPlaceholderValue,
               AlternativeConstructorValue, ContinuationValue>
      value;
};

<<<<<<< HEAD
=======
void PrintValue(const Value* val, std::ostream& out);

auto CopyVal(const Value* val, int line_num) -> const Value*;

>>>>>>> 217b7de2
auto TypeEqual(const Value* t1, const Value* t2) -> bool;
auto ValueEqual(const Value* v1, const Value* v2, int line_num) -> bool;

}  // namespace Carbon

#endif  // EXECUTABLE_SEMANTICS_INTERPRETER_VALUE_H_<|MERGE_RESOLUTION|>--- conflicted
+++ resolved
@@ -241,13 +241,8 @@
       value;
 };
 
-<<<<<<< HEAD
-=======
-void PrintValue(const Value* val, std::ostream& out);
-
 auto CopyVal(const Value* val, int line_num) -> const Value*;
 
->>>>>>> 217b7de2
 auto TypeEqual(const Value* t1, const Value* t2) -> bool;
 auto ValueEqual(const Value* v1, const Value* v2, int line_num) -> bool;
 
