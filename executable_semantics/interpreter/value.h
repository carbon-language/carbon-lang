// Part of the Carbon Language project, under the Apache License v2.0 with LLVM
// Exceptions. See /LICENSE for license information.
// SPDX-License-Identifier: Apache-2.0 WITH LLVM-exception

#ifndef EXECUTABLE_SEMANTICS_INTERPRETER_VALUE_H_
#define EXECUTABLE_SEMANTICS_INTERPRETER_VALUE_H_

#include <list>
#include <optional>
#include <vector>

#include "executable_semantics/ast/statement.h"
#include "executable_semantics/interpreter/stack.h"

namespace Carbon {

struct Value;
using Address = unsigned int;
using VarValues = std::list<std::pair<std::string, const Value*>>;

auto FindInVarValues(const std::string& field, VarValues* inits)
    -> const Value*;
auto FieldsEqual(VarValues* ts1, VarValues* ts2) -> bool;

// Finds the field in `*tuple` named `name`, and returns its address, or
// nullopt if there is no such field. `*tuple` must be a tuple value.
auto FindTupleField(const std::string& name, const Value* tuple)
    -> std::optional<Address>;

// A TupleElement represents the value of a single tuple field.
struct TupleElement {
  // The field name.
  std::string name;

  // Location of the field's value.
  Address address;
};

enum class ValKind {
  IntV,
  FunV,
  PtrV,
  BoolV,
  StructV,
  AltV,
  TupleV,
  VarTV,
  IntTV,
  BoolTV,
  TypeTV,
  FunctionTV,
  PointerTV,
  AutoTV,
  StructTV,
  ChoiceTV,
  ContinuationTV,  // The type of a continuation.
  VarPatV,
  AltConsV,
  ContinuationV  // A first-class continuation value.
};

struct Frame;  // used by continuation

struct Function {
  std::string* name;
  const Value* param;
  const Statement* body;
};

struct StructConstructor {
  const Value* type;
  const Value* inits;
};

struct AlternativeConstructor {
  std::string* alt_name;
  std::string* choice_name;
};

<<<<<<< HEAD
struct Alternative {
  std::string* alt_name;
  std::string* choice_name;
  Address argument;
};
=======
    struct {
      std::vector<TupleElement>* elements;
    } tuple;
>>>>>>> 01f3eb34

struct TupleValue {
  VarAddresses* elts;
};

struct VariablePatternValue {
  std::string* name;
  const Value* type;
};

struct FunctionTypeValue {
  const Value* param;
  const Value* ret;
};

struct PointerType {
  const Value* type;
};

struct StructType {
  std::string* name;
  VarValues* fields;
  VarValues* methods;
};

struct ChoiceType {
  std::string* name;
  VarValues* alternatives;
};

struct ContinuationValue {
  std::vector<Frame*>* stack;
};

struct Value {
  ValKind tag;

  // Constructors

  // Return a first-class continuation represented by the
  // given stack, down to the nearest enclosing `__continuation`.
  static auto MakeContinuation(std::vector<Frame*> stack) -> Value*;
  static auto MakeIntVal(int i) -> const Value*;
  static auto MakeBoolVal(bool b) -> const Value*;
  static auto MakeFunVal(std::string name, const Value* param,
                         const Statement* body) -> const Value*;
  static auto MakePtrVal(Address addr) -> const Value*;
  static auto MakeStructVal(const Value* type, const Value* inits)
      -> const Value*;
  static auto MakeTupleVal(std::vector<std::pair<std::string, Address>>* elts)
      -> const Value*;
  static auto MakeAltVal(std::string alt_name, std::string choice_name,
                         Address argument) -> const Value*;
  static auto MakeAltCons(std::string alt_name, std::string choice_name)
      -> const Value*;
  static auto MakeVarPatVal(std::string name, const Value* type)
      -> const Value*;
  static auto MakeVarTypeVal(std::string name) -> const Value*;
  static auto MakeIntTypeVal() -> const Value*;
  static auto MakeContinuationTypeVal() -> const Value*;
  static auto MakeAutoTypeVal() -> const Value*;
  static auto MakeBoolTypeVal() -> const Value*;
  static auto MakeTypeTypeVal() -> const Value*;
  static auto MakeFunTypeVal(const Value* param, const Value* ret)
      -> const Value*;
  static auto MakePtrTypeVal(const Value* type) -> const Value*;
  static auto MakeStructTypeVal(std::string name, VarValues* fields,
                                VarValues* methods) -> const Value*;
  static auto MakeVoidTypeVal() -> const Value*;
  static auto MakeChoiceTypeVal(std::string name, VarValues* alts)
      -> const Value*;

  // Access to alternatives
  int GetInteger() const;
  bool GetBoolean() const;
  Function GetFunction() const;
  StructConstructor GetStruct() const;
  AlternativeConstructor GetAlternativeConstructor() const;
  Alternative GetAlternative() const;
  TupleValue GetTuple() const;
  Address GetPointer() const;
  std::string* GetVariableType() const;
  VariablePatternValue GetVariablePattern() const;
  FunctionTypeValue GetFunctionType() const;
  PointerType GetPointerType() const;
  StructType GetStructType() const;
  ChoiceType GetChoiceType() const;
  ContinuationValue GetContinuation() const;

 private:
  union {
    int integer;
    bool boolean;
    Function fun;
    StructConstructor struct_val;
    AlternativeConstructor alt_cons;
    Alternative alt;
    TupleValue tuple;
    Address ptr;
    std::string* var_type;
    VariablePatternValue var_pat;
    FunctionTypeValue fun_type;
    PointerType ptr_type;
    StructType struct_type;
    ChoiceType choice_type;
    ContinuationValue continuation;
  } u;
};

<<<<<<< HEAD
=======
// Return a first-class continuation represented by the
// given stack, down to the nearest enclosing `__continuation`.
auto MakeContinuation(std::vector<Frame*> stack) -> Value*;
auto MakeIntVal(int i) -> const Value*;
auto MakeBoolVal(bool b) -> const Value*;
auto MakeFunVal(std::string name, const Value* param, const Statement* body)
    -> const Value*;
auto MakePtrVal(Address addr) -> const Value*;
auto MakeStructVal(const Value* type, const Value* inits) -> const Value*;
auto MakeTupleVal(std::vector<TupleElement>* elts) -> const Value*;
auto MakeAltVal(std::string alt_name, std::string choice_name, Address argument)
    -> const Value*;
auto MakeAltCons(std::string alt_name, std::string choice_name) -> const Value*;

auto MakeVarPatVal(std::string name, const Value* type) -> const Value*;

auto MakeVarTypeVal(std::string name) -> const Value*;
auto MakeIntTypeVal() -> const Value*;
auto MakeContinuationTypeVal() -> const Value*;
auto MakeAutoTypeVal() -> const Value*;
auto MakeBoolTypeVal() -> const Value*;
auto MakeTypeTypeVal() -> const Value*;
auto MakeFunTypeVal(const Value* param, const Value* ret) -> const Value*;
auto MakePtrTypeVal(const Value* type) -> const Value*;
auto MakeStructTypeVal(std::string name, VarValues* fields, VarValues* methods)
    -> const Value*;
auto MakeVoidTypeVal() -> const Value*;
auto MakeChoiceTypeVal(std::string name, VarValues* alts) -> const Value*;

>>>>>>> 01f3eb34
void PrintValue(const Value* val, std::ostream& out);

auto TypeEqual(const Value* t1, const Value* t2) -> bool;
auto ValueEqual(const Value* v1, const Value* v2, int line_num) -> bool;

auto ToInteger(const Value* v) -> int;

}  // namespace Carbon

#endif  // EXECUTABLE_SEMANTICS_INTERPRETER_VALUE_H_<|MERGE_RESOLUTION|>--- conflicted
+++ resolved
@@ -77,20 +77,14 @@
   std::string* choice_name;
 };
 
-<<<<<<< HEAD
 struct Alternative {
   std::string* alt_name;
   std::string* choice_name;
   Address argument;
 };
-=======
-    struct {
-      std::vector<TupleElement>* elements;
-    } tuple;
->>>>>>> 01f3eb34
 
 struct TupleValue {
-  VarAddresses* elts;
+  std::vector<TupleElement>* elements;
 };
 
 struct VariablePatternValue {
@@ -137,8 +131,7 @@
   static auto MakePtrVal(Address addr) -> const Value*;
   static auto MakeStructVal(const Value* type, const Value* inits)
       -> const Value*;
-  static auto MakeTupleVal(std::vector<std::pair<std::string, Address>>* elts)
-      -> const Value*;
+  static auto MakeTupleVal(std::vector<TupleElement>* elts) -> const Value*;
   static auto MakeAltVal(std::string alt_name, std::string choice_name,
                          Address argument) -> const Value*;
   static auto MakeAltCons(std::string alt_name, std::string choice_name)
@@ -197,38 +190,6 @@
   } u;
 };
 
-<<<<<<< HEAD
-=======
-// Return a first-class continuation represented by the
-// given stack, down to the nearest enclosing `__continuation`.
-auto MakeContinuation(std::vector<Frame*> stack) -> Value*;
-auto MakeIntVal(int i) -> const Value*;
-auto MakeBoolVal(bool b) -> const Value*;
-auto MakeFunVal(std::string name, const Value* param, const Statement* body)
-    -> const Value*;
-auto MakePtrVal(Address addr) -> const Value*;
-auto MakeStructVal(const Value* type, const Value* inits) -> const Value*;
-auto MakeTupleVal(std::vector<TupleElement>* elts) -> const Value*;
-auto MakeAltVal(std::string alt_name, std::string choice_name, Address argument)
-    -> const Value*;
-auto MakeAltCons(std::string alt_name, std::string choice_name) -> const Value*;
-
-auto MakeVarPatVal(std::string name, const Value* type) -> const Value*;
-
-auto MakeVarTypeVal(std::string name) -> const Value*;
-auto MakeIntTypeVal() -> const Value*;
-auto MakeContinuationTypeVal() -> const Value*;
-auto MakeAutoTypeVal() -> const Value*;
-auto MakeBoolTypeVal() -> const Value*;
-auto MakeTypeTypeVal() -> const Value*;
-auto MakeFunTypeVal(const Value* param, const Value* ret) -> const Value*;
-auto MakePtrTypeVal(const Value* type) -> const Value*;
-auto MakeStructTypeVal(std::string name, VarValues* fields, VarValues* methods)
-    -> const Value*;
-auto MakeVoidTypeVal() -> const Value*;
-auto MakeChoiceTypeVal(std::string name, VarValues* alts) -> const Value*;
-
->>>>>>> 01f3eb34
 void PrintValue(const Value* val, std::ostream& out);
 
 auto TypeEqual(const Value* t1, const Value* t2) -> bool;
