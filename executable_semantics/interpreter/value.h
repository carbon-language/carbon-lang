// Part of the Carbon Language project, under the Apache License v2.0 with LLVM
// Exceptions. See /LICENSE for license information.
// SPDX-License-Identifier: Apache-2.0 WITH LLVM-exception

#ifndef EXECUTABLE_SEMANTICS_INTERPRETER_VALUE_H_
#define EXECUTABLE_SEMANTICS_INTERPRETER_VALUE_H_

#include <list>
#include <optional>
#include <vector>

#include "executable_semantics/ast/statement.h"
#include "executable_semantics/interpreter/stack.h"

namespace Carbon {

struct Value;
using Address = unsigned int;
using VarValues = std::list<std::pair<std::string, const Value*>>;
using VarAddresses = std::vector<std::pair<std::string, Address>>;

auto FindInVarValues(const std::string& field, VarValues* inits)
    -> const Value*;
auto FieldsEqual(VarValues* ts1, VarValues* ts2) -> bool;

// Finds the field in `*tuple` named `name`, and returns its address, or
// nullopt if there is no such field. `*tuple` must be a tuple value.
auto FindTupleField(const std::string& name, const Value* tuple)
    -> std::optional<Address>;

// A TupleElement represents the value of a single tuple field.
struct TupleElement {
  // The field name.
  std::string name;

  // Location of the field's value.
  Address address;
};

enum class ValKind {
  IntV,
  FunV,
  PtrV,
  BoolV,
  StructV,
  AltV,
  TupleV,
  VarTV,
  IntTV,
  BoolTV,
  TypeTV,
  FunctionTV,
  PointerTV,
  AutoTV,
  StructTV,
  ChoiceTV,
  ContinuationTV,  // The type of a continuation.
  VarPatV,
  AltConsV,
  ContinuationV  // A first-class continuation value.
};

struct Frame;  // used by continuation

struct Value {
  ValKind tag;
  union {
    int integer;
    bool boolean;

    struct {
      std::string* name;
      const Value* param;
      const Statement* body;
    } fun;

    struct {
      const Value* type;
      const Value* inits;
    } struct_val;

    struct {
      std::string* alt_name;
      std::string* choice_name;
    } alt_cons;

    struct {
      std::string* alt_name;
      std::string* choice_name;
      Address argument;
    } alt;

    struct {
<<<<<<< HEAD
      std::vector<TupleElement>* elements;
=======
      VarAddresses* elts;
>>>>>>> e4417995
    } tuple;

    Address ptr;
    std::string* var_type;

    struct {
      std::string* name;
      const Value* type;
    } var_pat;

    struct {
      const Value* param;
      const Value* ret;
    } fun_type;

    struct {
      const Value* type;
    } ptr_type;

    struct {
      std::string* name;
      VarValues* fields;
      VarValues* methods;
    } struct_type;

    struct {
      std::string* name;
      VarValues* alternatives;
    } choice_type;

    struct {
      std::list<std::string*>* params;
      const Value* type;
    } implicit;

    struct {
      std::vector<Frame*>* stack;
    } continuation;

  } u;
};

// Return a first-class continuation represented by the
// given stack, down to the nearest enclosing `__continuation`.
auto MakeContinuation(std::vector<Frame*> stack) -> Value*;
auto MakeIntVal(int i) -> const Value*;
auto MakeBoolVal(bool b) -> const Value*;
auto MakeFunVal(std::string name, const Value* param, const Statement* body)
    -> const Value*;
auto MakePtrVal(Address addr) -> const Value*;
auto MakeStructVal(const Value* type, const Value* inits) -> const Value*;
auto MakeTupleVal(std::vector<TupleElement>* elts) -> const Value*;
auto MakeAltVal(std::string alt_name, std::string choice_name, Address argument)
    -> const Value*;
auto MakeAltCons(std::string alt_name, std::string choice_name) -> const Value*;

auto MakeVarPatVal(std::string name, const Value* type) -> const Value*;

auto MakeVarTypeVal(std::string name) -> const Value*;
auto MakeIntTypeVal() -> const Value*;
auto MakeContinuationTypeVal() -> const Value*;
auto MakeAutoTypeVal() -> const Value*;
auto MakeBoolTypeVal() -> const Value*;
auto MakeTypeTypeVal() -> const Value*;
auto MakeFunTypeVal(const Value* param, const Value* ret) -> const Value*;
auto MakePtrTypeVal(const Value* type) -> const Value*;
auto MakeStructTypeVal(std::string name, VarValues* fields, VarValues* methods)
    -> const Value*;
auto MakeVoidTypeVal() -> const Value*;
auto MakeChoiceTypeVal(std::string name, VarValues* alts) -> const Value*;

void PrintValue(const Value* val, std::ostream& out);

auto TypeEqual(const Value* t1, const Value* t2) -> bool;
auto ValueEqual(const Value* v1, const Value* v2, int line_num) -> bool;

auto ToInteger(const Value* v) -> int;

}  // namespace Carbon

#endif  // EXECUTABLE_SEMANTICS_INTERPRETER_VALUE_H_<|MERGE_RESOLUTION|>--- conflicted
+++ resolved
@@ -17,7 +17,6 @@
 struct Value;
 using Address = unsigned int;
 using VarValues = std::list<std::pair<std::string, const Value*>>;
-using VarAddresses = std::vector<std::pair<std::string, Address>>;
 
 auto FindInVarValues(const std::string& field, VarValues* inits)
     -> const Value*;
@@ -91,11 +90,7 @@
     } alt;
 
     struct {
-<<<<<<< HEAD
       std::vector<TupleElement>* elements;
-=======
-      VarAddresses* elts;
->>>>>>> e4417995
     } tuple;
 
     Address ptr;
