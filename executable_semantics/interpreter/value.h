// Part of the Carbon Language project, under the Apache License v2.0 with LLVM
// Exceptions. See /LICENSE for license information.
// SPDX-License-Identifier: Apache-2.0 WITH LLVM-exception

#ifndef EXECUTABLE_SEMANTICS_INTERPRETER_VALUE_H_
#define EXECUTABLE_SEMANTICS_INTERPRETER_VALUE_H_

#include <optional>
#include <string>
#include <variant>
#include <vector>

#include "common/ostream.h"
#include "executable_semantics/ast/function_definition.h"
#include "executable_semantics/ast/statement.h"
#include "executable_semantics/common/nonnull.h"
#include "executable_semantics/interpreter/address.h"
#include "executable_semantics/interpreter/field_path.h"
#include "executable_semantics/interpreter/stack.h"
#include "llvm/Support/Compiler.h"

namespace Carbon {

// Abstract base class of all AST nodes representing values.
//
// Value and its derived classes support LLVM-style RTTI, including
// llvm::isa, llvm::cast, and llvm::dyn_cast. To support this, every
// class derived from Value must provide a `classof` operation, and
// every concrete derived class must have a corresponding enumerator
// in `Kind`; see https://llvm.org/docs/HowToSetUpLLVMStyleRTTI.html for
// details.
class Value {
 public:
  enum class Kind {
    IntValue,
    FunctionValue,
    PointerValue,
    BoolValue,
    StructValue,
    NominalClassValue,
    AlternativeValue,
    TupleValue,
    IntType,
    BoolType,
    TypeType,
    FunctionType,
    PointerType,
    AutoType,
    StructType,
    NominalClassType,
    ChoiceType,
    ContinuationType,  // The type of a continuation.
    VariableType,      // e.g., generic type parameters.
    BindingPlaceholderValue,
    AlternativeConstructorValue,
    ContinuationValue,  // A first-class continuation value.
    StringType,
    StringValue,
  };

  Value(const Value&) = delete;
  Value& operator=(const Value&) = delete;

  void Print(llvm::raw_ostream& out) const;
  LLVM_DUMP_METHOD void Dump() const { Print(llvm::errs()); }

  // Returns the sub-Value specified by `path`, which must be a valid field
  // path for *this.
  auto GetField(Nonnull<Arena*> arena, const FieldPath& path,
                SourceLocation source_loc) const -> Nonnull<const Value*>;

  // Returns a copy of *this, but with the sub-Value specified by `path`
  // set to `field_value`. `path` must be a valid field path for *this.
  auto SetField(Nonnull<Arena*> arena, const FieldPath& path,
                Nonnull<const Value*> field_value,
                SourceLocation source_loc) const -> Nonnull<const Value*>;

  // Returns the enumerator corresponding to the most-derived type of this
  // object.
  auto kind() const -> Kind { return kind_; }

 protected:
  // Constructs a Value. `kind` must be the enumerator corresponding to the
  // most-derived type being constructed.
  explicit Value(Kind kind) : kind_(kind) {}

 private:
  const Kind kind_;
};

using VarValues = std::vector<std::pair<std::string, Nonnull<const Value*>>>;

auto FindInVarValues(const std::string& field, const VarValues& inits)
    -> std::optional<Nonnull<const Value*>>;
auto FieldsEqual(const VarValues& ts1, const VarValues& ts2) -> bool;

// A TupleElement represents the value of a single tuple or struct field.
//
// TODO(geoffromer): Rename this, and look for ways to eliminate duplication
// among TupleElement, VarValues::value_type, FieldInitializer,
// TuplePattern::Field, and any similar types.
struct TupleElement {
  // The field name.
  std::string name;

  // The field's value.
  Nonnull<const Value*> value;
};

struct Frame;  // Used by continuation.

// An integer value.
class IntValue : public Value {
 public:
  explicit IntValue(int val) : Value(Kind::IntValue), val(val) {}

  static auto classof(const Value* value) -> bool {
    return value->kind() == Kind::IntValue;
  }

  auto Val() const -> int { return val; }

 private:
  int val;
};

// A function value.
class FunctionValue : public Value {
 public:
  FunctionValue(std::string name, Nonnull<const Value*> param,
                std::optional<Nonnull<const Statement*>> body)
      : Value(Kind::FunctionValue),
        name(std::move(name)),
        param(param),
        body(body) {}

  static auto classof(const Value* value) -> bool {
    return value->kind() == Kind::FunctionValue;
  }

  auto Name() const -> const std::string& { return name; }
  auto Param() const -> Nonnull<const Value*> { return param; }
  auto Body() const -> std::optional<Nonnull<const Statement*>> { return body; }

 private:
  std::string name;
  Nonnull<const Value*> param;
  std::optional<Nonnull<const Statement*>> body;
};

// A pointer value.
class PointerValue : public Value {
 public:
  explicit PointerValue(Address val)
      : Value(Kind::PointerValue), val(std::move(val)) {}

  static auto classof(const Value* value) -> bool {
    return value->kind() == Kind::PointerValue;
  }

  auto Val() const -> const Address& { return val; }

 private:
  Address val;
};

// A bool value.
class BoolValue : public Value {
 public:
  explicit BoolValue(bool val) : Value(Kind::BoolValue), val(val) {}

  static auto classof(const Value* value) -> bool {
    return value->kind() == Kind::BoolValue;
  }

  auto Val() const -> bool { return val; }

 private:
  bool val;
};

// A non-empty value of a struct type.
//
// It can't be empty because `{}` is a struct type as well as a value of that
// type, so for consistency we always represent it as a StructType rather than
// let it oscillate unpredictably between the two. However, this means code
// that handles StructValue instances may also need to be able to handle
// StructType instances.
class StructValue : public Value {
 public:
  explicit StructValue(std::vector<TupleElement> elements)
      : Value(Kind::StructValue), elements_(std::move(elements)) {
    CHECK(!elements_.empty())
        << "`{}` is represented as a StructType, not a StructValue.";
  }

  static auto classof(const Value* value) -> bool {
    return value->kind() == Kind::StructValue;
  }

  auto elements() const -> const std::vector<TupleElement>& {
    return elements_;
  }

  // Returns the value of the field named `name` in this struct, or
  // nullopt if there is no such field.
  auto FindField(const std::string& name) const
      -> std::optional<Nonnull<const Value*>>;

 private:
  std::vector<TupleElement> elements_;
};

// A value of a nominal class type.
class NominalClassValue : public Value {
 public:
  NominalClassValue(Nonnull<const Value*> type, Nonnull<const Value*> inits)
      : Value(Kind::NominalClassValue), type(type), inits(inits) {}

  static auto classof(const Value* value) -> bool {
    return value->Tag() == Kind::NominalClassValue;
  }

  auto Type() const -> Nonnull<const Value*> { return type; }
  auto Inits() const -> Nonnull<const Value*> { return inits; }

 private:
  Nonnull<const Value*> type;
  Nonnull<const Value*> inits;
};

// An alternative constructor value.
class AlternativeConstructorValue : public Value {
 public:
  AlternativeConstructorValue(std::string alt_name, std::string choice_name)
      : Value(Kind::AlternativeConstructorValue),
        alt_name(std::move(alt_name)),
        choice_name(std::move(choice_name)) {}

  static auto classof(const Value* value) -> bool {
    return value->kind() == Kind::AlternativeConstructorValue;
  }

  auto AltName() const -> const std::string& { return alt_name; }
  auto ChoiceName() const -> const std::string& { return choice_name; }

 private:
  std::string alt_name;
  std::string choice_name;
};

// An alternative value.
class AlternativeValue : public Value {
 public:
  AlternativeValue(std::string alt_name, std::string choice_name,
                   Nonnull<const Value*> argument)
      : Value(Kind::AlternativeValue),
        alt_name(std::move(alt_name)),
        choice_name(std::move(choice_name)),
        argument(argument) {}

  static auto classof(const Value* value) -> bool {
    return value->kind() == Kind::AlternativeValue;
  }

  auto AltName() const -> const std::string& { return alt_name; }
  auto ChoiceName() const -> const std::string& { return choice_name; }
  auto Argument() const -> Nonnull<const Value*> { return argument; }

 private:
  std::string alt_name;
  std::string choice_name;
  Nonnull<const Value*> argument;
};

// A function value.
class TupleValue : public Value {
 public:
  // An empty tuple, also known as the unit type.
  static Nonnull<const TupleValue*> Empty() {
    static const TupleValue empty = TupleValue(std::vector<TupleElement>());
    return Nonnull<const TupleValue*>(&empty);
  }

  explicit TupleValue(std::vector<TupleElement> elements)
      : Value(Kind::TupleValue), elements(std::move(elements)) {}

  static auto classof(const Value* value) -> bool {
    return value->kind() == Kind::TupleValue;
  }

  auto Elements() const -> const std::vector<TupleElement>& { return elements; }

  // Returns the value of the field named `name` in this tuple, or
  // nullopt if there is no such field.
  auto FindField(const std::string& name) const
      -> std::optional<Nonnull<const Value*>>;

 private:
  std::vector<TupleElement> elements;
};

// A binding placeholder value.
class BindingPlaceholderValue : public Value {
 public:
  // nullopt represents the `_` placeholder.
  BindingPlaceholderValue(std::optional<std::string> name,
                          Nonnull<const Value*> type)
      : Value(Kind::BindingPlaceholderValue),
        name(std::move(name)),
        type(type) {}

  static auto classof(const Value* value) -> bool {
    return value->kind() == Kind::BindingPlaceholderValue;
  }

  auto Name() const -> const std::optional<std::string>& { return name; }
  auto Type() const -> Nonnull<const Value*> { return type; }

 private:
  std::optional<std::string> name;
  Nonnull<const Value*> type;
};

// The int type.
class IntType : public Value {
 public:
  IntType() : Value(Kind::IntType) {}

  static auto classof(const Value* value) -> bool {
    return value->kind() == Kind::IntType;
  }
};

// The bool type.
class BoolType : public Value {
 public:
  BoolType() : Value(Kind::BoolType) {}

  static auto classof(const Value* value) -> bool {
    return value->kind() == Kind::BoolType;
  }
};

// A type type.
class TypeType : public Value {
 public:
  TypeType() : Value(Kind::TypeType) {}

  static auto classof(const Value* value) -> bool {
    return value->kind() == Kind::TypeType;
  }
};

// A function type.
class FunctionType : public Value {
 public:
  FunctionType(std::vector<GenericBinding> deduced, Nonnull<const Value*> param,
               Nonnull<const Value*> ret)
      : Value(Kind::FunctionType),
        deduced(std::move(deduced)),
        param(param),
        ret(ret) {}

  static auto classof(const Value* value) -> bool {
    return value->kind() == Kind::FunctionType;
  }

  auto Deduced() const -> const std::vector<GenericBinding>& { return deduced; }
  auto Param() const -> Nonnull<const Value*> { return param; }
  auto Ret() const -> Nonnull<const Value*> { return ret; }

 private:
  std::vector<GenericBinding> deduced;
  Nonnull<const Value*> param;
  Nonnull<const Value*> ret;
};

// A pointer type.
class PointerType : public Value {
 public:
  explicit PointerType(Nonnull<const Value*> type)
      : Value(Kind::PointerType), type(type) {}

  static auto classof(const Value* value) -> bool {
    return value->kind() == Kind::PointerType;
  }

  auto Type() const -> Nonnull<const Value*> { return type; }

 private:
  Nonnull<const Value*> type;
};

// The `auto` type.
class AutoType : public Value {
 public:
  AutoType() : Value(Kind::AutoType) {}

  static auto classof(const Value* value) -> bool {
    return value->kind() == Kind::AutoType;
  }
};

// A struct type.
//
// Code that handles this type may sometimes need to have special-case handling
// for `{}`, which is a struct value in addition to being a struct type.
class StructType : public Value {
 public:
  StructType() : StructType(VarValues{}) {}

  explicit StructType(VarValues fields)
      : Value(Kind::StructType), fields_(std::move(fields)) {}

  static auto classof(const Value* value) -> bool {
    return value->Tag() == Kind::StructType;
  }

  auto fields() const -> const VarValues& { return fields_; }

 private:
  VarValues fields_;
};

// A class type.
class NominalClassType : public Value {
 public:
  NominalClassType(std::string name, VarValues fields, VarValues methods)
      : Value(Kind::NominalClassType),
        name(std::move(name)),
        fields(std::move(fields)),
        methods(std::move(methods)) {}

  static auto classof(const Value* value) -> bool {
<<<<<<< HEAD
    return value->kind() == Kind::ClassType;
=======
    return value->Tag() == Kind::NominalClassType;
>>>>>>> f5cae978
  }

  auto Name() const -> const std::string& { return name; }
  auto Fields() const -> const VarValues& { return fields; }
  auto Methods() const -> const VarValues& { return methods; }

 private:
  std::string name;
  VarValues fields;
  VarValues methods;
};

// A choice type.
class ChoiceType : public Value {
 public:
  ChoiceType(std::string name, VarValues alternatives)
      : Value(Kind::ChoiceType),
        name(std::move(name)),
        alternatives(std::move(alternatives)) {}

  static auto classof(const Value* value) -> bool {
    return value->kind() == Kind::ChoiceType;
  }

  auto Name() const -> const std::string& { return name; }
  auto Alternatives() const -> const VarValues& { return alternatives; }

 private:
  std::string name;
  VarValues alternatives;
};

// A continuation type.
class ContinuationType : public Value {
 public:
  ContinuationType() : Value(Kind::ContinuationType) {}

  static auto classof(const Value* value) -> bool {
    return value->kind() == Kind::ContinuationType;
  }
};

// A variable type.
class VariableType : public Value {
 public:
  explicit VariableType(std::string name)
      : Value(Kind::VariableType), name(std::move(name)) {}

  static auto classof(const Value* value) -> bool {
    return value->kind() == Kind::VariableType;
  }

  auto Name() const -> const std::string& { return name; }

 private:
  std::string name;
};

// A first-class continuation representation of a fragment of the stack.
class ContinuationValue : public Value {
 public:
  explicit ContinuationValue(std::vector<Nonnull<Frame*>> stack)
      : Value(Kind::ContinuationValue), stack(std::move(stack)) {}

  static auto classof(const Value* value) -> bool {
    return value->kind() == Kind::ContinuationValue;
  }

  auto Stack() const -> const std::vector<Nonnull<Frame*>>& { return stack; }

 private:
  std::vector<Nonnull<Frame*>> stack;
};

// The String type.
class StringType : public Value {
 public:
  StringType() : Value(Kind::StringType) {}

  static auto classof(const Value* value) -> bool {
    return value->kind() == Kind::StringType;
  }
};

// A string value.
class StringValue : public Value {
 public:
  explicit StringValue(std::string val)
      : Value(Kind::StringValue), val(std::move(val)) {}

  static auto classof(const Value* value) -> bool {
    return value->kind() == Kind::StringValue;
  }

  auto Val() const -> const std::string& { return val; }

 private:
  std::string val;
};

auto CopyVal(Nonnull<Arena*> arena, Nonnull<const Value*> val,
             SourceLocation source_loc) -> Nonnull<const Value*>;

auto TypeEqual(Nonnull<const Value*> t1, Nonnull<const Value*> t2) -> bool;
auto ValueEqual(Nonnull<const Value*> v1, Nonnull<const Value*> v2,
                SourceLocation source_loc) -> bool;

}  // namespace Carbon

#endif  // EXECUTABLE_SEMANTICS_INTERPRETER_VALUE_H_<|MERGE_RESOLUTION|>--- conflicted
+++ resolved
@@ -218,7 +218,7 @@
       : Value(Kind::NominalClassValue), type(type), inits(inits) {}
 
   static auto classof(const Value* value) -> bool {
-    return value->Tag() == Kind::NominalClassValue;
+    return value->kind() == Kind::NominalClassValue;
   }
 
   auto Type() const -> Nonnull<const Value*> { return type; }
@@ -414,7 +414,7 @@
       : Value(Kind::StructType), fields_(std::move(fields)) {}
 
   static auto classof(const Value* value) -> bool {
-    return value->Tag() == Kind::StructType;
+    return value->kind() == Kind::StructType;
   }
 
   auto fields() const -> const VarValues& { return fields_; }
@@ -433,11 +433,7 @@
         methods(std::move(methods)) {}
 
   static auto classof(const Value* value) -> bool {
-<<<<<<< HEAD
-    return value->kind() == Kind::ClassType;
-=======
-    return value->Tag() == Kind::NominalClassType;
->>>>>>> f5cae978
+    return value->kind() == Kind::NominalClassType;
   }
 
   auto Name() const -> const std::string& { return name; }
