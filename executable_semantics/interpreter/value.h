--- conflicted
+++ resolved
@@ -284,36 +284,19 @@
     return Nonnull<const TupleValue*>(&empty);
   }
 
-<<<<<<< HEAD
-  explicit TupleValue(std::vector<TupleElement> elements)
+  explicit TupleValue(std::vector<Nonnull<const Value*>> elements)
       : Value(Kind::TupleValue), elements_(std::move(elements)) {}
-=======
-  explicit TupleValue(std::vector<Nonnull<const Value*>> elements)
-      : Value(Kind::TupleValue), elements(std::move(elements)) {}
->>>>>>> 097f00ea
 
   static auto classof(const Value* value) -> bool {
     return value->kind() == Kind::TupleValue;
   }
 
-<<<<<<< HEAD
-  auto elements() const -> llvm::ArrayRef<TupleElement> { return elements_; }
-
-  // Returns the value of the field named `name` in this tuple, or
-  // nullopt if there is no such field.
-  auto FindField(const std::string& name) const
-      -> std::optional<Nonnull<const Value*>>;
-
- private:
-  std::vector<TupleElement> elements_;
-=======
-  auto Elements() const -> const std::vector<Nonnull<const Value*>>& {
-    return elements;
-  }
-
- private:
-  std::vector<Nonnull<const Value*>> elements;
->>>>>>> 097f00ea
+  auto elements() const -> llvm::ArrayRef<Nonnull<const Value*>> {
+    return elements_;
+  }
+
+ private:
+  std::vector<Nonnull<const Value*>> elements_;
 };
 
 // A binding placeholder value.
