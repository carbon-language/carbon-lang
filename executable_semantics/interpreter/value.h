// Part of the Carbon Language project, under the Apache License v2.0 with LLVM
// Exceptions. See /LICENSE for license information.
// SPDX-License-Identifier: Apache-2.0 WITH LLVM-exception

#ifndef EXECUTABLE_SEMANTICS_INTERPRETER_VALUE_H_
#define EXECUTABLE_SEMANTICS_INTERPRETER_VALUE_H_

#include <optional>
#include <string>
#include <variant>
#include <vector>

#include "common/ostream.h"
#include "executable_semantics/ast/declaration.h"
#include "executable_semantics/ast/statement.h"
#include "executable_semantics/common/nonnull.h"
#include "executable_semantics/interpreter/address.h"
#include "executable_semantics/interpreter/field_path.h"
#include "executable_semantics/interpreter/stack.h"
#include "llvm/Support/Compiler.h"

namespace Carbon {

class Action;
class ActionStack;
class Heap;

// Abstract base class of all AST nodes representing values.
//
// Value and its derived classes support LLVM-style RTTI, including
// llvm::isa, llvm::cast, and llvm::dyn_cast. To support this, every
// class derived from Value must provide a `classof` operation, and
// every concrete derived class must have a corresponding enumerator
// in `Kind`; see https://llvm.org/docs/HowToSetUpLLVMStyleRTTI.html for
// details.
class Value {
 public:
  enum class Kind {
    IntValue,
    FunctionValue,
    BoundMethodValue,
    PointerValue,
    LValue,
    BoolValue,
    StructValue,
    NominalClassValue,
    AlternativeValue,
    TupleValue,
    IntType,
    BoolType,
    TypeType,
    FunctionType,
    PointerType,
    AutoType,
    StructType,
    NominalClassType,
    InterfaceType,
    ImplType,
    ChoiceType,
    ContinuationType,  // The type of a continuation.
    VariableType,      // e.g., generic type parameters.
    BindingPlaceholderValue,
    AlternativeConstructorValue,
    ContinuationValue,  // A first-class continuation value.
    StringType,
    StringValue,
    TypeOfClassType,
    TypeOfInterfaceType,
    TypeOfChoiceType,
  };

  Value(const Value&) = delete;
  auto operator=(const Value&) -> Value& = delete;

  void Print(llvm::raw_ostream& out) const;
  LLVM_DUMP_METHOD void Dump() const { Print(llvm::errs()); }

  // Returns the sub-Value specified by `path`, which must be a valid field
  // path for *this.
  auto GetField(Nonnull<Arena*> arena, const FieldPath& path,
                SourceLocation source_loc, const ActionStack& todo,
                const Heap& heap) const -> Nonnull<const Value*>;

  // Returns a copy of *this, but with the sub-Value specified by `path`
  // set to `field_value`. `path` must be a valid field path for *this.
  auto SetField(Nonnull<Arena*> arena, const FieldPath& path,
                Nonnull<const Value*> field_value,
                SourceLocation source_loc) const -> Nonnull<const Value*>;

  // Returns the enumerator corresponding to the most-derived type of this
  // object.
  auto kind() const -> Kind { return kind_; }

 protected:
  // Constructs a Value. `kind` must be the enumerator corresponding to the
  // most-derived type being constructed.
  explicit Value(Kind kind) : kind_(kind) {}

 private:
  const Kind kind_;
};

// A NamedValue represents a value with a name, such as a single struct field.
struct NamedValue {
  // The field name.
  std::string name;

  // The field's value.
  Nonnull<const Value*> value;
};

// An integer value.
class IntValue : public Value {
 public:
  explicit IntValue(int value) : Value(Kind::IntValue), value_(value) {}

  static auto classof(const Value* value) -> bool {
    return value->kind() == Kind::IntValue;
  }

  auto value() const -> int { return value_; }

 private:
  int value_;
};

// A function value.
class FunctionValue : public Value {
 public:
  explicit FunctionValue(Nonnull<const FunctionDeclaration*> declaration)
      : Value(Kind::FunctionValue), declaration_(declaration) {}

  static auto classof(const Value* value) -> bool {
    return value->kind() == Kind::FunctionValue;
  }

  auto declaration() const -> const FunctionDeclaration& {
    return *declaration_;
  }

 private:
  Nonnull<const FunctionDeclaration*> declaration_;
};

// A bound method value. It includes the receiver object.
class BoundMethodValue : public Value {
 public:
  explicit BoundMethodValue(Nonnull<const FunctionDeclaration*> declaration,
                            Nonnull<const Value*> receiver)
      : Value(Kind::BoundMethodValue),
        declaration_(declaration),
        receiver_(receiver) {}

  static auto classof(const Value* value) -> bool {
    return value->kind() == Kind::BoundMethodValue;
  }

  auto declaration() const -> const FunctionDeclaration& {
    return *declaration_;
  }

  auto receiver() const -> Nonnull<const Value*> { return receiver_; }

 private:
  Nonnull<const FunctionDeclaration*> declaration_;
  Nonnull<const Value*> receiver_;
};

// The value of a location in memory.
class LValue : public Value {
 public:
  explicit LValue(Address value)
      : Value(Kind::LValue), value_(std::move(value)) {}

  static auto classof(const Value* value) -> bool {
    return value->kind() == Kind::LValue;
  }

  auto address() const -> const Address& { return value_; }

 private:
  Address value_;
};

// A pointer value
class PointerValue : public Value {
 public:
  explicit PointerValue(Address value)
      : Value(Kind::PointerValue), value_(std::move(value)) {}

  static auto classof(const Value* value) -> bool {
    return value->kind() == Kind::PointerValue;
  }

  auto address() const -> const Address& { return value_; }

 private:
  Address value_;
};

// A bool value.
class BoolValue : public Value {
 public:
  explicit BoolValue(bool value) : Value(Kind::BoolValue), value_(value) {}

  static auto classof(const Value* value) -> bool {
    return value->kind() == Kind::BoolValue;
  }

  auto value() const -> bool { return value_; }

 private:
  bool value_;
};

// A non-empty value of a struct type.
//
// It can't be empty because `{}` is a struct type as well as a value of that
// type, so for consistency we always represent it as a StructType rather than
// let it oscillate unpredictably between the two. However, this means code
// that handles StructValue instances may also need to be able to handle
// StructType instances.
class StructValue : public Value {
 public:
  explicit StructValue(std::vector<NamedValue> elements)
      : Value(Kind::StructValue), elements_(std::move(elements)) {
    CHECK(!elements_.empty())
        << "`{}` is represented as a StructType, not a StructValue.";
  }

  static auto classof(const Value* value) -> bool {
    return value->kind() == Kind::StructValue;
  }

  auto elements() const -> llvm::ArrayRef<NamedValue> { return elements_; }

  // Returns the value of the field named `name` in this struct, or
  // nullopt if there is no such field.
  auto FindField(const std::string& name) const
      -> std::optional<Nonnull<const Value*>>;

 private:
  std::vector<NamedValue> elements_;
};

// A value of a nominal class type, i.e., an object.
class NominalClassValue : public Value {
 public:
  NominalClassValue(Nonnull<const Value*> type, Nonnull<const Value*> inits)
      : Value(Kind::NominalClassValue), type_(type), inits_(inits) {}

  static auto classof(const Value* value) -> bool {
    return value->kind() == Kind::NominalClassValue;
  }

  auto type() const -> const Value& { return *type_; }
  auto inits() const -> const Value& { return *inits_; }

 private:
  Nonnull<const Value*> type_;
  Nonnull<const Value*> inits_;  // The initializing StructValue.
};

// An alternative constructor value.
class AlternativeConstructorValue : public Value {
 public:
  AlternativeConstructorValue(std::string alt_name, std::string choice_name)
      : Value(Kind::AlternativeConstructorValue),
        alt_name_(std::move(alt_name)),
        choice_name_(std::move(choice_name)) {}

  static auto classof(const Value* value) -> bool {
    return value->kind() == Kind::AlternativeConstructorValue;
  }

  auto alt_name() const -> const std::string& { return alt_name_; }
  auto choice_name() const -> const std::string& { return choice_name_; }

 private:
  std::string alt_name_;
  std::string choice_name_;
};

// An alternative value.
class AlternativeValue : public Value {
 public:
  AlternativeValue(std::string alt_name, std::string choice_name,
                   Nonnull<const Value*> argument)
      : Value(Kind::AlternativeValue),
        alt_name_(std::move(alt_name)),
        choice_name_(std::move(choice_name)),
        argument_(argument) {}

  static auto classof(const Value* value) -> bool {
    return value->kind() == Kind::AlternativeValue;
  }

  auto alt_name() const -> const std::string& { return alt_name_; }
  auto choice_name() const -> const std::string& { return choice_name_; }
  auto argument() const -> const Value& { return *argument_; }

 private:
  std::string alt_name_;
  std::string choice_name_;
  Nonnull<const Value*> argument_;
};

// A function value.
class TupleValue : public Value {
 public:
  // An empty tuple, also known as the unit type.
  static auto Empty() -> Nonnull<const TupleValue*> {
    static const TupleValue empty =
        TupleValue(std::vector<Nonnull<const Value*>>());
    return Nonnull<const TupleValue*>(&empty);
  }

  explicit TupleValue(std::vector<Nonnull<const Value*>> elements)
      : Value(Kind::TupleValue), elements_(std::move(elements)) {}

  static auto classof(const Value* value) -> bool {
    return value->kind() == Kind::TupleValue;
  }

  auto elements() const -> llvm::ArrayRef<Nonnull<const Value*>> {
    return elements_;
  }

 private:
  std::vector<Nonnull<const Value*>> elements_;
};

// A binding placeholder value.
class BindingPlaceholderValue : public Value {
 public:
  // Represents the `_` placeholder.
  explicit BindingPlaceholderValue() : Value(Kind::BindingPlaceholderValue) {}

  // Represents a named placeholder.
  explicit BindingPlaceholderValue(NamedEntityView named_entity)
      : Value(Kind::BindingPlaceholderValue),
        named_entity_(std::move(named_entity)) {}

  static auto classof(const Value* value) -> bool {
    return value->kind() == Kind::BindingPlaceholderValue;
  }

  auto named_entity() const -> const std::optional<NamedEntityView>& {
    return named_entity_;
  }

 private:
  std::optional<NamedEntityView> named_entity_;
};

// The int type.
class IntType : public Value {
 public:
  IntType() : Value(Kind::IntType) {}

  static auto classof(const Value* value) -> bool {
    return value->kind() == Kind::IntType;
  }
};

// The bool type.
class BoolType : public Value {
 public:
  BoolType() : Value(Kind::BoolType) {}

  static auto classof(const Value* value) -> bool {
    return value->kind() == Kind::BoolType;
  }
};

// A type type.
class TypeType : public Value {
 public:
  TypeType() : Value(Kind::TypeType) {}

  static auto classof(const Value* value) -> bool {
    return value->kind() == Kind::TypeType;
  }
};

// A function type.
class FunctionType : public Value {
 public:
  FunctionType(llvm::ArrayRef<Nonnull<const GenericBinding*>> deduced,
               Nonnull<const Value*> parameters,
               Nonnull<const Value*> return_type)
      : Value(Kind::FunctionType),
        deduced_(deduced),
        parameters_(parameters),
        return_type_(return_type) {}

  static auto classof(const Value* value) -> bool {
    return value->kind() == Kind::FunctionType;
  }

  auto deduced() const -> llvm::ArrayRef<Nonnull<const GenericBinding*>> {
    return deduced_;
  }
  auto parameters() const -> const Value& { return *parameters_; }
  auto return_type() const -> const Value& { return *return_type_; }

 private:
  std::vector<Nonnull<const GenericBinding*>> deduced_;
  Nonnull<const Value*> parameters_;
  Nonnull<const Value*> return_type_;
};

// A pointer type.
class PointerType : public Value {
 public:
  explicit PointerType(Nonnull<const Value*> type)
      : Value(Kind::PointerType), type_(type) {}

  static auto classof(const Value* value) -> bool {
    return value->kind() == Kind::PointerType;
  }

  auto type() const -> const Value& { return *type_; }

 private:
  Nonnull<const Value*> type_;
};

// The `auto` type.
class AutoType : public Value {
 public:
  AutoType() : Value(Kind::AutoType) {}

  static auto classof(const Value* value) -> bool {
    return value->kind() == Kind::AutoType;
  }
};

// A struct type.
//
// Code that handles this type may sometimes need to have special-case handling
// for `{}`, which is a struct value in addition to being a struct type.
class StructType : public Value {
 public:
  StructType() : StructType(std::vector<NamedValue>{}) {}

  explicit StructType(std::vector<NamedValue> fields)
      : Value(Kind::StructType), fields_(std::move(fields)) {}

  static auto classof(const Value* value) -> bool {
    return value->kind() == Kind::StructType;
  }

  auto fields() const -> llvm::ArrayRef<NamedValue> { return fields_; }

 private:
  std::vector<NamedValue> fields_;
};

// A class type.
class NominalClassType : public Value {
 public:
  NominalClassType(Nonnull<const ClassDeclaration*> declaration)
      : Value(Kind::NominalClassType), declaration_(declaration) {}

  static auto classof(const Value* value) -> bool {
    return value->kind() == Kind::NominalClassType;
  }

  auto declaration() const -> const ClassDeclaration& { return *declaration_; }

<<<<<<< HEAD
=======
  // Return the declaration of the member with the given name.
  auto FindMember(const std::string& name) const
      -> std::optional<Nonnull<const Declaration*>>;

>>>>>>> e98005b3
  // Returns the value of the function named `name` in this class, or
  // nullopt if there is no such function.
  auto FindFunction(const std::string& name) const
      -> std::optional<Nonnull<const FunctionValue*>>;

 private:
  Nonnull<const ClassDeclaration*> declaration_;
<<<<<<< HEAD
};

auto FieldTypes(const NominalClassType&) -> std::vector<NamedValue>;
auto FindMember(const std::string& name,
                llvm::ArrayRef<Nonnull<Declaration*>> members)
    -> std::optional<Nonnull<const Declaration*>>;

// An interface type.
class InterfaceType : public Value {
 public:
  InterfaceType(Nonnull<const InterfaceDeclaration*> declaration)
      : Value(Kind::InterfaceType), declaration_(declaration) {}

  static auto classof(const Value* value) -> bool {
    return value->kind() == Kind::InterfaceType;
  }

  auto declaration() const -> const InterfaceDeclaration& {
    return *declaration_;
  }

 private:
  Nonnull<const InterfaceDeclaration*> declaration_;
};

class ImplType : public Value {
 public:
  ImplType(Nonnull<const ImplementationDeclaration*> declaration)
      : Value(Kind::ImplType), declaration_(declaration) {}

  static auto classof(const Value* value) -> bool {
    return value->kind() == Kind::ImplType;
  }

  auto declaration() const -> const ImplementationDeclaration& {
    return *declaration_;
  }

 private:
  Nonnull<const ImplementationDeclaration*> declaration_;
=======
>>>>>>> e98005b3
};

auto FieldTypes(const NominalClassType&) -> std::vector<NamedValue>;

// A choice type.
class ChoiceType : public Value {
 public:
  ChoiceType(std::string name, std::vector<NamedValue> alternatives)
      : Value(Kind::ChoiceType),
        name_(std::move(name)),
        alternatives_(std::move(alternatives)) {}

  static auto classof(const Value* value) -> bool {
    return value->kind() == Kind::ChoiceType;
  }

  auto name() const -> const std::string& { return name_; }

  // Returns the parameter types of the alternative with the given name,
  // or nullopt if no such alternative is present.
  auto FindAlternative(std::string_view name) const
      -> std::optional<Nonnull<const Value*>>;

 private:
  std::string name_;
  std::vector<NamedValue> alternatives_;
};

// A continuation type.
class ContinuationType : public Value {
 public:
  ContinuationType() : Value(Kind::ContinuationType) {}

  static auto classof(const Value* value) -> bool {
    return value->kind() == Kind::ContinuationType;
  }
};

// A variable type.
class VariableType : public Value {
 public:
  explicit VariableType(Nonnull<const GenericBinding*> binding)
      : Value(Kind::VariableType), binding_(binding) {}

  static auto classof(const Value* value) -> bool {
    return value->kind() == Kind::VariableType;
  }

  auto binding() const -> const GenericBinding& { return *binding_; }

 private:
  Nonnull<const GenericBinding*> binding_;
};

// A first-class continuation representation of a fragment of the stack.
// A continuation value behaves like a pointer to the underlying stack
// fragment, which is exposed by `Stack()`.
class ContinuationValue : public Value {
 public:
  class StackFragment {
   public:
    // Constructs an empty StackFragment.
    StackFragment() = default;

    // Requires *this to be empty, because by the time we're tearing down the
    // Arena, it's no longer safe to invoke ~Action.
    ~StackFragment();

    StackFragment(StackFragment&&) = delete;
    auto operator=(StackFragment&&) -> StackFragment& = delete;

    // Store the given partial todo stack in *this, which must currently be
    // empty. The stack is represented with the top of the stack at the
    // beginning of the vector, the reverse of the usual order.
    void StoreReversed(std::vector<std::unique_ptr<Action>> reversed_todo);

    // Restore the currently stored stack fragment to the top of `todo`,
    // leaving *this empty.
    void RestoreTo(Stack<std::unique_ptr<Action>>& todo);

    // Destroy the currently stored stack fragment.
    void Clear();

    void Print(llvm::raw_ostream& out) const;
    LLVM_DUMP_METHOD void Dump() const { Print(llvm::errs()); }

   private:
    // The todo stack of a suspended continuation, starting with the top
    // Action.
    std::vector<std::unique_ptr<Action>> reversed_todo_;
  };

  explicit ContinuationValue(Nonnull<StackFragment*> stack)
      : Value(Kind::ContinuationValue), stack_(stack) {}

  static auto classof(const Value* value) -> bool {
    return value->kind() == Kind::ContinuationValue;
  }

  // The todo stack of the suspended continuation. Note that this provides
  // mutable access, even when *this is const, because of the reference-like
  // semantics of ContinuationValue.
  auto stack() const -> StackFragment& { return *stack_; }

 private:
  Nonnull<StackFragment*> stack_;
};

// The String type.
class StringType : public Value {
 public:
  StringType() : Value(Kind::StringType) {}

  static auto classof(const Value* value) -> bool {
    return value->kind() == Kind::StringType;
  }
};

// A string value.
class StringValue : public Value {
 public:
  explicit StringValue(std::string value)
      : Value(Kind::StringValue), value_(std::move(value)) {}

  static auto classof(const Value* value) -> bool {
    return value->kind() == Kind::StringValue;
  }

  auto value() const -> const std::string& { return value_; }

 private:
  std::string value_;
};

// The type of an expression whose value is a class type. Currently there is no
// way to explicitly name such a type in Carbon code, but we are tentatively
// using `typeof(ClassName)` as the debug-printing format, in anticipation of
// something like that becoming valid Carbon syntax.
class TypeOfClassType : public Value {
 public:
  explicit TypeOfClassType(Nonnull<const NominalClassType*> class_type)
      : Value(Kind::TypeOfClassType), class_type_(class_type) {}

  static auto classof(const Value* value) -> bool {
    return value->kind() == Kind::TypeOfClassType;
  }

  auto class_type() const -> const NominalClassType& { return *class_type_; }

 private:
  Nonnull<const NominalClassType*> class_type_;
};

class TypeOfInterfaceType : public Value {
 public:
  explicit TypeOfInterfaceType(Nonnull<const InterfaceType*> iface_type)
      : Value(Kind::TypeOfInterfaceType), iface_type_(iface_type) {}

  static auto classof(const Value* value) -> bool {
    return value->kind() == Kind::TypeOfInterfaceType;
  }

  auto interface_type() const -> const InterfaceType& { return *iface_type_; }

 private:
  Nonnull<const InterfaceType*> iface_type_;
};

// The type of an expression whose value is a choice type. Currently there is no
// way to explicitly name such a type in Carbon code, but we are tentatively
// using `typeof(ChoiceName)` as the debug-printing format, in anticipation of
// something like that becoming valid Carbon syntax.
class TypeOfChoiceType : public Value {
 public:
  explicit TypeOfChoiceType(Nonnull<const ChoiceType*> choice_type)
      : Value(Kind::TypeOfChoiceType), choice_type_(choice_type) {}

  static auto classof(const Value* value) -> bool {
    return value->kind() == Kind::TypeOfChoiceType;
  }

  auto choice_type() const -> const ChoiceType& { return *choice_type_; }

 private:
  Nonnull<const ChoiceType*> choice_type_;
};

auto TypeEqual(Nonnull<const Value*> t1, Nonnull<const Value*> t2) -> bool;
auto ValueEqual(Nonnull<const Value*> v1, Nonnull<const Value*> v2) -> bool;

}  // namespace Carbon

#endif  // EXECUTABLE_SEMANTICS_INTERPRETER_VALUE_H_<|MERGE_RESOLUTION|>--- conflicted
+++ resolved
@@ -469,13 +469,6 @@
 
   auto declaration() const -> const ClassDeclaration& { return *declaration_; }
 
-<<<<<<< HEAD
-=======
-  // Return the declaration of the member with the given name.
-  auto FindMember(const std::string& name) const
-      -> std::optional<Nonnull<const Declaration*>>;
-
->>>>>>> e98005b3
   // Returns the value of the function named `name` in this class, or
   // nullopt if there is no such function.
   auto FindFunction(const std::string& name) const
@@ -483,10 +476,10 @@
 
  private:
   Nonnull<const ClassDeclaration*> declaration_;
-<<<<<<< HEAD
 };
 
 auto FieldTypes(const NominalClassType&) -> std::vector<NamedValue>;
+// Return the declaration of the member with the given name.
 auto FindMember(const std::string& name,
                 llvm::ArrayRef<Nonnull<Declaration*>> members)
     -> std::optional<Nonnull<const Declaration*>>;
@@ -524,8 +517,6 @@
 
  private:
   Nonnull<const ImplementationDeclaration*> declaration_;
-=======
->>>>>>> e98005b3
 };
 
 auto FieldTypes(const NominalClassType&) -> std::vector<NamedValue>;
