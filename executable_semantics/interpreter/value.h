--- conflicted
+++ resolved
@@ -63,11 +63,7 @@
     struct {
       std::string* alt_name;
       std::string* choice_name;
-<<<<<<< HEAD
-      const Value* arg;
-=======
       Address argument;
->>>>>>> eb472d87
     } alt;
     struct {
       std::vector<std::pair<std::string, Address>>* elts;
@@ -105,7 +101,6 @@
   } u;
 };
 
-<<<<<<< HEAD
 auto MakeIntVal(int i) -> const Value*;
 auto MakeBoolVal(bool b) -> const Value*;
 auto MakeFunVal(std::string name, const Value* param, Statement* body)
@@ -114,7 +109,7 @@
 auto MakeStructVal(const Value* type, const Value* inits) -> const Value*;
 auto MakeTupleVal(std::vector<std::pair<std::string, Address>>* elts)
     -> const Value*;
-auto MakeAltVal(std::string alt_name, std::string choice_name, const Value* arg)
+auto MakeAltVal(std::string alt_name, std::string choice_name, Address argument)
     -> const Value*;
 auto MakeAltCons(std::string alt_name, std::string choice_name) -> const Value*;
 
@@ -127,27 +122,6 @@
 auto MakeTypeTypeVal() -> const Value*;
 auto MakeFunTypeVal(const Value* param, const Value* ret) -> const Value*;
 auto MakePtrTypeVal(const Value* type) -> const Value*;
-=======
-auto MakeIntVal(int i) -> Value*;
-auto MakeBoolVal(bool b) -> Value*;
-auto MakeFunVal(std::string name, Value* param, Statement* body) -> Value*;
-auto MakePtrVal(Address addr) -> Value*;
-auto MakeStructVal(Value* type, Value* inits) -> Value*;
-auto MakeTupleVal(std::vector<std::pair<std::string, Address>>* elts) -> Value*;
-auto MakeAltVal(std::string alt_name, std::string choice_name, Address argument)
-    -> Value*;
-auto MakeAltCons(std::string alt_name, std::string choice_name) -> Value*;
-
-auto MakeVarPatVal(std::string name, Value* type) -> Value*;
-
-auto MakeVarTypeVal(std::string name) -> Value*;
-auto MakeIntTypeVal() -> Value*;
-auto MakeAutoTypeVal() -> Value*;
-auto MakeBoolTypeVal() -> Value*;
-auto MakeTypeTypeVal() -> Value*;
-auto MakeFunTypeVal(Value* param, Value* ret) -> Value*;
-auto MakePtrTypeVal(Value* type) -> Value*;
->>>>>>> eb472d87
 auto MakeStructTypeVal(std::string name, VarValues* fields, VarValues* methods)
     -> const Value*;
 auto MakeTupleTypeVal(VarValues* fields) -> const Value*;
