--- conflicted
+++ resolved
@@ -506,11 +506,8 @@
 // TODO: Consider splitting this class into several classes.
 class NominalClassType : public Value {
  public:
-<<<<<<< HEAD
   // Construct a non-generic class type or a generic class type that has
   // not yet been applied to type arguments.
-=======
->>>>>>> 2922d98d
   explicit NominalClassType(Nonnull<const ClassDeclaration*> declaration)
       : Value(Kind::NominalClassType), declaration_(declaration) {}
 
