// Part of the Carbon Language project, under the Apache License v2.0 with LLVM
// Exceptions. See /LICENSE for license information.
// SPDX-License-Identifier: Apache-2.0 WITH LLVM-exception

#ifndef EXECUTABLE_SEMANTICS_INTERPRETER_VALUE_H_
#define EXECUTABLE_SEMANTICS_INTERPRETER_VALUE_H_

#include <list>
#include <optional>
#include <vector>

#include "executable_semantics/ast/statement.h"
#include "executable_semantics/interpreter/stack.h"

namespace Carbon {

struct Value;
using Address = unsigned int;
using VarValues = std::list<std::pair<std::string, const Value*>>;

auto FindInVarValues(const std::string& field, VarValues* inits)
    -> const Value*;
auto FieldsEqual(VarValues* ts1, VarValues* ts2) -> bool;

// Finds the field in `*tuple` named `name`, and returns its address, or
// nullopt if there is no such field. `*tuple` must be a tuple value.
auto FindTupleField(const std::string& name, const Value* tuple)
    -> std::optional<Address>;

// A TupleElement represents the value of a single tuple field.
struct TupleElement {
  // The field name.
  std::string name;

  // Location of the field's value.
  Address address;
};

enum class ValKind {
<<<<<<< HEAD
  IntV,
  FunV,
  PtrV,
  BoolV,
  StructV,
  AltV,
  TupleV,
  IntTV,
  BoolTV,
  TypeTV,
  FunctionTV,
  PointerTV,
  AutoTV,
  StructTV,
  ChoiceTV,
  ContinuationTV,  // The type of a continuation.
  VarPatV,
  AltConsV,
  ContinuationV  // A first-class continuation value.
=======
  IntValue,
  FunctionValue,
  PointerValue,
  BoolValue,
  StructValue,
  AlternativeValue,
  TupleValue,
  VarTV,
  IntType,
  BoolType,
  TypeType,
  FunctionType,
  PointerType,
  AutoType,
  StructType,
  ChoiceType,
  ContinuationType,  // The type of a continuation.
  BindingPlaceholderValue,
  AlternativeConstructorValue,
  ContinuationValue  // A first-class continuation value.
>>>>>>> 232db31e
};

struct Frame;  // used by continuation

struct FunctionValue {
  std::string* name;
  const Value* param;
  const Statement* body;
};

struct StructValue {
  const Value* type;
  const Value* inits;
};

struct AlternativeConstructorValue {
  std::string* alt_name;
  std::string* choice_name;
};

struct AlternativeValue {
  std::string* alt_name;
  std::string* choice_name;
  Address argument;
};

struct TupleValue {
  std::vector<TupleElement>* elements;
};

struct BindingPlaceholderValue {
  std::string* name;
  const Value* type;
};

struct FunctionType {
  const Value* param;
  const Value* ret;
};

struct PointerType {
  const Value* type;
};

struct StructType {
  std::string* name;
  VarValues* fields;
  VarValues* methods;
};

struct ChoiceType {
  std::string* name;
  VarValues* alternatives;
};

struct ContinuationValue {
  std::vector<Frame*>* stack;
};

struct Value {
  ValKind tag;

  // Constructors

  // Return a first-class continuation represented by the
  // given stack, down to the nearest enclosing `__continuation`.
  static auto MakeContinuationValue(std::vector<Frame*> stack) -> Value*;
  static auto MakeIntValue(int i) -> const Value*;
  static auto MakeBoolValue(bool b) -> const Value*;
  static auto MakeFunctionValue(std::string name, const Value* param,
                                const Statement* body) -> const Value*;
  static auto MakePointerValue(Address addr) -> const Value*;
  static auto MakeStructValue(const Value* type, const Value* inits)
      -> const Value*;
  static auto MakeTupleValue(std::vector<TupleElement>* elts) -> const Value*;
  static auto MakeAlternativeValue(std::string alt_name,
                                   std::string choice_name, Address argument)
      -> const Value*;
  static auto MakeAlternativeConstructorValue(std::string alt_name,
                                              std::string choice_name)
      -> const Value*;
  static auto MakeBindingPlaceholderValue(std::string name, const Value* type)
      -> const Value*;
<<<<<<< HEAD
  static auto MakeIntTypeVal() -> const Value*;
  static auto MakeContinuationTypeVal() -> const Value*;
  static auto MakeAutoTypeVal() -> const Value*;
  static auto MakeBoolTypeVal() -> const Value*;
  static auto MakeTypeTypeVal() -> const Value*;
  static auto MakeFunTypeVal(const Value* param, const Value* ret)
=======
  static auto MakeVarTypeVal(std::string name) -> const Value*;
  static auto MakeIntType() -> const Value*;
  static auto MakeContinuationType() -> const Value*;
  static auto MakeAutoType() -> const Value*;
  static auto MakeBoolType() -> const Value*;
  static auto MakeTypeType() -> const Value*;
  static auto MakeFunctionType(const Value* param, const Value* ret)
>>>>>>> 232db31e
      -> const Value*;
  static auto MakePointerType(const Value* type) -> const Value*;
  static auto MakeStructType(std::string name, VarValues* fields,
                             VarValues* methods) -> const Value*;
  static auto MakeUnitTypeVal() -> const Value*;
  static auto MakeChoiceType(std::string name, VarValues* alts) -> const Value*;

  // Access to alternatives
<<<<<<< HEAD
  int GetInteger() const;
  bool GetBoolean() const;
  Function GetFunction() const;
  StructConstructor GetStruct() const;
  AlternativeConstructor GetAlternativeConstructor() const;
  Alternative GetAlternative() const;
  TupleValue GetTuple() const;
  Address GetPointer() const;
  VariablePatternValue GetVariablePattern() const;
  FunctionTypeValue GetFunctionType() const;
=======
  int GetIntValue() const;
  bool GetBoolValue() const;
  FunctionValue GetFunctionValue() const;
  StructValue GetStructValue() const;
  AlternativeConstructorValue GetAlternativeConstructorValue() const;
  AlternativeValue GetAlternativeValue() const;
  TupleValue GetTupleValue() const;
  Address GetPointerValue() const;
  std::string* GetVariableType() const;
  BindingPlaceholderValue GetBindingPlaceholderValue() const;
  FunctionType GetFunctionType() const;
>>>>>>> 232db31e
  PointerType GetPointerType() const;
  StructType GetStructType() const;
  ChoiceType GetChoiceType() const;
  ContinuationValue GetContinuationValue() const;

 private:
  union {
    int integer;
    bool boolean;
    FunctionValue fun;
    StructValue struct_val;
    AlternativeConstructorValue alt_cons;
    AlternativeValue alt;
    TupleValue tuple;
    Address ptr;
<<<<<<< HEAD
    VariablePatternValue var_pat;
    FunctionTypeValue fun_type;
=======
    std::string* var_type;
    BindingPlaceholderValue var_pat;
    FunctionType fun_type;
>>>>>>> 232db31e
    PointerType ptr_type;
    StructType struct_type;
    ChoiceType choice_type;
    ContinuationValue continuation;
  } u;
};

void PrintValue(const Value* val, std::ostream& out);

auto TypeEqual(const Value* t1, const Value* t2) -> bool;
auto ValueEqual(const Value* v1, const Value* v2, int line_num) -> bool;

auto ToInteger(const Value* v) -> int;

}  // namespace Carbon

#endif  // EXECUTABLE_SEMANTICS_INTERPRETER_VALUE_H_<|MERGE_RESOLUTION|>--- conflicted
+++ resolved
@@ -37,27 +37,6 @@
 };
 
 enum class ValKind {
-<<<<<<< HEAD
-  IntV,
-  FunV,
-  PtrV,
-  BoolV,
-  StructV,
-  AltV,
-  TupleV,
-  IntTV,
-  BoolTV,
-  TypeTV,
-  FunctionTV,
-  PointerTV,
-  AutoTV,
-  StructTV,
-  ChoiceTV,
-  ContinuationTV,  // The type of a continuation.
-  VarPatV,
-  AltConsV,
-  ContinuationV  // A first-class continuation value.
-=======
   IntValue,
   FunctionValue,
   PointerValue,
@@ -65,7 +44,6 @@
   StructValue,
   AlternativeValue,
   TupleValue,
-  VarTV,
   IntType,
   BoolType,
   TypeType,
@@ -78,7 +56,6 @@
   BindingPlaceholderValue,
   AlternativeConstructorValue,
   ContinuationValue  // A first-class continuation value.
->>>>>>> 232db31e
 };
 
 struct Frame;  // used by continuation
@@ -162,22 +139,12 @@
       -> const Value*;
   static auto MakeBindingPlaceholderValue(std::string name, const Value* type)
       -> const Value*;
-<<<<<<< HEAD
-  static auto MakeIntTypeVal() -> const Value*;
-  static auto MakeContinuationTypeVal() -> const Value*;
-  static auto MakeAutoTypeVal() -> const Value*;
-  static auto MakeBoolTypeVal() -> const Value*;
-  static auto MakeTypeTypeVal() -> const Value*;
-  static auto MakeFunTypeVal(const Value* param, const Value* ret)
-=======
-  static auto MakeVarTypeVal(std::string name) -> const Value*;
   static auto MakeIntType() -> const Value*;
   static auto MakeContinuationType() -> const Value*;
   static auto MakeAutoType() -> const Value*;
   static auto MakeBoolType() -> const Value*;
   static auto MakeTypeType() -> const Value*;
   static auto MakeFunctionType(const Value* param, const Value* ret)
->>>>>>> 232db31e
       -> const Value*;
   static auto MakePointerType(const Value* type) -> const Value*;
   static auto MakeStructType(std::string name, VarValues* fields,
@@ -186,18 +153,6 @@
   static auto MakeChoiceType(std::string name, VarValues* alts) -> const Value*;
 
   // Access to alternatives
-<<<<<<< HEAD
-  int GetInteger() const;
-  bool GetBoolean() const;
-  Function GetFunction() const;
-  StructConstructor GetStruct() const;
-  AlternativeConstructor GetAlternativeConstructor() const;
-  Alternative GetAlternative() const;
-  TupleValue GetTuple() const;
-  Address GetPointer() const;
-  VariablePatternValue GetVariablePattern() const;
-  FunctionTypeValue GetFunctionType() const;
-=======
   int GetIntValue() const;
   bool GetBoolValue() const;
   FunctionValue GetFunctionValue() const;
@@ -206,10 +161,8 @@
   AlternativeValue GetAlternativeValue() const;
   TupleValue GetTupleValue() const;
   Address GetPointerValue() const;
-  std::string* GetVariableType() const;
   BindingPlaceholderValue GetBindingPlaceholderValue() const;
   FunctionType GetFunctionType() const;
->>>>>>> 232db31e
   PointerType GetPointerType() const;
   StructType GetStructType() const;
   ChoiceType GetChoiceType() const;
@@ -225,14 +178,8 @@
     AlternativeValue alt;
     TupleValue tuple;
     Address ptr;
-<<<<<<< HEAD
-    VariablePatternValue var_pat;
-    FunctionTypeValue fun_type;
-=======
-    std::string* var_type;
     BindingPlaceholderValue var_pat;
     FunctionType fun_type;
->>>>>>> 232db31e
     PointerType ptr_type;
     StructType struct_type;
     ChoiceType choice_type;
