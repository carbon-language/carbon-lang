// Part of the Carbon Language project, under the Apache License v2.0 with LLVM
// Exceptions. See /LICENSE for license information.
// SPDX-License-Identifier: Apache-2.0 WITH LLVM-exception

#ifndef EXECUTABLE_SEMANTICS_INTERPRETER_VALUE_H_
#define EXECUTABLE_SEMANTICS_INTERPRETER_VALUE_H_

#include <list>
#include <optional>
#include <string>
#include <variant>
#include <vector>

#include "executable_semantics/ast/statement.h"
#include "executable_semantics/interpreter/address.h"
#include "executable_semantics/interpreter/field_path.h"
#include "executable_semantics/interpreter/stack.h"

namespace Carbon {

struct Value;
using VarValues = std::list<std::pair<std::string, const Value*>>;

auto FindInVarValues(const std::string& field, const VarValues& inits)
    -> const Value*;
auto FieldsEqual(const VarValues& ts1, const VarValues& ts2) -> bool;

// A TupleElement represents the value of a single tuple field.
struct TupleElement {
  // The field name.
  std::string name;

  // The field's value.
  const Value* value;
};

enum class ValKind {
  IntValue,
  FunctionValue,
  PointerValue,
  BoolValue,
  StructValue,
  AlternativeValue,
  TupleValue,
  IntType,
  BoolType,
  TypeType,
  FunctionType,
  PointerType,
  AutoType,
  StructType,
  ChoiceType,
  ContinuationType,  // The type of a continuation.
  BindingPlaceholderValue,
  AlternativeConstructorValue,
  ContinuationValue  // A first-class continuation value.
};

struct Frame;  // used by continuation

struct IntValue {
  static constexpr ValKind Kind = ValKind::IntValue;
  int value;
};

struct FunctionValue {
  static constexpr ValKind Kind = ValKind::FunctionValue;
  std::string name;
  const Value* param;
  const Statement* body;
};

struct PointerValue {
  static constexpr ValKind Kind = ValKind::PointerValue;
  Address value;
};

struct BoolValue {
  static constexpr ValKind Kind = ValKind::BoolValue;
  bool value;
};

struct StructValue {
  static constexpr ValKind Kind = ValKind::StructValue;
  const Value* type;
  const Value* inits;
};

struct AlternativeConstructorValue {
  static constexpr ValKind Kind = ValKind::AlternativeConstructorValue;
  std::string alt_name;
  std::string choice_name;
};

struct AlternativeValue {
  static constexpr ValKind Kind = ValKind::AlternativeValue;
  std::string alt_name;
  std::string choice_name;
  const Value* argument;
};

struct TupleValue {
  static constexpr ValKind Kind = ValKind::TupleValue;
  std::vector<TupleElement> elements;

  // Returns the value of the field named `name` in this tuple, or
  // null if there is no such field.
  auto FindField(const std::string& name) const -> const Value*;
};

struct BindingPlaceholderValue {
  static constexpr ValKind Kind = ValKind::BindingPlaceholderValue;
  std::string name;
  const Value* type;
};

struct IntType {
  static constexpr ValKind Kind = ValKind::IntType;
};

struct BoolType {
  static constexpr ValKind Kind = ValKind::BoolType;
};

struct TypeType {
  static constexpr ValKind Kind = ValKind::TypeType;
};

struct FunctionType {
  static constexpr ValKind Kind = ValKind::FunctionType;
  const Value* param;
  const Value* ret;
};

struct PointerType {
  static constexpr ValKind Kind = ValKind::PointerType;
  const Value* type;
};

struct AutoType {
  static constexpr ValKind Kind = ValKind::AutoType;
};

struct StructType {
  static constexpr ValKind Kind = ValKind::StructType;
  std::string name;
  VarValues fields;
  VarValues methods;
};

struct ChoiceType {
  static constexpr ValKind Kind = ValKind::ChoiceType;
  std::string name;
  VarValues alternatives;
};

struct ContinuationType {
  static constexpr ValKind Kind = ValKind::ContinuationType;
};

struct ContinuationValue {
  static constexpr ValKind Kind = ValKind::ContinuationValue;
  std::vector<Frame*> stack;
};

struct Value {
  // Constructors

  // Return a first-class continuation represented by the
  // given stack, down to the nearest enclosing `__continuation`.
  static auto MakeContinuationValue(std::vector<Frame*> stack) -> Value*;
  static auto MakeIntValue(int i) -> const Value*;
  static auto MakeBoolValue(bool b) -> const Value*;
  static auto MakeFunctionValue(std::string name, const Value* param,
                                const Statement* body) -> const Value*;
  static auto MakePointerValue(Address addr) -> const Value*;
  static auto MakeStructValue(const Value* type, const Value* inits)
      -> const Value*;
  static auto MakeTupleValue(std::vector<TupleElement> elts) -> const Value*;
  static auto MakeAlternativeValue(std::string alt_name,
                                   std::string choice_name,
                                   const Value* argument) -> const Value*;
  static auto MakeAlternativeConstructorValue(std::string alt_name,
                                              std::string choice_name)
      -> const Value*;
  static auto MakeBindingPlaceholderValue(std::string name, const Value* type)
      -> const Value*;
  static auto MakeIntType() -> const Value*;
  static auto MakeContinuationType() -> const Value*;
  static auto MakeAutoType() -> const Value*;
  static auto MakeBoolType() -> const Value*;
  static auto MakeTypeType() -> const Value*;
  static auto MakeFunctionType(const Value* param, const Value* ret)
      -> const Value*;
  static auto MakePointerType(const Value* type) -> const Value*;
  static auto MakeStructType(std::string name, VarValues fields,
                             VarValues methods) -> const Value*;
  static auto MakeUnitTypeVal() -> const Value*;
  static auto MakeChoiceType(std::string name, VarValues alts) -> const Value*;

  // Access to alternatives
  auto GetIntValue() const -> int;
  auto GetBoolValue() const -> bool;
  auto GetFunctionValue() const -> const FunctionValue&;
  auto GetStructValue() const -> const StructValue&;
  auto GetAlternativeConstructorValue() const
      -> const AlternativeConstructorValue&;
  auto GetAlternativeValue() const -> const AlternativeValue&;
  auto GetTupleValue() const -> const TupleValue&;
  auto GetPointerValue() const -> Address;
  auto GetBindingPlaceholderValue() const -> const BindingPlaceholderValue&;
  auto GetFunctionType() const -> const FunctionType&;
  auto GetPointerType() const -> const PointerType&;
  auto GetStructType() const -> const StructType&;
  auto GetChoiceType() const -> const ChoiceType&;
  auto GetContinuationValue() const -> const ContinuationValue&;

<<<<<<< HEAD
  // Returns the sub-Value specified by `path`, which must be a valid field
  // path for *this.
  auto GetField(const FieldPath& path, int line_num) const -> const Value*;

  // Returns a copy of *this, but with the sub-Value specified by `path`
  // set to `field_value`. `path` must be a valid field path for *this.
  auto SetField(const FieldPath& path, const Value* field_value,
                int line_num) const -> const Value*;
=======
  inline auto tag() const -> ValKind {
    return std::visit([](const auto& t) { return t.Kind; }, value);
  }
>>>>>>> 62e6befe

 private:
  std::variant<IntValue, FunctionValue, PointerValue, BoolValue, StructValue,
               AlternativeValue, TupleValue, IntType, BoolType, TypeType,
               FunctionType, PointerType, AutoType, StructType, ChoiceType,
               ContinuationType, BindingPlaceholderValue,
               AlternativeConstructorValue, ContinuationValue>
      value;
};

void PrintValue(const Value* val, std::ostream& out);

auto TypeEqual(const Value* t1, const Value* t2) -> bool;
auto ValueEqual(const Value* v1, const Value* v2, int line_num) -> bool;

auto ToInteger(const Value* v) -> int;

}  // namespace Carbon

#endif  // EXECUTABLE_SEMANTICS_INTERPRETER_VALUE_H_<|MERGE_RESOLUTION|>--- conflicted
+++ resolved
@@ -215,7 +215,10 @@
   auto GetChoiceType() const -> const ChoiceType&;
   auto GetContinuationValue() const -> const ContinuationValue&;
 
-<<<<<<< HEAD
+  inline auto tag() const -> ValKind {
+    return std::visit([](const auto& t) { return t.Kind; }, value);
+  }
+
   // Returns the sub-Value specified by `path`, which must be a valid field
   // path for *this.
   auto GetField(const FieldPath& path, int line_num) const -> const Value*;
@@ -224,11 +227,6 @@
   // set to `field_value`. `path` must be a valid field path for *this.
   auto SetField(const FieldPath& path, const Value* field_value,
                 int line_num) const -> const Value*;
-=======
-  inline auto tag() const -> ValKind {
-    return std::visit([](const auto& t) { return t.Kind; }, value);
-  }
->>>>>>> 62e6befe
 
  private:
   std::variant<IntValue, FunctionValue, PointerValue, BoolValue, StructValue,
