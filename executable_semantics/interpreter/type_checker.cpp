--- conflicted
+++ resolved
@@ -853,11 +853,8 @@
 
 auto TypeChecker::TypeCheckPattern(
     Nonnull<Pattern*> p, std::optional<Nonnull<const Value*>> expected,
-<<<<<<< HEAD
-    const ImplScope& impl_scope) -> llvm::Error {
-=======
-    const ImplScope& impl_scope, ValueCategory enclosing_value_category) {
->>>>>>> 0369956b
+    const ImplScope& impl_scope, ValueCategory enclosing_value_category)
+    -> llvm::Error {
   if (trace_) {
     llvm::outs() << "checking pattern " << *p;
     if (expected) {
@@ -878,17 +875,10 @@
         return FATAL_COMPILATION_ERROR(binding.type().source_loc())
                << "The type of a binding pattern cannot contain bindings.";
       }
-<<<<<<< HEAD
-      RETURN_IF_ERROR(
-          TypeCheckPattern(&binding.type(), std::nullopt, impl_scope));
+      RETURN_IF_ERROR(TypeCheckPattern(&binding.type(), std::nullopt,
+                                       impl_scope, enclosing_value_category));
       ASSIGN_OR_RETURN(Nonnull<const Value*> type,
                        InterpPattern(&binding.type(), arena_, trace_));
-=======
-      TypeCheckPattern(&binding.type(), std::nullopt, impl_scope,
-                       enclosing_value_category);
-      Nonnull<const Value*> type =
-          InterpPattern(&binding.type(), arena_, trace_);
->>>>>>> 0369956b
       if (expected) {
         if (IsConcreteType(type)) {
           RETURN_IF_ERROR(
@@ -905,19 +895,14 @@
       }
       RETURN_IF_ERROR(ExpectIsConcreteType(binding.source_loc(), type));
       binding.set_static_type(type);
-<<<<<<< HEAD
       ASSIGN_OR_RETURN(Nonnull<const Value*> binding_value,
                        InterpPattern(&binding, arena_, trace_));
       SetValue(&binding, binding_value);
-      return llvm::Error::success();
-=======
-      SetValue(&binding, InterpPattern(&binding, arena_, trace_));
 
       if (!binding.has_value_category()) {
         binding.set_value_category(enclosing_value_category);
       }
-      return;
->>>>>>> 0369956b
+      return llvm::Error::success();
     }
     case PatternKind::TuplePattern: {
       auto& tuple = cast<TuplePattern>(*p);
@@ -937,13 +922,8 @@
         if (expected) {
           expected_field_type = cast<TupleValue>(**expected).elements()[i];
         }
-<<<<<<< HEAD
-        RETURN_IF_ERROR(
-            TypeCheckPattern(field, expected_field_type, impl_scope));
-=======
-        TypeCheckPattern(field, expected_field_type, impl_scope,
-                         enclosing_value_category);
->>>>>>> 0369956b
+        RETURN_IF_ERROR(TypeCheckPattern(field, expected_field_type, impl_scope,
+                                         enclosing_value_category));
         field_types.push_back(&field->static_type());
       }
       tuple.set_static_type(arena_->New<TupleValue>(std::move(field_types)));
@@ -976,13 +956,9 @@
                << "'" << alternative.alternative_name()
                << "' is not an alternative of " << choice_type;
       }
-<<<<<<< HEAD
       RETURN_IF_ERROR(TypeCheckPattern(&alternative.arguments(),
-                                       *parameter_types, impl_scope));
-=======
-      TypeCheckPattern(&alternative.arguments(), *parameter_types, impl_scope,
-                       enclosing_value_category);
->>>>>>> 0369956b
+                                       *parameter_types, impl_scope,
+                                       enclosing_value_category));
       alternative.set_static_type(&choice_type);
       ASSIGN_OR_RETURN(Nonnull<const Value*> alternative_value,
                        InterpPattern(&alternative, arena_, trace_));
@@ -1001,11 +977,14 @@
     case PatternKind::VarPattern:
       auto& let_var_pattern = cast<VarPattern>(*p);
 
-      TypeCheckPattern(&let_var_pattern.pattern(), expected, impl_scope,
-                       let_var_pattern.value_category());
+      RETURN_IF_ERROR(TypeCheckPattern(&let_var_pattern.pattern(), expected,
+                                       impl_scope,
+                                       let_var_pattern.value_category()));
       let_var_pattern.set_static_type(&let_var_pattern.pattern().static_type());
-      SetValue(&let_var_pattern,
-               InterpPattern(&let_var_pattern, arena_, trace_));
+      ASSIGN_OR_RETURN(Nonnull<const Value*> pattern_value,
+                       InterpPattern(&let_var_pattern, arena_, trace_));
+      SetValue(&let_var_pattern, pattern_value);
+      return llvm::Error::success();
   }
 }
 
@@ -1020,15 +999,10 @@
       RETURN_IF_ERROR(TypeCheckExp(&match.expression(), impl_scope));
       std::vector<Match::Clause> new_clauses;
       for (auto& clause : match.clauses()) {
-<<<<<<< HEAD
-        RETURN_IF_ERROR(TypeCheckPattern(
-            &clause.pattern(), &match.expression().static_type(), impl_scope));
+        RETURN_IF_ERROR(TypeCheckPattern(&clause.pattern(),
+                                         &match.expression().static_type(),
+                                         impl_scope, ValueCategory::Let));
         RETURN_IF_ERROR(TypeCheckStmt(&clause.statement(), impl_scope));
-=======
-        TypeCheckPattern(&clause.pattern(), &match.expression().static_type(),
-                         impl_scope, ValueCategory::Let);
-        TypeCheckStmt(&clause.statement(), impl_scope);
->>>>>>> 0369956b
       }
       return llvm::Error::success();
     }
@@ -1055,14 +1029,9 @@
       auto& var = cast<VariableDefinition>(*s);
       RETURN_IF_ERROR(TypeCheckExp(&var.init(), impl_scope));
       const Value& rhs_ty = var.init().static_type();
-<<<<<<< HEAD
-      RETURN_IF_ERROR(TypeCheckPattern(&var.pattern(), &rhs_ty, impl_scope));
-      return llvm::Error::success();
-=======
-      TypeCheckPattern(&var.pattern(), &rhs_ty, impl_scope,
-                       var.value_category());
-      return;
->>>>>>> 0369956b
+      RETURN_IF_ERROR(TypeCheckPattern(&var.pattern(), &rhs_ty, impl_scope,
+                                       var.value_category()));
+      return llvm::Error::success();
     }
     case StatementKind::Assign: {
       auto& assign = cast<Assign>(*s);
@@ -1225,21 +1194,12 @@
   }
   // Type check the receiver pattern
   if (f->is_method()) {
-<<<<<<< HEAD
-    RETURN_IF_ERROR(
-        TypeCheckPattern(&f->me_pattern(), std::nullopt, impl_scope));
+    RETURN_IF_ERROR(TypeCheckPattern(&f->me_pattern(), std::nullopt, impl_scope,
+                                     ValueCategory::Let));
   }
   // Type check the parameter pattern
-  RETURN_IF_ERROR(
-      TypeCheckPattern(&f->param_pattern(), std::nullopt, impl_scope));
-=======
-    TypeCheckPattern(&f->me_pattern(), std::nullopt, impl_scope,
-                     ValueCategory::Let);
-  }
-  // Type check the parameter pattern
-  TypeCheckPattern(&f->param_pattern(), std::nullopt, impl_scope,
-                   ValueCategory::Let);
->>>>>>> 0369956b
+  RETURN_IF_ERROR(TypeCheckPattern(&f->param_pattern(), std::nullopt,
+                                   impl_scope, ValueCategory::Let));
 
   // Create the impl_bindings
   std::vector<Nonnull<const ImplBinding*>> impl_bindings;
@@ -1580,16 +1540,10 @@
       }
       Expression& type =
           cast<ExpressionPattern>(var.binding().type()).expression();
-<<<<<<< HEAD
-      RETURN_IF_ERROR(
-          TypeCheckPattern(&var.binding(), std::nullopt, impl_scope));
+      RETURN_IF_ERROR(TypeCheckPattern(&var.binding(), std::nullopt, impl_scope,
+                                       var.value_category()));
       ASSIGN_OR_RETURN(Nonnull<const Value*> declared_type,
                        InterpExp(&type, arena_, trace_));
-=======
-      TypeCheckPattern(&var.binding(), std::nullopt, impl_scope,
-                       var.value_category());
-      Nonnull<const Value*> declared_type = InterpExp(&type, arena_, trace_);
->>>>>>> 0369956b
       var.set_static_type(declared_type);
       break;
     }
