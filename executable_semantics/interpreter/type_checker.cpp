--- conflicted
+++ resolved
@@ -1057,13 +1057,8 @@
   // Evaluate the return type expression
   auto return_type = interpreter_.InterpPattern(values, &f->return_type());
   if (f->name() == "main") {
-<<<<<<< HEAD
     ExpectExactType(f->source_loc(), "return type of `main`",
-                    arena->New<IntType>(), return_type);
-=======
-    ExpectType(f->source_loc(), "return type of `main`", arena_->New<IntType>(),
-               return_type);
->>>>>>> b571beb6
+                    arena_->New<IntType>(), return_type);
     // TODO: Check that main doesn't have any parameters.
   }
   std::optional<Nonnull<Statement*>> body_stmt;
@@ -1185,12 +1180,8 @@
             << "Type of a top-level variable must be an expression.";
       }
       Nonnull<const Value*> declared_type =
-<<<<<<< HEAD
-          interpreter.InterpExp(values, &binding_type->expression());
+          interpreter_.InterpExp(values, &binding_type->expression());
       SetStaticType(&var, declared_type);
-=======
-          interpreter_.InterpExp(values, &binding_type->expression());
->>>>>>> b571beb6
       ExpectType(var.source_loc(), "initializer of variable", declared_type,
                  &var.initializer().static_type());
       return;
