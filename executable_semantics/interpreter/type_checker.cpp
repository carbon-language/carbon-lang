--- conflicted
+++ resolved
@@ -870,30 +870,21 @@
     }
     case PatternKind::BindingPattern: {
       auto& binding = cast<BindingPattern>(*p);
-<<<<<<< HEAD
+      if (!GetBindings(binding.type()).empty()) {
+        return FATAL_COMPILATION_ERROR(binding.type().source_loc())
+               << "The type of a binding pattern cannot contain bindings.";
+      }
       RETURN_IF_ERROR(
           TypeCheckPattern(&binding.type(), std::nullopt, impl_scope));
       ASSIGN_OR_RETURN(Nonnull<const Value*> type,
                        InterpPattern(&binding.type(), arena_, trace_));
-=======
-      if (!GetBindings(binding.type()).empty()) {
-        FATAL_COMPILATION_ERROR(binding.type().source_loc())
-            << "The type of a binding pattern cannot contain bindings.";
-      }
-      TypeCheckPattern(&binding.type(), std::nullopt, impl_scope);
-      Nonnull<const Value*> type =
-          InterpPattern(&binding.type(), arena_, trace_);
->>>>>>> b406c386
       if (expected) {
         if (IsConcreteType(type)) {
           RETURN_IF_ERROR(
               ExpectType(p->source_loc(), "name binding", type, *expected));
         } else {
-          ASSIGN_OR_RETURN(
-              const bool matches,
-              PatternMatch(type, *expected, binding.type().source_loc(),
-                           std::nullopt));
-          if (!matches) {
+          if (!PatternMatch(type, *expected, binding.type().source_loc(),
+                            std::nullopt)) {
             return FATAL_COMPILATION_ERROR(binding.type().source_loc())
                    << "Type pattern '" << *type
                    << "' does not match actual type '" << **expected << "'";
