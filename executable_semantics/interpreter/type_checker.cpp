// Part of the Carbon Language project, under the Apache License v2.0 with LLVM
// Exceptions. See /LICENSE for license information.
// SPDX-License-Identifier: Apache-2.0 WITH LLVM-exception

#include "executable_semantics/interpreter/type_checker.h"

#include <algorithm>
#include <iterator>
#include <map>
#include <set>
#include <vector>

#include "common/ostream.h"
#include "executable_semantics/ast/function_definition.h"
#include "executable_semantics/common/arena.h"
#include "executable_semantics/common/error.h"
#include "executable_semantics/common/tracing_flag.h"
#include "executable_semantics/interpreter/interpreter.h"
#include "executable_semantics/interpreter/value.h"
#include "llvm/ADT/StringExtras.h"
#include "llvm/Support/Casting.h"

using llvm::cast;
using llvm::dyn_cast;
using llvm::isa;

namespace Carbon {

TypeChecker::ReturnTypeContext::ReturnTypeContext(
    Nonnull<const Value*> orig_return_type, bool is_omitted)
    : is_auto_(isa<AutoType>(orig_return_type)),
      deduced_return_type_(is_auto_ ? std::nullopt
                                    : std::optional(orig_return_type)),
      is_omitted_(is_omitted) {}

void PrintTypeEnv(TypeEnv types, llvm::raw_ostream& out) {
  llvm::ListSeparator sep;
  for (const auto& [name, type] : types) {
    out << sep << name << ": " << *type;
  }
}

static void ExpectType(SourceLocation loc, const std::string& context,
                       Nonnull<const Value*> expected,
                       Nonnull<const Value*> actual) {
  if (!TypeEqual(expected, actual)) {
    FATAL_COMPILATION_ERROR(loc) << "type error in " << context << "\n"
                                 << "expected: " << *expected << "\n"
                                 << "actual: " << *actual;
  }
}

static void ExpectPointerType(SourceLocation loc, const std::string& context,
                              Nonnull<const Value*> actual) {
  if (actual->Tag() != Value::Kind::PointerType) {
    FATAL_COMPILATION_ERROR(loc) << "type error in " << context << "\n"
                                 << "expected a pointer type\n"
                                 << "actual: " << *actual;
  }
}

auto TypeChecker::ReifyType(Nonnull<const Value*> t, SourceLocation loc)
    -> Nonnull<Expression*> {
  switch (t->Tag()) {
    case Value::Kind::IntType:
      return arena->New<IntTypeLiteral>(loc);
    case Value::Kind::BoolType:
      return arena->New<BoolTypeLiteral>(loc);
    case Value::Kind::TypeType:
      return arena->New<TypeTypeLiteral>(loc);
    case Value::Kind::ContinuationType:
      return arena->New<ContinuationTypeLiteral>(loc);
    case Value::Kind::FunctionType: {
      const auto& fn_type = cast<FunctionType>(*t);
      return arena->New<FunctionTypeLiteral>(
          loc, ReifyType(fn_type.Param(), loc), ReifyType(fn_type.Ret(), loc),
          /*is_omitted_return_type=*/false);
    }
    case Value::Kind::TupleValue: {
      std::vector<FieldInitializer> args;
      for (const TupleElement& field : cast<TupleValue>(*t).Elements()) {
        args.push_back(
            FieldInitializer(field.name, ReifyType(field.value, loc)));
      }
      return arena->New<TupleLiteral>(loc, args);
    }
    case Value::Kind::ClassType:
      return arena->New<IdentifierExpression>(loc, cast<ClassType>(*t).Name());
    case Value::Kind::ChoiceType:
      return arena->New<IdentifierExpression>(loc, cast<ChoiceType>(*t).Name());
    case Value::Kind::PointerType:
      return arena->New<PrimitiveOperatorExpression>(
          loc, Operator::Ptr,
          std::vector<Nonnull<Expression*>>(
              {ReifyType(cast<PointerType>(*t).Type(), loc)}));
    case Value::Kind::VariableType:
      return arena->New<IdentifierExpression>(loc,
                                              cast<VariableType>(*t).Name());
    case Value::Kind::StringType:
      return arena->New<StringTypeLiteral>(loc);
    case Value::Kind::AlternativeConstructorValue:
    case Value::Kind::AlternativeValue:
    case Value::Kind::AutoType:
    case Value::Kind::BindingPlaceholderValue:
    case Value::Kind::BoolValue:
    case Value::Kind::ContinuationValue:
    case Value::Kind::FunctionValue:
    case Value::Kind::IntValue:
    case Value::Kind::PointerValue:
    case Value::Kind::StringValue:
    case Value::Kind::StructValue:
      FATAL() << "expected a type, not " << *t;
  }
}

// Perform type argument deduction, matching the parameter type `param`
// against the argument type `arg`. Whenever there is an VariableType
// in the parameter type, it is deduced to be the corresponding type
// inside the argument type.
// The `deduced` parameter is an accumulator, that is, it holds the
// results so-far.
static auto ArgumentDeduction(SourceLocation loc, TypeEnv deduced,
                              Nonnull<const Value*> param,
                              Nonnull<const Value*> arg) -> TypeEnv {
  switch (param->Tag()) {
    case Value::Kind::VariableType: {
      const auto& var_type = cast<VariableType>(*param);
      std::optional<Nonnull<const Value*>> d = deduced.Get(var_type.Name());
      if (!d) {
        deduced.Set(var_type.Name(), arg);
      } else {
        ExpectType(loc, "argument deduction", *d, arg);
      }
      return deduced;
    }
    case Value::Kind::TupleValue: {
      if (arg->Tag() != Value::Kind::TupleValue) {
        ExpectType(loc, "argument deduction", param, arg);
      }
      const auto& param_tup = cast<TupleValue>(*param);
      const auto& arg_tup = cast<TupleValue>(*arg);
      if (param_tup.Elements().size() != arg_tup.Elements().size()) {
        ExpectType(loc, "argument deduction", param, arg);
      }
      for (size_t i = 0; i < param_tup.Elements().size(); ++i) {
        if (param_tup.Elements()[i].name != arg_tup.Elements()[i].name) {
          FATAL_COMPILATION_ERROR(loc)
              << "mismatch in tuple names, " << param_tup.Elements()[i].name
              << " != " << arg_tup.Elements()[i].name;
        }
        deduced = ArgumentDeduction(loc, deduced, param_tup.Elements()[i].value,
                                    arg_tup.Elements()[i].value);
      }
      return deduced;
    }
    case Value::Kind::FunctionType: {
      if (arg->Tag() != Value::Kind::FunctionType) {
        ExpectType(loc, "argument deduction", param, arg);
      }
      const auto& param_fn = cast<FunctionType>(*param);
      const auto& arg_fn = cast<FunctionType>(*arg);
      // TODO: handle situation when arg has deduced parameters.
      deduced =
          ArgumentDeduction(loc, deduced, param_fn.Param(), arg_fn.Param());
      deduced = ArgumentDeduction(loc, deduced, param_fn.Ret(), arg_fn.Ret());
      return deduced;
    }
    case Value::Kind::PointerType: {
      if (arg->Tag() != Value::Kind::PointerType) {
        ExpectType(loc, "argument deduction", param, arg);
      }
      return ArgumentDeduction(loc, deduced, cast<PointerType>(*param).Type(),
                               cast<PointerType>(*arg).Type());
    }
    // Nothing to do in the case for `auto`.
    case Value::Kind::AutoType: {
      return deduced;
    }
    // For the following cases, we check for type equality.
    case Value::Kind::ContinuationType:
    case Value::Kind::ClassType:
    case Value::Kind::ChoiceType:
    case Value::Kind::IntType:
    case Value::Kind::BoolType:
    case Value::Kind::TypeType:
    case Value::Kind::StringType:
      ExpectType(loc, "argument deduction", param, arg);
      return deduced;
    // The rest of these cases should never happen.
    case Value::Kind::IntValue:
    case Value::Kind::BoolValue:
    case Value::Kind::FunctionValue:
    case Value::Kind::PointerValue:
    case Value::Kind::StructValue:
    case Value::Kind::AlternativeValue:
    case Value::Kind::BindingPlaceholderValue:
    case Value::Kind::AlternativeConstructorValue:
    case Value::Kind::ContinuationValue:
    case Value::Kind::StringValue:
      FATAL() << "In ArgumentDeduction: expected type, not value " << *param;
  }
}

auto TypeChecker::Substitute(TypeEnv dict, Nonnull<const Value*> type)
    -> Nonnull<const Value*> {
  switch (type->Tag()) {
    case Value::Kind::VariableType: {
      std::optional<Nonnull<const Value*>> t =
          dict.Get(cast<VariableType>(*type).Name());
      if (!t) {
        return type;
      } else {
        return *t;
      }
    }
    case Value::Kind::TupleValue: {
      std::vector<TupleElement> elts;
      for (const auto& elt : cast<TupleValue>(*type).Elements()) {
        auto t = Substitute(dict, elt.value);
        elts.push_back({.name = elt.name, .value = t});
      }
      return arena->New<TupleValue>(elts);
    }
    case Value::Kind::FunctionType: {
      const auto& fn_type = cast<FunctionType>(*type);
      auto param = Substitute(dict, fn_type.Param());
      auto ret = Substitute(dict, fn_type.Ret());
      return arena->New<FunctionType>(std::vector<GenericBinding>(), param,
                                      ret);
    }
    case Value::Kind::PointerType: {
      return arena->New<PointerType>(
          Substitute(dict, cast<PointerType>(*type).Type()));
    }
    case Value::Kind::AutoType:
    case Value::Kind::IntType:
    case Value::Kind::BoolType:
    case Value::Kind::TypeType:
    case Value::Kind::ClassType:
    case Value::Kind::ChoiceType:
    case Value::Kind::ContinuationType:
    case Value::Kind::StringType:
      return type;
    // The rest of these cases should never happen.
    case Value::Kind::IntValue:
    case Value::Kind::BoolValue:
    case Value::Kind::FunctionValue:
    case Value::Kind::PointerValue:
    case Value::Kind::StructValue:
    case Value::Kind::AlternativeValue:
    case Value::Kind::BindingPlaceholderValue:
    case Value::Kind::AlternativeConstructorValue:
    case Value::Kind::ContinuationValue:
    case Value::Kind::StringValue:
      FATAL() << "In Substitute: expected type, not value " << *type;
  }
}

auto TypeChecker::TypeCheckExp(Nonnull<Expression*> e, TypeEnv types,
                               Env values) -> TCExpression {
  if (tracing_output) {
    llvm::outs() << "checking expression " << *e << "\ntypes: ";
    PrintTypeEnv(types, llvm::outs());
    llvm::outs() << "\nvalues: ";
    interpreter.PrintEnv(values, llvm::outs());
    llvm::outs() << "\n";
  }
  switch (e->Tag()) {
    case Expression::Kind::IndexExpression: {
      auto& index = cast<IndexExpression>(*e);
      auto res = TypeCheckExp(index.Aggregate(), types, values);
      auto t = res.type;
      switch (t->Tag()) {
        case Value::Kind::TupleValue: {
          auto i =
              cast<IntValue>(*interpreter.InterpExp(values, index.Offset()))
                  .Val();
          std::string f = std::to_string(i);
          std::optional<Nonnull<const Value*>> field_t =
              cast<TupleValue>(*t).FindField(f);
          if (!field_t) {
            FATAL_COMPILATION_ERROR(e->SourceLoc())
                << "field " << f << " is not in the tuple " << *t;
          }
          auto new_e = arena->New<IndexExpression>(
              e->SourceLoc(), res.exp,
              arena->New<IntLiteral>(e->SourceLoc(), i));
          return TCExpression(new_e, *field_t, res.types);
        }
        default:
          FATAL_COMPILATION_ERROR(e->SourceLoc()) << "expected a tuple";
      }
    }
    case Expression::Kind::TupleLiteral: {
      std::vector<FieldInitializer> new_args;
      std::vector<TupleElement> arg_types;
      auto new_types = types;
      for (const auto& arg : cast<TupleLiteral>(*e).Fields()) {
        auto arg_res = TypeCheckExp(arg.expression, new_types, values);
        new_types = arg_res.types;
        new_args.push_back(FieldInitializer(arg.name, arg_res.exp));
        arg_types.push_back({.name = arg.name, .value = arg_res.type});
      }
      auto tuple_e = arena->New<TupleLiteral>(e->SourceLoc(), new_args);
      auto tuple_t = arena->New<TupleValue>(std::move(arg_types));
      return TCExpression(tuple_e, tuple_t, new_types);
    }
    case Expression::Kind::FieldAccessExpression: {
      auto& access = cast<FieldAccessExpression>(*e);
      auto res = TypeCheckExp(access.Aggregate(), types, values);
      auto t = res.type;
      switch (t->Tag()) {
        case Value::Kind::ClassType: {
          const auto& t_class = cast<ClassType>(*t);
          // Search for a field
          for (auto& field : t_class.Fields()) {
            if (access.Field() == field.first) {
              Nonnull<Expression*> new_e = arena->New<FieldAccessExpression>(
                  e->SourceLoc(), res.exp, access.Field());
              return TCExpression(new_e, field.second, res.types);
            }
          }
          // Search for a method
          for (auto& method : t_class.Methods()) {
            if (access.Field() == method.first) {
              Nonnull<Expression*> new_e = arena->New<FieldAccessExpression>(
                  e->SourceLoc(), res.exp, access.Field());
              return TCExpression(new_e, method.second, res.types);
            }
          }
          FATAL_COMPILATION_ERROR(e->SourceLoc())
              << "class " << t_class.Name() << " does not have a field named "
              << access.Field();
        }
        case Value::Kind::TupleValue: {
          const auto& tup = cast<TupleValue>(*t);
          for (const TupleElement& field : tup.Elements()) {
            if (access.Field() == field.name) {
              auto new_e = arena->New<FieldAccessExpression>(
                  e->SourceLoc(), res.exp, access.Field());
              return TCExpression(new_e, field.value, res.types);
            }
          }
          FATAL_COMPILATION_ERROR(e->SourceLoc())
              << "tuple " << tup << " does not have a field named "
              << access.Field();
        }
        case Value::Kind::ChoiceType: {
          const auto& choice = cast<ChoiceType>(*t);
          for (const auto& vt : choice.Alternatives()) {
            if (access.Field() == vt.first) {
              Nonnull<Expression*> new_e = arena->New<FieldAccessExpression>(
                  e->SourceLoc(), res.exp, access.Field());
              auto fun_ty = arena->New<FunctionType>(
                  std::vector<GenericBinding>(), vt.second, t);
              return TCExpression(new_e, fun_ty, res.types);
            }
          }
          FATAL_COMPILATION_ERROR(e->SourceLoc())
              << "choice " << choice.Name() << " does not have a field named "
              << access.Field();
        }
        default:
          FATAL_COMPILATION_ERROR(e->SourceLoc())
              << "field access, expected a struct\n"
              << *e;
      }
    }
    case Expression::Kind::IdentifierExpression: {
      const auto& ident = cast<IdentifierExpression>(*e);
      std::optional<Nonnull<const Value*>> type = types.Get(ident.Name());
      if (type) {
        return TCExpression(e, *type, types);
      } else {
        FATAL_COMPILATION_ERROR(e->SourceLoc())
            << "could not find `" << ident.Name() << "`";
      }
    }
    case Expression::Kind::IntLiteral:
      return TCExpression(e, arena->New<IntType>(), types);
    case Expression::Kind::BoolLiteral:
      return TCExpression(e, arena->New<BoolType>(), types);
    case Expression::Kind::PrimitiveOperatorExpression: {
      const auto& op = cast<PrimitiveOperatorExpression>(*e);
      std::vector<Nonnull<Expression*>> es;
      std::vector<Nonnull<const Value*>> ts;
      auto new_types = types;
      for (Nonnull<Expression*> argument : op.Arguments()) {
        auto res = TypeCheckExp(argument, types, values);
        new_types = res.types;
        es.push_back(res.exp);
        ts.push_back(res.type);
      }
      auto new_e =
          arena->New<PrimitiveOperatorExpression>(e->SourceLoc(), op.Op(), es);
      switch (op.Op()) {
        case Operator::Neg:
          ExpectType(e->SourceLoc(), "negation", arena->New<IntType>(), ts[0]);
          return TCExpression(new_e, arena->New<IntType>(), new_types);
        case Operator::Add:
          ExpectType(e->SourceLoc(), "addition(1)", arena->New<IntType>(),
                     ts[0]);
          ExpectType(e->SourceLoc(), "addition(2)", arena->New<IntType>(),
                     ts[1]);
          return TCExpression(new_e, arena->New<IntType>(), new_types);
        case Operator::Sub:
          ExpectType(e->SourceLoc(), "subtraction(1)", arena->New<IntType>(),
                     ts[0]);
          ExpectType(e->SourceLoc(), "subtraction(2)", arena->New<IntType>(),
                     ts[1]);
          return TCExpression(new_e, arena->New<IntType>(), new_types);
        case Operator::Mul:
          ExpectType(e->SourceLoc(), "multiplication(1)", arena->New<IntType>(),
                     ts[0]);
          ExpectType(e->SourceLoc(), "multiplication(2)", arena->New<IntType>(),
                     ts[1]);
          return TCExpression(new_e, arena->New<IntType>(), new_types);
        case Operator::And:
          ExpectType(e->SourceLoc(), "&&(1)", arena->New<BoolType>(), ts[0]);
          ExpectType(e->SourceLoc(), "&&(2)", arena->New<BoolType>(), ts[1]);
          return TCExpression(new_e, arena->New<BoolType>(), new_types);
        case Operator::Or:
          ExpectType(e->SourceLoc(), "||(1)", arena->New<BoolType>(), ts[0]);
          ExpectType(e->SourceLoc(), "||(2)", arena->New<BoolType>(), ts[1]);
          return TCExpression(new_e, arena->New<BoolType>(), new_types);
        case Operator::Not:
          ExpectType(e->SourceLoc(), "!", arena->New<BoolType>(), ts[0]);
          return TCExpression(new_e, arena->New<BoolType>(), new_types);
        case Operator::Eq:
          ExpectType(e->SourceLoc(), "==", ts[0], ts[1]);
          return TCExpression(new_e, arena->New<BoolType>(), new_types);
        case Operator::Deref:
          ExpectPointerType(e->SourceLoc(), "*", ts[0]);
          return TCExpression(new_e, cast<PointerType>(*ts[0]).Type(),
                              new_types);
        case Operator::Ptr:
          ExpectType(e->SourceLoc(), "*", arena->New<TypeType>(), ts[0]);
          return TCExpression(new_e, arena->New<TypeType>(), new_types);
      }
      break;
    }
    case Expression::Kind::CallExpression: {
      auto& call = cast<CallExpression>(*e);
      auto fun_res = TypeCheckExp(call.Function(), types, values);
      switch (fun_res.type->Tag()) {
        case Value::Kind::FunctionType: {
          const auto& fun_t = cast<FunctionType>(*fun_res.type);
          auto arg_res = TypeCheckExp(call.Argument(), fun_res.types, values);
          auto parameter_type = fun_t.Param();
          auto return_type = fun_t.Ret();
          if (!fun_t.Deduced().empty()) {
            auto deduced_args = ArgumentDeduction(
                e->SourceLoc(), TypeEnv(arena), parameter_type, arg_res.type);
            for (auto& deduced_param : fun_t.Deduced()) {
              // TODO: change the following to a CHECK once the real checking
              // has been added to the type checking of function signatures.
              if (!deduced_args.Get(deduced_param.name)) {
                FATAL_COMPILATION_ERROR(e->SourceLoc())
                    << "could not deduce type argument for type parameter "
                    << deduced_param.name;
              }
            }
            parameter_type = Substitute(deduced_args, parameter_type);
            return_type = Substitute(deduced_args, return_type);
          } else {
            ExpectType(e->SourceLoc(), "call", parameter_type, arg_res.type);
          }
          auto new_e = arena->New<CallExpression>(e->SourceLoc(), fun_res.exp,
                                                  arg_res.exp);
          return TCExpression(new_e, return_type, arg_res.types);
        }
        default: {
          FATAL_COMPILATION_ERROR(e->SourceLoc())
              << "in call, expected a function\n"
              << *e;
        }
      }
      break;
    }
    case Expression::Kind::FunctionTypeLiteral: {
      const auto& fn = cast<FunctionTypeLiteral>(*e);
      auto pt = interpreter.InterpExp(values, fn.Parameter());
      auto rt = interpreter.InterpExp(values, fn.ReturnType());
      auto new_e = arena->New<FunctionTypeLiteral>(
          e->SourceLoc(), ReifyType(pt, e->SourceLoc()),
          ReifyType(rt, e->SourceLoc()),
          /*is_omitted_return_type=*/false);
      return TCExpression(new_e, arena->New<TypeType>(), types);
    }
    case Expression::Kind::StringLiteral:
      return TCExpression(e, arena->New<StringType>(), types);
    case Expression::Kind::IntrinsicExpression:
      switch (cast<IntrinsicExpression>(*e).Intrinsic()) {
        case IntrinsicExpression::IntrinsicKind::Print:
          return TCExpression(e, TupleValue::Empty(), types);
      }
    case Expression::Kind::IntTypeLiteral:
    case Expression::Kind::BoolTypeLiteral:
    case Expression::Kind::StringTypeLiteral:
    case Expression::Kind::TypeTypeLiteral:
    case Expression::Kind::ContinuationTypeLiteral:
      return TCExpression(e, arena->New<TypeType>(), types);
  }
}

auto TypeChecker::TypeCheckPattern(
    Nonnull<Pattern*> p, TypeEnv types, Env values,
    std::optional<Nonnull<const Value*>> expected) -> TCPattern {
  if (tracing_output) {
    llvm::outs() << "checking pattern " << *p;
    if (expected) {
      llvm::outs() << ", expecting " << **expected;
    }
    llvm::outs() << "\ntypes: ";
    PrintTypeEnv(types, llvm::outs());
    llvm::outs() << "\nvalues: ";
    interpreter.PrintEnv(values, llvm::outs());
    llvm::outs() << "\n";
  }
  switch (p->Tag()) {
    case Pattern::Kind::AutoPattern: {
      return {.pattern = p, .type = arena->New<TypeType>(), .types = types};
    }
    case Pattern::Kind::BindingPattern: {
      auto& binding = cast<BindingPattern>(*p);
      TCPattern binding_type_result =
          TypeCheckPattern(binding.Type(), types, values, std::nullopt);
      Nonnull<const Value*> type =
          interpreter.InterpPattern(values, binding_type_result.pattern);
      if (expected) {
        std::optional<Env> values = interpreter.PatternMatch(
            type, *expected, binding.Type()->SourceLoc());
        if (values == std::nullopt) {
          FATAL_COMPILATION_ERROR(binding.Type()->SourceLoc())
              << "Type pattern '" << *type << "' does not match actual type '"
              << **expected << "'";
        }
        CHECK(values->begin() == values->end())
            << "Name bindings within type patterns are unsupported";
        type = *expected;
      }
      auto new_p = arena->New<BindingPattern>(
          binding.SourceLoc(), binding.Name(),
          arena->New<ExpressionPattern>(ReifyType(type, binding.SourceLoc())));
      if (binding.Name().has_value()) {
        types.Set(*binding.Name(), type);
      }
      return {.pattern = new_p, .type = type, .types = types};
    }
    case Pattern::Kind::TuplePattern: {
      auto& tuple = cast<TuplePattern>(*p);
      std::vector<TuplePattern::Field> new_fields;
      std::vector<TupleElement> field_types;
      auto new_types = types;
      if (expected && (*expected)->Tag() != Value::Kind::TupleValue) {
        FATAL_COMPILATION_ERROR(p->SourceLoc()) << "didn't expect a tuple";
      }
      if (expected && tuple.Fields().size() !=
                          cast<TupleValue>(**expected).Elements().size()) {
        FATAL_COMPILATION_ERROR(tuple.SourceLoc())
            << "tuples of different length";
      }
      for (size_t i = 0; i < tuple.Fields().size(); ++i) {
        TuplePattern::Field& field = tuple.Fields()[i];
        std::optional<Nonnull<const Value*>> expected_field_type;
        if (expected) {
          const TupleElement& expected_element =
              cast<TupleValue>(**expected).Elements()[i];
          if (expected_element.name != field.name) {
            FATAL_COMPILATION_ERROR(tuple.SourceLoc())
                << "field names do not match, expected "
                << expected_element.name << " but got " << field.name;
          }
          expected_field_type = expected_element.value;
        }
        auto field_result = TypeCheckPattern(field.pattern, new_types, values,
                                             expected_field_type);
        new_types = field_result.types;
        new_fields.push_back(
            TuplePattern::Field(field.name, field_result.pattern));
        field_types.push_back({.name = field.name, .value = field_result.type});
      }
      auto new_tuple = arena->New<TuplePattern>(tuple.SourceLoc(), new_fields);
      auto tuple_t = arena->New<TupleValue>(std::move(field_types));
      return {.pattern = new_tuple, .type = tuple_t, .types = new_types};
    }
    case Pattern::Kind::AlternativePattern: {
      auto& alternative = cast<AlternativePattern>(*p);
      Nonnull<const Value*> choice_type =
          interpreter.InterpExp(values, alternative.ChoiceType());
      if (choice_type->Tag() != Value::Kind::ChoiceType) {
        FATAL_COMPILATION_ERROR(alternative.SourceLoc())
            << "alternative pattern does not name a choice type.";
      }
      if (expected) {
        ExpectType(alternative.SourceLoc(), "alternative pattern", *expected,
                   choice_type);
      }
      std::optional<Nonnull<const Value*>> parameter_types =
          FindInVarValues(alternative.AlternativeName(),
                          cast<ChoiceType>(*choice_type).Alternatives());
      if (parameter_types == std::nullopt) {
        FATAL_COMPILATION_ERROR(alternative.SourceLoc())
            << "'" << alternative.AlternativeName()
            << "' is not an alternative of " << *choice_type;
      }
      TCPattern arg_results = TypeCheckPattern(alternative.Arguments(), types,
                                               values, *parameter_types);
      // TODO: Think about a cleaner way to cast between Ptr types.
      // (multiple TODOs)
      auto arguments =
          Nonnull<TuplePattern*>(cast<const TuplePattern>(arg_results.pattern));
      return {.pattern = arena->New<AlternativePattern>(
                  alternative.SourceLoc(),
                  ReifyType(choice_type, alternative.SourceLoc()),
                  alternative.AlternativeName(), arguments),
              .type = choice_type,
              .types = arg_results.types};
    }
    case Pattern::Kind::ExpressionPattern: {
      TCExpression result =
          TypeCheckExp(cast<ExpressionPattern>(*p).Expression(), types, values);
      return {.pattern = arena->New<ExpressionPattern>(result.exp),
              .type = result.type,
              .types = result.types};
    }
  }
}

auto TypeChecker::TypeCheckCase(Nonnull<const Value*> expected,
<<<<<<< HEAD
                                Nonnull<const Pattern*> pat,
                                Nonnull<const Statement*> body, TypeEnv types,
                                Env values,
                                Nonnull<ReturnTypeContext*> return_type_context)
    -> std::pair<Nonnull<const Pattern*>, Nonnull<const Statement*>> {
=======
                                Nonnull<Pattern*> pat, Nonnull<Statement*> body,
                                TypeEnv types, Env values,
                                Nonnull<const Value*>& ret_type,
                                bool is_omitted_ret_type)
    -> std::pair<Nonnull<Pattern*>, Nonnull<Statement*>> {
>>>>>>> 904c6f7c
  auto pat_res = TypeCheckPattern(pat, types, values, expected);
  auto res = TypeCheckStmt(body, pat_res.types, values, return_type_context);
  return std::make_pair(pat, res.stmt);
}

<<<<<<< HEAD
auto TypeChecker::TypeCheckStmt(Nonnull<const Statement*> s, TypeEnv types,
                                Env values,
                                Nonnull<ReturnTypeContext*> return_type_context)
    -> TCStatement {
=======
auto TypeChecker::TypeCheckStmt(Nonnull<Statement*> s, TypeEnv types,
                                Env values, Nonnull<const Value*>& ret_type,
                                bool is_omitted_ret_type) -> TCStatement {
>>>>>>> 904c6f7c
  switch (s->Tag()) {
    case Statement::Kind::Match: {
      auto& match = cast<Match>(*s);
      auto res = TypeCheckExp(match.Exp(), types, values);
      auto res_type = res.type;
      std::vector<std::pair<Nonnull<Pattern*>, Nonnull<Statement*>>>
          new_clauses;
      for (auto& clause : match.Clauses()) {
        new_clauses.push_back(TypeCheckCase(res_type, clause.first,
                                            clause.second, types, values,
                                            return_type_context));
      }
      auto new_s = arena->New<Match>(s->SourceLoc(), res.exp, new_clauses);
      return TCStatement(new_s, types);
    }
    case Statement::Kind::While: {
      auto& while_stmt = cast<While>(*s);
      auto cnd_res = TypeCheckExp(while_stmt.Cond(), types, values);
      ExpectType(s->SourceLoc(), "condition of `while`", arena->New<BoolType>(),
                 cnd_res.type);
      auto body_res =
          TypeCheckStmt(while_stmt.Body(), types, values, return_type_context);
      auto new_s =
          arena->New<While>(s->SourceLoc(), cnd_res.exp, body_res.stmt);
      return TCStatement(new_s, types);
    }
    case Statement::Kind::Break:
    case Statement::Kind::Continue:
      return TCStatement(s, types);
    case Statement::Kind::Block: {
      auto& block = cast<Block>(*s);
      if (block.Stmt()) {
        auto stmt_res =
            TypeCheckStmt(*block.Stmt(), types, values, return_type_context);
        return TCStatement(arena->New<Block>(s->SourceLoc(), stmt_res.stmt),
                           types);
      } else {
        return TCStatement(s, types);
      }
    }
    case Statement::Kind::VariableDefinition: {
      auto& var = cast<VariableDefinition>(*s);
      auto res = TypeCheckExp(var.Init(), types, values);
      Nonnull<const Value*> rhs_ty = res.type;
      auto lhs_res = TypeCheckPattern(var.Pat(), types, values, rhs_ty);
      auto new_s =
          arena->New<VariableDefinition>(s->SourceLoc(), var.Pat(), res.exp);
      return TCStatement(new_s, lhs_res.types);
    }
    case Statement::Kind::Sequence: {
<<<<<<< HEAD
      const auto& seq = cast<Sequence>(*s);
      auto stmt_res =
          TypeCheckStmt(seq.Stmt(), types, values, return_type_context);
=======
      auto& seq = cast<Sequence>(*s);
      auto stmt_res = TypeCheckStmt(seq.Stmt(), types, values, ret_type,
                                    is_omitted_ret_type);
>>>>>>> 904c6f7c
      auto checked_types = stmt_res.types;
      std::optional<Nonnull<Statement*>> next_stmt;
      if (seq.Next()) {
        auto next_res = TypeCheckStmt(*seq.Next(), checked_types, values,
                                      return_type_context);
        next_stmt = next_res.stmt;
        checked_types = next_res.types;
      }
      return TCStatement(
          arena->New<Sequence>(s->SourceLoc(), stmt_res.stmt, next_stmt),
          checked_types);
    }
    case Statement::Kind::Assign: {
      auto& assign = cast<Assign>(*s);
      auto rhs_res = TypeCheckExp(assign.Rhs(), types, values);
      auto rhs_t = rhs_res.type;
      auto lhs_res = TypeCheckExp(assign.Lhs(), types, values);
      auto lhs_t = lhs_res.type;
      ExpectType(s->SourceLoc(), "assign", lhs_t, rhs_t);
      auto new_s = arena->New<Assign>(s->SourceLoc(), lhs_res.exp, rhs_res.exp);
      return TCStatement(new_s, lhs_res.types);
    }
    case Statement::Kind::ExpressionStatement: {
      auto res =
          TypeCheckExp(cast<ExpressionStatement>(*s).Exp(), types, values);
      auto new_s = arena->New<ExpressionStatement>(s->SourceLoc(), res.exp);
      return TCStatement(new_s, types);
    }
    case Statement::Kind::If: {
      auto& if_stmt = cast<If>(*s);
      auto cnd_res = TypeCheckExp(if_stmt.Cond(), types, values);
      ExpectType(s->SourceLoc(), "condition of `if`", arena->New<BoolType>(),
                 cnd_res.type);
<<<<<<< HEAD
      auto then_res =
          TypeCheckStmt(if_stmt.ThenStmt(), types, values, return_type_context);
      std::optional<Nonnull<const Statement*>> else_stmt;
=======
      auto then_res = TypeCheckStmt(if_stmt.ThenStmt(), types, values, ret_type,
                                    is_omitted_ret_type);
      std::optional<Nonnull<Statement*>> else_stmt;
>>>>>>> 904c6f7c
      if (if_stmt.ElseStmt()) {
        auto else_res = TypeCheckStmt(*if_stmt.ElseStmt(), types, values,
                                      return_type_context);
        else_stmt = else_res.stmt;
      }
      auto new_s =
          arena->New<If>(s->SourceLoc(), cnd_res.exp, then_res.stmt, else_stmt);
      return TCStatement(new_s, types);
    }
    case Statement::Kind::Return: {
      auto& ret = cast<Return>(*s);
      auto res = TypeCheckExp(ret.Exp(), types, values);
      if (return_type_context->is_auto()) {
        if (return_type_context->deduced_return_type()) {
          // Only one return is allowed when the return type is `auto`.
          FATAL_COMPILATION_ERROR(s->SourceLoc())
              << "Only one return is allowed in a function with an `auto` "
                 "return type.";
        } else {
          // Infer the auto return from the first `return` statement.
          return_type_context->set_deduced_return_type(res.type);
        }
      } else {
        ExpectType(s->SourceLoc(), "return",
                   *return_type_context->deduced_return_type(), res.type);
      }
      if (ret.IsOmittedExp() != return_type_context->is_omitted()) {
        FATAL_COMPILATION_ERROR(s->SourceLoc())
            << *s << " should"
            << (return_type_context->is_omitted() ? " not" : "")
            << " provide a return value, to match the function's signature.";
      }
      return TCStatement(
          arena->New<Return>(s->SourceLoc(), res.exp, ret.IsOmittedExp()),
          types);
    }
    case Statement::Kind::Continuation: {
<<<<<<< HEAD
      const auto& cont = cast<Continuation>(*s);
      TCStatement body_result =
          TypeCheckStmt(cont.Body(), types, values, return_type_context);
=======
      auto& cont = cast<Continuation>(*s);
      TCStatement body_result = TypeCheckStmt(cont.Body(), types, values,
                                              ret_type, is_omitted_ret_type);
>>>>>>> 904c6f7c
      auto new_continuation = arena->New<Continuation>(
          s->SourceLoc(), cont.ContinuationVariable(), body_result.stmt);
      types.Set(cont.ContinuationVariable(), arena->New<ContinuationType>());
      return TCStatement(new_continuation, types);
    }
    case Statement::Kind::Run: {
      TCExpression argument_result =
          TypeCheckExp(cast<Run>(*s).Argument(), types, values);
      ExpectType(s->SourceLoc(), "argument of `run`",
                 arena->New<ContinuationType>(), argument_result.type);
      auto new_run = arena->New<Run>(s->SourceLoc(), argument_result.exp);
      return TCStatement(new_run, types);
    }
    case Statement::Kind::Await: {
      // nothing to do here
      return TCStatement(s, types);
    }
  }  // switch
}

auto TypeChecker::CheckOrEnsureReturn(
    std::optional<Nonnull<Statement*>> opt_stmt, bool omitted_ret_type,
    SourceLocation loc) -> Nonnull<Statement*> {
  if (!opt_stmt) {
    if (omitted_ret_type) {
      return arena->New<Return>(arena, loc);
    } else {
      FATAL_COMPILATION_ERROR(loc)
          << "control-flow reaches end of function that provides a `->` return "
             "type without reaching a return statement";
    }
  }
  Nonnull<Statement*> stmt = *opt_stmt;
  switch (stmt->Tag()) {
    case Statement::Kind::Match: {
      auto& match = cast<Match>(*stmt);
      std::vector<std::pair<Nonnull<Pattern*>, Nonnull<Statement*>>>
          new_clauses;
      for (const auto& clause : match.Clauses()) {
        auto s = CheckOrEnsureReturn(clause.second, omitted_ret_type,
                                     stmt->SourceLoc());
        new_clauses.push_back(std::make_pair(clause.first, s));
      }
      return arena->New<Match>(stmt->SourceLoc(), match.Exp(), new_clauses);
    }
    case Statement::Kind::Block:
      return arena->New<Block>(
          stmt->SourceLoc(),
          CheckOrEnsureReturn(cast<Block>(*stmt).Stmt(), omitted_ret_type,
                              stmt->SourceLoc()));
    case Statement::Kind::If: {
      auto& if_stmt = cast<If>(*stmt);
      return arena->New<If>(
          stmt->SourceLoc(), if_stmt.Cond(),
          CheckOrEnsureReturn(if_stmt.ThenStmt(), omitted_ret_type,
                              stmt->SourceLoc()),
          CheckOrEnsureReturn(if_stmt.ElseStmt(), omitted_ret_type,
                              stmt->SourceLoc()));
    }
    case Statement::Kind::Return:
      return stmt;
    case Statement::Kind::Sequence: {
      auto& seq = cast<Sequence>(*stmt);
      if (seq.Next()) {
        return arena->New<Sequence>(
            stmt->SourceLoc(), seq.Stmt(),
            CheckOrEnsureReturn(seq.Next(), omitted_ret_type,
                                stmt->SourceLoc()));
      } else {
        return CheckOrEnsureReturn(seq.Stmt(), omitted_ret_type,
                                   stmt->SourceLoc());
      }
    }
    case Statement::Kind::Continuation:
    case Statement::Kind::Run:
    case Statement::Kind::Await:
      return stmt;
    case Statement::Kind::Assign:
    case Statement::Kind::ExpressionStatement:
    case Statement::Kind::While:
    case Statement::Kind::Break:
    case Statement::Kind::Continue:
    case Statement::Kind::VariableDefinition:
      if (omitted_ret_type) {
        return arena->New<Sequence>(stmt->SourceLoc(), stmt,
                                    arena->New<Return>(arena, loc));
      } else {
        FATAL_COMPILATION_ERROR(stmt->SourceLoc())
            << "control-flow reaches end of function that provides a `->` "
               "return type without reaching a return statement";
      }
  }
}

// TODO: factor common parts of TypeCheckFunDef and TypeOfFunDef into
// a function.
// TODO: Add checking to function definitions to ensure that
//   all deduced type parameters will be deduced.
auto TypeChecker::TypeCheckFunDef(FunctionDefinition* f, TypeEnv types,
                                  Env values) -> Nonnull<FunctionDefinition*> {
  // Bring the deduced parameters into scope
  for (const auto& deduced : f->deduced_parameters()) {
    // auto t = interpreter.InterpExp(values, deduced.type);
    types.Set(deduced.name, arena->New<VariableType>(deduced.name));
    Address a = interpreter.AllocateValue(*types.Get(deduced.name));
    values.Set(deduced.name, a);
  }
  // Type check the parameter pattern
  auto param_res =
      TypeCheckPattern(&f->param_pattern(), types, values, std::nullopt);
  // Evaluate the return type expression
  auto return_type = interpreter.InterpPattern(values, &f->return_type());
  if (f->name() == "main") {
    ExpectType(f->source_loc(), "return type of `main`", arena->New<IntType>(),
               return_type);
    // TODO: Check that main doesn't have any parameters.
  }
  std::optional<Nonnull<Statement*>> body_stmt;
  if (f->body()) {
    ReturnTypeContext return_type_context(return_type,
                                          f->is_omitted_return_type());
    auto res = TypeCheckStmt(*f->body(), param_res.types, values,
                             &return_type_context);
    body_stmt = res.stmt;
    // Save the return type in case it changed.
    return_type = *return_type_context.deduced_return_type();
  }
  auto body = CheckOrEnsureReturn(body_stmt, f->is_omitted_return_type(),
                                  f->source_loc());
  return arena->New<FunctionDefinition>(
      f->source_loc(), f->name(), f->deduced_parameters(), &f->param_pattern(),
      arena->New<ExpressionPattern>(ReifyType(return_type, f->source_loc())),
      /*is_omitted_return_type=*/false, body);
}

auto TypeChecker::TypeOfFunDef(TypeEnv types, Env values,
                               FunctionDefinition* fun_def)
    -> Nonnull<const Value*> {
  // Bring the deduced parameters into scope
  for (const auto& deduced : fun_def->deduced_parameters()) {
    // auto t = interpreter.InterpExp(values, deduced.type);
    types.Set(deduced.name, arena->New<VariableType>(deduced.name));
    Address a = interpreter.AllocateValue(*types.Get(deduced.name));
    values.Set(deduced.name, a);
  }
  // Type check the parameter pattern
  auto param_res =
      TypeCheckPattern(&fun_def->param_pattern(), types, values, std::nullopt);
  // Evaluate the return type expression
  auto ret = interpreter.InterpPattern(values, &fun_def->return_type());
  if (ret->Tag() == Value::Kind::AutoType) {
    auto f = TypeCheckFunDef(fun_def, types, values);
    ret = interpreter.InterpPattern(values, &f->return_type());
  }
  return arena->New<FunctionType>(fun_def->deduced_parameters(), param_res.type,
                                  ret);
}

auto TypeChecker::TypeOfClassDef(const ClassDefinition* sd, TypeEnv /*types*/,
                                 Env ct_top) -> Nonnull<const Value*> {
  VarValues fields;
  VarValues methods;
  for (Nonnull<const Member*> m : sd->members) {
    switch (m->Tag()) {
      case Member::Kind::FieldMember: {
        Nonnull<const BindingPattern*> binding =
            cast<FieldMember>(*m).Binding();
        if (!binding->Name().has_value()) {
          FATAL_COMPILATION_ERROR(binding->SourceLoc())
              << "Struct members must have names";
        }
        const auto* binding_type = dyn_cast<ExpressionPattern>(binding->Type());
        if (binding_type == nullptr) {
          FATAL_COMPILATION_ERROR(binding->SourceLoc())
              << "Struct members must have explicit types";
        }
        auto type = interpreter.InterpExp(ct_top, binding_type->Expression());
        fields.push_back(std::make_pair(*binding->Name(), type));
        break;
      }
    }
  }
  return arena->New<ClassType>(sd->name, std::move(fields), std::move(methods));
}

static auto GetName(const Declaration& d) -> const std::string& {
  switch (d.Tag()) {
    case Declaration::Kind::FunctionDeclaration:
      return cast<FunctionDeclaration>(d).Definition().name();
    case Declaration::Kind::ClassDeclaration:
      return cast<ClassDeclaration>(d).Definition().name;
    case Declaration::Kind::ChoiceDeclaration:
      return cast<ChoiceDeclaration>(d).Name();
    case Declaration::Kind::VariableDeclaration: {
      Nonnull<const BindingPattern*> binding =
          cast<VariableDeclaration>(d).Binding();
      if (!binding->Name().has_value()) {
        FATAL_COMPILATION_ERROR(binding->SourceLoc())
            << "Top-level variable declarations must have names";
      }
      return *binding->Name();
    }
  }
}

auto TypeChecker::MakeTypeChecked(Nonnull<Declaration*> d, const TypeEnv& types,
                                  const Env& values) -> Nonnull<Declaration*> {
  switch (d->Tag()) {
    case Declaration::Kind::FunctionDeclaration:
      return arena->New<FunctionDeclaration>(TypeCheckFunDef(
          &cast<FunctionDeclaration>(*d).Definition(), types, values));

    case Declaration::Kind::ClassDeclaration: {
      const ClassDefinition& class_def =
          cast<ClassDeclaration>(*d).Definition();
      std::vector<Nonnull<Member*>> fields;
      for (Nonnull<Member*> m : class_def.members) {
        switch (m->Tag()) {
          case Member::Kind::FieldMember:
            // TODO: Interpret the type expression and store the result.
            fields.push_back(m);
            break;
        }
      }
      return arena->New<ClassDeclaration>(class_def.loc, class_def.name,
                                          std::move(fields));
    }

    case Declaration::Kind::ChoiceDeclaration:
      // TODO
      return d;

    case Declaration::Kind::VariableDeclaration: {
      auto& var = cast<VariableDeclaration>(*d);
      // Signals a type error if the initializing expression does not have
      // the declared type of the variable, otherwise returns this
      // declaration with annotated types.
      TCExpression type_checked_initializer =
          TypeCheckExp(var.Initializer(), types, values);
      const auto* binding_type =
          dyn_cast<ExpressionPattern>(var.Binding()->Type());
      if (binding_type == nullptr) {
        // TODO: consider adding support for `auto`
        FATAL_COMPILATION_ERROR(var.SourceLoc())
            << "Type of a top-level variable must be an expression.";
      }
      Nonnull<const Value*> declared_type =
          interpreter.InterpExp(values, binding_type->Expression());
      ExpectType(var.SourceLoc(), "initializer of variable", declared_type,
                 type_checked_initializer.type);
      return d;
    }
  }
}

void TypeChecker::TopLevel(Nonnull<Declaration*> d, TypeCheckContext* tops) {
  switch (d->Tag()) {
    case Declaration::Kind::FunctionDeclaration: {
      FunctionDefinition& func_def = cast<FunctionDeclaration>(*d).Definition();
      auto t = TypeOfFunDef(tops->types, tops->values, &func_def);
      tops->types.Set(func_def.name(), t);
      interpreter.InitEnv(*d, &tops->values);
      break;
    }

    case Declaration::Kind::ClassDeclaration: {
      const ClassDefinition& class_def =
          cast<ClassDeclaration>(*d).Definition();
      auto st = TypeOfClassDef(&class_def, tops->types, tops->values);
      Address a = interpreter.AllocateValue(st);
      tops->values.Set(class_def.name, a);  // Is this obsolete?
      std::vector<TupleElement> field_types;
      for (const auto& [field_name, field_value] :
           cast<ClassType>(*st).Fields()) {
        field_types.push_back({.name = field_name, .value = field_value});
      }
      auto fun_ty = arena->New<FunctionType>(
          std::vector<GenericBinding>(),
          arena->New<TupleValue>(std::move(field_types)), st);
      tops->types.Set(class_def.name, fun_ty);
      break;
    }

    case Declaration::Kind::ChoiceDeclaration: {
      const auto& choice = cast<ChoiceDeclaration>(*d);
      VarValues alts;
      for (const auto& alternative : choice.Alternatives()) {
        auto t = interpreter.InterpExp(tops->values, &alternative.signature());
        alts.push_back(std::make_pair(alternative.name(), t));
      }
      auto ct = arena->New<ChoiceType>(choice.Name(), std::move(alts));
      Address a = interpreter.AllocateValue(ct);
      tops->values.Set(choice.Name(), a);  // Is this obsolete?
      tops->types.Set(choice.Name(), ct);
      break;
    }

    case Declaration::Kind::VariableDeclaration: {
      auto& var = cast<VariableDeclaration>(*d);
      // Associate the variable name with it's declared type in the
      // compile-time symbol table.
      Nonnull<Expression*> type =
          cast<ExpressionPattern>(*var.Binding()->Type()).Expression();
      Nonnull<const Value*> declared_type =
          interpreter.InterpExp(tops->values, type);
      tops->types.Set(*var.Binding()->Name(), declared_type);
      break;
    }
  }
}

auto TypeChecker::TopLevel(std::vector<Nonnull<Declaration*>>* fs)
    -> TypeCheckContext {
  TypeCheckContext tops(arena);
  bool found_main = false;

  for (auto const& d : *fs) {
    if (GetName(*d) == "main") {
      found_main = true;
    }
    TopLevel(d, &tops);
  }

  if (found_main == false) {
    FATAL_COMPILATION_ERROR_NO_LINE()
        << "program must contain a function named `main`";
  }
  return tops;
}

}  // namespace Carbon<|MERGE_RESOLUTION|>--- conflicted
+++ resolved
@@ -628,34 +628,19 @@
 }
 
 auto TypeChecker::TypeCheckCase(Nonnull<const Value*> expected,
-<<<<<<< HEAD
-                                Nonnull<const Pattern*> pat,
-                                Nonnull<const Statement*> body, TypeEnv types,
-                                Env values,
-                                Nonnull<ReturnTypeContext*> return_type_context)
-    -> std::pair<Nonnull<const Pattern*>, Nonnull<const Statement*>> {
-=======
                                 Nonnull<Pattern*> pat, Nonnull<Statement*> body,
                                 TypeEnv types, Env values,
-                                Nonnull<const Value*>& ret_type,
-                                bool is_omitted_ret_type)
+                                Nonnull<ReturnTypeContext*> return_type_context)
     -> std::pair<Nonnull<Pattern*>, Nonnull<Statement*>> {
->>>>>>> 904c6f7c
   auto pat_res = TypeCheckPattern(pat, types, values, expected);
   auto res = TypeCheckStmt(body, pat_res.types, values, return_type_context);
   return std::make_pair(pat, res.stmt);
 }
 
-<<<<<<< HEAD
-auto TypeChecker::TypeCheckStmt(Nonnull<const Statement*> s, TypeEnv types,
+auto TypeChecker::TypeCheckStmt(Nonnull<Statement*> s, TypeEnv types,
                                 Env values,
                                 Nonnull<ReturnTypeContext*> return_type_context)
     -> TCStatement {
-=======
-auto TypeChecker::TypeCheckStmt(Nonnull<Statement*> s, TypeEnv types,
-                                Env values, Nonnull<const Value*>& ret_type,
-                                bool is_omitted_ret_type) -> TCStatement {
->>>>>>> 904c6f7c
   switch (s->Tag()) {
     case Statement::Kind::Match: {
       auto& match = cast<Match>(*s);
@@ -706,15 +691,9 @@
       return TCStatement(new_s, lhs_res.types);
     }
     case Statement::Kind::Sequence: {
-<<<<<<< HEAD
-      const auto& seq = cast<Sequence>(*s);
+      auto& seq = cast<Sequence>(*s);
       auto stmt_res =
           TypeCheckStmt(seq.Stmt(), types, values, return_type_context);
-=======
-      auto& seq = cast<Sequence>(*s);
-      auto stmt_res = TypeCheckStmt(seq.Stmt(), types, values, ret_type,
-                                    is_omitted_ret_type);
->>>>>>> 904c6f7c
       auto checked_types = stmt_res.types;
       std::optional<Nonnull<Statement*>> next_stmt;
       if (seq.Next()) {
@@ -748,15 +727,9 @@
       auto cnd_res = TypeCheckExp(if_stmt.Cond(), types, values);
       ExpectType(s->SourceLoc(), "condition of `if`", arena->New<BoolType>(),
                  cnd_res.type);
-<<<<<<< HEAD
       auto then_res =
           TypeCheckStmt(if_stmt.ThenStmt(), types, values, return_type_context);
-      std::optional<Nonnull<const Statement*>> else_stmt;
-=======
-      auto then_res = TypeCheckStmt(if_stmt.ThenStmt(), types, values, ret_type,
-                                    is_omitted_ret_type);
       std::optional<Nonnull<Statement*>> else_stmt;
->>>>>>> 904c6f7c
       if (if_stmt.ElseStmt()) {
         auto else_res = TypeCheckStmt(*if_stmt.ElseStmt(), types, values,
                                       return_type_context);
@@ -794,15 +767,9 @@
           types);
     }
     case Statement::Kind::Continuation: {
-<<<<<<< HEAD
-      const auto& cont = cast<Continuation>(*s);
+      auto& cont = cast<Continuation>(*s);
       TCStatement body_result =
           TypeCheckStmt(cont.Body(), types, values, return_type_context);
-=======
-      auto& cont = cast<Continuation>(*s);
-      TCStatement body_result = TypeCheckStmt(cont.Body(), types, values,
-                                              ret_type, is_omitted_ret_type);
->>>>>>> 904c6f7c
       auto new_continuation = arena->New<Continuation>(
           s->SourceLoc(), cont.ContinuationVariable(), body_result.stmt);
       types.Set(cont.ContinuationVariable(), arena->New<ContinuationType>());
