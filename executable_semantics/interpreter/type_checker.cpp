--- conflicted
+++ resolved
@@ -604,103 +604,61 @@
       }
       switch (op.Op()) {
         case Operator::Neg:
-<<<<<<< HEAD
-          ExpectType(e->source_loc(), "negation", arena->New<IntType>(), ts[0]);
+          ExpectExactType(e->source_loc(), "negation", arena->New<IntType>(),
+                          ts[0]);
           SetStaticType(&op, arena->New<IntType>());
           return TCResult(new_types);
-        case Operator::Add:
-          ExpectType(e->source_loc(), "addition(1)", arena->New<IntType>(),
-                     ts[0]);
-          ExpectType(e->source_loc(), "addition(2)", arena->New<IntType>(),
-                     ts[1]);
-          SetStaticType(&op, arena->New<IntType>());
-          return TCResult(new_types);
-        case Operator::Sub:
-          ExpectType(e->source_loc(), "subtraction(1)", arena->New<IntType>(),
-                     ts[0]);
-          ExpectType(e->source_loc(), "subtraction(2)", arena->New<IntType>(),
-                     ts[1]);
-          SetStaticType(&op, arena->New<IntType>());
-          return TCResult(new_types);
-        case Operator::Mul:
-          ExpectType(e->source_loc(), "multiplication(1)",
-                     arena->New<IntType>(), ts[0]);
-          ExpectType(e->source_loc(), "multiplication(2)",
-                     arena->New<IntType>(), ts[1]);
-          SetStaticType(&op, arena->New<IntType>());
-          return TCResult(new_types);
-        case Operator::And:
-          ExpectType(e->source_loc(), "&&(1)", arena->New<BoolType>(), ts[0]);
-          ExpectType(e->source_loc(), "&&(2)", arena->New<BoolType>(), ts[1]);
-          SetStaticType(&op, arena->New<BoolType>());
-          return TCResult(new_types);
-        case Operator::Or:
-          ExpectType(e->source_loc(), "||(1)", arena->New<BoolType>(), ts[0]);
-          ExpectType(e->source_loc(), "||(2)", arena->New<BoolType>(), ts[1]);
-          SetStaticType(&op, arena->New<BoolType>());
-          return TCResult(new_types);
-        case Operator::Not:
-          ExpectType(e->source_loc(), "!", arena->New<BoolType>(), ts[0]);
-          SetStaticType(&op, arena->New<BoolType>());
-          return TCResult(new_types);
-        case Operator::Eq:
-          ExpectType(e->source_loc(), "==", ts[0], ts[1]);
-          SetStaticType(&op, arena->New<BoolType>());
-          return TCResult(new_types);
-=======
-          ExpectExactType(e->source_loc(), "negation", arena->New<IntType>(),
-                          ts[0]);
-          return TCResult(arena->New<IntType>(), new_types);
         case Operator::Add:
           ExpectExactType(e->source_loc(), "addition(1)", arena->New<IntType>(),
                           ts[0]);
           ExpectExactType(e->source_loc(), "addition(2)", arena->New<IntType>(),
                           ts[1]);
-          return TCResult(arena->New<IntType>(), new_types);
+          SetStaticType(&op, arena->New<IntType>());
+          return TCResult(new_types);
         case Operator::Sub:
           ExpectExactType(e->source_loc(), "subtraction(1)",
                           arena->New<IntType>(), ts[0]);
           ExpectExactType(e->source_loc(), "subtraction(2)",
                           arena->New<IntType>(), ts[1]);
-          return TCResult(arena->New<IntType>(), new_types);
+          SetStaticType(&op, arena->New<IntType>());
+          return TCResult(new_types);
         case Operator::Mul:
           ExpectExactType(e->source_loc(), "multiplication(1)",
                           arena->New<IntType>(), ts[0]);
           ExpectExactType(e->source_loc(), "multiplication(2)",
                           arena->New<IntType>(), ts[1]);
-          return TCResult(arena->New<IntType>(), new_types);
+          SetStaticType(&op, arena->New<IntType>());
+          return TCResult(new_types);
         case Operator::And:
           ExpectExactType(e->source_loc(), "&&(1)", arena->New<BoolType>(),
                           ts[0]);
           ExpectExactType(e->source_loc(), "&&(2)", arena->New<BoolType>(),
                           ts[1]);
-          return TCResult(arena->New<BoolType>(), new_types);
+          SetStaticType(&op, arena->New<BoolType>());
+          return TCResult(new_types);
         case Operator::Or:
           ExpectExactType(e->source_loc(), "||(1)", arena->New<BoolType>(),
                           ts[0]);
           ExpectExactType(e->source_loc(), "||(2)", arena->New<BoolType>(),
                           ts[1]);
-          return TCResult(arena->New<BoolType>(), new_types);
+          SetStaticType(&op, arena->New<BoolType>());
+          return TCResult(new_types);
         case Operator::Not:
           ExpectExactType(e->source_loc(), "!", arena->New<BoolType>(), ts[0]);
-          return TCResult(arena->New<BoolType>(), new_types);
+          SetStaticType(&op, arena->New<BoolType>());
+          return TCResult(new_types);
         case Operator::Eq:
           ExpectExactType(e->source_loc(), "==", ts[0], ts[1]);
-          return TCResult(arena->New<BoolType>(), new_types);
->>>>>>> 8ecce2ee
+          SetStaticType(&op, arena->New<BoolType>());
+          return TCResult(new_types);
         case Operator::Deref:
           ExpectPointerType(e->source_loc(), "*", ts[0]);
           SetStaticType(&op, cast<PointerType>(*ts[0]).Type());
           return TCResult(new_types);
         case Operator::Ptr:
-<<<<<<< HEAD
-          ExpectType(e->source_loc(), "*", arena->New<TypeType>(), ts[0]);
+          ExpectExactType(e->source_loc(), "*", arena->New<TypeType>(), ts[0]);
           SetStaticType(&op, arena->New<TypeType>());
           return TCResult(new_types);
-=======
-          ExpectExactType(e->source_loc(), "*", arena->New<TypeType>(), ts[0]);
-          return TCResult(arena->New<TypeType>(), new_types);
->>>>>>> 8ecce2ee
       }
       break;
     }
