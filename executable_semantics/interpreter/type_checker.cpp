--- conflicted
+++ resolved
@@ -86,22 +86,16 @@
       }
       return arena->New<TupleLiteral>(source_loc, args);
     }
-<<<<<<< HEAD
-    case Value::Kind::ClassType:
-      return arena->New<IdentifierExpression>(source_loc,
-                                              cast<ClassType>(*t).Name());
-=======
     case Value::Kind::StructType: {
       std::vector<FieldInitializer> args;
       for (const auto& [name, type] : cast<StructType>(*t).fields()) {
-        args.push_back(FieldInitializer(name, ReifyType(type, loc)));
-      }
-      return arena->New<StructTypeLiteral>(loc, args);
+        args.push_back(FieldInitializer(name, ReifyType(type, source_loc)));
+      }
+      return arena->New<StructTypeLiteral>(source_loc, args);
     }
     case Value::Kind::NominalClassType:
       return arena->New<IdentifierExpression>(
-          loc, cast<NominalClassType>(*t).Name());
->>>>>>> f5cae978
+          source_loc, cast<NominalClassType>(*t).Name());
     case Value::Kind::ChoiceType:
       return arena->New<IdentifierExpression>(source_loc,
                                               cast<ChoiceType>(*t).Name());
@@ -173,23 +167,23 @@
       return deduced;
     }
     case Value::Kind::StructType: {
-      if (arg->Tag() != Value::Kind::StructType) {
-        ExpectType(loc, "argument deduction", param, arg);
+      if (arg->kind() != Value::Kind::StructType) {
+        ExpectType(source_loc, "argument deduction", param, arg);
       }
       const auto& param_struct = cast<StructType>(*param);
       const auto& arg_struct = cast<StructType>(*arg);
       if (param_struct.fields().size() != arg_struct.fields().size()) {
-        ExpectType(loc, "argument deduction", param, arg);
+        ExpectType(source_loc, "argument deduction", param, arg);
       }
       for (size_t i = 0; i < param_struct.fields().size(); ++i) {
         if (param_struct.fields()[i].first != arg_struct.fields()[i].first) {
-          FATAL_COMPILATION_ERROR(loc)
+          FATAL_COMPILATION_ERROR(source_loc)
               << "mismatch in field names, " << param_struct.fields()[i].first
               << " != " << arg_struct.fields()[i].first;
         }
-        deduced =
-            ArgumentDeduction(loc, deduced, param_struct.fields()[i].second,
-                              arg_struct.fields()[i].second);
+        deduced = ArgumentDeduction(source_loc, deduced,
+                                    param_struct.fields()[i].second,
+                                    arg_struct.fields()[i].second);
       }
       return deduced;
     }
@@ -367,7 +361,7 @@
         new_args.push_back(FieldInitializer(arg.name, arg_res.exp));
         arg_types.push_back({arg.name, arg_res.type});
       }
-      auto new_e = arena->New<StructLiteral>(e->SourceLoc(), new_args);
+      auto new_e = arena->New<StructLiteral>(e->source_loc(), new_args);
       auto type = arena->New<StructType>(std::move(arg_types));
       return TCExpression(new_e, type, new_types);
     }
@@ -380,9 +374,9 @@
         new_types = arg_res.types;
         Nonnull<const Value*> type = interpreter.InterpExp(values, arg_res.exp);
         new_args.push_back(
-            FieldInitializer(arg.name, ReifyType(type, e->SourceLoc())));
-      }
-      auto new_e = arena->New<StructTypeLiteral>(e->SourceLoc(), new_args);
+            FieldInitializer(arg.name, ReifyType(type, e->source_loc())));
+      }
+      auto new_e = arena->New<StructTypeLiteral>(e->source_loc(), new_args);
       Nonnull<const Value*> type;
       if (struct_type.fields().empty()) {
         // `{}` is the type of `{}`, just as `()` is the type of `()`.
@@ -399,28 +393,22 @@
       auto& access = cast<FieldAccessExpression>(*e);
       auto res = TypeCheckExp(access.Aggregate(), types, values);
       auto t = res.type;
-<<<<<<< HEAD
       switch (t->kind()) {
-        case Value::Kind::ClassType: {
-          const auto& t_class = cast<ClassType>(*t);
-=======
-      switch (t->Tag()) {
         case Value::Kind::StructType: {
           const auto& struct_type = cast<StructType>(*t);
           for (const auto& [field_name, field_type] : struct_type.fields()) {
             if (access.Field() == field_name) {
               Nonnull<Expression*> new_e = arena->New<FieldAccessExpression>(
-                  access.SourceLoc(), res.exp, access.Field());
+                  access.source_loc(), res.exp, access.Field());
               return TCExpression(new_e, field_type, res.types);
             }
           }
-          FATAL_COMPILATION_ERROR(access.SourceLoc())
+          FATAL_COMPILATION_ERROR(access.source_loc())
               << "struct " << struct_type << " does not have a field named "
               << access.Field();
         }
         case Value::Kind::NominalClassType: {
           const auto& t_class = cast<NominalClassType>(*t);
->>>>>>> f5cae978
           // Search for a field
           for (auto& field : t_class.Fields()) {
             if (access.Field() == field.first) {
