// Part of the Carbon Language project, under the Apache License v2.0 with LLVM
// Exceptions. See /LICENSE for license information.
// SPDX-License-Identifier: Apache-2.0 WITH LLVM-exception

#include "executable_semantics/interpreter/type_checker.h"

#include <algorithm>
#include <iterator>
#include <map>
#include <set>
#include <vector>

#include "common/ostream.h"
#include "executable_semantics/ast/function_definition.h"
#include "executable_semantics/common/arena.h"
#include "executable_semantics/common/error.h"
#include "executable_semantics/common/tracing_flag.h"
#include "executable_semantics/interpreter/interpreter.h"
#include "executable_semantics/interpreter/value.h"
#include "llvm/ADT/StringExtras.h"
#include "llvm/Support/Casting.h"

using llvm::cast;
using llvm::dyn_cast;
using llvm::isa;

namespace Carbon {

// Sets the static type of `expression`. Can be called multiple times on
// the same node, so long as the types are the same on each call.
static void SetStaticType(Nonnull<Expression*> expression,
                          Nonnull<const Value*> type) {
  if (expression->has_static_type()) {
    CHECK(TypeEqual(&expression->static_type(), type));
  } else {
    expression->set_static_type(type);
  }
}

// Sets the static type of `pattern`. Can be called multiple times on
// the same node, so long as the types are the same on each call.
static void SetStaticType(Nonnull<Pattern*> pattern,
                          Nonnull<const Value*> type) {
  if (pattern->has_static_type()) {
    CHECK(TypeEqual(&pattern->static_type(), type));
  } else {
    pattern->set_static_type(type);
  }
}

// Sets the static type of `definition`. Can be called multiple times on
// the same node, so long as the types are the same on each call.
static void SetStaticType(Nonnull<FunctionDefinition*> definition,
                          Nonnull<const Value*> type) {
  if (definition->has_static_type()) {
    CHECK(TypeEqual(&definition->static_type(), type));
  } else {
    definition->set_static_type(type);
  }
}

TypeChecker::ReturnTypeContext::ReturnTypeContext(
    Nonnull<const Value*> orig_return_type, bool is_omitted)
    : is_auto_(isa<AutoType>(orig_return_type)),
      deduced_return_type_(is_auto_ ? std::nullopt
                                    : std::optional(orig_return_type)),
      is_omitted_(is_omitted) {}

void PrintTypeEnv(TypeEnv types, llvm::raw_ostream& out) {
  llvm::ListSeparator sep;
  for (const auto& [name, type] : types) {
    out << sep << name << ": " << *type;
  }
}

static void ExpectExactType(SourceLocation source_loc,
                            const std::string& context,
                            Nonnull<const Value*> expected,
                            Nonnull<const Value*> actual) {
  if (!TypeEqual(expected, actual)) {
    FATAL_COMPILATION_ERROR(source_loc) << "type error in " << context << "\n"
                                        << "expected: " << *expected << "\n"
                                        << "actual: " << *actual;
  }
}

static void ExpectPointerType(SourceLocation source_loc,
                              const std::string& context,
                              Nonnull<const Value*> actual) {
  if (actual->kind() != Value::Kind::PointerType) {
    FATAL_COMPILATION_ERROR(source_loc) << "type error in " << context << "\n"
                                        << "expected a pointer type\n"
                                        << "actual: " << *actual;
  }
}

// Returns whether *value represents a concrete type, as opposed to a
// type pattern or a non-type value.
static auto IsConcreteType(Nonnull<const Value*> value) -> bool {
  switch (value->kind()) {
    case Value::Kind::IntValue:
    case Value::Kind::FunctionValue:
    case Value::Kind::PointerValue:
    case Value::Kind::BoolValue:
    case Value::Kind::StructValue:
    case Value::Kind::NominalClassValue:
    case Value::Kind::AlternativeValue:
    case Value::Kind::BindingPlaceholderValue:
    case Value::Kind::AlternativeConstructorValue:
    case Value::Kind::ContinuationValue:
    case Value::Kind::StringValue:
      return false;
    case Value::Kind::IntType:
    case Value::Kind::BoolType:
    case Value::Kind::TypeType:
    case Value::Kind::FunctionType:
    case Value::Kind::PointerType:
    case Value::Kind::StructType:
    case Value::Kind::NominalClassType:
    case Value::Kind::ChoiceType:
    case Value::Kind::ContinuationType:
    case Value::Kind::VariableType:
    case Value::Kind::StringType:
      return true;
    case Value::Kind::AutoType:
      // `auto` isn't a concrete type, it's a pattern that matches types.
      return false;
    case Value::Kind::TupleValue:
      for (Nonnull<const Value*> field : cast<TupleValue>(*value).elements()) {
        if (!IsConcreteType(field)) {
          return false;
        }
      }
      return true;
  }
}

void TypeChecker::ExpectIsConcreteType(SourceLocation source_loc,
                                       Nonnull<const Value*> value) {
  if (!IsConcreteType(value)) {
    FATAL_COMPILATION_ERROR(source_loc)
        << "Expected a type, but got " << *value;
  }
}

// Returns true if *source is implicitly convertible to *destination. *source
// and *destination must be concrete types.
static auto IsImplicitlyConvertible(Nonnull<const Value*> source,
                                    Nonnull<const Value*> destination) -> bool;

// Returns true if source_fields and destination_fields contain the same set
// of names, and each value in source_fields is implicitly convertible to
// the corresponding value in destination_fields. All values in both arguments
// must be types.
static auto FieldTypesImplicitlyConvertible(
    const VarValues& source_fields, const VarValues& destination_fields) {
  if (source_fields.size() != destination_fields.size()) {
    return false;
  }
  for (const auto& [field_name, source_field_type] : source_fields) {
    std::optional<Nonnull<const Value*>> destination_field_type =
        FindInVarValues(field_name, destination_fields);
    if (!destination_field_type.has_value() ||
        !IsImplicitlyConvertible(source_field_type, *destination_field_type)) {
      return false;
    }
  }
  return true;
}

static auto IsImplicitlyConvertible(Nonnull<const Value*> source,
                                    Nonnull<const Value*> destination) -> bool {
  CHECK(IsConcreteType(source));
  CHECK(IsConcreteType(destination));
  if (TypeEqual(source, destination)) {
    return true;
  }
  switch (source->kind()) {
    case Value::Kind::StructType:
      switch (destination->kind()) {
        case Value::Kind::StructType:
          return FieldTypesImplicitlyConvertible(
              cast<StructType>(*source).fields(),
              cast<StructType>(*destination).fields());
        case Value::Kind::NominalClassType:
          return FieldTypesImplicitlyConvertible(
              cast<StructType>(*source).fields(),
              cast<NominalClassType>(*destination).fields());
        default:
          return false;
      }
    case Value::Kind::TupleValue:
      switch (destination->kind()) {
        case Value::Kind::TupleValue: {
          const std::vector<Nonnull<const Value*>>& source_elements =
              cast<TupleValue>(*source).elements();
          const std::vector<Nonnull<const Value*>>& destination_elements =
              cast<TupleValue>(*destination).elements();
          if (source_elements.size() != destination_elements.size()) {
            return false;
          }
          for (size_t i = 0; i < source_elements.size(); ++i) {
            if (!IsImplicitlyConvertible(source_elements[i],
                                         destination_elements[i])) {
              return false;
            }
          }
          return true;
        }
        default:
          return false;
      }
    default:
      return false;
  }
}

static void ExpectType(SourceLocation source_loc, const std::string& context,
                       Nonnull<const Value*> expected,
                       Nonnull<const Value*> actual) {
  if (!IsImplicitlyConvertible(actual, expected)) {
    FATAL_COMPILATION_ERROR(source_loc)
        << "type error in " << context << ": "
        << "'" << *actual << "' is not implicitly convertible to '" << *expected
        << "'";
  }
}

// Perform type argument deduction, matching the parameter type `param`
// against the argument type `arg`. Whenever there is an VariableType
// in the parameter type, it is deduced to be the corresponding type
// inside the argument type.
// The `deduced` parameter is an accumulator, that is, it holds the
// results so-far.
static auto ArgumentDeduction(SourceLocation source_loc, TypeEnv deduced,
                              Nonnull<const Value*> param,
                              Nonnull<const Value*> arg) -> TypeEnv {
  switch (param->kind()) {
    case Value::Kind::VariableType: {
      const auto& var_type = cast<VariableType>(*param);
      std::optional<Nonnull<const Value*>> d = deduced.Get(var_type.name());
      if (!d) {
        deduced.Set(var_type.name(), arg);
      } else {
        // TODO: can we allow implicit conversions here?
        ExpectExactType(source_loc, "argument deduction", *d, arg);
      }
      return deduced;
    }
    case Value::Kind::TupleValue: {
      if (arg->kind() != Value::Kind::TupleValue) {
        FATAL_COMPILATION_ERROR(source_loc)
            << "type error in argument deduction\n"
            << "expected: " << *param << "\n"
            << "actual: " << *arg;
      }
      const auto& param_tup = cast<TupleValue>(*param);
      const auto& arg_tup = cast<TupleValue>(*arg);
      if (param_tup.elements().size() != arg_tup.elements().size()) {
        FATAL_COMPILATION_ERROR(source_loc)
            << "mismatch in tuple sizes, expected "
            << param_tup.elements().size() << " but got "
            << arg_tup.elements().size();
      }
      for (size_t i = 0; i < param_tup.elements().size(); ++i) {
        deduced =
            ArgumentDeduction(source_loc, deduced, param_tup.elements()[i],
                              arg_tup.elements()[i]);
      }
      return deduced;
    }
    case Value::Kind::StructType: {
      if (arg->kind() != Value::Kind::StructType) {
        FATAL_COMPILATION_ERROR(source_loc)
            << "type error in argument deduction\n"
            << "expected: " << *param << "\n"
            << "actual: " << *arg;
      }
      const auto& param_struct = cast<StructType>(*param);
      const auto& arg_struct = cast<StructType>(*arg);
      if (param_struct.fields().size() != arg_struct.fields().size()) {
        FATAL_COMPILATION_ERROR(source_loc)
            << "mismatch in struct field counts, expected "
            << param_struct.fields().size() << " but got "
            << arg_struct.fields().size();
      }
      for (size_t i = 0; i < param_struct.fields().size(); ++i) {
        if (param_struct.fields()[i].first != arg_struct.fields()[i].first) {
          FATAL_COMPILATION_ERROR(source_loc)
              << "mismatch in field names, " << param_struct.fields()[i].first
              << " != " << arg_struct.fields()[i].first;
        }
        deduced = ArgumentDeduction(source_loc, deduced,
                                    param_struct.fields()[i].second,
                                    arg_struct.fields()[i].second);
      }
      return deduced;
    }
    case Value::Kind::FunctionType: {
      if (arg->kind() != Value::Kind::FunctionType) {
        FATAL_COMPILATION_ERROR(source_loc)
            << "type error in argument deduction\n"
            << "expected: " << *param << "\n"
            << "actual: " << *arg;
      }
      const auto& param_fn = cast<FunctionType>(*param);
      const auto& arg_fn = cast<FunctionType>(*arg);
      // TODO: handle situation when arg has deduced parameters.
      deduced = ArgumentDeduction(source_loc, deduced, &param_fn.parameters(),
                                  &arg_fn.parameters());
      deduced = ArgumentDeduction(source_loc, deduced, &param_fn.return_type(),
                                  &arg_fn.return_type());
      return deduced;
    }
    case Value::Kind::PointerType: {
      if (arg->kind() != Value::Kind::PointerType) {
        FATAL_COMPILATION_ERROR(source_loc)
            << "type error in argument deduction\n"
            << "expected: " << *param << "\n"
            << "actual: " << *arg;
      }
      return ArgumentDeduction(source_loc, deduced,
                               &cast<PointerType>(*param).type(),
                               &cast<PointerType>(*arg).type());
    }
    // Nothing to do in the case for `auto`.
    case Value::Kind::AutoType: {
      return deduced;
    }
    // For the following cases, we check for type convertability.
    case Value::Kind::ContinuationType:
    case Value::Kind::NominalClassType:
    case Value::Kind::ChoiceType:
    case Value::Kind::IntType:
    case Value::Kind::BoolType:
    case Value::Kind::TypeType:
    case Value::Kind::StringType:
      ExpectType(source_loc, "argument deduction", param, arg);
      return deduced;
    // The rest of these cases should never happen.
    case Value::Kind::IntValue:
    case Value::Kind::BoolValue:
    case Value::Kind::FunctionValue:
    case Value::Kind::PointerValue:
    case Value::Kind::StructValue:
    case Value::Kind::NominalClassValue:
    case Value::Kind::AlternativeValue:
    case Value::Kind::BindingPlaceholderValue:
    case Value::Kind::AlternativeConstructorValue:
    case Value::Kind::ContinuationValue:
    case Value::Kind::StringValue:
      FATAL() << "In ArgumentDeduction: expected type, not value " << *param;
  }
}

auto TypeChecker::Substitute(TypeEnv dict, Nonnull<const Value*> type)
    -> Nonnull<const Value*> {
  switch (type->kind()) {
    case Value::Kind::VariableType: {
      std::optional<Nonnull<const Value*>> t =
          dict.Get(cast<VariableType>(*type).name());
      if (!t) {
        return type;
      } else {
        return *t;
      }
    }
    case Value::Kind::TupleValue: {
      std::vector<Nonnull<const Value*>> elts;
      for (const auto& elt : cast<TupleValue>(*type).elements()) {
        elts.push_back(Substitute(dict, elt));
      }
      return arena->New<TupleValue>(elts);
    }
    case Value::Kind::StructType: {
      VarValues fields;
      for (const auto& [name, value] : cast<StructType>(*type).fields()) {
        auto new_type = Substitute(dict, value);
        fields.push_back({name, new_type});
      }
      return arena->New<StructType>(std::move(fields));
    }
    case Value::Kind::FunctionType: {
      const auto& fn_type = cast<FunctionType>(*type);
      auto param = Substitute(dict, &fn_type.parameters());
      auto ret = Substitute(dict, &fn_type.return_type());
      return arena->New<FunctionType>(std::vector<GenericBinding>(), param,
                                      ret);
    }
    case Value::Kind::PointerType: {
      return arena->New<PointerType>(
          Substitute(dict, &cast<PointerType>(*type).type()));
    }
    case Value::Kind::AutoType:
    case Value::Kind::IntType:
    case Value::Kind::BoolType:
    case Value::Kind::TypeType:
    case Value::Kind::NominalClassType:
    case Value::Kind::ChoiceType:
    case Value::Kind::ContinuationType:
    case Value::Kind::StringType:
      return type;
    // The rest of these cases should never happen.
    case Value::Kind::IntValue:
    case Value::Kind::BoolValue:
    case Value::Kind::FunctionValue:
    case Value::Kind::PointerValue:
    case Value::Kind::StructValue:
    case Value::Kind::NominalClassValue:
    case Value::Kind::AlternativeValue:
    case Value::Kind::BindingPlaceholderValue:
    case Value::Kind::AlternativeConstructorValue:
    case Value::Kind::ContinuationValue:
    case Value::Kind::StringValue:
      FATAL() << "In Substitute: expected type, not value " << *type;
  }
}

auto TypeChecker::TypeCheckExp(Nonnull<Expression*> e, TypeEnv types,
                               Env values) -> TCResult {
  if (tracing_output) {
    llvm::outs() << "checking expression " << *e << "\ntypes: ";
    PrintTypeEnv(types, llvm::outs());
    llvm::outs() << "\nvalues: ";
    interpreter.PrintEnv(values, llvm::outs());
    llvm::outs() << "\n";
  }
  switch (e->kind()) {
    case Expression::Kind::IndexExpression: {
      auto& index = cast<IndexExpression>(*e);
      auto res = TypeCheckExp(&index.aggregate(), types, values);
      const Value& aggregate_type = index.aggregate().static_type();
      switch (aggregate_type.kind()) {
        case Value::Kind::TupleValue: {
          const auto& tuple_type = cast<TupleValue>(aggregate_type);
          int i =
              cast<IntValue>(*interpreter.InterpExp(values, &index.offset()))
                  .value();
          if (i < 0 || i >= static_cast<int>(tuple_type.elements().size())) {
            FATAL_COMPILATION_ERROR(e->source_loc())
                << "index " << i << " is out of range for type " << tuple_type;
          }
          SetStaticType(&index, tuple_type.elements()[i]);
          return TCResult(res.types);
        }
        default:
          FATAL_COMPILATION_ERROR(e->source_loc()) << "expected a tuple";
      }
    }
    case Expression::Kind::TupleLiteral: {
      std::vector<Nonnull<const Value*>> arg_types;
      auto new_types = types;
      for (auto& arg : cast<TupleLiteral>(*e).fields()) {
        auto arg_res = TypeCheckExp(arg, new_types, values);
        new_types = arg_res.types;
        arg_types.push_back(&arg->static_type());
      }
      SetStaticType(e, arena->New<TupleValue>(std::move(arg_types)));
      return TCResult(new_types);
    }
    case Expression::Kind::StructLiteral: {
      std::vector<FieldInitializer> new_args;
      VarValues arg_types;
      auto new_types = types;
      for (auto& arg : cast<StructLiteral>(*e).fields()) {
        auto arg_res = TypeCheckExp(&arg.expression(), new_types, values);
        new_types = arg_res.types;
        new_args.push_back(FieldInitializer(arg.name(), &arg.expression()));
        arg_types.push_back({arg.name(), &arg.expression().static_type()});
      }
      SetStaticType(e, arena->New<StructType>(std::move(arg_types)));
      return TCResult(new_types);
    }
    case Expression::Kind::StructTypeLiteral: {
      auto& struct_type = cast<StructTypeLiteral>(*e);
      std::vector<FieldInitializer> new_args;
      auto new_types = types;
      for (auto& arg : struct_type.fields()) {
        auto arg_res = TypeCheckExp(&arg.expression(), new_types, values);
        new_types = arg_res.types;
        ExpectIsConcreteType(arg.expression().source_loc(),
                             interpreter.InterpExp(values, &arg.expression()));
        new_args.push_back(FieldInitializer(arg.name(), &arg.expression()));
      }
      if (struct_type.fields().empty()) {
        // `{}` is the type of `{}`, just as `()` is the type of `()`.
        // This applies only if there are no fields, because (unlike with
        // tuples) non-empty struct types are syntactically disjoint
        // from non-empty struct values.
        SetStaticType(&struct_type, arena->New<StructType>());
      } else {
        SetStaticType(&struct_type, arena->New<TypeType>());
      }
      return TCResult(new_types);
    }
    case Expression::Kind::FieldAccessExpression: {
      auto& access = cast<FieldAccessExpression>(*e);
      auto res = TypeCheckExp(&access.aggregate(), types, values);
      const Value& aggregate_type = access.aggregate().static_type();
      switch (aggregate_type.kind()) {
        case Value::Kind::StructType: {
          const auto& struct_type = cast<StructType>(aggregate_type);
          for (const auto& [field_name, field_type] : struct_type.fields()) {
            if (access.field() == field_name) {
              SetStaticType(&access, field_type);
              return TCResult(res.types);
            }
          }
          FATAL_COMPILATION_ERROR(access.source_loc())
              << "struct " << struct_type << " does not have a field named "
              << access.field();
        }
        case Value::Kind::NominalClassType: {
          const auto& t_class = cast<NominalClassType>(aggregate_type);
          // Search for a field
          for (auto& field : t_class.fields()) {
            if (access.field() == field.first) {
              SetStaticType(&access, field.second);
              return TCResult(res.types);
            }
          }
          // Search for a method
          for (auto& method : t_class.methods()) {
            if (access.field() == method.first) {
              SetStaticType(&access, method.second);
              return TCResult(res.types);
            }
          }
          FATAL_COMPILATION_ERROR(e->source_loc())
              << "class " << t_class.name() << " does not have a field named "
              << access.field();
        }
        case Value::Kind::ChoiceType: {
          const auto& choice = cast<ChoiceType>(aggregate_type);
          for (const auto& vt : choice.alternatives()) {
            if (access.field() == vt.first) {
              SetStaticType(&access, arena->New<FunctionType>(
                                         std::vector<GenericBinding>(),
                                         vt.second, &aggregate_type));
              return TCResult(res.types);
            }
          }
          FATAL_COMPILATION_ERROR(e->source_loc())
              << "choice " << choice.name() << " does not have a field named "
              << access.field();
        }
        default:
          FATAL_COMPILATION_ERROR(e->source_loc())
              << "field access, expected a struct\n"
              << *e;
      }
    }
    case Expression::Kind::IdentifierExpression: {
      auto& ident = cast<IdentifierExpression>(*e);
      std::optional<Nonnull<const Value*>> type = types.Get(ident.name());
      if (type) {
        SetStaticType(&ident, *type);
        return TCResult(types);
      } else {
        FATAL_COMPILATION_ERROR(e->source_loc())
            << "could not find `" << ident.name() << "`";
      }
    }
    case Expression::Kind::IntLiteral:
      SetStaticType(e, arena->New<IntType>());
      return TCResult(types);
    case Expression::Kind::BoolLiteral:
      SetStaticType(e, arena->New<BoolType>());
      return TCResult(types);
    case Expression::Kind::PrimitiveOperatorExpression: {
      auto& op = cast<PrimitiveOperatorExpression>(*e);
      std::vector<Nonnull<Expression*>> es;
      std::vector<Nonnull<const Value*>> ts;
      auto new_types = types;
      for (Nonnull<Expression*> argument : op.arguments()) {
        auto res = TypeCheckExp(argument, types, values);
        new_types = res.types;
        es.push_back(argument);
        ts.push_back(&argument->static_type());
      }
      switch (op.op()) {
        case Operator::Neg:
          ExpectExactType(e->source_loc(), "negation", arena->New<IntType>(),
                          ts[0]);
          SetStaticType(&op, arena->New<IntType>());
          return TCResult(new_types);
        case Operator::Add:
          ExpectExactType(e->source_loc(), "addition(1)", arena->New<IntType>(),
                          ts[0]);
          ExpectExactType(e->source_loc(), "addition(2)", arena->New<IntType>(),
                          ts[1]);
          SetStaticType(&op, arena->New<IntType>());
          return TCResult(new_types);
        case Operator::Sub:
          ExpectExactType(e->source_loc(), "subtraction(1)",
                          arena->New<IntType>(), ts[0]);
          ExpectExactType(e->source_loc(), "subtraction(2)",
                          arena->New<IntType>(), ts[1]);
          SetStaticType(&op, arena->New<IntType>());
          return TCResult(new_types);
        case Operator::Mul:
          ExpectExactType(e->source_loc(), "multiplication(1)",
                          arena->New<IntType>(), ts[0]);
          ExpectExactType(e->source_loc(), "multiplication(2)",
                          arena->New<IntType>(), ts[1]);
          SetStaticType(&op, arena->New<IntType>());
          return TCResult(new_types);
        case Operator::And:
          ExpectExactType(e->source_loc(), "&&(1)", arena->New<BoolType>(),
                          ts[0]);
          ExpectExactType(e->source_loc(), "&&(2)", arena->New<BoolType>(),
                          ts[1]);
          SetStaticType(&op, arena->New<BoolType>());
          return TCResult(new_types);
        case Operator::Or:
          ExpectExactType(e->source_loc(), "||(1)", arena->New<BoolType>(),
                          ts[0]);
          ExpectExactType(e->source_loc(), "||(2)", arena->New<BoolType>(),
                          ts[1]);
          SetStaticType(&op, arena->New<BoolType>());
          return TCResult(new_types);
        case Operator::Not:
          ExpectExactType(e->source_loc(), "!", arena->New<BoolType>(), ts[0]);
          SetStaticType(&op, arena->New<BoolType>());
          return TCResult(new_types);
        case Operator::Eq:
          ExpectExactType(e->source_loc(), "==", ts[0], ts[1]);
          SetStaticType(&op, arena->New<BoolType>());
          return TCResult(new_types);
        case Operator::Deref:
          ExpectPointerType(e->source_loc(), "*", ts[0]);
          SetStaticType(&op, &cast<PointerType>(*ts[0]).type());
          return TCResult(new_types);
        case Operator::Ptr:
          ExpectExactType(e->source_loc(), "*", arena->New<TypeType>(), ts[0]);
          SetStaticType(&op, arena->New<TypeType>());
          return TCResult(new_types);
      }
      break;
    }
    case Expression::Kind::CallExpression: {
      auto& call = cast<CallExpression>(*e);
      auto fun_res = TypeCheckExp(&call.function(), types, values);
      switch (call.function().static_type().kind()) {
        case Value::Kind::FunctionType: {
          const auto& fun_t = cast<FunctionType>(call.function().static_type());
          auto arg_res = TypeCheckExp(&call.argument(), fun_res.types, values);
          Nonnull<const Value*> parameters = &fun_t.parameters();
          Nonnull<const Value*> return_type = &fun_t.return_type();
          if (!fun_t.deduced().empty()) {
            auto deduced_args =
                ArgumentDeduction(e->source_loc(), TypeEnv(arena), parameters,
                                  &call.argument().static_type());
            for (auto& deduced_param : fun_t.deduced()) {
              // TODO: change the following to a CHECK once the real checking
              // has been added to the type checking of function signatures.
              if (!deduced_args.Get(deduced_param.name)) {
                FATAL_COMPILATION_ERROR(e->source_loc())
                    << "could not deduce type argument for type parameter "
                    << deduced_param.name;
              }
            }
            parameters = Substitute(deduced_args, parameters);
            return_type = Substitute(deduced_args, return_type);
          } else {
            ExpectType(e->source_loc(), "call", parameters,
                       &call.argument().static_type());
          }
          SetStaticType(&call, return_type);
          return TCResult(arg_res.types);
        }
        default: {
          FATAL_COMPILATION_ERROR(e->source_loc())
              << "in call, expected a function\n"
              << *e;
        }
      }
      break;
    }
    case Expression::Kind::FunctionTypeLiteral: {
      auto& fn = cast<FunctionTypeLiteral>(*e);
      ExpectIsConcreteType(fn.parameter().source_loc(),
                           interpreter.InterpExp(values, &fn.parameter()));
      ExpectIsConcreteType(fn.return_type().source_loc(),
                           interpreter.InterpExp(values, &fn.return_type()));
      SetStaticType(&fn, arena->New<TypeType>());
      return TCResult(types);
    }
    case Expression::Kind::StringLiteral:
      SetStaticType(e, arena->New<StringType>());
      return TCResult(types);
    case Expression::Kind::IntrinsicExpression:
      switch (cast<IntrinsicExpression>(*e).intrinsic()) {
        case IntrinsicExpression::Intrinsic::Print:
          SetStaticType(e, TupleValue::Empty());
          return TCResult(types);
      }
    case Expression::Kind::IntTypeLiteral:
    case Expression::Kind::BoolTypeLiteral:
    case Expression::Kind::StringTypeLiteral:
    case Expression::Kind::TypeTypeLiteral:
    case Expression::Kind::ContinuationTypeLiteral:
      SetStaticType(e, arena->New<TypeType>());
      return TCResult(types);
  }
}

auto TypeChecker::TypeCheckPattern(
    Nonnull<Pattern*> p, TypeEnv types, Env values,
    std::optional<Nonnull<const Value*>> expected) -> TCResult {
  if (tracing_output) {
    llvm::outs() << "checking pattern " << *p;
    if (expected) {
      llvm::outs() << ", expecting " << **expected;
    }
    llvm::outs() << "\ntypes: ";
    PrintTypeEnv(types, llvm::outs());
    llvm::outs() << "\nvalues: ";
    interpreter.PrintEnv(values, llvm::outs());
    llvm::outs() << "\n";
  }
  switch (p->kind()) {
    case Pattern::Kind::AutoPattern: {
      SetStaticType(p, arena->New<TypeType>());
      return TCResult(types);
    }
    case Pattern::Kind::BindingPattern: {
      auto& binding = cast<BindingPattern>(*p);
      TypeCheckPattern(&binding.type(), types, values, std::nullopt);
      Nonnull<const Value*> type =
          interpreter.InterpPattern(values, &binding.type());
      if (expected) {
        if (IsConcreteType(type)) {
          ExpectType(p->source_loc(), "name binding", type, *expected);
        } else {
          std::optional<Env> values = interpreter.PatternMatch(
              type, *expected, binding.type().source_loc());
          if (values == std::nullopt) {
            FATAL_COMPILATION_ERROR(binding.type().source_loc())
                << "Type pattern '" << *type << "' does not match actual type '"
                << **expected << "'";
          }
          CHECK(values->begin() == values->end())
              << "Name bindings within type patterns are unsupported";
          type = *expected;
        }
      }
      ExpectIsConcreteType(binding.source_loc(), type);
      if (binding.name().has_value()) {
        types.Set(*binding.name(), type);
      }
      SetStaticType(&binding, type);
      return TCResult(types);
    }
    case Pattern::Kind::TuplePattern: {
      auto& tuple = cast<TuplePattern>(*p);
      std::vector<Nonnull<const Value*>> field_types;
      auto new_types = types;
      if (expected && (*expected)->kind() != Value::Kind::TupleValue) {
        FATAL_COMPILATION_ERROR(p->source_loc()) << "didn't expect a tuple";
      }
<<<<<<< HEAD
      if (expected && tuple.Fields().size() !=
                          cast<TupleValue>(**expected).elements().size()) {
=======
      if (expected && tuple.fields().size() !=
                          cast<TupleValue>(**expected).Elements().size()) {
>>>>>>> bfb4b81e
        FATAL_COMPILATION_ERROR(tuple.source_loc())
            << "tuples of different length";
      }
      for (size_t i = 0; i < tuple.fields().size(); ++i) {
        Nonnull<Pattern*> field = tuple.fields()[i];
        std::optional<Nonnull<const Value*>> expected_field_type;
        if (expected) {
          expected_field_type = cast<TupleValue>(**expected).elements()[i];
        }
        auto field_result =
            TypeCheckPattern(field, new_types, values, expected_field_type);
        new_types = field_result.types;
        field_types.push_back(&field->static_type());
      }
      SetStaticType(&tuple, arena->New<TupleValue>(std::move(field_types)));
      return TCResult(new_types);
    }
    case Pattern::Kind::AlternativePattern: {
      auto& alternative = cast<AlternativePattern>(*p);
      Nonnull<const Value*> choice_type =
          interpreter.InterpExp(values, &alternative.choice_type());
      if (choice_type->kind() != Value::Kind::ChoiceType) {
        FATAL_COMPILATION_ERROR(alternative.source_loc())
            << "alternative pattern does not name a choice type.";
      }
      if (expected) {
        ExpectExactType(alternative.source_loc(), "alternative pattern",
                        *expected, choice_type);
      }
      std::optional<Nonnull<const Value*>> parameter_types =
<<<<<<< HEAD
          FindInVarValues(alternative.AlternativeName(),
                          cast<ChoiceType>(*choice_type).alternatives());
=======
          FindInVarValues(alternative.alternative_name(),
                          cast<ChoiceType>(*choice_type).Alternatives());
>>>>>>> bfb4b81e
      if (parameter_types == std::nullopt) {
        FATAL_COMPILATION_ERROR(alternative.source_loc())
            << "'" << alternative.alternative_name()
            << "' is not an alternative of " << *choice_type;
      }
      TCResult arg_results = TypeCheckPattern(&alternative.arguments(), types,
                                              values, *parameter_types);
      SetStaticType(&alternative, choice_type);
      return TCResult(arg_results.types);
    }
    case Pattern::Kind::ExpressionPattern: {
      auto& expression = cast<ExpressionPattern>(*p).expression();
      TCResult result = TypeCheckExp(&expression, types, values);
      SetStaticType(p, &expression.static_type());
      return TCResult(result.types);
    }
  }
}

auto TypeChecker::TypeCheckCase(Nonnull<const Value*> expected,
                                Nonnull<Pattern*> pat, Nonnull<Statement*> body,
                                TypeEnv types, Env values,
                                Nonnull<ReturnTypeContext*> return_type_context)
    -> Match::Clause {
  auto pat_res = TypeCheckPattern(pat, types, values, expected);
  TypeCheckStmt(body, pat_res.types, values, return_type_context);
  return Match::Clause(pat, body);
}

auto TypeChecker::TypeCheckStmt(Nonnull<Statement*> s, TypeEnv types,
                                Env values,
                                Nonnull<ReturnTypeContext*> return_type_context)
    -> TCResult {
  switch (s->kind()) {
    case Statement::Kind::Match: {
      auto& match = cast<Match>(*s);
      TypeCheckExp(&match.expression(), types, values);
      std::vector<Match::Clause> new_clauses;
      for (auto& clause : match.clauses()) {
        new_clauses.push_back(TypeCheckCase(
            &match.expression().static_type(), &clause.pattern(),
            &clause.statement(), types, values, return_type_context));
      }
      return TCResult(types);
    }
    case Statement::Kind::While: {
      auto& while_stmt = cast<While>(*s);
      TypeCheckExp(&while_stmt.condition(), types, values);
      ExpectType(s->source_loc(), "condition of `while`",
                 arena->New<BoolType>(), &while_stmt.condition().static_type());
      TypeCheckStmt(&while_stmt.body(), types, values, return_type_context);
      return TCResult(types);
    }
    case Statement::Kind::Break:
    case Statement::Kind::Continue:
      return TCResult(types);
    case Statement::Kind::Block: {
      auto& block = cast<Block>(*s);
      if (block.statement()) {
        TypeCheckStmt(*block.statement(), types, values, return_type_context);
        return TCResult(types);
      } else {
        return TCResult(types);
      }
    }
    case Statement::Kind::VariableDefinition: {
      auto& var = cast<VariableDefinition>(*s);
      TypeCheckExp(&var.init(), types, values);
      const Value& rhs_ty = var.init().static_type();
      auto lhs_res = TypeCheckPattern(&var.pattern(), types, values, &rhs_ty);
      return TCResult(lhs_res.types);
    }
    case Statement::Kind::Sequence: {
      auto& seq = cast<Sequence>(*s);
      auto stmt_res =
          TypeCheckStmt(&seq.statement(), types, values, return_type_context);
      auto checked_types = stmt_res.types;
      if (seq.next()) {
        auto next_res = TypeCheckStmt(*seq.next(), checked_types, values,
                                      return_type_context);
        checked_types = next_res.types;
      }
      return TCResult(checked_types);
    }
    case Statement::Kind::Assign: {
      auto& assign = cast<Assign>(*s);
      TypeCheckExp(&assign.rhs(), types, values);
      auto lhs_res = TypeCheckExp(&assign.lhs(), types, values);
      ExpectType(s->source_loc(), "assign", &assign.lhs().static_type(),
                 &assign.rhs().static_type());
      return TCResult(lhs_res.types);
    }
    case Statement::Kind::ExpressionStatement: {
      TypeCheckExp(&cast<ExpressionStatement>(*s).expression(), types, values);
      return TCResult(types);
    }
    case Statement::Kind::If: {
      auto& if_stmt = cast<If>(*s);
      TypeCheckExp(&if_stmt.condition(), types, values);
      ExpectType(s->source_loc(), "condition of `if`", arena->New<BoolType>(),
                 &if_stmt.condition().static_type());
      TypeCheckStmt(&if_stmt.then_statement(), types, values,
                    return_type_context);
      if (if_stmt.else_statement()) {
        TypeCheckStmt(*if_stmt.else_statement(), types, values,
                      return_type_context);
      }
      return TCResult(types);
    }
    case Statement::Kind::Return: {
      auto& ret = cast<Return>(*s);
      TypeCheckExp(&ret.expression(), types, values);
      if (return_type_context->is_auto()) {
        if (return_type_context->deduced_return_type()) {
          // Only one return is allowed when the return type is `auto`.
          FATAL_COMPILATION_ERROR(s->source_loc())
              << "Only one return is allowed in a function with an `auto` "
                 "return type.";
        } else {
          // Infer the auto return from the first `return` statement.
          return_type_context->set_deduced_return_type(
              &ret.expression().static_type());
        }
      } else {
        ExpectType(s->source_loc(), "return",
                   *return_type_context->deduced_return_type(),
                   &ret.expression().static_type());
      }
      if (ret.is_omitted_expression() != return_type_context->is_omitted()) {
        FATAL_COMPILATION_ERROR(s->source_loc())
            << *s << " should"
            << (return_type_context->is_omitted() ? " not" : "")
            << " provide a return value, to match the function's signature.";
      }
      return TCResult(types);
    }
    case Statement::Kind::Continuation: {
      auto& cont = cast<Continuation>(*s);
      TypeCheckStmt(&cont.body(), types, values, return_type_context);
      types.Set(cont.continuation_variable(), arena->New<ContinuationType>());
      return TCResult(types);
    }
    case Statement::Kind::Run: {
      auto& run = cast<Run>(*s);
      TypeCheckExp(&run.argument(), types, values);
      ExpectType(s->source_loc(), "argument of `run`",
                 arena->New<ContinuationType>(), &run.argument().static_type());
      return TCResult(types);
    }
    case Statement::Kind::Await: {
      // nothing to do here
      return TCResult(types);
    }
  }  // switch
}

// Returns true if we can statically verify that `match` is exhaustive, meaning
// that one of its clauses will be executed for any possible operand value.
//
// TODO: the current rule is an extremely simplistic placeholder, with
// many false negatives.
static auto IsExhaustive(const Match& match) -> bool {
  for (const Match::Clause& clause : match.clauses()) {
    // A pattern consisting of a single variable binding is guaranteed to match.
    if (clause.pattern().kind() == Pattern::Kind::BindingPattern) {
      return true;
    }
  }
  return false;
}

void TypeChecker::ExpectReturnOnAllPaths(
    std::optional<Nonnull<Statement*>> opt_stmt, SourceLocation source_loc) {
  if (!opt_stmt) {
    FATAL_COMPILATION_ERROR(source_loc)
        << "control-flow reaches end of function that provides a `->` return "
           "type without reaching a return statement";
  }
  Nonnull<Statement*> stmt = *opt_stmt;
  switch (stmt->kind()) {
    case Statement::Kind::Match: {
      auto& match = cast<Match>(*stmt);
      if (!IsExhaustive(match)) {
        FATAL_COMPILATION_ERROR(source_loc)
            << "non-exhaustive match may allow control-flow to reach the end "
               "of a function that provides a `->` return type";
      }
      std::vector<Match::Clause> new_clauses;
      for (auto& clause : match.clauses()) {
        ExpectReturnOnAllPaths(&clause.statement(), stmt->source_loc());
      }
      return;
    }
    case Statement::Kind::Block:
      ExpectReturnOnAllPaths(cast<Block>(*stmt).statement(),
                             stmt->source_loc());
      return;
    case Statement::Kind::If: {
      auto& if_stmt = cast<If>(*stmt);
      ExpectReturnOnAllPaths(&if_stmt.then_statement(), stmt->source_loc());
      ExpectReturnOnAllPaths(if_stmt.else_statement(), stmt->source_loc());
      return;
    }
    case Statement::Kind::Return:
      return;
    case Statement::Kind::Sequence: {
      auto& seq = cast<Sequence>(*stmt);
      if (seq.next()) {
        ExpectReturnOnAllPaths(seq.next(), stmt->source_loc());
      } else {
        ExpectReturnOnAllPaths(&seq.statement(), stmt->source_loc());
      }
      return;
    }
    case Statement::Kind::Continuation:
    case Statement::Kind::Run:
    case Statement::Kind::Await:
      return;
    case Statement::Kind::Assign:
    case Statement::Kind::ExpressionStatement:
    case Statement::Kind::While:
    case Statement::Kind::Break:
    case Statement::Kind::Continue:
    case Statement::Kind::VariableDefinition:
      FATAL_COMPILATION_ERROR(stmt->source_loc())
          << "control-flow reaches end of function that provides a `->` "
             "return type without reaching a return statement";
  }
}

// TODO: factor common parts of TypeCheckFunDef and TypeOfFunDef into
// a function.
// TODO: Add checking to function definitions to ensure that
//   all deduced type parameters will be deduced.
auto TypeChecker::TypeCheckFunDef(FunctionDefinition* f, TypeEnv types,
                                  Env values) -> TCResult {
  // Bring the deduced parameters into scope
  for (const auto& deduced : f->deduced_parameters()) {
    // auto t = interpreter.InterpExp(values, deduced.type);
    types.Set(deduced.name, arena->New<VariableType>(deduced.name));
    Address a = interpreter.AllocateValue(*types.Get(deduced.name));
    values.Set(deduced.name, a);
  }
  // Type check the parameter pattern
  auto param_res =
      TypeCheckPattern(&f->param_pattern(), types, values, std::nullopt);
  // Evaluate the return type expression
  auto return_type = interpreter.InterpPattern(values, &f->return_type());
  if (f->name() == "main") {
    ExpectType(f->source_loc(), "return type of `main`", arena->New<IntType>(),
               return_type);
    // TODO: Check that main doesn't have any parameters.
  }
  std::optional<Nonnull<Statement*>> body_stmt;
  if (f->body()) {
    ReturnTypeContext return_type_context(return_type,
                                          f->is_omitted_return_type());
    TypeCheckStmt(*f->body(), param_res.types, values, &return_type_context);
    body_stmt = *f->body();
    // Save the return type in case it changed.
    if (return_type_context.deduced_return_type().has_value()) {
      return_type = *return_type_context.deduced_return_type();
    }
  }
  if (!f->is_omitted_return_type()) {
    ExpectReturnOnAllPaths(body_stmt, f->source_loc());
  }
  ExpectIsConcreteType(f->return_type().source_loc(), return_type);
  SetStaticType(f, arena->New<FunctionType>(f->deduced_parameters(),
                                            &f->param_pattern().static_type(),
                                            return_type));
  return TCResult(types);
}

auto TypeChecker::TypeOfFunDef(TypeEnv types, Env values,
                               FunctionDefinition* fun_def)
    -> Nonnull<const Value*> {
  // Bring the deduced parameters into scope
  for (const auto& deduced : fun_def->deduced_parameters()) {
    // auto t = interpreter.InterpExp(values, deduced.type);
    types.Set(deduced.name, arena->New<VariableType>(deduced.name));
    Address a = interpreter.AllocateValue(*types.Get(deduced.name));
    values.Set(deduced.name, a);
  }
  // Type check the parameter pattern
  TypeCheckPattern(&fun_def->param_pattern(), types, values, std::nullopt);
  // Evaluate the return type expression
  auto ret = interpreter.InterpPattern(values, &fun_def->return_type());
  if (ret->kind() == Value::Kind::AutoType) {
    // FIXME do this unconditionally?
    TypeCheckFunDef(fun_def, types, values);
    return &fun_def->static_type();
  }
  return arena->New<FunctionType>(fun_def->deduced_parameters(),
                                  &fun_def->param_pattern().static_type(), ret);
}

auto TypeChecker::TypeOfClassDef(const ClassDefinition* sd, TypeEnv /*types*/,
                                 Env ct_top) -> Nonnull<const Value*> {
  VarValues fields;
  VarValues methods;
  for (Nonnull<const Member*> m : sd->members()) {
    switch (m->kind()) {
      case Member::Kind::FieldMember: {
        const BindingPattern& binding = cast<FieldMember>(*m).binding();
        if (!binding.name().has_value()) {
          FATAL_COMPILATION_ERROR(binding.source_loc())
              << "Struct members must have names";
        }
        const auto* binding_type = dyn_cast<ExpressionPattern>(&binding.type());
        if (binding_type == nullptr) {
          FATAL_COMPILATION_ERROR(binding.source_loc())
              << "Struct members must have explicit types";
        }
        auto type = interpreter.InterpExp(ct_top, &binding_type->expression());
        fields.push_back(std::make_pair(*binding.name(), type));
        break;
      }
    }
  }
  return arena->New<NominalClassType>(sd->name(), std::move(fields),
                                      std::move(methods));
}

static auto GetName(const Declaration& d) -> const std::string& {
  switch (d.kind()) {
    case Declaration::Kind::FunctionDeclaration:
      return cast<FunctionDeclaration>(d).definition().name();
    case Declaration::Kind::ClassDeclaration:
      return cast<ClassDeclaration>(d).definition().name();
    case Declaration::Kind::ChoiceDeclaration:
      return cast<ChoiceDeclaration>(d).name();
    case Declaration::Kind::VariableDeclaration: {
      const BindingPattern& binding = cast<VariableDeclaration>(d).binding();
      if (!binding.name().has_value()) {
        FATAL_COMPILATION_ERROR(binding.source_loc())
            << "Top-level variable declarations must have names";
      }
      return *binding.name();
    }
  }
}

void TypeChecker::TypeCheck(Nonnull<Declaration*> d, const TypeEnv& types,
                            const Env& values) {
  switch (d->kind()) {
    case Declaration::Kind::FunctionDeclaration:
      TypeCheckFunDef(&cast<FunctionDeclaration>(*d).definition(), types,
                      values);
      return;
    case Declaration::Kind::ClassDeclaration:
      // TODO
      return;

    case Declaration::Kind::ChoiceDeclaration:
      // TODO
      return;

    case Declaration::Kind::VariableDeclaration: {
      auto& var = cast<VariableDeclaration>(*d);
      // Signals a type error if the initializing expression does not have
      // the declared type of the variable, otherwise returns this
      // declaration with annotated types.
      TypeCheckExp(&var.initializer(), types, values);
      const auto* binding_type =
          dyn_cast<ExpressionPattern>(&var.binding().type());
      if (binding_type == nullptr) {
        // TODO: consider adding support for `auto`
        FATAL_COMPILATION_ERROR(var.source_loc())
            << "Type of a top-level variable must be an expression.";
      }
      Nonnull<const Value*> declared_type =
          interpreter.InterpExp(values, &binding_type->expression());
      ExpectType(var.source_loc(), "initializer of variable", declared_type,
                 &var.initializer().static_type());
      return;
    }
  }
}

void TypeChecker::TopLevel(Nonnull<Declaration*> d, TypeCheckContext* tops) {
  switch (d->kind()) {
    case Declaration::Kind::FunctionDeclaration: {
      FunctionDefinition& func_def = cast<FunctionDeclaration>(*d).definition();
      auto t = TypeOfFunDef(tops->types, tops->values, &func_def);
      tops->types.Set(func_def.name(), t);
      interpreter.InitEnv(*d, &tops->values);
      break;
    }

    case Declaration::Kind::ClassDeclaration: {
      const ClassDefinition& class_def =
          cast<ClassDeclaration>(*d).definition();
      auto st = TypeOfClassDef(&class_def, tops->types, tops->values);
      Address a = interpreter.AllocateValue(st);
      tops->values.Set(class_def.name(), a);  // Is this obsolete?
      tops->types.Set(class_def.name(), st);
      break;
    }

    case Declaration::Kind::ChoiceDeclaration: {
      const auto& choice = cast<ChoiceDeclaration>(*d);
      VarValues alts;
      for (const auto& alternative : choice.alternatives()) {
        auto t = interpreter.InterpExp(tops->values, &alternative.signature());
        alts.push_back(std::make_pair(alternative.name(), t));
      }
      auto ct = arena->New<ChoiceType>(choice.name(), std::move(alts));
      Address a = interpreter.AllocateValue(ct);
      tops->values.Set(choice.name(), a);  // Is this obsolete?
      tops->types.Set(choice.name(), ct);
      break;
    }

    case Declaration::Kind::VariableDeclaration: {
      auto& var = cast<VariableDeclaration>(*d);
      // Associate the variable name with it's declared type in the
      // compile-time symbol table.
      Expression& type =
          cast<ExpressionPattern>(var.binding().type()).expression();
      Nonnull<const Value*> declared_type =
          interpreter.InterpExp(tops->values, &type);
      tops->types.Set(*var.binding().name(), declared_type);
      break;
    }
  }
}

auto TypeChecker::TopLevel(std::vector<Nonnull<Declaration*>>* fs)
    -> TypeCheckContext {
  TypeCheckContext tops(arena);
  bool found_main = false;

  for (auto const& d : *fs) {
    if (GetName(*d) == "main") {
      found_main = true;
    }
    TopLevel(d, &tops);
  }

  if (found_main == false) {
    FATAL_COMPILATION_ERROR_NO_LINE()
        << "program must contain a function named `main`";
  }
  return tops;
}

}  // namespace Carbon<|MERGE_RESOLUTION|>--- conflicted
+++ resolved
@@ -759,13 +759,8 @@
       if (expected && (*expected)->kind() != Value::Kind::TupleValue) {
         FATAL_COMPILATION_ERROR(p->source_loc()) << "didn't expect a tuple";
       }
-<<<<<<< HEAD
-      if (expected && tuple.Fields().size() !=
+      if (expected && tuple.fields().size() !=
                           cast<TupleValue>(**expected).elements().size()) {
-=======
-      if (expected && tuple.fields().size() !=
-                          cast<TupleValue>(**expected).Elements().size()) {
->>>>>>> bfb4b81e
         FATAL_COMPILATION_ERROR(tuple.source_loc())
             << "tuples of different length";
       }
@@ -796,13 +791,8 @@
                         *expected, choice_type);
       }
       std::optional<Nonnull<const Value*>> parameter_types =
-<<<<<<< HEAD
-          FindInVarValues(alternative.AlternativeName(),
+          FindInVarValues(alternative.alternative_name(),
                           cast<ChoiceType>(*choice_type).alternatives());
-=======
-          FindInVarValues(alternative.alternative_name(),
-                          cast<ChoiceType>(*choice_type).Alternatives());
->>>>>>> bfb4b81e
       if (parameter_types == std::nullopt) {
         FATAL_COMPILATION_ERROR(alternative.source_loc())
             << "'" << alternative.alternative_name()
