// Part of the Carbon Language project, under the Apache License v2.0 with LLVM
// Exceptions. See /LICENSE for license information.
// SPDX-License-Identifier: Apache-2.0 WITH LLVM-exception

#include "executable_semantics/interpreter/type_checker.h"

#include <algorithm>
#include <iterator>
#include <map>
#include <set>
#include <vector>

#include "common/ostream.h"
#include "executable_semantics/ast/declaration.h"
#include "executable_semantics/common/arena.h"
#include "executable_semantics/common/error.h"
#include "executable_semantics/interpreter/interpreter.h"
#include "executable_semantics/interpreter/value.h"
#include "llvm/ADT/StringExtras.h"
#include "llvm/Support/Casting.h"

using llvm::cast;
using llvm::dyn_cast;
using llvm::isa;

namespace Carbon {

// Sets the static type of `expression`. Can be called multiple times on
// the same node, so long as the types are the same on each call.
static void SetStaticType(Nonnull<Expression*> expression,
                          Nonnull<const Value*> type) {
  if (expression->has_static_type()) {
    CHECK(TypeEqual(&expression->static_type(), type));
  } else {
    expression->set_static_type(type);
  }
}

// Sets the static type of `pattern`. Can be called multiple times on
// the same node, so long as the types are the same on each call.
static void SetStaticType(Nonnull<Pattern*> pattern,
                          Nonnull<const Value*> type) {
  if (pattern->has_static_type()) {
    CHECK(TypeEqual(&pattern->static_type(), type));
  } else {
    pattern->set_static_type(type);
  }
}

// Sets the static type of `definition`. Can be called multiple times on
// the same node, so long as the types are the same on each call.
static void SetStaticType(Nonnull<Declaration*> definition,
                          Nonnull<const Value*> type) {
  if (definition->has_static_type()) {
    CHECK(TypeEqual(&definition->static_type(), type));
  } else {
    definition->set_static_type(type);
  }
}

static void SetStaticType(Nonnull<ReturnTerm*> return_term,
                          Nonnull<const Value*> type) {
  if (return_term->has_static_type()) {
    CHECK(TypeEqual(&return_term->static_type(), type));
  } else {
    return_term->set_static_type(type);
  }
}

static void SetValue(Nonnull<Pattern*> pattern, Nonnull<const Value*> value) {
  // TODO: find some way to CHECK that `value` is identical to pattern->value(),
  // if it's already set. Unclear if `ValueEqual` is suitable, because it
  // currently focuses more on "real" values, and disallows the pseudo-values
  // like `BindingPlaceholderValue` that we get in pattern evaluation.
  if (!pattern->has_value()) {
    pattern->set_value(value);
  }
}

void TypeChecker::PrintTypeEnv(TypeEnv types, llvm::raw_ostream& out) {
  llvm::ListSeparator sep;
  for (const auto& [name, type] : types) {
    out << sep << name << ": " << *type;
  }
}

static void ExpectExactType(SourceLocation source_loc,
                            const std::string& context,
                            Nonnull<const Value*> expected,
                            Nonnull<const Value*> actual) {
  if (!TypeEqual(expected, actual)) {
    FATAL_COMPILATION_ERROR(source_loc) << "type error in " << context << "\n"
                                        << "expected: " << *expected << "\n"
                                        << "actual: " << *actual;
  }
}

static void ExpectPointerType(SourceLocation source_loc,
                              const std::string& context,
                              Nonnull<const Value*> actual) {
  if (actual->kind() != Value::Kind::PointerType) {
    FATAL_COMPILATION_ERROR(source_loc) << "type error in " << context << "\n"
                                        << "expected a pointer type\n"
                                        << "actual: " << *actual;
  }
}

// Returns whether *value represents a concrete type, as opposed to a
// type pattern or a non-type value.
static auto IsConcreteType(Nonnull<const Value*> value) -> bool {
  switch (value->kind()) {
    case Value::Kind::IntValue:
    case Value::Kind::FunctionValue:
    case Value::Kind::LValue:
    case Value::Kind::BoolValue:
    case Value::Kind::StructValue:
    case Value::Kind::NominalClassValue:
    case Value::Kind::AlternativeValue:
    case Value::Kind::BindingPlaceholderValue:
    case Value::Kind::AlternativeConstructorValue:
    case Value::Kind::ContinuationValue:
    case Value::Kind::StringValue:
      return false;
    case Value::Kind::IntType:
    case Value::Kind::BoolType:
    case Value::Kind::TypeType:
    case Value::Kind::FunctionType:
    case Value::Kind::PointerType:
    case Value::Kind::StructType:
    case Value::Kind::NominalClassType:
    case Value::Kind::ChoiceType:
    case Value::Kind::ContinuationType:
    case Value::Kind::VariableType:
    case Value::Kind::StringType:
      return true;
    case Value::Kind::AutoType:
      // `auto` isn't a concrete type, it's a pattern that matches types.
      return false;
    case Value::Kind::TupleValue:
      for (Nonnull<const Value*> field : cast<TupleValue>(*value).elements()) {
        if (!IsConcreteType(field)) {
          return false;
        }
      }
      return true;
  }
}

void TypeChecker::ExpectIsConcreteType(SourceLocation source_loc,
                                       Nonnull<const Value*> value) {
  if (!IsConcreteType(value)) {
    FATAL_COMPILATION_ERROR(source_loc)
        << "Expected a type, but got " << *value;
  }
}

// Returns true if *source is implicitly convertible to *destination. *source
// and *destination must be concrete types.
static auto IsImplicitlyConvertible(Nonnull<const Value*> source,
                                    Nonnull<const Value*> destination) -> bool;

// Returns true if source_fields and destination_fields contain the same set
// of names, and each value in source_fields is implicitly convertible to
// the corresponding value in destination_fields. All values in both arguments
// must be types.
static auto FieldTypesImplicitlyConvertible(
    llvm::ArrayRef<NamedValue> source_fields,
    llvm::ArrayRef<NamedValue> destination_fields) {
  if (source_fields.size() != destination_fields.size()) {
    return false;
  }
  for (const auto& source_field : source_fields) {
    auto it = std::find_if(destination_fields.begin(), destination_fields.end(),
                           [&](const NamedValue& field) {
                             return field.name == source_field.name;
                           });
    if (it == destination_fields.end() ||
        !IsImplicitlyConvertible(source_field.value, it->value)) {
      return false;
    }
  }
  return true;
}

static auto IsImplicitlyConvertible(Nonnull<const Value*> source,
                                    Nonnull<const Value*> destination) -> bool {
  CHECK(IsConcreteType(source));
  CHECK(IsConcreteType(destination));
  if (TypeEqual(source, destination)) {
    return true;
  }
  switch (source->kind()) {
    case Value::Kind::StructType:
      switch (destination->kind()) {
        case Value::Kind::StructType:
          return FieldTypesImplicitlyConvertible(
              cast<StructType>(*source).fields(),
              cast<StructType>(*destination).fields());
        case Value::Kind::NominalClassType:
          return FieldTypesImplicitlyConvertible(
              cast<StructType>(*source).fields(),
              cast<NominalClassType>(*destination).fields());
        default:
          return false;
      }
    case Value::Kind::TupleValue:
      switch (destination->kind()) {
        case Value::Kind::TupleValue: {
          const std::vector<Nonnull<const Value*>>& source_elements =
              cast<TupleValue>(*source).elements();
          const std::vector<Nonnull<const Value*>>& destination_elements =
              cast<TupleValue>(*destination).elements();
          if (source_elements.size() != destination_elements.size()) {
            return false;
          }
          for (size_t i = 0; i < source_elements.size(); ++i) {
            if (!IsImplicitlyConvertible(source_elements[i],
                                         destination_elements[i])) {
              return false;
            }
          }
          return true;
        }
        default:
          return false;
      }
    default:
      return false;
  }
}

static void ExpectType(SourceLocation source_loc, const std::string& context,
                       Nonnull<const Value*> expected,
                       Nonnull<const Value*> actual) {
  if (!IsImplicitlyConvertible(actual, expected)) {
    FATAL_COMPILATION_ERROR(source_loc)
        << "type error in " << context << ": "
        << "'" << *actual << "' is not implicitly convertible to '" << *expected
        << "'";
  }
}

auto TypeChecker::ArgumentDeduction(SourceLocation source_loc, TypeEnv deduced,
                                    Nonnull<const Value*> param,
                                    Nonnull<const Value*> arg) -> TypeEnv {
  switch (param->kind()) {
    case Value::Kind::VariableType: {
      const auto& var_type = cast<VariableType>(*param);
      std::optional<Nonnull<const Value*>> d = deduced.Get(var_type.name());
      if (!d) {
        deduced.Set(var_type.name(), arg);
      } else {
        // TODO: can we allow implicit conversions here?
        ExpectExactType(source_loc, "argument deduction", *d, arg);
      }
      return deduced;
    }
    case Value::Kind::TupleValue: {
      if (arg->kind() != Value::Kind::TupleValue) {
        FATAL_COMPILATION_ERROR(source_loc)
            << "type error in argument deduction\n"
            << "expected: " << *param << "\n"
            << "actual: " << *arg;
      }
      const auto& param_tup = cast<TupleValue>(*param);
      const auto& arg_tup = cast<TupleValue>(*arg);
      if (param_tup.elements().size() != arg_tup.elements().size()) {
        FATAL_COMPILATION_ERROR(source_loc)
            << "mismatch in tuple sizes, expected "
            << param_tup.elements().size() << " but got "
            << arg_tup.elements().size();
      }
      for (size_t i = 0; i < param_tup.elements().size(); ++i) {
        deduced =
            ArgumentDeduction(source_loc, deduced, param_tup.elements()[i],
                              arg_tup.elements()[i]);
      }
      return deduced;
    }
    case Value::Kind::StructType: {
      if (arg->kind() != Value::Kind::StructType) {
        FATAL_COMPILATION_ERROR(source_loc)
            << "type error in argument deduction\n"
            << "expected: " << *param << "\n"
            << "actual: " << *arg;
      }
      const auto& param_struct = cast<StructType>(*param);
      const auto& arg_struct = cast<StructType>(*arg);
      if (param_struct.fields().size() != arg_struct.fields().size()) {
        FATAL_COMPILATION_ERROR(source_loc)
            << "mismatch in struct field counts, expected "
            << param_struct.fields().size() << " but got "
            << arg_struct.fields().size();
      }
      for (size_t i = 0; i < param_struct.fields().size(); ++i) {
        if (param_struct.fields()[i].name != arg_struct.fields()[i].name) {
          FATAL_COMPILATION_ERROR(source_loc)
              << "mismatch in field names, " << param_struct.fields()[i].name
              << " != " << arg_struct.fields()[i].name;
        }
        deduced = ArgumentDeduction(source_loc, deduced,
                                    param_struct.fields()[i].value,
                                    arg_struct.fields()[i].value);
      }
      return deduced;
    }
    case Value::Kind::FunctionType: {
      if (arg->kind() != Value::Kind::FunctionType) {
        FATAL_COMPILATION_ERROR(source_loc)
            << "type error in argument deduction\n"
            << "expected: " << *param << "\n"
            << "actual: " << *arg;
      }
      const auto& param_fn = cast<FunctionType>(*param);
      const auto& arg_fn = cast<FunctionType>(*arg);
      // TODO: handle situation when arg has deduced parameters.
      deduced = ArgumentDeduction(source_loc, deduced, &param_fn.parameters(),
                                  &arg_fn.parameters());
      deduced = ArgumentDeduction(source_loc, deduced, &param_fn.return_type(),
                                  &arg_fn.return_type());
      return deduced;
    }
    case Value::Kind::PointerType: {
      if (arg->kind() != Value::Kind::PointerType) {
        FATAL_COMPILATION_ERROR(source_loc)
            << "type error in argument deduction\n"
            << "expected: " << *param << "\n"
            << "actual: " << *arg;
      }
      return ArgumentDeduction(source_loc, deduced,
                               &cast<PointerType>(*param).type(),
                               &cast<PointerType>(*arg).type());
    }
    // Nothing to do in the case for `auto`.
    case Value::Kind::AutoType: {
      return deduced;
    }
    // For the following cases, we check for type convertability.
    case Value::Kind::ContinuationType:
    case Value::Kind::NominalClassType:
    case Value::Kind::ChoiceType:
    case Value::Kind::IntType:
    case Value::Kind::BoolType:
    case Value::Kind::TypeType:
    case Value::Kind::StringType:
      ExpectType(source_loc, "argument deduction", param, arg);
      return deduced;
    // The rest of these cases should never happen.
    case Value::Kind::IntValue:
    case Value::Kind::BoolValue:
    case Value::Kind::FunctionValue:
    case Value::Kind::LValue:
    case Value::Kind::StructValue:
    case Value::Kind::NominalClassValue:
    case Value::Kind::AlternativeValue:
    case Value::Kind::BindingPlaceholderValue:
    case Value::Kind::AlternativeConstructorValue:
    case Value::Kind::ContinuationValue:
    case Value::Kind::StringValue:
      FATAL() << "In ArgumentDeduction: expected type, not value " << *param;
  }
}

auto TypeChecker::Substitute(TypeEnv dict, Nonnull<const Value*> type)
    -> Nonnull<const Value*> {
  switch (type->kind()) {
    case Value::Kind::VariableType: {
      std::optional<Nonnull<const Value*>> t =
          dict.Get(cast<VariableType>(*type).name());
      if (!t) {
        return type;
      } else {
        return *t;
      }
    }
    case Value::Kind::TupleValue: {
      std::vector<Nonnull<const Value*>> elts;
      for (const auto& elt : cast<TupleValue>(*type).elements()) {
        elts.push_back(Substitute(dict, elt));
      }
      return arena_->New<TupleValue>(elts);
    }
    case Value::Kind::StructType: {
      std::vector<NamedValue> fields;
      for (const auto& [name, value] : cast<StructType>(*type).fields()) {
        auto new_type = Substitute(dict, value);
        fields.push_back({name, new_type});
      }
      return arena_->New<StructType>(std::move(fields));
    }
    case Value::Kind::FunctionType: {
      const auto& fn_type = cast<FunctionType>(*type);
      auto param = Substitute(dict, &fn_type.parameters());
      auto ret = Substitute(dict, &fn_type.return_type());
      return arena_->New<FunctionType>(
          std::vector<Nonnull<const GenericBinding*>>(), param, ret);
    }
    case Value::Kind::PointerType: {
      return arena_->New<PointerType>(
          Substitute(dict, &cast<PointerType>(*type).type()));
    }
    case Value::Kind::AutoType:
    case Value::Kind::IntType:
    case Value::Kind::BoolType:
    case Value::Kind::TypeType:
    case Value::Kind::NominalClassType:
    case Value::Kind::ChoiceType:
    case Value::Kind::ContinuationType:
    case Value::Kind::StringType:
      return type;
    // The rest of these cases should never happen.
    case Value::Kind::IntValue:
    case Value::Kind::BoolValue:
    case Value::Kind::FunctionValue:
    case Value::Kind::LValue:
    case Value::Kind::StructValue:
    case Value::Kind::NominalClassValue:
    case Value::Kind::AlternativeValue:
    case Value::Kind::BindingPlaceholderValue:
    case Value::Kind::AlternativeConstructorValue:
    case Value::Kind::ContinuationValue:
    case Value::Kind::StringValue:
      FATAL() << "In Substitute: expected type, not value " << *type;
  }
}

auto TypeChecker::TypeCheckExp(Nonnull<Expression*> e, TypeEnv types,
                               Env values) -> TCResult {
  if (trace_) {
    llvm::outs() << "checking expression " << *e << "\ntypes: ";
    PrintTypeEnv(types, llvm::outs());
    llvm::outs() << "\nvalues: ";
    interpreter_.PrintEnv(values, llvm::outs());
    llvm::outs() << "\n";
  }
  switch (e->kind()) {
    case ExpressionKind::IndexExpression: {
      auto& index = cast<IndexExpression>(*e);
      auto res = TypeCheckExp(&index.aggregate(), types, values);
      const Value& aggregate_type = index.aggregate().static_type();
      switch (aggregate_type.kind()) {
        case Value::Kind::TupleValue: {
          const auto& tuple_type = cast<TupleValue>(aggregate_type);
          int i =
              cast<IntValue>(*interpreter_.InterpExp(values, &index.offset()))
                  .value();
          if (i < 0 || i >= static_cast<int>(tuple_type.elements().size())) {
            FATAL_COMPILATION_ERROR(e->source_loc())
                << "index " << i << " is out of range for type " << tuple_type;
          }
          SetStaticType(&index, tuple_type.elements()[i]);
          index.set_value_category(index.aggregate().value_category());
          return TCResult(res.types);
        }
        default:
          FATAL_COMPILATION_ERROR(e->source_loc()) << "expected a tuple";
      }
    }
    case ExpressionKind::TupleLiteral: {
      std::vector<Nonnull<const Value*>> arg_types;
      auto new_types = types;
      for (auto& arg : cast<TupleLiteral>(*e).fields()) {
        auto arg_res = TypeCheckExp(arg, new_types, values);
        new_types = arg_res.types;
        arg_types.push_back(&arg->static_type());
      }
      SetStaticType(e, arena_->New<TupleValue>(std::move(arg_types)));
      e->set_value_category(Expression::ValueCategory::Let);
      return TCResult(new_types);
    }
    case ExpressionKind::StructLiteral: {
      std::vector<FieldInitializer> new_args;
      std::vector<NamedValue> arg_types;
      auto new_types = types;
      for (auto& arg : cast<StructLiteral>(*e).fields()) {
        auto arg_res = TypeCheckExp(&arg.expression(), new_types, values);
        new_types = arg_res.types;
        new_args.push_back(FieldInitializer(arg.name(), &arg.expression()));
        arg_types.push_back({arg.name(), &arg.expression().static_type()});
      }
      SetStaticType(e, arena_->New<StructType>(std::move(arg_types)));
      e->set_value_category(Expression::ValueCategory::Let);
      return TCResult(new_types);
    }
    case ExpressionKind::StructTypeLiteral: {
      auto& struct_type = cast<StructTypeLiteral>(*e);
      std::vector<FieldInitializer> new_args;
      auto new_types = types;
      for (auto& arg : struct_type.fields()) {
        auto arg_res = TypeCheckExp(&arg.expression(), new_types, values);
        new_types = arg_res.types;
        ExpectIsConcreteType(arg.expression().source_loc(),
                             interpreter_.InterpExp(values, &arg.expression()));
        new_args.push_back(FieldInitializer(arg.name(), &arg.expression()));
      }
      if (struct_type.fields().empty()) {
        // `{}` is the type of `{}`, just as `()` is the type of `()`.
        // This applies only if there are no fields, because (unlike with
        // tuples) non-empty struct types are syntactically disjoint
        // from non-empty struct values.
        SetStaticType(&struct_type, arena_->New<StructType>());
      } else {
        SetStaticType(&struct_type, arena_->New<TypeType>());
      }
      e->set_value_category(Expression::ValueCategory::Let);
      return TCResult(new_types);
    }
    case ExpressionKind::FieldAccessExpression: {
      auto& access = cast<FieldAccessExpression>(*e);
      auto res = TypeCheckExp(&access.aggregate(), types, values);
      const Value& aggregate_type = access.aggregate().static_type();
      switch (aggregate_type.kind()) {
        case Value::Kind::StructType: {
          const auto& struct_type = cast<StructType>(aggregate_type);
          for (const auto& [field_name, field_type] : struct_type.fields()) {
            if (access.field() == field_name) {
              SetStaticType(&access, field_type);
              access.set_value_category(access.aggregate().value_category());
              return TCResult(res.types);
            }
          }
          FATAL_COMPILATION_ERROR(access.source_loc())
              << "struct " << struct_type << " does not have a field named "
              << access.field();
        }
        case Value::Kind::NominalClassType: {
          const auto& t_class = cast<NominalClassType>(aggregate_type);
          // Search for a field
          for (auto& field : t_class.fields()) {
            if (access.field() == field.name) {
              SetStaticType(&access, field.value);
              access.set_value_category(access.aggregate().value_category());
              return TCResult(res.types);
            }
          }
          // Search for a method
          for (auto& method : t_class.methods()) {
            if (access.field() == method.name) {
              SetStaticType(&access, method.value);
              access.set_value_category(Expression::ValueCategory::Let);
              return TCResult(res.types);
            }
          }
          FATAL_COMPILATION_ERROR(e->source_loc())
              << "class " << t_class.name() << " does not have a field named "
              << access.field();
        }
        case Value::Kind::ChoiceType: {
          const auto& choice = cast<ChoiceType>(aggregate_type);
          std::optional<Nonnull<const Value*>> parameter_types =
              choice.FindAlternative(access.field());
          if (!parameter_types.has_value()) {
            FATAL_COMPILATION_ERROR(e->source_loc())
                << "choice " << choice.name() << " does not have a field named "
                << access.field();
          }
          SetStaticType(&access,
                        arena_->New<FunctionType>(
                            std::vector<Nonnull<const GenericBinding*>>(),
                            *parameter_types, &aggregate_type));
          access.set_value_category(Expression::ValueCategory::Let);
          return TCResult(res.types);
        }
        default:
          FATAL_COMPILATION_ERROR(e->source_loc())
              << "field access, expected a struct\n"
              << *e;
      }
    }
    case ExpressionKind::IdentifierExpression: {
      auto& ident = cast<IdentifierExpression>(*e);
      std::optional<Nonnull<const Value*>> type = types.Get(ident.name());
      if (type) {
        SetStaticType(&ident, *type);
        // TODO: this should depend on what entity this name resolves to, but
        //   we don't have access to that information yet.
        ident.set_value_category(Expression::ValueCategory::Var);
        return TCResult(types);
      } else {
        FATAL_COMPILATION_ERROR(e->source_loc())
            << "could not find `" << ident.name() << "`";
      }
    }
    case ExpressionKind::IntLiteral:
      e->set_value_category(Expression::ValueCategory::Let);
      SetStaticType(e, arena_->New<IntType>());
      return TCResult(types);
    case ExpressionKind::BoolLiteral:
      e->set_value_category(Expression::ValueCategory::Let);
      SetStaticType(e, arena_->New<BoolType>());
      return TCResult(types);
    case ExpressionKind::PrimitiveOperatorExpression: {
      auto& op = cast<PrimitiveOperatorExpression>(*e);
      std::vector<Nonnull<Expression*>> es;
      std::vector<Nonnull<const Value*>> ts;
      auto new_types = types;
      for (Nonnull<Expression*> argument : op.arguments()) {
        auto res = TypeCheckExp(argument, types, values);
        new_types = res.types;
        es.push_back(argument);
        ts.push_back(&argument->static_type());
      }
      switch (op.op()) {
        case Operator::Neg:
          ExpectExactType(e->source_loc(), "negation", arena_->New<IntType>(),
                          ts[0]);
          SetStaticType(&op, arena_->New<IntType>());
          op.set_value_category(Expression::ValueCategory::Let);
          return TCResult(new_types);
        case Operator::Add:
          ExpectExactType(e->source_loc(), "addition(1)",
                          arena_->New<IntType>(), ts[0]);
          ExpectExactType(e->source_loc(), "addition(2)",
                          arena_->New<IntType>(), ts[1]);
          SetStaticType(&op, arena_->New<IntType>());
          op.set_value_category(Expression::ValueCategory::Let);
          return TCResult(new_types);
        case Operator::Sub:
          ExpectExactType(e->source_loc(), "subtraction(1)",
                          arena_->New<IntType>(), ts[0]);
          ExpectExactType(e->source_loc(), "subtraction(2)",
                          arena_->New<IntType>(), ts[1]);
          SetStaticType(&op, arena_->New<IntType>());
          op.set_value_category(Expression::ValueCategory::Let);
          return TCResult(new_types);
        case Operator::Mul:
          ExpectExactType(e->source_loc(), "multiplication(1)",
                          arena_->New<IntType>(), ts[0]);
          ExpectExactType(e->source_loc(), "multiplication(2)",
                          arena_->New<IntType>(), ts[1]);
          SetStaticType(&op, arena_->New<IntType>());
          op.set_value_category(Expression::ValueCategory::Let);
          return TCResult(new_types);
        case Operator::And:
          ExpectExactType(e->source_loc(), "&&(1)", arena_->New<BoolType>(),
                          ts[0]);
          ExpectExactType(e->source_loc(), "&&(2)", arena_->New<BoolType>(),
                          ts[1]);
          SetStaticType(&op, arena_->New<BoolType>());
          op.set_value_category(Expression::ValueCategory::Let);
          return TCResult(new_types);
        case Operator::Or:
          ExpectExactType(e->source_loc(), "||(1)", arena_->New<BoolType>(),
                          ts[0]);
          ExpectExactType(e->source_loc(), "||(2)", arena_->New<BoolType>(),
                          ts[1]);
          SetStaticType(&op, arena_->New<BoolType>());
          op.set_value_category(Expression::ValueCategory::Let);
          return TCResult(new_types);
        case Operator::Not:
          ExpectExactType(e->source_loc(), "!", arena_->New<BoolType>(), ts[0]);
          SetStaticType(&op, arena_->New<BoolType>());
          op.set_value_category(Expression::ValueCategory::Let);
          return TCResult(new_types);
        case Operator::Eq:
          ExpectExactType(e->source_loc(), "==", ts[0], ts[1]);
          SetStaticType(&op, arena_->New<BoolType>());
          op.set_value_category(Expression::ValueCategory::Let);
          return TCResult(new_types);
        case Operator::Deref:
          ExpectPointerType(e->source_loc(), "*", ts[0]);
          SetStaticType(&op, &cast<PointerType>(*ts[0]).type());
          op.set_value_category(Expression::ValueCategory::Var);
          return TCResult(new_types);
        case Operator::Ptr:
          ExpectExactType(e->source_loc(), "*", arena_->New<TypeType>(), ts[0]);
          SetStaticType(&op, arena_->New<TypeType>());
          op.set_value_category(Expression::ValueCategory::Let);
          return TCResult(new_types);
      }
      break;
    }
    case ExpressionKind::CallExpression: {
      auto& call = cast<CallExpression>(*e);
      auto fun_res = TypeCheckExp(&call.function(), types, values);
      switch (call.function().static_type().kind()) {
        case Value::Kind::FunctionType: {
          const auto& fun_t = cast<FunctionType>(call.function().static_type());
          auto arg_res = TypeCheckExp(&call.argument(), fun_res.types, values);
          Nonnull<const Value*> parameters = &fun_t.parameters();
          Nonnull<const Value*> return_type = &fun_t.return_type();
          if (!fun_t.deduced().empty()) {
            auto deduced_args =
                ArgumentDeduction(e->source_loc(), TypeEnv(arena_), parameters,
                                  &call.argument().static_type());
            for (Nonnull<const GenericBinding*> deduced_param :
                 fun_t.deduced()) {
              // TODO: change the following to a CHECK once the real checking
              // has been added to the type checking of function signatures.
              if (!deduced_args.Get(deduced_param->name())) {
                FATAL_COMPILATION_ERROR(e->source_loc())
                    << "could not deduce type argument for type parameter "
                    << deduced_param->name();
              }
            }
            parameters = Substitute(deduced_args, parameters);
            return_type = Substitute(deduced_args, return_type);
          } else {
            ExpectType(e->source_loc(), "call", parameters,
                       &call.argument().static_type());
          }
          SetStaticType(&call, return_type);
          call.set_value_category(Expression::ValueCategory::Let);
          return TCResult(arg_res.types);
        }
        default: {
          FATAL_COMPILATION_ERROR(e->source_loc())
              << "in call, expected a function\n"
              << *e;
        }
      }
      break;
    }
    case ExpressionKind::FunctionTypeLiteral: {
      auto& fn = cast<FunctionTypeLiteral>(*e);
      ExpectIsConcreteType(fn.parameter().source_loc(),
                           interpreter_.InterpExp(values, &fn.parameter()));
      ExpectIsConcreteType(fn.return_type().source_loc(),
                           interpreter_.InterpExp(values, &fn.return_type()));
      SetStaticType(&fn, arena_->New<TypeType>());
      fn.set_value_category(Expression::ValueCategory::Let);
      return TCResult(types);
    }
    case ExpressionKind::StringLiteral:
      SetStaticType(e, arena_->New<StringType>());
      e->set_value_category(Expression::ValueCategory::Let);
      return TCResult(types);
    case ExpressionKind::IntrinsicExpression: {
      auto& intrinsic_exp = cast<IntrinsicExpression>(*e);
      TCResult arg_res = TypeCheckExp(&intrinsic_exp.args(), types, values);
      switch (cast<IntrinsicExpression>(*e).intrinsic()) {
        case IntrinsicExpression::Intrinsic::Print:
          if (intrinsic_exp.args().fields().size() != 1) {
            FATAL_COMPILATION_ERROR(e->source_loc())
                << "__intrinsic_print takes 1 argument";
          }
          ExpectType(e->source_loc(), "__intrinsic_print argument",
                     arena_->New<StringType>(),
                     &intrinsic_exp.args().fields()[0]->static_type());
          SetStaticType(e, TupleValue::Empty());
<<<<<<< HEAD
          e->set_value_category(Expression::ValueCategory::Let);
          return TCResult(types);
=======
          return TCResult(arg_res.types);
>>>>>>> 62896989
      }
    }
    case ExpressionKind::IntTypeLiteral:
    case ExpressionKind::BoolTypeLiteral:
    case ExpressionKind::StringTypeLiteral:
    case ExpressionKind::TypeTypeLiteral:
    case ExpressionKind::ContinuationTypeLiteral:
      e->set_value_category(Expression::ValueCategory::Let);
      SetStaticType(e, arena_->New<TypeType>());
      return TCResult(types);
  }
}

auto TypeChecker::TypeCheckPattern(
    Nonnull<Pattern*> p, TypeEnv types, Env values,
    std::optional<Nonnull<const Value*>> expected) -> TCResult {
  if (trace_) {
    llvm::outs() << "checking pattern " << *p;
    if (expected) {
      llvm::outs() << ", expecting " << **expected;
    }
    llvm::outs() << "\ntypes: ";
    PrintTypeEnv(types, llvm::outs());
    llvm::outs() << "\nvalues: ";
    interpreter_.PrintEnv(values, llvm::outs());
    llvm::outs() << "\n";
  }
  switch (p->kind()) {
    case PatternKind::AutoPattern: {
      SetStaticType(p, arena_->New<TypeType>());
      return TCResult(types);
    }
    case PatternKind::BindingPattern: {
      auto& binding = cast<BindingPattern>(*p);
      TypeCheckPattern(&binding.type(), types, values, std::nullopt);
      Nonnull<const Value*> type =
          interpreter_.InterpPattern(values, &binding.type());
      if (expected) {
        if (IsConcreteType(type)) {
          ExpectType(p->source_loc(), "name binding", type, *expected);
        } else {
          std::optional<Env> values = interpreter_.PatternMatch(
              type, *expected, binding.type().source_loc());
          if (values == std::nullopt) {
            FATAL_COMPILATION_ERROR(binding.type().source_loc())
                << "Type pattern '" << *type << "' does not match actual type '"
                << **expected << "'";
          }
          CHECK(values->begin() == values->end())
              << "Name bindings within type patterns are unsupported";
          type = *expected;
        }
      }
      ExpectIsConcreteType(binding.source_loc(), type);
      if (binding.name().has_value()) {
        types.Set(*binding.name(), type);
      }
      SetStaticType(&binding, type);
      SetValue(&binding, interpreter_.InterpPattern(values, &binding));
      return TCResult(types);
    }
    case PatternKind::TuplePattern: {
      auto& tuple = cast<TuplePattern>(*p);
      std::vector<Nonnull<const Value*>> field_types;
      auto new_types = types;
      if (expected && (*expected)->kind() != Value::Kind::TupleValue) {
        FATAL_COMPILATION_ERROR(p->source_loc()) << "didn't expect a tuple";
      }
      if (expected && tuple.fields().size() !=
                          cast<TupleValue>(**expected).elements().size()) {
        FATAL_COMPILATION_ERROR(tuple.source_loc())
            << "tuples of different length";
      }
      for (size_t i = 0; i < tuple.fields().size(); ++i) {
        Nonnull<Pattern*> field = tuple.fields()[i];
        std::optional<Nonnull<const Value*>> expected_field_type;
        if (expected) {
          expected_field_type = cast<TupleValue>(**expected).elements()[i];
        }
        auto field_result =
            TypeCheckPattern(field, new_types, values, expected_field_type);
        new_types = field_result.types;
        field_types.push_back(&field->static_type());
      }
      SetStaticType(&tuple, arena_->New<TupleValue>(std::move(field_types)));
      SetValue(&tuple, interpreter_.InterpPattern(values, &tuple));
      return TCResult(new_types);
    }
    case PatternKind::AlternativePattern: {
      auto& alternative = cast<AlternativePattern>(*p);
      Nonnull<const Value*> choice_type =
          interpreter_.InterpExp(values, &alternative.choice_type());
      if (choice_type->kind() != Value::Kind::ChoiceType) {
        FATAL_COMPILATION_ERROR(alternative.source_loc())
            << "alternative pattern does not name a choice type.";
      }
      if (expected) {
        ExpectExactType(alternative.source_loc(), "alternative pattern",
                        *expected, choice_type);
      }
      std::optional<Nonnull<const Value*>> parameter_types =
          cast<ChoiceType>(*choice_type)
              .FindAlternative(alternative.alternative_name());
      if (parameter_types == std::nullopt) {
        FATAL_COMPILATION_ERROR(alternative.source_loc())
            << "'" << alternative.alternative_name()
            << "' is not an alternative of " << *choice_type;
      }
      TCResult arg_results = TypeCheckPattern(&alternative.arguments(), types,
                                              values, *parameter_types);
      SetStaticType(&alternative, choice_type);
      SetValue(&alternative, interpreter_.InterpPattern(values, &alternative));
      return TCResult(arg_results.types);
    }
    case PatternKind::ExpressionPattern: {
      auto& expression = cast<ExpressionPattern>(*p).expression();
      TCResult result = TypeCheckExp(&expression, types, values);
      SetStaticType(p, &expression.static_type());
      SetValue(p, interpreter_.InterpPattern(values, p));
      return TCResult(result.types);
    }
  }
}

auto TypeChecker::TypeCheckCase(Nonnull<const Value*> expected,
                                Nonnull<Pattern*> pat, Nonnull<Statement*> body,
                                TypeEnv types, Env values) -> Match::Clause {
  auto pat_res = TypeCheckPattern(pat, types, values, expected);
  TypeCheckStmt(body, pat_res.types, values);
  return Match::Clause(pat, body);
}

auto TypeChecker::TypeCheckStmt(Nonnull<Statement*> s, TypeEnv types,
                                Env values) -> TCResult {
  switch (s->kind()) {
    case StatementKind::Match: {
      auto& match = cast<Match>(*s);
      TypeCheckExp(&match.expression(), types, values);
      std::vector<Match::Clause> new_clauses;
      for (auto& clause : match.clauses()) {
        new_clauses.push_back(
            TypeCheckCase(&match.expression().static_type(), &clause.pattern(),
                          &clause.statement(), types, values));
      }
      return TCResult(types);
    }
    case StatementKind::While: {
      auto& while_stmt = cast<While>(*s);
      TypeCheckExp(&while_stmt.condition(), types, values);
      ExpectType(s->source_loc(), "condition of `while`",
                 arena_->New<BoolType>(),
                 &while_stmt.condition().static_type());
      TypeCheckStmt(&while_stmt.body(), types, values);
      return TCResult(types);
    }
    case StatementKind::Break:
    case StatementKind::Continue:
      return TCResult(types);
    case StatementKind::Block: {
      auto& block = cast<Block>(*s);
      for (auto* block_statement : block.statements()) {
        auto result = TypeCheckStmt(block_statement, types, values);
        types = result.types;
      }
      return TCResult(types);
    }
    case StatementKind::VariableDefinition: {
      auto& var = cast<VariableDefinition>(*s);
      TypeCheckExp(&var.init(), types, values);
      const Value& rhs_ty = var.init().static_type();
      auto lhs_res = TypeCheckPattern(&var.pattern(), types, values, &rhs_ty);
      return TCResult(lhs_res.types);
    }
    case StatementKind::Assign: {
      auto& assign = cast<Assign>(*s);
      TypeCheckExp(&assign.rhs(), types, values);
      auto lhs_res = TypeCheckExp(&assign.lhs(), types, values);
      ExpectType(s->source_loc(), "assign", &assign.lhs().static_type(),
                 &assign.rhs().static_type());
      if (assign.lhs().value_category() != Expression::ValueCategory::Var) {
        FATAL_COMPILATION_ERROR(assign.source_loc())
            << "Cannot assign to rvalue '" << assign.lhs() << "'";
      }
      return TCResult(lhs_res.types);
    }
    case StatementKind::ExpressionStatement: {
      TypeCheckExp(&cast<ExpressionStatement>(*s).expression(), types, values);
      return TCResult(types);
    }
    case StatementKind::If: {
      auto& if_stmt = cast<If>(*s);
      TypeCheckExp(&if_stmt.condition(), types, values);
      ExpectType(s->source_loc(), "condition of `if`", arena_->New<BoolType>(),
                 &if_stmt.condition().static_type());
      TypeCheckStmt(&if_stmt.then_block(), types, values);
      if (if_stmt.else_block()) {
        TypeCheckStmt(*if_stmt.else_block(), types, values);
      }
      return TCResult(types);
    }
    case StatementKind::Return: {
      auto& ret = cast<Return>(*s);
      TypeCheckExp(&ret.expression(), types, values);
      ReturnTerm& return_term = ret.function().return_term();
      if (return_term.is_auto()) {
        SetStaticType(&return_term, &ret.expression().static_type());
      } else {
        ExpectType(s->source_loc(), "return", &return_term.static_type(),
                   &ret.expression().static_type());
      }
      return TCResult(types);
    }
    case StatementKind::Continuation: {
      auto& cont = cast<Continuation>(*s);
      TypeCheckStmt(&cont.body(), types, values);
      types.Set(cont.continuation_variable(), arena_->New<ContinuationType>());
      return TCResult(types);
    }
    case StatementKind::Run: {
      auto& run = cast<Run>(*s);
      TypeCheckExp(&run.argument(), types, values);
      ExpectType(s->source_loc(), "argument of `run`",
                 arena_->New<ContinuationType>(),
                 &run.argument().static_type());
      return TCResult(types);
    }
    case StatementKind::Await: {
      // nothing to do here
      return TCResult(types);
    }
  }  // switch
}

// Returns true if we can statically verify that `match` is exhaustive, meaning
// that one of its clauses will be executed for any possible operand value.
//
// TODO: the current rule is an extremely simplistic placeholder, with
// many false negatives.
static auto IsExhaustive(const Match& match) -> bool {
  for (const Match::Clause& clause : match.clauses()) {
    // A pattern consisting of a single variable binding is guaranteed to match.
    if (clause.pattern().kind() == PatternKind::BindingPattern) {
      return true;
    }
  }
  return false;
}

void TypeChecker::ExpectReturnOnAllPaths(
    std::optional<Nonnull<Statement*>> opt_stmt, SourceLocation source_loc) {
  if (!opt_stmt) {
    FATAL_COMPILATION_ERROR(source_loc)
        << "control-flow reaches end of function that provides a `->` return "
           "type without reaching a return statement";
  }
  Nonnull<Statement*> stmt = *opt_stmt;
  switch (stmt->kind()) {
    case StatementKind::Match: {
      auto& match = cast<Match>(*stmt);
      if (!IsExhaustive(match)) {
        FATAL_COMPILATION_ERROR(source_loc)
            << "non-exhaustive match may allow control-flow to reach the end "
               "of a function that provides a `->` return type";
      }
      std::vector<Match::Clause> new_clauses;
      for (auto& clause : match.clauses()) {
        ExpectReturnOnAllPaths(&clause.statement(), stmt->source_loc());
      }
      return;
    }
    case StatementKind::Block: {
      auto& block = cast<Block>(*stmt);
      if (block.statements().empty()) {
        FATAL_COMPILATION_ERROR(stmt->source_loc())
            << "control-flow reaches end of function that provides a `->` "
               "return type without reaching a return statement";
      }
      ExpectReturnOnAllPaths(block.statements()[block.statements().size() - 1],
                             block.source_loc());
      return;
    }
    case StatementKind::If: {
      auto& if_stmt = cast<If>(*stmt);
      ExpectReturnOnAllPaths(&if_stmt.then_block(), stmt->source_loc());
      ExpectReturnOnAllPaths(if_stmt.else_block(), stmt->source_loc());
      return;
    }
    case StatementKind::Return:
      return;
    case StatementKind::Continuation:
    case StatementKind::Run:
    case StatementKind::Await:
      return;
    case StatementKind::Assign:
    case StatementKind::ExpressionStatement:
    case StatementKind::While:
    case StatementKind::Break:
    case StatementKind::Continue:
    case StatementKind::VariableDefinition:
      FATAL_COMPILATION_ERROR(stmt->source_loc())
          << "control-flow reaches end of function that provides a `->` "
             "return type without reaching a return statement";
  }
}

// TODO: Add checking to function definitions to ensure that
//   all deduced type parameters will be deduced.
auto TypeChecker::TypeCheckFunctionDeclaration(Nonnull<FunctionDeclaration*> f,
                                               TypeEnv types, Env values,
                                               bool check_body) -> TCResult {
  // Bring the deduced parameters into scope
  for (Nonnull<const GenericBinding*> deduced : f->deduced_parameters()) {
    // auto t = interpreter_.InterpExp(values, deduced.type);
    types.Set(deduced->name(), arena_->New<VariableType>(deduced->name()));
    AllocationId a = interpreter_.AllocateValue(*types.Get(deduced->name()));
    values.Set(deduced->name(), a);
  }
  // Type check the parameter pattern
  auto param_res =
      TypeCheckPattern(&f->param_pattern(), types, values, std::nullopt);

  // Evaluate the return type, if we can do so without examining the body.
  if (std::optional<Nonnull<Expression*>> return_expression =
          f->return_term().type_expression();
      return_expression.has_value()) {
    // We ignore the return value because return type expressions can't bring
    // new types into scope.
    TypeCheckExp(*return_expression, param_res.types, values);
    SetStaticType(&f->return_term(),
                  interpreter_.InterpExp(values, *return_expression));
  } else if (f->return_term().is_omitted()) {
    SetStaticType(&f->return_term(), TupleValue::Empty());
  } else {
    // We have to type-check the body in order to determine the return type.
    check_body = true;
    if (!f->body().has_value()) {
      FATAL_COMPILATION_ERROR(f->return_term().source_loc())
          << "Function declaration has deduced return type but no body";
    }
  }

  if (f->body().has_value() && check_body) {
    TypeCheckStmt(*f->body(), param_res.types, values);
    if (!f->return_term().is_omitted()) {
      ExpectReturnOnAllPaths(f->body(), f->source_loc());
    }
  }

  ExpectIsConcreteType(f->source_loc(), &f->return_term().static_type());
  SetStaticType(f, arena_->New<FunctionType>(f->deduced_parameters(),
                                             &f->param_pattern().static_type(),
                                             &f->return_term().static_type()));
  if (f->name() == "Main") {
    if (!f->return_term().type_expression().has_value()) {
      FATAL_COMPILATION_ERROR(f->return_term().source_loc())
          << "`Main` must have an explicit return type";
    }
    ExpectExactType(f->return_term().source_loc(), "return type of `Main`",
                    arena_->New<IntType>(), &f->return_term().static_type());
    // TODO: Check that main doesn't have any parameters.
  }
  return TCResult(types);
}

auto TypeChecker::TypeOfClassDecl(const ClassDeclaration& class_decl,
                                  TypeEnv /*types*/, Env ct_top)
    -> Nonnull<const Value*> {
  std::vector<NamedValue> fields;
  std::vector<NamedValue> methods;
  for (Nonnull<const Member*> m : class_decl.members()) {
    switch (m->kind()) {
      case MemberKind::FieldMember: {
        const BindingPattern& binding = cast<FieldMember>(*m).binding();
        if (!binding.name().has_value()) {
          FATAL_COMPILATION_ERROR(binding.source_loc())
              << "Struct members must have names";
        }
        const auto* binding_type = dyn_cast<ExpressionPattern>(&binding.type());
        if (binding_type == nullptr) {
          FATAL_COMPILATION_ERROR(binding.source_loc())
              << "Struct members must have explicit types";
        }
        auto type = interpreter_.InterpExp(ct_top, &binding_type->expression());
        fields.push_back({.name = *binding.name(), .value = type});
        break;
      }
    }
  }
  return arena_->New<NominalClassType>(class_decl.name(), std::move(fields),
                                       std::move(methods));
}

static auto GetName(const Declaration& d) -> const std::string& {
  switch (d.kind()) {
    case DeclarationKind::FunctionDeclaration:
      return cast<FunctionDeclaration>(d).name();
    case DeclarationKind::ClassDeclaration:
      return cast<ClassDeclaration>(d).name();
    case DeclarationKind::ChoiceDeclaration:
      return cast<ChoiceDeclaration>(d).name();
    case DeclarationKind::VariableDeclaration: {
      const BindingPattern& binding = cast<VariableDeclaration>(d).binding();
      if (!binding.name().has_value()) {
        FATAL_COMPILATION_ERROR(binding.source_loc())
            << "Top-level variable declarations must have names";
      }
      return *binding.name();
    }
  }
}

void TypeChecker::TypeCheck(AST& ast) {
  TypeCheckContext p = TopLevel(&ast.declarations);
  TypeEnv top = p.types;
  Env ct_top = p.values;
  for (const auto decl : ast.declarations) {
    TypeCheckDeclaration(decl, top, ct_top);
  }
}

void TypeChecker::TypeCheckDeclaration(Nonnull<Declaration*> d,
                                       const TypeEnv& types,
                                       const Env& values) {
  switch (d->kind()) {
    case DeclarationKind::FunctionDeclaration:
      TypeCheckFunctionDeclaration(&cast<FunctionDeclaration>(*d), types,
                                   values, /*check_body=*/true);
      return;
    case DeclarationKind::ClassDeclaration:
      // TODO
      return;

    case DeclarationKind::ChoiceDeclaration:
      // TODO
      return;

    case DeclarationKind::VariableDeclaration: {
      auto& var = cast<VariableDeclaration>(*d);
      // Signals a type error if the initializing expression does not have
      // the declared type of the variable, otherwise returns this
      // declaration with annotated types.
      TypeCheckExp(&var.initializer(), types, values);
      const auto* binding_type =
          dyn_cast<ExpressionPattern>(&var.binding().type());
      if (binding_type == nullptr) {
        // TODO: consider adding support for `auto`
        FATAL_COMPILATION_ERROR(var.source_loc())
            << "Type of a top-level variable must be an expression.";
      }
      Nonnull<const Value*> declared_type =
          interpreter_.InterpExp(values, &binding_type->expression());
      SetStaticType(&var, declared_type);
      ExpectType(var.source_loc(), "initializer of variable", declared_type,
                 &var.initializer().static_type());
      return;
    }
  }
}

void TypeChecker::TopLevel(Nonnull<Declaration*> d, TypeCheckContext* tops) {
  switch (d->kind()) {
    case DeclarationKind::FunctionDeclaration: {
      auto& func_def = cast<FunctionDeclaration>(*d);
      TypeCheckFunctionDeclaration(&func_def, tops->types, tops->values,
                                   /*check_body=*/false);
      tops->types.Set(func_def.name(), &func_def.static_type());
      interpreter_.InitEnv(*d, &tops->values);
      break;
    }

    case DeclarationKind::ClassDeclaration: {
      const auto& class_decl = cast<ClassDeclaration>(*d);
      auto st = TypeOfClassDecl(class_decl, tops->types, tops->values);
      AllocationId a = interpreter_.AllocateValue(st);
      tops->values.Set(class_decl.name(), a);  // Is this obsolete?
      tops->types.Set(class_decl.name(), st);
      break;
    }

    case DeclarationKind::ChoiceDeclaration: {
      const auto& choice = cast<ChoiceDeclaration>(*d);
      std::vector<NamedValue> alts;
      for (Nonnull<const AlternativeSignature*> alternative :
           choice.alternatives()) {
        auto t =
            interpreter_.InterpExp(tops->values, &alternative->signature());
        alts.push_back({.name = alternative->name(), .value = t});
      }
      auto ct = arena_->New<ChoiceType>(choice.name(), std::move(alts));
      AllocationId a = interpreter_.AllocateValue(ct);
      tops->values.Set(choice.name(), a);  // Is this obsolete?
      tops->types.Set(choice.name(), ct);
      break;
    }

    case DeclarationKind::VariableDeclaration: {
      auto& var = cast<VariableDeclaration>(*d);
      // Associate the variable name with it's declared type in the
      // compile-time symbol table.
      Expression& type =
          cast<ExpressionPattern>(var.binding().type()).expression();
      Nonnull<const Value*> declared_type =
          interpreter_.InterpExp(tops->values, &type);
      tops->types.Set(*var.binding().name(), declared_type);
      break;
    }
  }
}

auto TypeChecker::TopLevel(std::vector<Nonnull<Declaration*>>* fs)
    -> TypeCheckContext {
  TypeCheckContext tops(arena_);
  bool found_main = false;

  for (auto const& d : *fs) {
    if (GetName(*d) == "Main") {
      found_main = true;
    }
    TopLevel(d, &tops);
  }

  if (found_main == false) {
    FATAL_COMPILATION_ERROR_NO_LINE()
        << "program must contain a function named `Main`";
  }
  return tops;
}

}  // namespace Carbon<|MERGE_RESOLUTION|>--- conflicted
+++ resolved
@@ -738,12 +738,8 @@
                      arena_->New<StringType>(),
                      &intrinsic_exp.args().fields()[0]->static_type());
           SetStaticType(e, TupleValue::Empty());
-<<<<<<< HEAD
           e->set_value_category(Expression::ValueCategory::Let);
-          return TCResult(types);
-=======
           return TCResult(arg_res.types);
->>>>>>> 62896989
       }
     }
     case ExpressionKind::IntTypeLiteral:
