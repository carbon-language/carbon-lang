// Part of the Carbon Language project, under the Apache License v2.0 with LLVM
// Exceptions. See /LICENSE for license information.
// SPDX-License-Identifier: Apache-2.0 WITH LLVM-exception

#include "executable_semantics/interpreter/type_checker.h"

#include <algorithm>
#include <iterator>
#include <map>
#include <set>
#include <vector>

#include "common/ostream.h"
#include "executable_semantics/ast/function_definition.h"
#include "executable_semantics/common/arena.h"
#include "executable_semantics/common/error.h"
#include "executable_semantics/common/tracing_flag.h"
#include "executable_semantics/interpreter/interpreter.h"
#include "executable_semantics/interpreter/value.h"
#include "llvm/ADT/StringExtras.h"
#include "llvm/Support/Casting.h"

using llvm::cast;
using llvm::dyn_cast;
using llvm::isa;

namespace Carbon {

TypeChecker::ReturnTypeContext::ReturnTypeContext(
    Nonnull<const Value*> orig_return_type, bool is_omitted)
    : is_auto_(isa<AutoType>(orig_return_type)),
      deduced_return_type_(is_auto_ ? std::nullopt
                                    : std::optional(orig_return_type)),
      is_omitted_(is_omitted) {}

void PrintTypeEnv(TypeEnv types, llvm::raw_ostream& out) {
  llvm::ListSeparator sep;
  for (const auto& [name, type] : types) {
    out << sep << name << ": " << *type;
  }
}

static void ExpectType(SourceLocation source_loc, const std::string& context,
                       Nonnull<const Value*> expected,
                       Nonnull<const Value*> actual) {
  if (!TypeEqual(expected, actual)) {
    FATAL_COMPILATION_ERROR(source_loc) << "type error in " << context << "\n"
                                        << "expected: " << *expected << "\n"
                                        << "actual: " << *actual;
  }
}

static void ExpectPointerType(SourceLocation source_loc,
                              const std::string& context,
                              Nonnull<const Value*> actual) {
  if (actual->kind() != Value::Kind::PointerType) {
    FATAL_COMPILATION_ERROR(source_loc) << "type error in " << context << "\n"
                                        << "expected a pointer type\n"
                                        << "actual: " << *actual;
  }
}

auto TypeChecker::ReifyType(Nonnull<const Value*> t, SourceLocation source_loc)
    -> Nonnull<Expression*> {
  switch (t->kind()) {
    case Value::Kind::IntType:
      return arena->New<IntTypeLiteral>(source_loc);
    case Value::Kind::BoolType:
      return arena->New<BoolTypeLiteral>(source_loc);
    case Value::Kind::TypeType:
      return arena->New<TypeTypeLiteral>(source_loc);
    case Value::Kind::ContinuationType:
      return arena->New<ContinuationTypeLiteral>(source_loc);
    case Value::Kind::FunctionType: {
      const auto& fn_type = cast<FunctionType>(*t);
      return arena->New<FunctionTypeLiteral>(
          source_loc, ReifyType(fn_type.Param(), source_loc),
          ReifyType(fn_type.Ret(), source_loc),
          /*is_omitted_return_type=*/false);
    }
    case Value::Kind::TupleValue: {
      std::vector<FieldInitializer> args;
      for (const TupleElement& field : cast<TupleValue>(*t).Elements()) {
        args.push_back(
            FieldInitializer(field.name, ReifyType(field.value, source_loc)));
      }
      return arena->New<TupleLiteral>(source_loc, args);
    }
    case Value::Kind::ClassType:
      return arena->New<IdentifierExpression>(source_loc,
                                              cast<ClassType>(*t).Name());
    case Value::Kind::ChoiceType:
      return arena->New<IdentifierExpression>(source_loc,
                                              cast<ChoiceType>(*t).Name());
    case Value::Kind::PointerType:
      return arena->New<PrimitiveOperatorExpression>(
          source_loc, Operator::Ptr,
          std::vector<Nonnull<Expression*>>(
              {ReifyType(cast<PointerType>(*t).Type(), source_loc)}));
    case Value::Kind::VariableType:
      return arena->New<IdentifierExpression>(source_loc,
                                              cast<VariableType>(*t).Name());
    case Value::Kind::StringType:
      return arena->New<StringTypeLiteral>(source_loc);
    case Value::Kind::AlternativeConstructorValue:
    case Value::Kind::AlternativeValue:
    case Value::Kind::AutoType:
    case Value::Kind::BindingPlaceholderValue:
    case Value::Kind::BoolValue:
    case Value::Kind::ContinuationValue:
    case Value::Kind::FunctionValue:
    case Value::Kind::IntValue:
    case Value::Kind::PointerValue:
    case Value::Kind::StringValue:
    case Value::Kind::StructValue:
      FATAL() << "expected a type, not " << *t;
  }
}

// Perform type argument deduction, matching the parameter type `param`
// against the argument type `arg`. Whenever there is an VariableType
// in the parameter type, it is deduced to be the corresponding type
// inside the argument type.
// The `deduced` parameter is an accumulator, that is, it holds the
// results so-far.
static auto ArgumentDeduction(SourceLocation source_loc, TypeEnv deduced,
                              Nonnull<const Value*> param,
                              Nonnull<const Value*> arg) -> TypeEnv {
  switch (param->kind()) {
    case Value::Kind::VariableType: {
      const auto& var_type = cast<VariableType>(*param);
      std::optional<Nonnull<const Value*>> d = deduced.Get(var_type.Name());
      if (!d) {
        deduced.Set(var_type.Name(), arg);
      } else {
        ExpectType(source_loc, "argument deduction", *d, arg);
      }
      return deduced;
    }
    case Value::Kind::TupleValue: {
      if (arg->kind() != Value::Kind::TupleValue) {
        ExpectType(source_loc, "argument deduction", param, arg);
      }
      const auto& param_tup = cast<TupleValue>(*param);
      const auto& arg_tup = cast<TupleValue>(*arg);
      if (param_tup.Elements().size() != arg_tup.Elements().size()) {
        ExpectType(source_loc, "argument deduction", param, arg);
      }
      for (size_t i = 0; i < param_tup.Elements().size(); ++i) {
        if (param_tup.Elements()[i].name != arg_tup.Elements()[i].name) {
          FATAL_COMPILATION_ERROR(source_loc)
              << "mismatch in tuple names, " << param_tup.Elements()[i].name
              << " != " << arg_tup.Elements()[i].name;
        }
        deduced = ArgumentDeduction(source_loc, deduced,
                                    param_tup.Elements()[i].value,
                                    arg_tup.Elements()[i].value);
      }
      return deduced;
    }
    case Value::Kind::FunctionType: {
      if (arg->kind() != Value::Kind::FunctionType) {
        ExpectType(source_loc, "argument deduction", param, arg);
      }
      const auto& param_fn = cast<FunctionType>(*param);
      const auto& arg_fn = cast<FunctionType>(*arg);
      // TODO: handle situation when arg has deduced parameters.
      deduced = ArgumentDeduction(source_loc, deduced, param_fn.Param(),
                                  arg_fn.Param());
      deduced =
          ArgumentDeduction(source_loc, deduced, param_fn.Ret(), arg_fn.Ret());
      return deduced;
    }
    case Value::Kind::PointerType: {
      if (arg->kind() != Value::Kind::PointerType) {
        ExpectType(source_loc, "argument deduction", param, arg);
      }
      return ArgumentDeduction(source_loc, deduced,
                               cast<PointerType>(*param).Type(),
                               cast<PointerType>(*arg).Type());
    }
    // Nothing to do in the case for `auto`.
    case Value::Kind::AutoType: {
      return deduced;
    }
    // For the following cases, we check for type equality.
    case Value::Kind::ContinuationType:
    case Value::Kind::ClassType:
    case Value::Kind::ChoiceType:
    case Value::Kind::IntType:
    case Value::Kind::BoolType:
    case Value::Kind::TypeType:
    case Value::Kind::StringType:
      ExpectType(source_loc, "argument deduction", param, arg);
      return deduced;
    // The rest of these cases should never happen.
    case Value::Kind::IntValue:
    case Value::Kind::BoolValue:
    case Value::Kind::FunctionValue:
    case Value::Kind::PointerValue:
    case Value::Kind::StructValue:
    case Value::Kind::AlternativeValue:
    case Value::Kind::BindingPlaceholderValue:
    case Value::Kind::AlternativeConstructorValue:
    case Value::Kind::ContinuationValue:
    case Value::Kind::StringValue:
      FATAL() << "In ArgumentDeduction: expected type, not value " << *param;
  }
}

auto TypeChecker::Substitute(TypeEnv dict, Nonnull<const Value*> type)
    -> Nonnull<const Value*> {
  switch (type->kind()) {
    case Value::Kind::VariableType: {
      std::optional<Nonnull<const Value*>> t =
          dict.Get(cast<VariableType>(*type).Name());
      if (!t) {
        return type;
      } else {
        return *t;
      }
    }
    case Value::Kind::TupleValue: {
      std::vector<TupleElement> elts;
      for (const auto& elt : cast<TupleValue>(*type).Elements()) {
        auto t = Substitute(dict, elt.value);
        elts.push_back({.name = elt.name, .value = t});
      }
      return arena->New<TupleValue>(elts);
    }
    case Value::Kind::FunctionType: {
      const auto& fn_type = cast<FunctionType>(*type);
      auto param = Substitute(dict, fn_type.Param());
      auto ret = Substitute(dict, fn_type.Ret());
      return arena->New<FunctionType>(std::vector<GenericBinding>(), param,
                                      ret);
    }
    case Value::Kind::PointerType: {
      return arena->New<PointerType>(
          Substitute(dict, cast<PointerType>(*type).Type()));
    }
    case Value::Kind::AutoType:
    case Value::Kind::IntType:
    case Value::Kind::BoolType:
    case Value::Kind::TypeType:
    case Value::Kind::ClassType:
    case Value::Kind::ChoiceType:
    case Value::Kind::ContinuationType:
    case Value::Kind::StringType:
      return type;
    // The rest of these cases should never happen.
    case Value::Kind::IntValue:
    case Value::Kind::BoolValue:
    case Value::Kind::FunctionValue:
    case Value::Kind::PointerValue:
    case Value::Kind::StructValue:
    case Value::Kind::AlternativeValue:
    case Value::Kind::BindingPlaceholderValue:
    case Value::Kind::AlternativeConstructorValue:
    case Value::Kind::ContinuationValue:
    case Value::Kind::StringValue:
      FATAL() << "In Substitute: expected type, not value " << *type;
  }
}

auto TypeChecker::TypeCheckExp(Nonnull<Expression*> e, TypeEnv types,
                               Env values) -> TCExpression {
  if (tracing_output) {
    llvm::outs() << "checking expression " << *e << "\ntypes: ";
    PrintTypeEnv(types, llvm::outs());
    llvm::outs() << "\nvalues: ";
    interpreter.PrintEnv(values, llvm::outs());
    llvm::outs() << "\n";
  }
  switch (e->kind()) {
    case Expression::Kind::IndexExpression: {
      auto& index = cast<IndexExpression>(*e);
      auto res = TypeCheckExp(index.Aggregate(), types, values);
      auto t = res.type;
      switch (t->kind()) {
        case Value::Kind::TupleValue: {
          auto i =
              cast<IntValue>(*interpreter.InterpExp(values, index.Offset()))
                  .Val();
          std::string f = std::to_string(i);
          std::optional<Nonnull<const Value*>> field_t =
              cast<TupleValue>(*t).FindField(f);
          if (!field_t) {
            FATAL_COMPILATION_ERROR(e->source_loc())
                << "field " << f << " is not in the tuple " << *t;
          }
          auto new_e = arena->New<IndexExpression>(
              e->source_loc(), res.exp,
              arena->New<IntLiteral>(e->source_loc(), i));
          return TCExpression(new_e, *field_t, res.types);
        }
        default:
          FATAL_COMPILATION_ERROR(e->source_loc()) << "expected a tuple";
      }
    }
    case Expression::Kind::TupleLiteral: {
      std::vector<FieldInitializer> new_args;
      std::vector<TupleElement> arg_types;
      auto new_types = types;
      for (const auto& arg : cast<TupleLiteral>(*e).Fields()) {
        auto arg_res = TypeCheckExp(arg.expression, new_types, values);
        new_types = arg_res.types;
        new_args.push_back(FieldInitializer(arg.name, arg_res.exp));
        arg_types.push_back({.name = arg.name, .value = arg_res.type});
      }
      auto tuple_e = arena->New<TupleLiteral>(e->source_loc(), new_args);
      auto tuple_t = arena->New<TupleValue>(std::move(arg_types));
      return TCExpression(tuple_e, tuple_t, new_types);
    }
    case Expression::Kind::FieldAccessExpression: {
      auto& access = cast<FieldAccessExpression>(*e);
      auto res = TypeCheckExp(access.Aggregate(), types, values);
      auto t = res.type;
      switch (t->kind()) {
        case Value::Kind::ClassType: {
          const auto& t_class = cast<ClassType>(*t);
          // Search for a field
          for (auto& field : t_class.Fields()) {
            if (access.Field() == field.first) {
              Nonnull<Expression*> new_e = arena->New<FieldAccessExpression>(
                  e->source_loc(), res.exp, access.Field());
              return TCExpression(new_e, field.second, res.types);
            }
          }
          // Search for a method
          for (auto& method : t_class.Methods()) {
            if (access.Field() == method.first) {
              Nonnull<Expression*> new_e = arena->New<FieldAccessExpression>(
                  e->source_loc(), res.exp, access.Field());
              return TCExpression(new_e, method.second, res.types);
            }
          }
          FATAL_COMPILATION_ERROR(e->source_loc())
              << "class " << t_class.Name() << " does not have a field named "
              << access.Field();
        }
        case Value::Kind::TupleValue: {
          const auto& tup = cast<TupleValue>(*t);
          for (const TupleElement& field : tup.Elements()) {
            if (access.Field() == field.name) {
              auto new_e = arena->New<FieldAccessExpression>(
                  e->source_loc(), res.exp, access.Field());
              return TCExpression(new_e, field.value, res.types);
            }
          }
          FATAL_COMPILATION_ERROR(e->source_loc())
              << "tuple " << tup << " does not have a field named "
              << access.Field();
        }
        case Value::Kind::ChoiceType: {
          const auto& choice = cast<ChoiceType>(*t);
          for (const auto& vt : choice.Alternatives()) {
            if (access.Field() == vt.first) {
              Nonnull<Expression*> new_e = arena->New<FieldAccessExpression>(
                  e->source_loc(), res.exp, access.Field());
              auto fun_ty = arena->New<FunctionType>(
                  std::vector<GenericBinding>(), vt.second, t);
              return TCExpression(new_e, fun_ty, res.types);
            }
          }
          FATAL_COMPILATION_ERROR(e->source_loc())
              << "choice " << choice.Name() << " does not have a field named "
              << access.Field();
        }
        default:
          FATAL_COMPILATION_ERROR(e->source_loc())
              << "field access, expected a struct\n"
              << *e;
      }
    }
    case Expression::Kind::IdentifierExpression: {
      const auto& ident = cast<IdentifierExpression>(*e);
      std::optional<Nonnull<const Value*>> type = types.Get(ident.Name());
      if (type) {
        return TCExpression(e, *type, types);
      } else {
        FATAL_COMPILATION_ERROR(e->source_loc())
            << "could not find `" << ident.Name() << "`";
      }
    }
    case Expression::Kind::IntLiteral:
      return TCExpression(e, arena->New<IntType>(), types);
    case Expression::Kind::BoolLiteral:
      return TCExpression(e, arena->New<BoolType>(), types);
    case Expression::Kind::PrimitiveOperatorExpression: {
      const auto& op = cast<PrimitiveOperatorExpression>(*e);
      std::vector<Nonnull<Expression*>> es;
      std::vector<Nonnull<const Value*>> ts;
      auto new_types = types;
      for (Nonnull<Expression*> argument : op.Arguments()) {
        auto res = TypeCheckExp(argument, types, values);
        new_types = res.types;
        es.push_back(res.exp);
        ts.push_back(res.type);
      }
      auto new_e =
          arena->New<PrimitiveOperatorExpression>(e->source_loc(), op.Op(), es);
      switch (op.Op()) {
        case Operator::Neg:
          ExpectType(e->source_loc(), "negation", arena->New<IntType>(), ts[0]);
          return TCExpression(new_e, arena->New<IntType>(), new_types);
        case Operator::Add:
          ExpectType(e->source_loc(), "addition(1)", arena->New<IntType>(),
                     ts[0]);
          ExpectType(e->source_loc(), "addition(2)", arena->New<IntType>(),
                     ts[1]);
          return TCExpression(new_e, arena->New<IntType>(), new_types);
        case Operator::Sub:
          ExpectType(e->source_loc(), "subtraction(1)", arena->New<IntType>(),
                     ts[0]);
          ExpectType(e->source_loc(), "subtraction(2)", arena->New<IntType>(),
                     ts[1]);
          return TCExpression(new_e, arena->New<IntType>(), new_types);
        case Operator::Mul:
          ExpectType(e->source_loc(), "multiplication(1)",
                     arena->New<IntType>(), ts[0]);
          ExpectType(e->source_loc(), "multiplication(2)",
                     arena->New<IntType>(), ts[1]);
          return TCExpression(new_e, arena->New<IntType>(), new_types);
        case Operator::And:
          ExpectType(e->source_loc(), "&&(1)", arena->New<BoolType>(), ts[0]);
          ExpectType(e->source_loc(), "&&(2)", arena->New<BoolType>(), ts[1]);
          return TCExpression(new_e, arena->New<BoolType>(), new_types);
        case Operator::Or:
          ExpectType(e->source_loc(), "||(1)", arena->New<BoolType>(), ts[0]);
          ExpectType(e->source_loc(), "||(2)", arena->New<BoolType>(), ts[1]);
          return TCExpression(new_e, arena->New<BoolType>(), new_types);
        case Operator::Not:
          ExpectType(e->source_loc(), "!", arena->New<BoolType>(), ts[0]);
          return TCExpression(new_e, arena->New<BoolType>(), new_types);
        case Operator::Eq:
          ExpectType(e->source_loc(), "==", ts[0], ts[1]);
          return TCExpression(new_e, arena->New<BoolType>(), new_types);
        case Operator::Deref:
          ExpectPointerType(e->source_loc(), "*", ts[0]);
          return TCExpression(new_e, cast<PointerType>(*ts[0]).Type(),
                              new_types);
        case Operator::Ptr:
          ExpectType(e->source_loc(), "*", arena->New<TypeType>(), ts[0]);
          return TCExpression(new_e, arena->New<TypeType>(), new_types);
      }
      break;
    }
    case Expression::Kind::CallExpression: {
      auto& call = cast<CallExpression>(*e);
      auto fun_res = TypeCheckExp(call.Function(), types, values);
      switch (fun_res.type->kind()) {
        case Value::Kind::FunctionType: {
          const auto& fun_t = cast<FunctionType>(*fun_res.type);
          auto arg_res = TypeCheckExp(call.Argument(), fun_res.types, values);
          auto parameter_type = fun_t.Param();
          auto return_type = fun_t.Ret();
          if (!fun_t.Deduced().empty()) {
            auto deduced_args = ArgumentDeduction(
                e->source_loc(), TypeEnv(arena), parameter_type, arg_res.type);
            for (auto& deduced_param : fun_t.Deduced()) {
              // TODO: change the following to a CHECK once the real checking
              // has been added to the type checking of function signatures.
              if (!deduced_args.Get(deduced_param.name)) {
                FATAL_COMPILATION_ERROR(e->source_loc())
                    << "could not deduce type argument for type parameter "
                    << deduced_param.name;
              }
            }
            parameter_type = Substitute(deduced_args, parameter_type);
            return_type = Substitute(deduced_args, return_type);
          } else {
            ExpectType(e->source_loc(), "call", parameter_type, arg_res.type);
          }
          auto new_e = arena->New<CallExpression>(e->source_loc(), fun_res.exp,
                                                  arg_res.exp);
          return TCExpression(new_e, return_type, arg_res.types);
        }
        default: {
          FATAL_COMPILATION_ERROR(e->source_loc())
              << "in call, expected a function\n"
              << *e;
        }
      }
      break;
    }
    case Expression::Kind::FunctionTypeLiteral: {
      const auto& fn = cast<FunctionTypeLiteral>(*e);
      auto pt = interpreter.InterpExp(values, fn.Parameter());
      auto rt = interpreter.InterpExp(values, fn.ReturnType());
      auto new_e = arena->New<FunctionTypeLiteral>(
          e->source_loc(), ReifyType(pt, e->source_loc()),
          ReifyType(rt, e->source_loc()),
          /*is_omitted_return_type=*/false);
      return TCExpression(new_e, arena->New<TypeType>(), types);
    }
    case Expression::Kind::StringLiteral:
      return TCExpression(e, arena->New<StringType>(), types);
    case Expression::Kind::IntrinsicExpression:
      switch (cast<IntrinsicExpression>(*e).Intrinsic()) {
        case IntrinsicExpression::IntrinsicKind::Print:
          return TCExpression(e, TupleValue::Empty(), types);
      }
    case Expression::Kind::IntTypeLiteral:
    case Expression::Kind::BoolTypeLiteral:
    case Expression::Kind::StringTypeLiteral:
    case Expression::Kind::TypeTypeLiteral:
    case Expression::Kind::ContinuationTypeLiteral:
      return TCExpression(e, arena->New<TypeType>(), types);
  }
}

auto TypeChecker::TypeCheckPattern(
    Nonnull<Pattern*> p, TypeEnv types, Env values,
    std::optional<Nonnull<const Value*>> expected) -> TCPattern {
  if (tracing_output) {
    llvm::outs() << "checking pattern " << *p;
    if (expected) {
      llvm::outs() << ", expecting " << **expected;
    }
    llvm::outs() << "\ntypes: ";
    PrintTypeEnv(types, llvm::outs());
    llvm::outs() << "\nvalues: ";
    interpreter.PrintEnv(values, llvm::outs());
    llvm::outs() << "\n";
  }
  switch (p->kind()) {
    case Pattern::Kind::AutoPattern: {
      return {.pattern = p, .type = arena->New<TypeType>(), .types = types};
    }
    case Pattern::Kind::BindingPattern: {
      auto& binding = cast<BindingPattern>(*p);
      TCPattern binding_type_result =
          TypeCheckPattern(binding.Type(), types, values, std::nullopt);
      Nonnull<const Value*> type =
          interpreter.InterpPattern(values, binding_type_result.pattern);
      if (expected) {
        std::optional<Env> values = interpreter.PatternMatch(
            type, *expected, binding.Type()->source_loc());
        if (values == std::nullopt) {
          FATAL_COMPILATION_ERROR(binding.Type()->source_loc())
              << "Type pattern '" << *type << "' does not match actual type '"
              << **expected << "'";
        }
        CHECK(values->begin() == values->end())
            << "Name bindings within type patterns are unsupported";
        type = *expected;
      }
      auto new_p = arena->New<BindingPattern>(
          binding.source_loc(), binding.Name(),
          arena->New<ExpressionPattern>(ReifyType(type, binding.source_loc())));
      if (binding.Name().has_value()) {
        types.Set(*binding.Name(), type);
      }
      return {.pattern = new_p, .type = type, .types = types};
    }
    case Pattern::Kind::TuplePattern: {
      auto& tuple = cast<TuplePattern>(*p);
      std::vector<TuplePattern::Field> new_fields;
      std::vector<TupleElement> field_types;
      auto new_types = types;
      if (expected && (*expected)->kind() != Value::Kind::TupleValue) {
        FATAL_COMPILATION_ERROR(p->source_loc()) << "didn't expect a tuple";
      }
      if (expected && tuple.Fields().size() !=
                          cast<TupleValue>(**expected).Elements().size()) {
        FATAL_COMPILATION_ERROR(tuple.source_loc())
            << "tuples of different length";
      }
      for (size_t i = 0; i < tuple.Fields().size(); ++i) {
        TuplePattern::Field& field = tuple.Fields()[i];
        std::optional<Nonnull<const Value*>> expected_field_type;
        if (expected) {
          const TupleElement& expected_element =
              cast<TupleValue>(**expected).Elements()[i];
          if (expected_element.name != field.name) {
            FATAL_COMPILATION_ERROR(tuple.source_loc())
                << "field names do not match, expected "
                << expected_element.name << " but got " << field.name;
          }
          expected_field_type = expected_element.value;
        }
        auto field_result = TypeCheckPattern(field.pattern, new_types, values,
                                             expected_field_type);
        new_types = field_result.types;
        new_fields.push_back(
            TuplePattern::Field(field.name, field_result.pattern));
        field_types.push_back({.name = field.name, .value = field_result.type});
      }
      auto new_tuple = arena->New<TuplePattern>(tuple.source_loc(), new_fields);
      auto tuple_t = arena->New<TupleValue>(std::move(field_types));
      return {.pattern = new_tuple, .type = tuple_t, .types = new_types};
    }
    case Pattern::Kind::AlternativePattern: {
      auto& alternative = cast<AlternativePattern>(*p);
      Nonnull<const Value*> choice_type =
          interpreter.InterpExp(values, alternative.ChoiceType());
      if (choice_type->kind() != Value::Kind::ChoiceType) {
        FATAL_COMPILATION_ERROR(alternative.source_loc())
            << "alternative pattern does not name a choice type.";
      }
      if (expected) {
        ExpectType(alternative.source_loc(), "alternative pattern", *expected,
                   choice_type);
      }
      std::optional<Nonnull<const Value*>> parameter_types =
          FindInVarValues(alternative.AlternativeName(),
                          cast<ChoiceType>(*choice_type).Alternatives());
      if (parameter_types == std::nullopt) {
        FATAL_COMPILATION_ERROR(alternative.source_loc())
            << "'" << alternative.AlternativeName()
            << "' is not an alternative of " << *choice_type;
      }
      TCPattern arg_results = TypeCheckPattern(alternative.Arguments(), types,
                                               values, *parameter_types);
      // TODO: Think about a cleaner way to cast between Ptr types.
      // (multiple TODOs)
      auto arguments =
          Nonnull<TuplePattern*>(cast<const TuplePattern>(arg_results.pattern));
      return {.pattern = arena->New<AlternativePattern>(
                  alternative.source_loc(),
                  ReifyType(choice_type, alternative.source_loc()),
                  alternative.AlternativeName(), arguments),
              .type = choice_type,
              .types = arg_results.types};
    }
    case Pattern::Kind::ExpressionPattern: {
      TCExpression result =
          TypeCheckExp(cast<ExpressionPattern>(*p).Expression(), types, values);
      return {.pattern = arena->New<ExpressionPattern>(result.exp),
              .type = result.type,
              .types = result.types};
    }
  }
}

auto TypeChecker::TypeCheckCase(Nonnull<const Value*> expected,
                                Nonnull<Pattern*> pat, Nonnull<Statement*> body,
                                TypeEnv types, Env values,
                                Nonnull<ReturnTypeContext*> return_type_context)
    -> Match::Clause {
  auto pat_res = TypeCheckPattern(pat, types, values, expected);
  auto res = TypeCheckStmt(body, pat_res.types, values, return_type_context);
  return Match::Clause(pat, res.stmt);
}

auto TypeChecker::TypeCheckStmt(Nonnull<Statement*> s, TypeEnv types,
                                Env values,
                                Nonnull<ReturnTypeContext*> return_type_context)
    -> TCStatement {
  switch (s->kind()) {
    case Statement::Kind::Match: {
      auto& match = cast<Match>(*s);
      auto res = TypeCheckExp(&match.expression(), types, values);
      auto res_type = res.type;
      std::vector<Match::Clause> new_clauses;
      for (auto& clause : match.clauses()) {
        new_clauses.push_back(TypeCheckCase(res_type, &clause.pattern(),
                                            &clause.statement(), types, values,
                                            return_type_context));
      }
      auto new_s = arena->New<Match>(s->source_loc(), res.exp, new_clauses);
      return TCStatement(new_s, types);
    }
    case Statement::Kind::While: {
      auto& while_stmt = cast<While>(*s);
      auto cnd_res = TypeCheckExp(while_stmt.Cond(), types, values);
      ExpectType(s->source_loc(), "condition of `while`",
                 arena->New<BoolType>(), cnd_res.type);
      auto body_res =
          TypeCheckStmt(while_stmt.Body(), types, values, return_type_context);
      auto new_s =
          arena->New<While>(s->source_loc(), cnd_res.exp, body_res.stmt);
      return TCStatement(new_s, types);
    }
    case Statement::Kind::Break:
    case Statement::Kind::Continue:
      return TCStatement(s, types);
    case Statement::Kind::Block: {
      auto& block = cast<Block>(*s);
      if (block.Stmt()) {
        auto stmt_res =
            TypeCheckStmt(*block.Stmt(), types, values, return_type_context);
        return TCStatement(arena->New<Block>(s->source_loc(), stmt_res.stmt),
                           types);
      } else {
        return TCStatement(s, types);
      }
    }
    case Statement::Kind::VariableDefinition: {
      auto& var = cast<VariableDefinition>(*s);
      auto res = TypeCheckExp(var.Init(), types, values);
      Nonnull<const Value*> rhs_ty = res.type;
      auto lhs_res = TypeCheckPattern(var.Pat(), types, values, rhs_ty);
      auto new_s =
          arena->New<VariableDefinition>(s->source_loc(), var.Pat(), res.exp);
      return TCStatement(new_s, lhs_res.types);
    }
    case Statement::Kind::Sequence: {
      auto& seq = cast<Sequence>(*s);
      auto stmt_res =
          TypeCheckStmt(seq.Stmt(), types, values, return_type_context);
      auto checked_types = stmt_res.types;
      std::optional<Nonnull<Statement*>> next_stmt;
      if (seq.Next()) {
        auto next_res = TypeCheckStmt(*seq.Next(), checked_types, values,
                                      return_type_context);
        next_stmt = next_res.stmt;
        checked_types = next_res.types;
      }
      return TCStatement(
          arena->New<Sequence>(s->source_loc(), stmt_res.stmt, next_stmt),
          checked_types);
    }
    case Statement::Kind::Assign: {
      auto& assign = cast<Assign>(*s);
      auto rhs_res = TypeCheckExp(assign.Rhs(), types, values);
      auto rhs_t = rhs_res.type;
      auto lhs_res = TypeCheckExp(assign.Lhs(), types, values);
      auto lhs_t = lhs_res.type;
      ExpectType(s->source_loc(), "assign", lhs_t, rhs_t);
      auto new_s =
          arena->New<Assign>(s->source_loc(), lhs_res.exp, rhs_res.exp);
      return TCStatement(new_s, lhs_res.types);
    }
    case Statement::Kind::ExpressionStatement: {
      auto res =
          TypeCheckExp(cast<ExpressionStatement>(*s).Exp(), types, values);
      auto new_s = arena->New<ExpressionStatement>(s->source_loc(), res.exp);
      return TCStatement(new_s, types);
    }
    case Statement::Kind::If: {
      auto& if_stmt = cast<If>(*s);
      auto cnd_res = TypeCheckExp(if_stmt.Cond(), types, values);
      ExpectType(s->source_loc(), "condition of `if`", arena->New<BoolType>(),
                 cnd_res.type);
      auto then_res =
          TypeCheckStmt(if_stmt.ThenStmt(), types, values, return_type_context);
      std::optional<Nonnull<Statement*>> else_stmt;
      if (if_stmt.ElseStmt()) {
        auto else_res = TypeCheckStmt(*if_stmt.ElseStmt(), types, values,
                                      return_type_context);
        else_stmt = else_res.stmt;
      }
      auto new_s = arena->New<If>(s->source_loc(), cnd_res.exp, then_res.stmt,
                                  else_stmt);
      return TCStatement(new_s, types);
    }
    case Statement::Kind::Return: {
      auto& ret = cast<Return>(*s);
      auto res = TypeCheckExp(ret.Exp(), types, values);
      if (return_type_context->is_auto()) {
        if (return_type_context->deduced_return_type()) {
          // Only one return is allowed when the return type is `auto`.
          FATAL_COMPILATION_ERROR(s->source_loc())
              << "Only one return is allowed in a function with an `auto` "
                 "return type.";
        } else {
          // Infer the auto return from the first `return` statement.
          return_type_context->set_deduced_return_type(res.type);
        }
      } else {
        ExpectType(s->source_loc(), "return",
                   *return_type_context->deduced_return_type(), res.type);
      }
      if (ret.IsOmittedExp() != return_type_context->is_omitted()) {
        FATAL_COMPILATION_ERROR(s->source_loc())
            << *s << " should"
            << (return_type_context->is_omitted() ? " not" : "")
            << " provide a return value, to match the function's signature.";
      }
      return TCStatement(
          arena->New<Return>(s->source_loc(), res.exp, ret.IsOmittedExp()),
          types);
    }
    case Statement::Kind::Continuation: {
      auto& cont = cast<Continuation>(*s);
      TCStatement body_result =
          TypeCheckStmt(cont.Body(), types, values, return_type_context);
      auto new_continuation = arena->New<Continuation>(
          s->source_loc(), cont.ContinuationVariable(), body_result.stmt);
      types.Set(cont.ContinuationVariable(), arena->New<ContinuationType>());
      return TCStatement(new_continuation, types);
    }
    case Statement::Kind::Run: {
      TCExpression argument_result =
          TypeCheckExp(cast<Run>(*s).Argument(), types, values);
      ExpectType(s->source_loc(), "argument of `run`",
                 arena->New<ContinuationType>(), argument_result.type);
      auto new_run = arena->New<Run>(s->source_loc(), argument_result.exp);
      return TCStatement(new_run, types);
    }
    case Statement::Kind::Await: {
      // nothing to do here
      return TCStatement(s, types);
    }
  }  // switch
}

auto TypeChecker::CheckOrEnsureReturn(
    std::optional<Nonnull<Statement*>> opt_stmt, bool omitted_ret_type,
    SourceLocation source_loc) -> Nonnull<Statement*> {
  if (!opt_stmt) {
    if (omitted_ret_type) {
      return arena->New<Return>(arena, source_loc);
    } else {
      FATAL_COMPILATION_ERROR(source_loc)
          << "control-flow reaches end of function that provides a `->` return "
             "type without reaching a return statement";
    }
  }
  Nonnull<Statement*> stmt = *opt_stmt;
  switch (stmt->kind()) {
    case Statement::Kind::Match: {
      auto& match = cast<Match>(*stmt);
<<<<<<< HEAD
      std::vector<std::pair<Nonnull<Pattern*>, Nonnull<Statement*>>>
          new_clauses;
      for (const auto& clause : match.Clauses()) {
        auto s = CheckOrEnsureReturn(clause.second, omitted_ret_type,
                                     stmt->source_loc());
        new_clauses.push_back(std::make_pair(clause.first, s));
      }
      return arena->New<Match>(stmt->source_loc(), match.Exp(), new_clauses);
=======
      std::vector<Match::Clause> new_clauses;
      for (auto& clause : match.clauses()) {
        auto s = CheckOrEnsureReturn(&clause.statement(), omitted_ret_type,
                                     stmt->SourceLoc());
        new_clauses.push_back(Match::Clause(&clause.pattern(), s));
      }
      return arena->New<Match>(stmt->SourceLoc(), &match.expression(),
                               new_clauses);
>>>>>>> de48adb7
    }
    case Statement::Kind::Block:
      return arena->New<Block>(
          stmt->source_loc(),
          CheckOrEnsureReturn(cast<Block>(*stmt).Stmt(), omitted_ret_type,
                              stmt->source_loc()));
    case Statement::Kind::If: {
      auto& if_stmt = cast<If>(*stmt);
      return arena->New<If>(
          stmt->source_loc(), if_stmt.Cond(),
          CheckOrEnsureReturn(if_stmt.ThenStmt(), omitted_ret_type,
                              stmt->source_loc()),
          CheckOrEnsureReturn(if_stmt.ElseStmt(), omitted_ret_type,
                              stmt->source_loc()));
    }
    case Statement::Kind::Return:
      return stmt;
    case Statement::Kind::Sequence: {
      auto& seq = cast<Sequence>(*stmt);
      if (seq.Next()) {
        return arena->New<Sequence>(
            stmt->source_loc(), seq.Stmt(),
            CheckOrEnsureReturn(seq.Next(), omitted_ret_type,
                                stmt->source_loc()));
      } else {
        return CheckOrEnsureReturn(seq.Stmt(), omitted_ret_type,
                                   stmt->source_loc());
      }
    }
    case Statement::Kind::Continuation:
    case Statement::Kind::Run:
    case Statement::Kind::Await:
      return stmt;
    case Statement::Kind::Assign:
    case Statement::Kind::ExpressionStatement:
    case Statement::Kind::While:
    case Statement::Kind::Break:
    case Statement::Kind::Continue:
    case Statement::Kind::VariableDefinition:
      if (omitted_ret_type) {
        return arena->New<Sequence>(stmt->source_loc(), stmt,
                                    arena->New<Return>(arena, source_loc));
      } else {
        FATAL_COMPILATION_ERROR(stmt->source_loc())
            << "control-flow reaches end of function that provides a `->` "
               "return type without reaching a return statement";
      }
  }
}

// TODO: factor common parts of TypeCheckFunDef and TypeOfFunDef into
// a function.
// TODO: Add checking to function definitions to ensure that
//   all deduced type parameters will be deduced.
auto TypeChecker::TypeCheckFunDef(FunctionDefinition* f, TypeEnv types,
                                  Env values) -> Nonnull<FunctionDefinition*> {
  // Bring the deduced parameters into scope
  for (const auto& deduced : f->deduced_parameters()) {
    // auto t = interpreter.InterpExp(values, deduced.type);
    types.Set(deduced.name, arena->New<VariableType>(deduced.name));
    Address a = interpreter.AllocateValue(*types.Get(deduced.name));
    values.Set(deduced.name, a);
  }
  // Type check the parameter pattern
  auto param_res =
      TypeCheckPattern(&f->param_pattern(), types, values, std::nullopt);
  // Evaluate the return type expression
  auto return_type = interpreter.InterpPattern(values, &f->return_type());
  if (f->name() == "main") {
    ExpectType(f->source_loc(), "return type of `main`", arena->New<IntType>(),
               return_type);
    // TODO: Check that main doesn't have any parameters.
  }
  std::optional<Nonnull<Statement*>> body_stmt;
  if (f->body()) {
    ReturnTypeContext return_type_context(return_type,
                                          f->is_omitted_return_type());
    auto res = TypeCheckStmt(*f->body(), param_res.types, values,
                             &return_type_context);
    body_stmt = res.stmt;
    // Save the return type in case it changed.
    return_type = *return_type_context.deduced_return_type();
  }
  auto body = CheckOrEnsureReturn(body_stmt, f->is_omitted_return_type(),
                                  f->source_loc());
  return arena->New<FunctionDefinition>(
      f->source_loc(), f->name(), f->deduced_parameters(), &f->param_pattern(),
      arena->New<ExpressionPattern>(ReifyType(return_type, f->source_loc())),
      /*is_omitted_return_type=*/false, body);
}

auto TypeChecker::TypeOfFunDef(TypeEnv types, Env values,
                               FunctionDefinition* fun_def)
    -> Nonnull<const Value*> {
  // Bring the deduced parameters into scope
  for (const auto& deduced : fun_def->deduced_parameters()) {
    // auto t = interpreter.InterpExp(values, deduced.type);
    types.Set(deduced.name, arena->New<VariableType>(deduced.name));
    Address a = interpreter.AllocateValue(*types.Get(deduced.name));
    values.Set(deduced.name, a);
  }
  // Type check the parameter pattern
  auto param_res =
      TypeCheckPattern(&fun_def->param_pattern(), types, values, std::nullopt);
  // Evaluate the return type expression
  auto ret = interpreter.InterpPattern(values, &fun_def->return_type());
  if (ret->kind() == Value::Kind::AutoType) {
    auto f = TypeCheckFunDef(fun_def, types, values);
    ret = interpreter.InterpPattern(values, &f->return_type());
  }
  return arena->New<FunctionType>(fun_def->deduced_parameters(), param_res.type,
                                  ret);
}

auto TypeChecker::TypeOfClassDef(const ClassDefinition* sd, TypeEnv /*types*/,
                                 Env ct_top) -> Nonnull<const Value*> {
  VarValues fields;
  VarValues methods;
  for (Nonnull<const Member*> m : sd->members) {
    switch (m->kind()) {
      case Member::Kind::FieldMember: {
        Nonnull<const BindingPattern*> binding =
            cast<FieldMember>(*m).Binding();
        if (!binding->Name().has_value()) {
          FATAL_COMPILATION_ERROR(binding->source_loc())
              << "Struct members must have names";
        }
        const auto* binding_type = dyn_cast<ExpressionPattern>(binding->Type());
        if (binding_type == nullptr) {
          FATAL_COMPILATION_ERROR(binding->source_loc())
              << "Struct members must have explicit types";
        }
        auto type = interpreter.InterpExp(ct_top, binding_type->Expression());
        fields.push_back(std::make_pair(*binding->Name(), type));
        break;
      }
    }
  }
  return arena->New<ClassType>(sd->name, std::move(fields), std::move(methods));
}

static auto GetName(const Declaration& d) -> const std::string& {
  switch (d.kind()) {
    case Declaration::Kind::FunctionDeclaration:
      return cast<FunctionDeclaration>(d).Definition().name();
    case Declaration::Kind::ClassDeclaration:
      return cast<ClassDeclaration>(d).Definition().name;
    case Declaration::Kind::ChoiceDeclaration:
      return cast<ChoiceDeclaration>(d).Name();
    case Declaration::Kind::VariableDeclaration: {
      Nonnull<const BindingPattern*> binding =
          cast<VariableDeclaration>(d).Binding();
      if (!binding->Name().has_value()) {
        FATAL_COMPILATION_ERROR(binding->source_loc())
            << "Top-level variable declarations must have names";
      }
      return *binding->Name();
    }
  }
}

auto TypeChecker::MakeTypeChecked(Nonnull<Declaration*> d, const TypeEnv& types,
                                  const Env& values) -> Nonnull<Declaration*> {
  switch (d->kind()) {
    case Declaration::Kind::FunctionDeclaration:
      return arena->New<FunctionDeclaration>(TypeCheckFunDef(
          &cast<FunctionDeclaration>(*d).Definition(), types, values));

    case Declaration::Kind::ClassDeclaration: {
      const ClassDefinition& class_def =
          cast<ClassDeclaration>(*d).Definition();
      std::vector<Nonnull<Member*>> fields;
      for (Nonnull<Member*> m : class_def.members) {
        switch (m->kind()) {
          case Member::Kind::FieldMember:
            // TODO: Interpret the type expression and store the result.
            fields.push_back(m);
            break;
        }
      }
      return arena->New<ClassDeclaration>(class_def.loc, class_def.name,
                                          std::move(fields));
    }

    case Declaration::Kind::ChoiceDeclaration:
      // TODO
      return d;

    case Declaration::Kind::VariableDeclaration: {
      auto& var = cast<VariableDeclaration>(*d);
      // Signals a type error if the initializing expression does not have
      // the declared type of the variable, otherwise returns this
      // declaration with annotated types.
      TCExpression type_checked_initializer =
          TypeCheckExp(var.Initializer(), types, values);
      const auto* binding_type =
          dyn_cast<ExpressionPattern>(var.Binding()->Type());
      if (binding_type == nullptr) {
        // TODO: consider adding support for `auto`
        FATAL_COMPILATION_ERROR(var.source_loc())
            << "Type of a top-level variable must be an expression.";
      }
      Nonnull<const Value*> declared_type =
          interpreter.InterpExp(values, binding_type->Expression());
      ExpectType(var.source_loc(), "initializer of variable", declared_type,
                 type_checked_initializer.type);
      return d;
    }
  }
}

void TypeChecker::TopLevel(Nonnull<Declaration*> d, TypeCheckContext* tops) {
  switch (d->kind()) {
    case Declaration::Kind::FunctionDeclaration: {
      FunctionDefinition& func_def = cast<FunctionDeclaration>(*d).Definition();
      auto t = TypeOfFunDef(tops->types, tops->values, &func_def);
      tops->types.Set(func_def.name(), t);
      interpreter.InitEnv(*d, &tops->values);
      break;
    }

    case Declaration::Kind::ClassDeclaration: {
      const ClassDefinition& class_def =
          cast<ClassDeclaration>(*d).Definition();
      auto st = TypeOfClassDef(&class_def, tops->types, tops->values);
      Address a = interpreter.AllocateValue(st);
      tops->values.Set(class_def.name, a);  // Is this obsolete?
      std::vector<TupleElement> field_types;
      for (const auto& [field_name, field_value] :
           cast<ClassType>(*st).Fields()) {
        field_types.push_back({.name = field_name, .value = field_value});
      }
      auto fun_ty = arena->New<FunctionType>(
          std::vector<GenericBinding>(),
          arena->New<TupleValue>(std::move(field_types)), st);
      tops->types.Set(class_def.name, fun_ty);
      break;
    }

    case Declaration::Kind::ChoiceDeclaration: {
      const auto& choice = cast<ChoiceDeclaration>(*d);
      VarValues alts;
      for (const auto& alternative : choice.Alternatives()) {
        auto t = interpreter.InterpExp(tops->values, &alternative.signature());
        alts.push_back(std::make_pair(alternative.name(), t));
      }
      auto ct = arena->New<ChoiceType>(choice.Name(), std::move(alts));
      Address a = interpreter.AllocateValue(ct);
      tops->values.Set(choice.Name(), a);  // Is this obsolete?
      tops->types.Set(choice.Name(), ct);
      break;
    }

    case Declaration::Kind::VariableDeclaration: {
      auto& var = cast<VariableDeclaration>(*d);
      // Associate the variable name with it's declared type in the
      // compile-time symbol table.
      Nonnull<Expression*> type =
          cast<ExpressionPattern>(*var.Binding()->Type()).Expression();
      Nonnull<const Value*> declared_type =
          interpreter.InterpExp(tops->values, type);
      tops->types.Set(*var.Binding()->Name(), declared_type);
      break;
    }
  }
}

auto TypeChecker::TopLevel(std::vector<Nonnull<Declaration*>>* fs)
    -> TypeCheckContext {
  TypeCheckContext tops(arena);
  bool found_main = false;

  for (auto const& d : *fs) {
    if (GetName(*d) == "main") {
      found_main = true;
    }
    TopLevel(d, &tops);
  }

  if (found_main == false) {
    FATAL_COMPILATION_ERROR_NO_LINE()
        << "program must contain a function named `main`";
  }
  return tops;
}

}  // namespace Carbon<|MERGE_RESOLUTION|>--- conflicted
+++ resolved
@@ -813,25 +813,14 @@
   switch (stmt->kind()) {
     case Statement::Kind::Match: {
       auto& match = cast<Match>(*stmt);
-<<<<<<< HEAD
-      std::vector<std::pair<Nonnull<Pattern*>, Nonnull<Statement*>>>
-          new_clauses;
-      for (const auto& clause : match.Clauses()) {
-        auto s = CheckOrEnsureReturn(clause.second, omitted_ret_type,
-                                     stmt->source_loc());
-        new_clauses.push_back(std::make_pair(clause.first, s));
-      }
-      return arena->New<Match>(stmt->source_loc(), match.Exp(), new_clauses);
-=======
       std::vector<Match::Clause> new_clauses;
       for (auto& clause : match.clauses()) {
         auto s = CheckOrEnsureReturn(&clause.statement(), omitted_ret_type,
-                                     stmt->SourceLoc());
+                                     stmt->source_loc());
         new_clauses.push_back(Match::Clause(&clause.pattern(), s));
       }
-      return arena->New<Match>(stmt->SourceLoc(), &match.expression(),
+      return arena->New<Match>(stmt->source_loc(), &match.expression(),
                                new_clauses);
->>>>>>> de48adb7
     }
     case Statement::Kind::Block:
       return arena->New<Block>(
