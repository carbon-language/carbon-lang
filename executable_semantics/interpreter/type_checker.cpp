--- conflicted
+++ resolved
@@ -1122,14 +1122,9 @@
                                        const TypeEnv& types,
                                        const Env& values) {
   switch (d->kind()) {
-<<<<<<< HEAD
     case DeclarationKind::FunctionDeclaration:
-      TypeCheckFunDef(&cast<FunctionDeclaration>(*d), types, values);
-=======
-    case Declaration::Kind::FunctionDeclaration:
       TypeCheckFunctionDeclaration(&cast<FunctionDeclaration>(*d), types,
                                    values, /*check_body=*/true);
->>>>>>> 3bdf7ce6
       return;
     case DeclarationKind::ClassDeclaration:
       // TODO
