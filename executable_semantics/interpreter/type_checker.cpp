--- conflicted
+++ resolved
@@ -486,15 +486,15 @@
                             const ImplScope& impl_scope,
                             SourceLocation source_loc) const
     -> std::optional<Nonnull<Expression*>> {
-  if (trace_) {
-    llvm::outs() << "MatchImpl: looking for " << *impl_type << " as " << iface
-                 << "\n";
-    llvm::outs() << "checking [";
+  if (trace_stream_) {
+    **trace_stream_ << "MatchImpl: looking for " << *impl_type << " as "
+                    << iface << "\n";
+    **trace_stream_ << "checking [";
     llvm::ListSeparator sep;
     for (Nonnull<const GenericBinding*> deduced_param : impl.deduced) {
-      llvm::outs() << sep << *deduced_param;
-    }
-    llvm::outs() << "] " << *impl.type << " as " << *impl.interface << "\n";
+      **trace_stream_ << sep << *deduced_param;
+    }
+    **trace_stream_ << "] " << *impl.type << " as " << *impl.interface << "\n";
   }
   if (!TypeEqual(&iface, impl.interface)) {
     return std::nullopt;
@@ -510,13 +510,13 @@
     BindingMap deduced_type_args;
     ErrorOr<Success> e = ArgumentDeduction(
         source_loc, impl.deduced, deduced_type_args, impl.type, impl_type);
-    if (trace_) {
-      llvm::outs() << "match results: {";
+    if (trace_stream_) {
+      **trace_stream_ << "match results: {";
       llvm::ListSeparator sep;
       for (const auto& [binding, val] : deduced_type_args) {
-        llvm::outs() << sep << *binding << " = " << *val;
-      }
-      llvm::outs() << "}\n";
+        **trace_stream_ << sep << *binding << " = " << *val;
+      }
+      **trace_stream_ << "}\n";
     }
     if (!e.ok()) {
       return std::nullopt;
@@ -529,9 +529,9 @@
     if (!m.ok()) {
       return std::nullopt;
     }
-    if (trace_) {
-      llvm::outs() << "matched with " << *impl.type << " as "
-                   << *impl.interface << "\n\n";
+    if (trace_stream_) {
+      **trace_stream_ << "matched with " << *impl.type << " as "
+                      << *impl.interface << "\n\n";
     }
     return arena_->New<InstantiateImpl>(source_loc, impl.impl,
                                         deduced_type_args, impls);
@@ -947,38 +947,11 @@
             }
             parameters = Substitute(deduced_type_args, parameters);
             return_type = Substitute(deduced_type_args, return_type);
-
-<<<<<<< HEAD
             // Find impls for all the impl bindings of the function.
             ImplExpMap impls;
             RETURN_IF_ERROR(SatisfyImpls(fun_t.impl_bindings(), impl_scope,
                                          e->source_loc(), deduced_type_args,
                                          impls));
-=======
-            // Find impls for all the impl bindings of the function
-            std::map<Nonnull<const ImplBinding*>, ValueNodeView> impls;
-            for (Nonnull<const ImplBinding*> impl_binding :
-                 fun_t.impl_bindings()) {
-              switch (impl_binding->interface()->kind()) {
-                case Value::Kind::InterfaceType: {
-                  ASSIGN_OR_RETURN(
-                      ValueNodeView impl,
-                      impl_scope.Resolve(
-                          impl_binding->interface(),
-                          deduced_type_args[impl_binding->type_var()],
-                          e->source_loc()));
-                  impls.emplace(impl_binding, impl);
-                  break;
-                }
-                case Value::Kind::TypeType:
-                  break;
-                default:
-                  return CompilationError(e->source_loc())
-                         << "unexpected type of deduced parameter "
-                         << *impl_binding->interface();
-              }
-            }
->>>>>>> 0ad62a95
             call.set_impls(impls);
           } else {
             // No deduced parameters. Check that the argument types
@@ -1551,7 +1524,7 @@
         // No `impl` binding needed for type parameter with bound `Type`.
         break;
       default:
-        return FATAL_COMPILATION_ERROR(source_loc)
+        return CompilationError(source_loc)
                << "unexpected type of deduced parameter "
                << deduced->static_type();
     }
@@ -1667,22 +1640,10 @@
     // Bring the impl's into scope.
     ImplScope function_scope;
     function_scope.AddParent(&impl_scope);
-<<<<<<< HEAD
     BringImplsIntoScope(cast<FunctionType>(f->static_type()).impl_bindings(),
                         function_scope, f->source_loc());
-    if (trace_)
-      llvm::outs() << function_scope;
-=======
-    for (Nonnull<const ImplBinding*> impl_binding :
-         cast<FunctionType>(f->static_type()).impl_bindings()) {
-      CHECK(impl_binding->type_var()->symbolic_identity().has_value());
-      function_scope.Add(impl_binding->interface(),
-                         *impl_binding->type_var()->symbolic_identity(),
-                         impl_binding);
-    }
     if (trace_stream_)
       **trace_stream_ << function_scope;
->>>>>>> 0ad62a95
     RETURN_IF_ERROR(TypeCheckStmt(*f->body(), function_scope));
     if (!f->return_term().is_omitted()) {
       RETURN_IF_ERROR(ExpectReturnOnAllPaths(f->body(), f->source_loc()));
@@ -1795,14 +1756,8 @@
 auto TypeChecker::DeclareImplDeclaration(Nonnull<ImplDeclaration*> impl_decl,
                                          ImplScope& enclosing_scope)
     -> ErrorOr<Success> {
-<<<<<<< HEAD
-  if (trace_) {
-    llvm::outs() << "** declaring impl " << *impl_decl->impl_type() << " as "
-                 << impl_decl->interface() << "\n";
-=======
   if (trace_stream_) {
     **trace_stream_ << "declaring " << *impl_decl << "\n";
->>>>>>> 0ad62a95
   }
   RETURN_IF_ERROR(TypeCheckExp(&impl_decl->interface(), enclosing_scope));
   ASSIGN_OR_RETURN(Nonnull<const Value*> iface_type,
@@ -1815,7 +1770,7 @@
     RETURN_IF_ERROR(TypeCheckExp(&deduced->type(), enclosing_scope));
     deduced->set_symbolic_identity(arena_->New<VariableType>(deduced));
     ASSIGN_OR_RETURN(Nonnull<const Value*> type_of_type,
-                     InterpExp(&deduced->type(), arena_, trace_));
+                     InterpExp(&deduced->type(), arena_, trace_stream_));
     deduced->set_static_type(type_of_type);
   }
   // Create the impl_bindings.
@@ -1831,13 +1786,7 @@
   // Check and interpret the impl_type
   RETURN_IF_ERROR(TypeCheckExp(impl_decl->impl_type(), impl_scope));
   ASSIGN_OR_RETURN(Nonnull<const Value*> impl_type_value,
-<<<<<<< HEAD
-                   InterpExp(impl_decl->impl_type(), arena_, trace_));
-=======
                    InterpExp(impl_decl->impl_type(), arena_, trace_stream_));
-  enclosing_scope.Add(iface_type, impl_type_value, impl_decl);
->>>>>>> 0ad62a95
-
   // Bring this impl into the enclosing scope.
   auto impl_id =
       arena_->New<IdentifierExpression>(impl_decl->source_loc(), "impl");
@@ -1871,9 +1820,9 @@
     }
   }
   impl_decl->set_constant_value(arena_->New<Witness>(impl_decl));
-  if (trace_) {
-    llvm::outs() << "** finished declaring impl " << *impl_decl->impl_type()
-                 << " as " << impl_decl->interface() << "\n";
+  if (trace_stream_) {
+    **trace_stream_ << "** finished declaring impl " << *impl_decl->impl_type()
+                    << " as " << impl_decl->interface() << "\n";
   }
   return Success();
 }
@@ -1970,13 +1919,8 @@
       const auto* binding_type =
           dyn_cast<ExpressionPattern>(&var.binding().type());
       if (binding_type == nullptr) {
-<<<<<<< HEAD
-        // TODO: consider adding support for `auto`.
-        return FATAL_COMPILATION_ERROR(var.source_loc())
-=======
         // TODO: consider adding support for `auto`
         return CompilationError(var.source_loc())
->>>>>>> 0ad62a95
                << "Type of a top-level variable must be an expression.";
       }
       if (var.has_initializer()) {
