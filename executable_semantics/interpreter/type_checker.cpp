--- conflicted
+++ resolved
@@ -126,13 +126,8 @@
       // `auto` isn't a concrete type, it's a pattern that matches types.
       return false;
     case Value::Kind::TupleValue:
-<<<<<<< HEAD
-      for (const TupleElement& field : cast<TupleValue>(*value).elements()) {
-        if (!IsConcreteType(field.value)) {
-=======
-      for (Nonnull<const Value*> field : cast<TupleValue>(*value).Elements()) {
+      for (Nonnull<const Value*> field : cast<TupleValue>(*value).elements()) {
         if (!IsConcreteType(field)) {
->>>>>>> 097f00ea
           return false;
         }
       }
@@ -197,17 +192,10 @@
     case Value::Kind::TupleValue:
       switch (destination->kind()) {
         case Value::Kind::TupleValue: {
-<<<<<<< HEAD
-          const std::vector<TupleElement>& source_elements =
+          const std::vector<Nonnull<const Value*>>& source_elements =
               cast<TupleValue>(*source).elements();
-          const std::vector<TupleElement>& destination_elements =
+          const std::vector<Nonnull<const Value*>>& destination_elements =
               cast<TupleValue>(*destination).elements();
-=======
-          const std::vector<Nonnull<const Value*>>& source_elements =
-              cast<TupleValue>(*source).Elements();
-          const std::vector<Nonnull<const Value*>>& destination_elements =
-              cast<TupleValue>(*destination).Elements();
->>>>>>> 097f00ea
           if (source_elements.size() != destination_elements.size()) {
             return false;
           }
@@ -274,22 +262,10 @@
             << param_tup.elements().size() << " but got "
             << arg_tup.elements().size();
       }
-<<<<<<< HEAD
       for (size_t i = 0; i < param_tup.elements().size(); ++i) {
-        if (param_tup.elements()[i].name != arg_tup.elements()[i].name) {
-          FATAL_COMPILATION_ERROR(source_loc)
-              << "mismatch in tuple names, " << param_tup.elements()[i].name
-              << " != " << arg_tup.elements()[i].name;
-        }
-        deduced = ArgumentDeduction(source_loc, deduced,
-                                    param_tup.elements()[i].value,
-                                    arg_tup.elements()[i].value);
-=======
-      for (size_t i = 0; i < param_tup.Elements().size(); ++i) {
         deduced =
-            ArgumentDeduction(source_loc, deduced, param_tup.Elements()[i],
-                              arg_tup.Elements()[i]);
->>>>>>> 097f00ea
+            ArgumentDeduction(source_loc, deduced, param_tup.elements()[i],
+                              arg_tup.elements()[i]);
       }
       return deduced;
     }
@@ -390,16 +366,9 @@
       }
     }
     case Value::Kind::TupleValue: {
-<<<<<<< HEAD
-      std::vector<TupleElement> elts;
+      std::vector<Nonnull<const Value*>> elts;
       for (const auto& elt : cast<TupleValue>(*type).elements()) {
-        auto t = Substitute(dict, elt.value);
-        elts.push_back({.name = elt.name, .value = t});
-=======
-      std::vector<Nonnull<const Value*>> elts;
-      for (const auto& elt : cast<TupleValue>(*type).Elements()) {
         elts.push_back(Substitute(dict, elt));
->>>>>>> 097f00ea
       }
       return arena->New<TupleValue>(elts);
     }
@@ -466,20 +435,12 @@
           const auto& tuple_type = cast<TupleValue>(aggregate_type);
           int i =
               cast<IntValue>(*interpreter.InterpExp(values, &index.offset()))
-<<<<<<< HEAD
                   .value();
-          std::string f = std::to_string(i);
-          std::optional<Nonnull<const Value*>> field_t =
-              cast<TupleValue>(aggregate_type).FindField(f);
-          if (!field_t) {
-=======
-                  .Val();
-          if (i < 0 || i >= static_cast<int>(tuple_type.Elements().size())) {
->>>>>>> 097f00ea
+          if (i < 0 || i >= static_cast<int>(tuple_type.elements().size())) {
             FATAL_COMPILATION_ERROR(e->source_loc())
                 << "index " << i << " is out of range for type " << tuple_type;
           }
-          SetStaticType(&index, tuple_type.Elements()[i]);
+          SetStaticType(&index, tuple_type.elements()[i]);
           return TCResult(res.types);
         }
         default:
@@ -569,21 +530,6 @@
               << "class " << t_class.name() << " does not have a field named "
               << access.field();
         }
-<<<<<<< HEAD
-        case Value::Kind::TupleValue: {
-          const auto& tup = cast<TupleValue>(aggregate_type);
-          for (const TupleElement& field : tup.elements()) {
-            if (access.field() == field.name) {
-              SetStaticType(&access, field.value);
-              return TCResult(res.types);
-            }
-          }
-          FATAL_COMPILATION_ERROR(e->source_loc())
-              << "tuple " << tup << " does not have a field named "
-              << access.field();
-        }
-=======
->>>>>>> 097f00ea
         case Value::Kind::ChoiceType: {
           const auto& choice = cast<ChoiceType>(aggregate_type);
           for (const auto& vt : choice.alternatives()) {
@@ -822,18 +768,7 @@
         Nonnull<Pattern*> field = tuple.Fields()[i];
         std::optional<Nonnull<const Value*>> expected_field_type;
         if (expected) {
-<<<<<<< HEAD
-          const TupleElement& expected_element =
-              cast<TupleValue>(**expected).elements()[i];
-          if (expected_element.name != field.name) {
-            FATAL_COMPILATION_ERROR(tuple.source_loc())
-                << "field names do not match, expected "
-                << expected_element.name << " but got " << field.name;
-          }
-          expected_field_type = expected_element.value;
-=======
-          expected_field_type = cast<TupleValue>(**expected).Elements()[i];
->>>>>>> 097f00ea
+          expected_field_type = cast<TupleValue>(**expected).elements()[i];
         }
         auto field_result =
             TypeCheckPattern(field, new_types, values, expected_field_type);
@@ -1253,19 +1188,7 @@
       auto st = TypeOfClassDef(&class_def, tops->types, tops->values);
       Address a = interpreter.AllocateValue(st);
       tops->values.Set(class_def.name(), a);  // Is this obsolete?
-<<<<<<< HEAD
-      std::vector<TupleElement> field_types;
-      for (const auto& [field_name, field_value] :
-           cast<NominalClassType>(*st).fields()) {
-        field_types.push_back({.name = field_name, .value = field_value});
-      }
-      auto fun_ty = arena->New<FunctionType>(
-          std::vector<GenericBinding>(),
-          arena->New<TupleValue>(std::move(field_types)), st);
-      tops->types.Set(class_def.name(), fun_ty);
-=======
       tops->types.Set(class_def.name(), st);
->>>>>>> 097f00ea
       break;
     }
 
