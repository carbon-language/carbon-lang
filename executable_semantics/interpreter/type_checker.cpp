--- conflicted
+++ resolved
@@ -873,17 +873,10 @@
                return_type);
     // TODO: Check that main doesn't have any parameters.
   }
-<<<<<<< HEAD
   std::optional<Nonnull<Statement*>> body_stmt;
-  if (f->body) {
-    auto res = TypeCheckStmt(*f->body, param_res.types, values, return_type,
-                             f->is_omitted_return_type);
-=======
-  std::optional<Nonnull<const Statement*>> body_stmt;
   if (f->body()) {
     auto res = TypeCheckStmt(*f->body(), param_res.types, values, return_type,
                              f->is_omitted_return_type());
->>>>>>> 21f8d254
     body_stmt = res.stmt;
   }
   auto body = CheckOrEnsureReturn(body_stmt, f->is_omitted_return_type(),
@@ -1019,13 +1012,8 @@
     case Declaration::Kind::FunctionDeclaration: {
       FunctionDefinition& func_def = cast<FunctionDeclaration>(*d).Definition();
       auto t = TypeOfFunDef(tops->types, tops->values, &func_def);
-<<<<<<< HEAD
-      tops->types.Set(func_def.name, t);
+      tops->types.Set(func_def.name(), t);
       interpreter.InitEnv(*d, &tops->values);
-=======
-      tops->types.Set(func_def.name(), t);
-      interpreter.InitEnv(d, &tops->values);
->>>>>>> 21f8d254
       break;
     }
 
