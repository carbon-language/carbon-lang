--- conflicted
+++ resolved
@@ -74,11 +74,8 @@
   switch (value->kind()) {
     case Value::Kind::IntValue:
     case Value::Kind::FunctionValue:
-<<<<<<< HEAD
     case Value::Kind::BoundMethodValue:
-=======
     case Value::Kind::PointerValue:
->>>>>>> 69fa186b
     case Value::Kind::LValue:
     case Value::Kind::BoolValue:
     case Value::Kind::StructValue:
@@ -318,11 +315,8 @@
     case Value::Kind::IntValue:
     case Value::Kind::BoolValue:
     case Value::Kind::FunctionValue:
-<<<<<<< HEAD
     case Value::Kind::BoundMethodValue:
-=======
     case Value::Kind::PointerValue:
->>>>>>> 69fa186b
     case Value::Kind::LValue:
     case Value::Kind::StructValue:
     case Value::Kind::NominalClassValue:
@@ -388,11 +382,8 @@
     case Value::Kind::IntValue:
     case Value::Kind::BoolValue:
     case Value::Kind::FunctionValue:
-<<<<<<< HEAD
     case Value::Kind::BoundMethodValue:
-=======
     case Value::Kind::PointerValue:
->>>>>>> 69fa186b
     case Value::Kind::LValue:
     case Value::Kind::StructValue:
     case Value::Kind::NominalClassValue:
@@ -664,8 +655,9 @@
           return;
         case Operator::AddressOf:
           if (op.arguments()[0]->value_category() != ValueCategory::Var) {
-            FATAL_COMPILATION_ERROR(op.arguments()[0]->source_loc()) <<
-                "Argument to " << ToString(op.op()) << " should be an lvalue.";
+            FATAL_COMPILATION_ERROR(op.arguments()[0]->source_loc())
+                << "Argument to " << ToString(op.op())
+                << " should be an lvalue.";
           }
           SetStaticType(&op, arena_->New<PointerType>(ts[0]));
           op.set_value_category(ValueCategory::Let);
