--- conflicted
+++ resolved
@@ -17,10 +17,6 @@
 
 namespace Carbon {
 
-<<<<<<< HEAD
-void PrintAct(Action* act, std::ostream& out) {
-  switch (act->tag) {
-=======
 namespace {
 
 struct TagVisitor {
@@ -60,18 +56,6 @@
   return act;
 }
 
-auto Action::MakeExpToLValAction() -> Action* {
-  auto* act = new Action();
-  act->value = ExpToLValAction();
-  return act;
-}
-
-auto Action::MakeDeleteTmpAction(Address a) -> Action* {
-  auto* act = new Action();
-  act->value = DeleteTmpAction({.delete_tmp = a});
-  return act;
-}
-
 auto Action::GetLValAction() const -> const LValAction& {
   return std::get<LValAction>(value);
 }
@@ -88,23 +72,8 @@
   return std::get<ValAction>(value);
 }
 
-auto Action::GetExpToLValAction() const -> const ExpToLValAction& {
-  return std::get<ExpToLValAction>(value);
-}
-
-auto Action::GetDeleteTmpAction() const -> const DeleteTmpAction& {
-  return std::get<DeleteTmpAction>(value);
-}
-
 void Action::Print(std::ostream& out) {
   switch (tag()) {
-    case ActionKind::DeleteTmpAction:
-      std::cout << "delete_tmp(" << GetDeleteTmpAction().delete_tmp << ")";
-      break;
-    case ActionKind::ExpToLValAction:
-      out << "exp=>lval";
-      break;
->>>>>>> d4b3ad5a
     case ActionKind::LValAction:
       PrintExp(GetLValAction().exp);
       break;
@@ -141,39 +110,4 @@
   }
 }
 
-<<<<<<< HEAD
-auto MakeExpAct(const Expression* e) -> Action* {
-  auto* act = new Action();
-  act->tag = ActionKind::ExpressionAction;
-  act->u.exp = e;
-  act->pos = 0;
-  return act;
-}
-
-auto MakeLvalAct(const Expression* e) -> Action* {
-  auto* act = new Action();
-  act->tag = ActionKind::LValAction;
-  act->u.exp = e;
-  act->pos = 0;
-  return act;
-}
-
-auto MakeStmtAct(const Statement* s) -> Action* {
-  auto* act = new Action();
-  act->tag = ActionKind::StatementAction;
-  act->u.stmt = s;
-  act->pos = 0;
-  return act;
-}
-
-auto MakeValAct(const Value* v) -> Action* {
-  auto* act = new Action();
-  act->tag = ActionKind::ValAction;
-  act->u.val = v;
-  act->pos = 0;
-  return act;
-}
-
-=======
->>>>>>> d4b3ad5a
 }  // namespace Carbon