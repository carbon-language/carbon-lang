--- conflicted
+++ resolved
@@ -128,7 +128,6 @@
       }
       break;
     }
-<<<<<<< HEAD
     case DeclarationKind::InterfaceDeclaration: {
       auto& iface_decl = cast<InterfaceDeclaration>(*declaration);
       for (Nonnull<Declaration*> member : iface_decl.members()) {
@@ -145,10 +144,7 @@
     }
     case DeclarationKind::ChoiceDeclaration:
     case DeclarationKind::VariableDeclaration:
-=======
-    default:
       // do nothing
->>>>>>> e98005b3
       break;
   }
 }
