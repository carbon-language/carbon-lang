# Part of the Carbon Language project, under the Apache License v2.0 with LLVM
# Exceptions. See /LICENSE for license information.
# SPDX-License-Identifier: Apache-2.0 WITH LLVM-exception

load("@rules_cc//cc:defs.bzl", "cc_library")

package(default_visibility = ["//executable_semantics:__subpackages__"])

cc_library(
    name = "action",
    srcs = ["action.cpp"],
    hdrs = ["action.h"],
    deps = [
        ":containers",
<<<<<<< HEAD
        "//common:check",
        "//common:ostream",
        "//executable_semantics:tracing_flag",
        "//executable_semantics/ast:declaration",
=======
        ":value",
>>>>>>> 217b7de2
        "//executable_semantics/ast:expression",
        "//executable_semantics/ast:function_definition",
        "//executable_semantics/ast:statement",
    ],
)

cc_library(
<<<<<<< HEAD
    name = "field_path",
    hdrs = ["field_path.h"],
    deps = [
        "//common:ostream",
    ],
)

cc_library(
=======
>>>>>>> 217b7de2
    name = "address",
    hdrs = ["address.h"],
    deps = [
        ":field_path",
        "//common:ostream",
    ],
)

cc_library(
    name = "containers",
    srcs = [
        "list_node.h",
    ],
    hdrs = [
        "dictionary.h",
        "stack.h",
    ],
    deps = ["//common:check"],
)

cc_library(
    name = "field_path",
    hdrs = ["field_path.h"],
)

cc_library(
    name = "frame",
    srcs = ["frame.cpp"],
    hdrs = ["frame.h"],
    deps = [
        ":action",
        ":address",
        ":containers",
    ],
)

cc_library(
    name = "heap",
    srcs = ["heap.cpp"],
    hdrs = ["heap.h"],
    deps = [
        ":address",
        ":value",
    ],
)

cc_library(
    name = "interpreter",
    srcs = [
        "interpreter.cpp",
    ],
    hdrs = [
        "interpreter.h",
    ],
    deps = [
        ":action",
        ":address",
        ":containers",
        ":frame",
        ":heap",
        ":value",
        "//common:check",
        "//executable_semantics:tracing_flag",
        "//executable_semantics/ast:declaration",
        "//executable_semantics/ast:expression",
        "//executable_semantics/ast:function_definition",
    ],
)

cc_library(
    name = "typecheck",
    srcs = ["typecheck.cpp"],
    hdrs = ["typecheck.h"],
    deps = [
        ":containers",
        ":interpreter",
        "//executable_semantics:tracing_flag",
        "//executable_semantics/ast:expression",
        "//executable_semantics/ast:function_definition",
        "//executable_semantics/ast:statement",
    ],
)

cc_library(
    name = "value",
    srcs = ["value.cpp"],
    hdrs = ["value.h"],
    deps = [
        ":address",
        ":containers",
        ":field_path",
        "//executable_semantics/ast:statement",
    ],
)<|MERGE_RESOLUTION|>--- conflicted
+++ resolved
@@ -12,14 +12,8 @@
     hdrs = ["action.h"],
     deps = [
         ":containers",
-<<<<<<< HEAD
-        "//common:check",
+        ":value",
         "//common:ostream",
-        "//executable_semantics:tracing_flag",
-        "//executable_semantics/ast:declaration",
-=======
-        ":value",
->>>>>>> 217b7de2
         "//executable_semantics/ast:expression",
         "//executable_semantics/ast:function_definition",
         "//executable_semantics/ast:statement",
@@ -27,17 +21,6 @@
 )
 
 cc_library(
-<<<<<<< HEAD
-    name = "field_path",
-    hdrs = ["field_path.h"],
-    deps = [
-        "//common:ostream",
-    ],
-)
-
-cc_library(
-=======
->>>>>>> 217b7de2
     name = "address",
     hdrs = ["address.h"],
     deps = [
@@ -61,6 +44,7 @@
 cc_library(
     name = "field_path",
     hdrs = ["field_path.h"],
+    deps = ["//common:ostream"],
 )
 
 cc_library(
@@ -71,6 +55,7 @@
         ":action",
         ":address",
         ":containers",
+        "//common:ostream",
     ],
 )
 
@@ -81,6 +66,7 @@
     deps = [
         ":address",
         ":value",
+        "//common:ostream",
     ],
 )
 
@@ -100,6 +86,7 @@
         ":heap",
         ":value",
         "//common:check",
+        "//common:ostream",
         "//executable_semantics:tracing_flag",
         "//executable_semantics/ast:declaration",
         "//executable_semantics/ast:expression",
@@ -114,6 +101,7 @@
     deps = [
         ":containers",
         ":interpreter",
+        "//common:ostream",
         "//executable_semantics:tracing_flag",
         "//executable_semantics/ast:expression",
         "//executable_semantics/ast:function_definition",
@@ -129,6 +117,7 @@
         ":address",
         ":containers",
         ":field_path",
+        "//common:ostream",
         "//executable_semantics/ast:statement",
     ],
 )