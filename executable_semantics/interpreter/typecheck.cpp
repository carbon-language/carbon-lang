// Part of the Carbon Language project, under the Apache License v2.0 with LLVM
// Exceptions. See /LICENSE for license information.
// SPDX-License-Identifier: Apache-2.0 WITH LLVM-exception

#include "executable_semantics/interpreter/typecheck.h"

#include <algorithm>
#include <iterator>
#include <map>
#include <set>
#include <vector>

#include "common/ostream.h"
#include "executable_semantics/ast/function_definition.h"
#include "executable_semantics/common/arena.h"
#include "executable_semantics/common/error.h"
#include "executable_semantics/common/tracing_flag.h"
#include "executable_semantics/interpreter/interpreter.h"
#include "executable_semantics/interpreter/value.h"
#include "llvm/ADT/StringExtras.h"
#include "llvm/Support/Casting.h"

using llvm::cast;
using llvm::dyn_cast;

namespace Carbon {

void PrintTypeEnv(TypeEnv types, llvm::raw_ostream& out) {
  llvm::ListSeparator sep;
  for (const auto& [name, type] : types) {
    out << sep << name << ": " << *type;
  }
}

static void ExpectType(SourceLocation loc, const std::string& context,
                       const Value* expected, const Value* actual) {
  if (!TypeEqual(expected, actual)) {
    FATAL_COMPILATION_ERROR(loc) << "type error in " << context << "\n"
                                 << "expected: " << *expected << "\n"
                                 << "actual: " << *actual;
  }
}

static void ExpectPointerType(SourceLocation loc, const std::string& context,
                              const Value* actual) {
  if (actual->Tag() != Value::Kind::PointerType) {
    FATAL_COMPILATION_ERROR(loc) << "type error in " << context << "\n"
                                 << "expected a pointer type\n"
                                 << "actual: " << *actual;
  }
}

static SourceLocation ReifyFakeSourceLoc() {
  return SourceLocation("<reify>", 0);
}

// Reify type to type expression.
static auto ReifyType(const Value* t, SourceLocation loc) -> const Expression* {
  switch (t->Tag()) {
    case Value::Kind::IntType:
      return global_arena->RawNew<IntTypeLiteral>(ReifyFakeSourceLoc());
    case Value::Kind::BoolType:
      return global_arena->RawNew<BoolTypeLiteral>(ReifyFakeSourceLoc());
    case Value::Kind::TypeType:
      return global_arena->RawNew<TypeTypeLiteral>(ReifyFakeSourceLoc());
    case Value::Kind::ContinuationType:
      return global_arena->RawNew<ContinuationTypeLiteral>(
          ReifyFakeSourceLoc());
    case Value::Kind::FunctionType: {
      const auto& fn_type = cast<FunctionType>(*t);
      return global_arena->RawNew<FunctionTypeLiteral>(
          ReifyFakeSourceLoc(), ReifyType(fn_type.Param(), loc),
          ReifyType(fn_type.Ret(), loc),
          /*is_omitted_return_type=*/false);
    }
    case Value::Kind::TupleValue: {
      std::vector<FieldInitializer> args;
      for (const TupleElement& field : cast<TupleValue>(*t).Elements()) {
        args.push_back(
            FieldInitializer(field.name, ReifyType(field.value, loc)));
      }
      return global_arena->RawNew<TupleLiteral>(ReifyFakeSourceLoc(), args);
    }
    case Value::Kind::ClassType:
      return global_arena->RawNew<IdentifierExpression>(
          ReifyFakeSourceLoc(), cast<ClassType>(*t).Name());
    case Value::Kind::ChoiceType:
      return global_arena->RawNew<IdentifierExpression>(
          ReifyFakeSourceLoc(), cast<ChoiceType>(*t).Name());
    case Value::Kind::PointerType:
      return global_arena->RawNew<PrimitiveOperatorExpression>(
          ReifyFakeSourceLoc(), Operator::Ptr,
          std::vector<const Expression*>(
              {ReifyType(cast<PointerType>(*t).Type(), loc)}));
    case Value::Kind::VariableType:
      return global_arena->RawNew<IdentifierExpression>(
          ReifyFakeSourceLoc(), cast<VariableType>(*t).Name());
    case Value::Kind::StringType:
      return global_arena->RawNew<StringTypeLiteral>(ReifyFakeSourceLoc());
    case Value::Kind::AlternativeConstructorValue:
    case Value::Kind::AlternativeValue:
    case Value::Kind::AutoType:
    case Value::Kind::BindingPlaceholderValue:
    case Value::Kind::BoolValue:
    case Value::Kind::ContinuationValue:
    case Value::Kind::FunctionValue:
    case Value::Kind::IntValue:
    case Value::Kind::PointerValue:
    case Value::Kind::StringValue:
    case Value::Kind::StructValue:
      FATAL() << "expected a type, not " << *t;
  }
}

// Perform type argument deduction, matching the parameter type `param`
// against the argument type `arg`. Whenever there is an VariableType
// in the parameter type, it is deduced to be the corresponding type
// inside the argument type.
// The `deduced` parameter is an accumulator, that is, it holds the
// results so-far.
static auto ArgumentDeduction(SourceLocation loc, TypeEnv deduced,
                              const Value* param, const Value* arg) -> TypeEnv {
  switch (param->Tag()) {
    case Value::Kind::VariableType: {
      const auto& var_type = cast<VariableType>(*param);
      std::optional<const Value*> d = deduced.Get(var_type.Name());
      if (!d) {
        deduced.Set(var_type.Name(), arg);
      } else {
        ExpectType(loc, "argument deduction", *d, arg);
      }
      return deduced;
    }
    case Value::Kind::TupleValue: {
      if (arg->Tag() != Value::Kind::TupleValue) {
        ExpectType(loc, "argument deduction", param, arg);
      }
      const auto& param_tup = cast<TupleValue>(*param);
      const auto& arg_tup = cast<TupleValue>(*arg);
      if (param_tup.Elements().size() != arg_tup.Elements().size()) {
        ExpectType(loc, "argument deduction", param, arg);
      }
      for (size_t i = 0; i < param_tup.Elements().size(); ++i) {
        if (param_tup.Elements()[i].name != arg_tup.Elements()[i].name) {
          FATAL_COMPILATION_ERROR(loc)
              << "mismatch in tuple names, " << param_tup.Elements()[i].name
              << " != " << arg_tup.Elements()[i].name;
        }
        deduced = ArgumentDeduction(loc, deduced, param_tup.Elements()[i].value,
                                    arg_tup.Elements()[i].value);
      }
      return deduced;
    }
    case Value::Kind::FunctionType: {
      if (arg->Tag() != Value::Kind::FunctionType) {
        ExpectType(loc, "argument deduction", param, arg);
      }
      const auto& param_fn = cast<FunctionType>(*param);
      const auto& arg_fn = cast<FunctionType>(*arg);
      // TODO: handle situation when arg has deduced parameters.
      deduced =
          ArgumentDeduction(loc, deduced, param_fn.Param(), arg_fn.Param());
      deduced = ArgumentDeduction(loc, deduced, param_fn.Ret(), arg_fn.Ret());
      return deduced;
    }
    case Value::Kind::PointerType: {
      if (arg->Tag() != Value::Kind::PointerType) {
        ExpectType(loc, "argument deduction", param, arg);
      }
      return ArgumentDeduction(loc, deduced, cast<PointerType>(*param).Type(),
                               cast<PointerType>(*arg).Type());
    }
    // Nothing to do in the case for `auto`.
    case Value::Kind::AutoType: {
      return deduced;
    }
    // For the following cases, we check for type equality.
    case Value::Kind::ContinuationType:
    case Value::Kind::ClassType:
    case Value::Kind::ChoiceType:
    case Value::Kind::IntType:
    case Value::Kind::BoolType:
    case Value::Kind::TypeType:
    case Value::Kind::StringType:
      ExpectType(loc, "argument deduction", param, arg);
      return deduced;
    // The rest of these cases should never happen.
    case Value::Kind::IntValue:
    case Value::Kind::BoolValue:
    case Value::Kind::FunctionValue:
    case Value::Kind::PointerValue:
    case Value::Kind::StructValue:
    case Value::Kind::AlternativeValue:
    case Value::Kind::BindingPlaceholderValue:
    case Value::Kind::AlternativeConstructorValue:
    case Value::Kind::ContinuationValue:
    case Value::Kind::StringValue:
      FATAL() << "In ArgumentDeduction: expected type, not value " << *param;
  }
}

static auto Substitute(TypeEnv dict, const Value* type) -> const Value* {
  switch (type->Tag()) {
    case Value::Kind::VariableType: {
      std::optional<const Value*> t =
          dict.Get(cast<VariableType>(*type).Name());
      if (!t) {
        return type;
      } else {
        return *t;
      }
    }
    case Value::Kind::TupleValue: {
      std::vector<TupleElement> elts;
      for (const auto& elt : cast<TupleValue>(*type).Elements()) {
        auto t = Substitute(dict, elt.value);
        elts.push_back({.name = elt.name, .value = t});
      }
      return global_arena->RawNew<TupleValue>(elts);
    }
    case Value::Kind::FunctionType: {
      const auto& fn_type = cast<FunctionType>(*type);
      auto param = Substitute(dict, fn_type.Param());
      auto ret = Substitute(dict, fn_type.Ret());
      return global_arena->RawNew<FunctionType>(std::vector<GenericBinding>(),
                                                param, ret);
    }
    case Value::Kind::PointerType: {
      return global_arena->RawNew<PointerType>(
          Substitute(dict, cast<PointerType>(*type).Type()));
    }
    case Value::Kind::AutoType:
    case Value::Kind::IntType:
    case Value::Kind::BoolType:
    case Value::Kind::TypeType:
    case Value::Kind::ClassType:
    case Value::Kind::ChoiceType:
    case Value::Kind::ContinuationType:
    case Value::Kind::StringType:
      return type;
    // The rest of these cases should never happen.
    case Value::Kind::IntValue:
    case Value::Kind::BoolValue:
    case Value::Kind::FunctionValue:
    case Value::Kind::PointerValue:
    case Value::Kind::StructValue:
    case Value::Kind::AlternativeValue:
    case Value::Kind::BindingPlaceholderValue:
    case Value::Kind::AlternativeConstructorValue:
    case Value::Kind::ContinuationValue:
    case Value::Kind::StringValue:
      FATAL() << "In Substitute: expected type, not value " << *type;
  }
}

// The TypeCheckExp function performs semantic analysis on an expression.
// It returns a new version of the expression, its type, and an
// updated environment which are bundled into a TCResult object.
// The purpose of the updated environment is
// to bring pattern variables into scope, for example, in a match case.
// The new version of the expression may include more information,
// for example, the type arguments deduced for the type parameters of a
// generic.
//
// e is the expression to be analyzed.
// types maps variable names to the type of their run-time value.
// values maps variable names to their compile-time values. It is not
//    directly used in this function but is passed to InterExp.
auto TypeCheckExp(const Expression* e, TypeEnv types, Env values)
    -> TCExpression {
  if (tracing_output) {
    llvm::outs() << "checking expression " << *e << "\ntypes: ";
    PrintTypeEnv(types, llvm::outs());
    llvm::outs() << "\nvalues: ";
    PrintEnv(values, llvm::outs());
    llvm::outs() << "\n";
  }
  switch (e->Tag()) {
    case Expression::Kind::IndexExpression: {
      const auto& index = cast<IndexExpression>(*e);
      auto res = TypeCheckExp(index.Aggregate(), types, values);
      auto t = res.type;
      switch (t->Tag()) {
        case Value::Kind::TupleValue: {
          auto i = cast<IntValue>(*InterpExp(values, index.Offset())).Val();
          std::string f = std::to_string(i);
          const Value* field_t = cast<TupleValue>(*t).FindField(f);
          if (field_t == nullptr) {
            FATAL_COMPILATION_ERROR(e->SourceLoc())
                << "field " << f << " is not in the tuple " << *t;
          }
          auto new_e = global_arena->RawNew<IndexExpression>(
              e->SourceLoc(), res.exp,
              global_arena->RawNew<IntLiteral>(e->SourceLoc(), i));
          return TCExpression(new_e, field_t, res.types);
        }
        default:
          FATAL_COMPILATION_ERROR(e->SourceLoc()) << "expected a tuple";
      }
    }
    case Expression::Kind::TupleLiteral: {
      std::vector<FieldInitializer> new_args;
      std::vector<TupleElement> arg_types;
      auto new_types = types;
      for (const auto& arg : cast<TupleLiteral>(*e).Fields()) {
        auto arg_res = TypeCheckExp(arg.expression, new_types, values);
        new_types = arg_res.types;
        new_args.push_back(FieldInitializer(arg.name, arg_res.exp));
        arg_types.push_back({.name = arg.name, .value = arg_res.type});
      }
      auto tuple_e =
          global_arena->RawNew<TupleLiteral>(e->SourceLoc(), new_args);
      auto tuple_t = global_arena->RawNew<TupleValue>(std::move(arg_types));
      return TCExpression(tuple_e, tuple_t, new_types);
    }
    case Expression::Kind::FieldAccessExpression: {
      const auto& access = cast<FieldAccessExpression>(*e);
      auto res = TypeCheckExp(access.Aggregate(), types, values);
      auto t = res.type;
      switch (t->Tag()) {
        case Value::Kind::ClassType: {
          const auto& t_class = cast<ClassType>(*t);
          // Search for a field
          for (auto& field : t_class.Fields()) {
            if (access.Field() == field.first) {
              const Expression* new_e =
                  global_arena->RawNew<FieldAccessExpression>(
                      e->SourceLoc(), res.exp, access.Field());
              return TCExpression(new_e, field.second, res.types);
            }
          }
          // Search for a method
          for (auto& method : t_class.Methods()) {
            if (access.Field() == method.first) {
              const Expression* new_e =
                  global_arena->RawNew<FieldAccessExpression>(
                      e->SourceLoc(), res.exp, access.Field());
              return TCExpression(new_e, method.second, res.types);
            }
          }
          FATAL_COMPILATION_ERROR(e->SourceLoc())
              << "class " << t_class.Name() << " does not have a field named "
              << access.Field();
        }
        case Value::Kind::TupleValue: {
          const auto& tup = cast<TupleValue>(*t);
          for (const TupleElement& field : tup.Elements()) {
            if (access.Field() == field.name) {
              auto new_e = global_arena->RawNew<FieldAccessExpression>(
                  e->SourceLoc(), res.exp, access.Field());
              return TCExpression(new_e, field.value, res.types);
            }
          }
          FATAL_COMPILATION_ERROR(e->SourceLoc())
              << "tuple " << tup << " does not have a field named "
              << access.Field();
        }
        case Value::Kind::ChoiceType: {
          const auto& choice = cast<ChoiceType>(*t);
          for (const auto& vt : choice.Alternatives()) {
            if (access.Field() == vt.first) {
              const Expression* new_e =
                  global_arena->RawNew<FieldAccessExpression>(
                      e->SourceLoc(), res.exp, access.Field());
              auto fun_ty = global_arena->RawNew<FunctionType>(
                  std::vector<GenericBinding>(), vt.second, t);
              return TCExpression(new_e, fun_ty, res.types);
            }
          }
          FATAL_COMPILATION_ERROR(e->SourceLoc())
              << "choice " << choice.Name() << " does not have a field named "
              << access.Field();
        }
        default:
          FATAL_COMPILATION_ERROR(e->SourceLoc())
              << "field access, expected a struct\n"
              << *e;
      }
    }
    case Expression::Kind::IdentifierExpression: {
      const auto& ident = cast<IdentifierExpression>(*e);
      std::optional<const Value*> type = types.Get(ident.Name());
      if (type) {
        return TCExpression(e, *type, types);
      } else {
        FATAL_COMPILATION_ERROR(e->SourceLoc())
            << "could not find `" << ident.Name() << "`";
      }
    }
    case Expression::Kind::IntLiteral:
      return TCExpression(e, global_arena->RawNew<IntType>(), types);
    case Expression::Kind::BoolLiteral:
      return TCExpression(e, global_arena->RawNew<BoolType>(), types);
    case Expression::Kind::PrimitiveOperatorExpression: {
      const auto& op = cast<PrimitiveOperatorExpression>(*e);
      std::vector<const Expression*> es;
      std::vector<const Value*> ts;
      auto new_types = types;
      for (const Expression* argument : op.Arguments()) {
        auto res = TypeCheckExp(argument, types, values);
        new_types = res.types;
        es.push_back(res.exp);
        ts.push_back(res.type);
      }
      auto new_e = global_arena->RawNew<PrimitiveOperatorExpression>(
          e->SourceLoc(), op.Op(), es);
      switch (op.Op()) {
        case Operator::Neg:
          ExpectType(e->SourceLoc(), "negation",
                     global_arena->RawNew<IntType>(), ts[0]);
          return TCExpression(new_e, global_arena->RawNew<IntType>(),
                              new_types);
        case Operator::Add:
          ExpectType(e->SourceLoc(), "addition(1)",
                     global_arena->RawNew<IntType>(), ts[0]);
          ExpectType(e->SourceLoc(), "addition(2)",
                     global_arena->RawNew<IntType>(), ts[1]);
          return TCExpression(new_e, global_arena->RawNew<IntType>(),
                              new_types);
        case Operator::Sub:
          ExpectType(e->SourceLoc(), "subtraction(1)",
                     global_arena->RawNew<IntType>(), ts[0]);
          ExpectType(e->SourceLoc(), "subtraction(2)",
                     global_arena->RawNew<IntType>(), ts[1]);
          return TCExpression(new_e, global_arena->RawNew<IntType>(),
                              new_types);
        case Operator::Mul:
          ExpectType(e->SourceLoc(), "multiplication(1)",
                     global_arena->RawNew<IntType>(), ts[0]);
          ExpectType(e->SourceLoc(), "multiplication(2)",
                     global_arena->RawNew<IntType>(), ts[1]);
          return TCExpression(new_e, global_arena->RawNew<IntType>(),
                              new_types);
        case Operator::And:
          ExpectType(e->SourceLoc(), "&&(1)", global_arena->RawNew<BoolType>(),
                     ts[0]);
          ExpectType(e->SourceLoc(), "&&(2)", global_arena->RawNew<BoolType>(),
                     ts[1]);
          return TCExpression(new_e, global_arena->RawNew<BoolType>(),
                              new_types);
        case Operator::Or:
          ExpectType(e->SourceLoc(), "||(1)", global_arena->RawNew<BoolType>(),
                     ts[0]);
          ExpectType(e->SourceLoc(), "||(2)", global_arena->RawNew<BoolType>(),
                     ts[1]);
          return TCExpression(new_e, global_arena->RawNew<BoolType>(),
                              new_types);
        case Operator::Not:
          ExpectType(e->SourceLoc(), "!", global_arena->RawNew<BoolType>(),
                     ts[0]);
          return TCExpression(new_e, global_arena->RawNew<BoolType>(),
                              new_types);
        case Operator::Eq:
          ExpectType(e->SourceLoc(), "==", ts[0], ts[1]);
          return TCExpression(new_e, global_arena->RawNew<BoolType>(),
                              new_types);
        case Operator::Deref:
          ExpectPointerType(e->SourceLoc(), "*", ts[0]);
          return TCExpression(new_e, cast<PointerType>(*ts[0]).Type(),
                              new_types);
        case Operator::Ptr:
          ExpectType(e->SourceLoc(), "*", global_arena->RawNew<TypeType>(),
                     ts[0]);
          return TCExpression(new_e, global_arena->RawNew<TypeType>(),
                              new_types);
      }
      break;
    }
    case Expression::Kind::CallExpression: {
      const auto& call = cast<CallExpression>(*e);
      auto fun_res = TypeCheckExp(call.Function(), types, values);
      switch (fun_res.type->Tag()) {
        case Value::Kind::FunctionType: {
          const auto& fun_t = cast<FunctionType>(*fun_res.type);
          auto arg_res = TypeCheckExp(call.Argument(), fun_res.types, values);
          auto parameter_type = fun_t.Param();
          auto return_type = fun_t.Ret();
          if (!fun_t.Deduced().empty()) {
            auto deduced_args = ArgumentDeduction(e->SourceLoc(), TypeEnv(),
                                                  parameter_type, arg_res.type);
            for (auto& deduced_param : fun_t.Deduced()) {
              // TODO: change the following to a CHECK once the real checking
              // has been added to the type checking of function signatures.
              if (!deduced_args.Get(deduced_param.name)) {
                FATAL_COMPILATION_ERROR(e->SourceLoc())
                    << "could not deduce type argument for type parameter "
                    << deduced_param.name;
              }
            }
            parameter_type = Substitute(deduced_args, parameter_type);
            return_type = Substitute(deduced_args, return_type);
          } else {
            ExpectType(e->SourceLoc(), "call", parameter_type, arg_res.type);
          }
          auto new_e = global_arena->RawNew<CallExpression>(
              e->SourceLoc(), fun_res.exp, arg_res.exp);
          return TCExpression(new_e, return_type, arg_res.types);
        }
        default: {
          FATAL_COMPILATION_ERROR(e->SourceLoc())
              << "in call, expected a function\n"
              << *e;
        }
      }
      break;
    }
    case Expression::Kind::FunctionTypeLiteral: {
      const auto& fn = cast<FunctionTypeLiteral>(*e);
      auto pt = InterpExp(values, fn.Parameter());
      auto rt = InterpExp(values, fn.ReturnType());
      auto new_e = global_arena->RawNew<FunctionTypeLiteral>(
          e->SourceLoc(), ReifyType(pt, e->SourceLoc()),
          ReifyType(rt, e->SourceLoc()),
          /*is_omitted_return_type=*/false);
      return TCExpression(new_e, global_arena->RawNew<TypeType>(), types);
    }
    case Expression::Kind::StringLiteral:
      return TCExpression(e, global_arena->RawNew<StringType>(), types);
    case Expression::Kind::IntrinsicExpression:
      switch (cast<IntrinsicExpression>(*e).Intrinsic()) {
        case IntrinsicExpression::IntrinsicKind::Print:
          return TCExpression(e, &TupleValue::Empty(), types);
      }
    case Expression::Kind::IntTypeLiteral:
    case Expression::Kind::BoolTypeLiteral:
    case Expression::Kind::StringTypeLiteral:
    case Expression::Kind::TypeTypeLiteral:
    case Expression::Kind::ContinuationTypeLiteral:
      return TCExpression(e, global_arena->RawNew<TypeType>(), types);
  }
}

// Equivalent to TypeCheckExp, but operates on Patterns instead of Expressions.
// `expected` is the type that this pattern is expected to have, if the
// surrounding context gives us that information. Otherwise, it is null.
auto TypeCheckPattern(const Pattern* p, TypeEnv types, Env values,
                      const Value* expected) -> TCPattern {
  if (tracing_output) {
    llvm::outs() << "checking pattern " << *p;
    if (expected) {
      llvm::outs() << ", expecting " << *expected;
    }
    llvm::outs() << "\ntypes: ";
    PrintTypeEnv(types, llvm::outs());
    llvm::outs() << "\nvalues: ";
    PrintEnv(values, llvm::outs());
    llvm::outs() << "\n";
  }
  switch (p->Tag()) {
    case Pattern::Kind::AutoPattern: {
      return {.pattern = p,
              .type = global_arena->RawNew<TypeType>(),
              .types = types};
    }
    case Pattern::Kind::BindingPattern: {
      const auto& binding = cast<BindingPattern>(*p);
      TCPattern binding_type_result =
          TypeCheckPattern(binding.Type(), types, values, nullptr);
      const Value* type = InterpPattern(values, binding_type_result.pattern);
      if (expected != nullptr) {
        std::optional<Env> values =
            PatternMatch(type, expected, binding.Type()->SourceLoc());
        if (values == std::nullopt) {
          FATAL_COMPILATION_ERROR(binding.Type()->SourceLoc())
              << "Type pattern '" << *type << "' does not match actual type '"
              << *expected << "'";
        }
        CHECK(values->begin() == values->end())
            << "Name bindings within type patterns are unsupported";
        type = expected;
      }
      auto new_p = global_arena->RawNew<BindingPattern>(
          binding.SourceLoc(), binding.Name(),
          global_arena->RawNew<ExpressionPattern>(
              ReifyType(type, binding.SourceLoc())));
      if (binding.Name().has_value()) {
        types.Set(*binding.Name(), type);
      }
      return {.pattern = new_p, .type = type, .types = types};
    }
    case Pattern::Kind::TuplePattern: {
      const auto& tuple = cast<TuplePattern>(*p);
      std::vector<TuplePattern::Field> new_fields;
      std::vector<TupleElement> field_types;
      auto new_types = types;
      if (expected && expected->Tag() != Value::Kind::TupleValue) {
        FATAL_COMPILATION_ERROR(p->SourceLoc()) << "didn't expect a tuple";
      }
      if (expected && tuple.Fields().size() !=
                          cast<TupleValue>(*expected).Elements().size()) {
        FATAL_COMPILATION_ERROR(tuple.SourceLoc())
            << "tuples of different length";
      }
      for (size_t i = 0; i < tuple.Fields().size(); ++i) {
        const TuplePattern::Field& field = tuple.Fields()[i];
        const Value* expected_field_type = nullptr;
        if (expected != nullptr) {
          const TupleElement& expected_element =
              cast<TupleValue>(*expected).Elements()[i];
          if (expected_element.name != field.name) {
            FATAL_COMPILATION_ERROR(tuple.SourceLoc())
                << "field names do not match, expected "
                << expected_element.name << " but got " << field.name;
          }
          expected_field_type = expected_element.value;
        }
        auto field_result = TypeCheckPattern(field.pattern, new_types, values,
                                             expected_field_type);
        new_types = field_result.types;
        new_fields.push_back(
            TuplePattern::Field(field.name, field_result.pattern));
        field_types.push_back({.name = field.name, .value = field_result.type});
      }
      auto new_tuple =
          global_arena->RawNew<TuplePattern>(tuple.SourceLoc(), new_fields);
      auto tuple_t = global_arena->RawNew<TupleValue>(std::move(field_types));
      return {.pattern = new_tuple, .type = tuple_t, .types = new_types};
    }
    case Pattern::Kind::AlternativePattern: {
      const auto& alternative = cast<AlternativePattern>(*p);
      const Value* choice_type = InterpExp(values, alternative.ChoiceType());
      if (choice_type->Tag() != Value::Kind::ChoiceType) {
        FATAL_COMPILATION_ERROR(alternative.SourceLoc())
            << "alternative pattern does not name a choice type.";
      }
      if (expected != nullptr) {
        ExpectType(alternative.SourceLoc(), "alternative pattern", expected,
                   choice_type);
      }
      const Value* parameter_types =
          FindInVarValues(alternative.AlternativeName(),
                          cast<ChoiceType>(*choice_type).Alternatives());
      if (parameter_types == nullptr) {
        FATAL_COMPILATION_ERROR(alternative.SourceLoc())
            << "'" << alternative.AlternativeName()
            << "' is not an alternative of " << choice_type;
      }
      TCPattern arg_results = TypeCheckPattern(alternative.Arguments(), types,
                                               values, parameter_types);
      return {.pattern = global_arena->RawNew<AlternativePattern>(
                  alternative.SourceLoc(),
                  ReifyType(choice_type, alternative.SourceLoc()),
                  alternative.AlternativeName(),
                  cast<TuplePattern>(arg_results.pattern)),
              .type = choice_type,
              .types = arg_results.types};
    }
    case Pattern::Kind::ExpressionPattern: {
      TCExpression result =
          TypeCheckExp(cast<ExpressionPattern>(p)->Expression(), types, values);
      return {.pattern = global_arena->RawNew<ExpressionPattern>(result.exp),
              .type = result.type,
              .types = result.types};
    }
  }
}

static auto TypecheckCase(const Value* expected, const Pattern* pat,
                          const Statement* body, TypeEnv types, Env values,
                          const Value*& ret_type, bool is_omitted_ret_type)
    -> std::pair<const Pattern*, const Statement*> {
  auto pat_res = TypeCheckPattern(pat, types, values, expected);
  auto res =
      TypeCheckStmt(body, pat_res.types, values, ret_type, is_omitted_ret_type);
  return std::make_pair(pat, res.stmt);
}

// The TypeCheckStmt function performs semantic analysis on a statement.
// It returns a new version of the statement and a new type environment.
//
// The ret_type parameter is used for analyzing return statements.
// It is the declared return type of the enclosing function definition.
// If the return type is "auto", then the return type is inferred from
// the first return statement.
auto TypeCheckStmt(const Statement* s, TypeEnv types, Env values,
                   const Value*& ret_type, bool is_omitted_ret_type)
    -> TCStatement {
  if (!s) {
    return TCStatement(s, types);
  }
  switch (s->Tag()) {
    case Statement::Kind::Match: {
      const auto& match = cast<Match>(*s);
      auto res = TypeCheckExp(match.Exp(), types, values);
      auto res_type = res.type;
      auto new_clauses = global_arena->RawNew<
          std::list<std::pair<const Pattern*, const Statement*>>>();
      for (auto& clause : *match.Clauses()) {
        new_clauses->push_back(TypecheckCase(res_type, clause.first,
                                             clause.second, types, values,
                                             ret_type, is_omitted_ret_type));
      }
      const Statement* new_s =
          global_arena->RawNew<Match>(s->SourceLoc(), res.exp, new_clauses);
      return TCStatement(new_s, types);
    }
    case Statement::Kind::While: {
      const auto& while_stmt = cast<While>(*s);
      auto cnd_res = TypeCheckExp(while_stmt.Cond(), types, values);
      ExpectType(s->SourceLoc(), "condition of `while`",
                 global_arena->RawNew<BoolType>(), cnd_res.type);
      auto body_res = TypeCheckStmt(while_stmt.Body(), types, values, ret_type,
                                    is_omitted_ret_type);
      auto new_s = global_arena->RawNew<While>(s->SourceLoc(), cnd_res.exp,
                                               body_res.stmt);
      return TCStatement(new_s, types);
    }
    case Statement::Kind::Break:
    case Statement::Kind::Continue:
      return TCStatement(s, types);
    case Statement::Kind::Block: {
      auto stmt_res = TypeCheckStmt(cast<Block>(*s).Stmt(), types, values,
                                    ret_type, is_omitted_ret_type);
      return TCStatement(
          global_arena->RawNew<Block>(s->SourceLoc(), stmt_res.stmt), types);
    }
    case Statement::Kind::VariableDefinition: {
      const auto& var = cast<VariableDefinition>(*s);
      auto res = TypeCheckExp(var.Init(), types, values);
      const Value* rhs_ty = res.type;
      auto lhs_res = TypeCheckPattern(var.Pat(), types, values, rhs_ty);
      const Statement* new_s = global_arena->RawNew<VariableDefinition>(
          s->SourceLoc(), var.Pat(), res.exp);
      return TCStatement(new_s, lhs_res.types);
    }
    case Statement::Kind::Sequence: {
      const auto& seq = cast<Sequence>(*s);
      auto stmt_res = TypeCheckStmt(seq.Stmt(), types, values, ret_type,
                                    is_omitted_ret_type);
      auto types2 = stmt_res.types;
      auto next_res = TypeCheckStmt(seq.Next(), types2, values, ret_type,
                                    is_omitted_ret_type);
      auto types3 = next_res.types;
      return TCStatement(global_arena->RawNew<Sequence>(
                             s->SourceLoc(), stmt_res.stmt, next_res.stmt),
                         types3);
    }
    case Statement::Kind::Assign: {
      const auto& assign = cast<Assign>(*s);
      auto rhs_res = TypeCheckExp(assign.Rhs(), types, values);
      auto rhs_t = rhs_res.type;
      auto lhs_res = TypeCheckExp(assign.Lhs(), types, values);
      auto lhs_t = lhs_res.type;
      ExpectType(s->SourceLoc(), "assign", lhs_t, rhs_t);
      auto new_s = global_arena->RawNew<Assign>(s->SourceLoc(), lhs_res.exp,
                                                rhs_res.exp);
      return TCStatement(new_s, lhs_res.types);
    }
    case Statement::Kind::ExpressionStatement: {
      auto res =
          TypeCheckExp(cast<ExpressionStatement>(*s).Exp(), types, values);
      auto new_s =
          global_arena->RawNew<ExpressionStatement>(s->SourceLoc(), res.exp);
      return TCStatement(new_s, types);
    }
    case Statement::Kind::If: {
      const auto& if_stmt = cast<If>(*s);
      auto cnd_res = TypeCheckExp(if_stmt.Cond(), types, values);
      ExpectType(s->SourceLoc(), "condition of `if`",
                 global_arena->RawNew<BoolType>(), cnd_res.type);
      auto then_res = TypeCheckStmt(if_stmt.ThenStmt(), types, values, ret_type,
                                    is_omitted_ret_type);
      auto else_res = TypeCheckStmt(if_stmt.ElseStmt(), types, values, ret_type,
                                    is_omitted_ret_type);
      auto new_s = global_arena->RawNew<If>(s->SourceLoc(), cnd_res.exp,
                                            then_res.stmt, else_res.stmt);
      return TCStatement(new_s, types);
    }
    case Statement::Kind::Return: {
      const auto& ret = cast<Return>(*s);
      auto res = TypeCheckExp(ret.Exp(), types, values);
      if (ret_type->Tag() == Value::Kind::AutoType) {
        // The following infers the return type from the first 'return'
        // statement. This will get more difficult with subtyping, when we
        // should infer the least-upper bound of all the 'return' statements.
        ret_type = res.type;
      } else {
        ExpectType(s->SourceLoc(), "return", ret_type, res.type);
      }
      if (ret.IsOmittedExp() != is_omitted_ret_type) {
        FATAL_COMPILATION_ERROR(s->SourceLoc())
            << *s << " should" << (is_omitted_ret_type ? " not" : "")
            << " provide a return value, to match the function's signature.";
      }
      return TCStatement(global_arena->RawNew<Return>(s->SourceLoc(), res.exp,
                                                      ret.IsOmittedExp()),
                         types);
    }
    case Statement::Kind::Continuation: {
      const auto& cont = cast<Continuation>(*s);
      TCStatement body_result = TypeCheckStmt(cont.Body(), types, values,
                                              ret_type, is_omitted_ret_type);
      const Statement* new_continuation = global_arena->RawNew<Continuation>(
          s->SourceLoc(), cont.ContinuationVariable(), body_result.stmt);
      types.Set(cont.ContinuationVariable(),
                global_arena->RawNew<ContinuationType>());
      return TCStatement(new_continuation, types);
    }
    case Statement::Kind::Run: {
      TCExpression argument_result =
          TypeCheckExp(cast<Run>(*s).Argument(), types, values);
      ExpectType(s->SourceLoc(), "argument of `run`",
                 global_arena->RawNew<ContinuationType>(),
                 argument_result.type);
      const Statement* new_run =
          global_arena->RawNew<Run>(s->SourceLoc(), argument_result.exp);
      return TCStatement(new_run, types);
    }
    case Statement::Kind::Await: {
      // nothing to do here
      return TCStatement(s, types);
    }
  }  // switch
}

static auto CheckOrEnsureReturn(const Statement* stmt, bool omitted_ret_type,
                                SourceLocation loc) -> const Statement* {
  if (!stmt) {
    if (omitted_ret_type) {
      return global_arena->RawNew<Return>(loc, nullptr,
                                          /*is_omitted_exp=*/true);
    } else {
      FATAL_COMPILATION_ERROR(loc)
          << "control-flow reaches end of function that provides a `->` return "
             "type without reaching a return statement";
    }
  }
  switch (stmt->Tag()) {
    case Statement::Kind::Match: {
      const auto& match = cast<Match>(*stmt);
      auto new_clauses = global_arena->RawNew<
          std::list<std::pair<const Pattern*, const Statement*>>>();
      for (const auto& clause : *match.Clauses()) {
        auto s = CheckOrEnsureReturn(clause.second, omitted_ret_type,
                                     stmt->SourceLoc());
        new_clauses->push_back(std::make_pair(clause.first, s));
      }
      return global_arena->RawNew<Match>(stmt->SourceLoc(), match.Exp(),
                                         new_clauses);
    }
    case Statement::Kind::Block:
      return global_arena->RawNew<Block>(
          stmt->SourceLoc(),
          CheckOrEnsureReturn(cast<Block>(*stmt).Stmt(), omitted_ret_type,
                              stmt->SourceLoc()));
    case Statement::Kind::If: {
      const auto& if_stmt = cast<If>(*stmt);
      return global_arena->RawNew<If>(
          stmt->SourceLoc(), if_stmt.Cond(),
          CheckOrEnsureReturn(if_stmt.ThenStmt(), omitted_ret_type,
                              stmt->SourceLoc()),
          CheckOrEnsureReturn(if_stmt.ElseStmt(), omitted_ret_type,
                              stmt->SourceLoc()));
    }
    case Statement::Kind::Return:
      return stmt;
    case Statement::Kind::Sequence: {
      const auto& seq = cast<Sequence>(*stmt);
      if (seq.Next()) {
        return global_arena->RawNew<Sequence>(
            stmt->SourceLoc(), seq.Stmt(),
            CheckOrEnsureReturn(seq.Next(), omitted_ret_type,
                                stmt->SourceLoc()));
      } else {
        return CheckOrEnsureReturn(seq.Stmt(), omitted_ret_type,
                                   stmt->SourceLoc());
      }
    }
    case Statement::Kind::Continuation:
    case Statement::Kind::Run:
    case Statement::Kind::Await:
      return stmt;
    case Statement::Kind::Assign:
    case Statement::Kind::ExpressionStatement:
    case Statement::Kind::While:
    case Statement::Kind::Break:
    case Statement::Kind::Continue:
    case Statement::Kind::VariableDefinition:
      if (omitted_ret_type) {
        return global_arena->RawNew<Sequence>(
            stmt->SourceLoc(), stmt,
            global_arena->RawNew<Return>(loc, nullptr,
                                         /*is_omitted_exp=*/true));
      } else {
        FATAL_COMPILATION_ERROR(stmt->SourceLoc())
            << "control-flow reaches end of function that provides a `->` "
               "return type without reaching a return statement";
      }
  }
}

// TODO: factor common parts of TypeCheckFunDef and TypeOfFunDef into
// a function.
// TODO: Add checking to function definitions to ensure that
//   all deduced type parameters will be deduced.
static auto TypeCheckFunDef(const FunctionDefinition* f, TypeEnv types,
                            Env values) -> Ptr<const FunctionDefinition> {
  // Bring the deduced parameters into scope
  for (const auto& deduced : f->deduced_parameters) {
    // auto t = InterpExp(values, deduced.type);
    types.Set(deduced.name, global_arena->RawNew<VariableType>(deduced.name));
    Address a = state->heap.AllocateValue(*types.Get(deduced.name));
    values.Set(deduced.name, a);
  }
  // Type check the parameter pattern
  auto param_res = TypeCheckPattern(f->param_pattern, types, values, nullptr);
  // Evaluate the return type expression
  auto return_type = InterpPattern(values, f->return_type);
  if (f->name == "main") {
    ExpectType(f->loc, "return type of `main`", global_arena->RawNew<IntType>(),
               return_type);
    // TODO: Check that main doesn't have any parameters.
  }
  auto res = TypeCheckStmt(f->body, param_res.types, values, return_type,
                           f->is_omitted_return_type);
<<<<<<< HEAD
  auto body = CheckOrEnsureReturn(res.stmt, f->is_omitted_return_type, f->loc);
  return global_arena->RawNew<FunctionDefinition>(
      f->loc, f->name, f->deduced_parameters, f->param_pattern,
      global_arena->RawNew<ExpressionPattern>(ReifyType(return_type, f->loc)),
=======
  auto body =
      CheckOrEnsureReturn(res.stmt, f->is_omitted_return_type, f->line_num);
  return global_arena->New<FunctionDefinition>(
      f->line_num, f->name, f->deduced_parameters, f->param_pattern,
      global_arena->RawNew<ExpressionPattern>(
          ReifyType(return_type, f->line_num)),
>>>>>>> 77ff9300
      /*is_omitted_return_type=*/false, body);
}

static auto TypeOfFunDef(TypeEnv types, Env values,
                         const FunctionDefinition* fun_def) -> const Value* {
  // Bring the deduced parameters into scope
  for (const auto& deduced : fun_def->deduced_parameters) {
    // auto t = InterpExp(values, deduced.type);
    types.Set(deduced.name, global_arena->RawNew<VariableType>(deduced.name));
    Address a = state->heap.AllocateValue(*types.Get(deduced.name));
    values.Set(deduced.name, a);
  }
  // Type check the parameter pattern
  auto param_res =
      TypeCheckPattern(fun_def->param_pattern, types, values, nullptr);
  // Evaluate the return type expression
  auto ret = InterpPattern(values, fun_def->return_type);
  if (ret->Tag() == Value::Kind::AutoType) {
    auto f = TypeCheckFunDef(fun_def, types, values);
    ret = InterpPattern(values, f->return_type);
  }
  return global_arena->RawNew<FunctionType>(fun_def->deduced_parameters,
                                            param_res.type, ret);
}

static auto TypeOfClassDef(const ClassDefinition* sd, TypeEnv /*types*/,
                           Env ct_top) -> const Value* {
  VarValues fields;
  VarValues methods;
  for (const Member* m : sd->members) {
    switch (m->Tag()) {
      case Member::Kind::FieldMember: {
        const BindingPattern* binding = cast<FieldMember>(*m).Binding();
        if (!binding->Name().has_value()) {
          FATAL_COMPILATION_ERROR(binding->SourceLoc())
              << "Struct members must have names";
        }
        const Expression* type_expression =
            dyn_cast<ExpressionPattern>(binding->Type())->Expression();
        if (type_expression == nullptr) {
          FATAL_COMPILATION_ERROR(binding->SourceLoc())
              << "Struct members must have explicit types";
        }
        auto type = InterpExp(ct_top, type_expression);
        fields.push_back(std::make_pair(*binding->Name(), type));
        break;
      }
    }
  }
  return global_arena->RawNew<ClassType>(sd->name, std::move(fields),
                                         std::move(methods));
}

static auto GetName(const Declaration& d) -> const std::string& {
  switch (d.Tag()) {
    case Declaration::Kind::FunctionDeclaration:
      return cast<FunctionDeclaration>(d).Definition().name;
    case Declaration::Kind::ClassDeclaration:
      return cast<ClassDeclaration>(d).Definition().name;
    case Declaration::Kind::ChoiceDeclaration:
      return cast<ChoiceDeclaration>(d).Name();
    case Declaration::Kind::VariableDeclaration: {
      const BindingPattern* binding = cast<VariableDeclaration>(d).Binding();
      if (!binding->Name().has_value()) {
        FATAL_COMPILATION_ERROR(binding->SourceLoc())
            << "Top-level variable declarations must have names";
      }
      return *binding->Name();
    }
  }
}

auto MakeTypeChecked(const Ptr<const Declaration> d, const TypeEnv& types,
                     const Env& values) -> Ptr<const Declaration> {
  switch (d->Tag()) {
    case Declaration::Kind::FunctionDeclaration:
      return global_arena->New<FunctionDeclaration>(TypeCheckFunDef(
          &cast<FunctionDeclaration>(*d).Definition(), types, values));

    case Declaration::Kind::ClassDeclaration: {
      const ClassDefinition& class_def =
          cast<ClassDeclaration>(*d).Definition();
      std::list<Member*> fields;
      for (Member* m : class_def.members) {
        switch (m->Tag()) {
          case Member::Kind::FieldMember:
            // TODO: Interpret the type expression and store the result.
            fields.push_back(m);
            break;
        }
      }
      return global_arena->New<ClassDeclaration>(class_def.loc, class_def.name,
                                                 std::move(fields));
    }

    case Declaration::Kind::ChoiceDeclaration:
      // TODO
      return d;

    case Declaration::Kind::VariableDeclaration: {
      const auto& var = cast<VariableDeclaration>(*d);
      // Signals a type error if the initializing expression does not have
      // the declared type of the variable, otherwise returns this
      // declaration with annotated types.
      TCExpression type_checked_initializer =
          TypeCheckExp(var.Initializer(), types, values);
      const Expression* type =
          dyn_cast<ExpressionPattern>(var.Binding()->Type())->Expression();
      if (type == nullptr) {
        // TODO: consider adding support for `auto`
        FATAL_COMPILATION_ERROR(var.SourceLoc())
            << "Type of a top-level variable must be an expression.";
      }
      const Value* declared_type = InterpExp(values, type);
      ExpectType(var.SourceLoc(), "initializer of variable", declared_type,
                 type_checked_initializer.type);
      return d;
    }
  }
}

static void TopLevel(const Declaration& d, TypeCheckContext* tops) {
  switch (d.Tag()) {
    case Declaration::Kind::FunctionDeclaration: {
      const FunctionDefinition& func_def =
          cast<FunctionDeclaration>(d).Definition();
      auto t = TypeOfFunDef(tops->types, tops->values, &func_def);
      tops->types.Set(func_def.name, t);
      InitEnv(d, &tops->values);
      break;
    }

    case Declaration::Kind::ClassDeclaration: {
      const ClassDefinition& class_def = cast<ClassDeclaration>(d).Definition();
      auto st = TypeOfClassDef(&class_def, tops->types, tops->values);
      Address a = state->heap.AllocateValue(st);
      tops->values.Set(class_def.name, a);  // Is this obsolete?
      std::vector<TupleElement> field_types;
      for (const auto& [field_name, field_value] :
           cast<ClassType>(*st).Fields()) {
        field_types.push_back({.name = field_name, .value = field_value});
      }
      auto fun_ty = global_arena->RawNew<FunctionType>(
          std::vector<GenericBinding>(),
          global_arena->RawNew<TupleValue>(std::move(field_types)), st);
      tops->types.Set(class_def.name, fun_ty);
      break;
    }

    case Declaration::Kind::ChoiceDeclaration: {
      const auto& choice = cast<ChoiceDeclaration>(d);
      VarValues alts;
      for (const auto& [name, signature] : choice.Alternatives()) {
        auto t = InterpExp(tops->values, signature);
        alts.push_back(std::make_pair(name, t));
      }
      auto ct =
          global_arena->RawNew<ChoiceType>(choice.Name(), std::move(alts));
      Address a = state->heap.AllocateValue(ct);
      tops->values.Set(choice.Name(), a);  // Is this obsolete?
      tops->types.Set(choice.Name(), ct);
      break;
    }

    case Declaration::Kind::VariableDeclaration: {
      const auto& var = cast<VariableDeclaration>(d);
      // Associate the variable name with it's declared type in the
      // compile-time symbol table.
      const Expression* type =
          cast<ExpressionPattern>(var.Binding()->Type())->Expression();
      const Value* declared_type = InterpExp(tops->values, type);
      tops->types.Set(*var.Binding()->Name(), declared_type);
      break;
    }
  }
}

auto TopLevel(const std::list<Ptr<const Declaration>>& fs) -> TypeCheckContext {
  TypeCheckContext tops;
  bool found_main = false;

  for (auto const& d : fs) {
    if (GetName(*d) == "main") {
      found_main = true;
    }
    TopLevel(*d, &tops);
  }

  if (found_main == false) {
    FATAL_COMPILATION_ERROR_NO_LINE()
        << "program must contain a function named `main`";
  }
  return tops;
}

}  // namespace Carbon<|MERGE_RESOLUTION|>--- conflicted
+++ resolved
@@ -907,25 +907,18 @@
   // Evaluate the return type expression
   auto return_type = InterpPattern(values, f->return_type);
   if (f->name == "main") {
-    ExpectType(f->loc, "return type of `main`", global_arena->RawNew<IntType>(),
-               return_type);
+    ExpectType(f->source_location, "return type of `main`",
+               global_arena->RawNew<IntType>(), return_type);
     // TODO: Check that main doesn't have any parameters.
   }
   auto res = TypeCheckStmt(f->body, param_res.types, values, return_type,
                            f->is_omitted_return_type);
-<<<<<<< HEAD
-  auto body = CheckOrEnsureReturn(res.stmt, f->is_omitted_return_type, f->loc);
-  return global_arena->RawNew<FunctionDefinition>(
-      f->loc, f->name, f->deduced_parameters, f->param_pattern,
-      global_arena->RawNew<ExpressionPattern>(ReifyType(return_type, f->loc)),
-=======
-  auto body =
-      CheckOrEnsureReturn(res.stmt, f->is_omitted_return_type, f->line_num);
+  auto body = CheckOrEnsureReturn(res.stmt, f->is_omitted_return_type,
+                                  f->source_location);
   return global_arena->New<FunctionDefinition>(
-      f->line_num, f->name, f->deduced_parameters, f->param_pattern,
+      f->source_location, f->name, f->deduced_parameters, f->param_pattern,
       global_arena->RawNew<ExpressionPattern>(
-          ReifyType(return_type, f->line_num)),
->>>>>>> 77ff9300
+          ReifyType(return_type, f->source_location)),
       /*is_omitted_return_type=*/false, body);
 }
 
