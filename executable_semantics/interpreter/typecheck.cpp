// Part of the Carbon Language project, under the Apache License v2.0 with LLVM
// Exceptions. See /LICENSE for license information.
// SPDX-License-Identifier: Apache-2.0 WITH LLVM-exception

#include "executable_semantics/interpreter/typecheck.h"

#include <algorithm>
#include <iostream>
#include <iterator>
#include <map>
#include <set>
#include <vector>

#include "executable_semantics/ast/function_definition.h"
#include "executable_semantics/interpreter/interpreter.h"
#include "executable_semantics/tracing_flag.h"

namespace Carbon {

void ExpectType(int line_num, const std::string& context, const Value* expected,
                const Value* actual) {
  if (!TypeEqual(expected, actual)) {
    std::cerr << line_num << ": type error in " << context << std::endl;
    std::cerr << "expected: ";
    PrintValue(expected, std::cerr);
    std::cerr << std::endl << "actual: ";
    PrintValue(actual, std::cerr);
    std::cerr << std::endl;
    exit(-1);
  }
}

void ExpectPointerType(int line_num, const std::string& context,
                       const Value* actual) {
  if (actual->tag != ValKind::PointerType) {
    std::cerr << line_num << ": type error in " << context << std::endl;
    std::cerr << "expected a pointer type\n";
    std::cerr << "actual: ";
    PrintValue(actual, std::cerr);
    std::cerr << std::endl;
    exit(-1);
  }
}

void PrintErrorString(const std::string& s) { std::cerr << s; }

void PrintTypeEnv(TypeEnv types, std::ostream& out) {
  for (const auto& [name, value] : types) {
    out << name << ": ";
    PrintValue(value, out);
    out << ", ";
  }
}

// Reify type to type expression.
auto ReifyType(const Value* t, int line_num) -> const Expression* {
  switch (t->tag) {
<<<<<<< HEAD
    case ValKind::IntTV:
      return Expression::MakeIntType(0);
    case ValKind::BoolTV:
      return Expression::MakeBoolType(0);
    case ValKind::TypeTV:
      return Expression::MakeTypeType(0);
    case ValKind::ContinuationTV:
      return Expression::MakeContinuationType(0);
    case ValKind::FunctionTV:
      return Expression::MakeFunType(
=======
    case ValKind::VarTV:
      return Expression::MakeIdentifierExpression(0, *t->GetVariableType());
    case ValKind::IntType:
      return Expression::MakeIntTypeLiteral(0);
    case ValKind::BoolType:
      return Expression::MakeBoolTypeLiteral(0);
    case ValKind::TypeType:
      return Expression::MakeTypeTypeLiteral(0);
    case ValKind::ContinuationType:
      return Expression::MakeContinuationTypeLiteral(0);
    case ValKind::FunctionType:
      return Expression::MakeFunctionTypeLiteral(
>>>>>>> 232db31e
          0, ReifyType(t->GetFunctionType().param, line_num),
          ReifyType(t->GetFunctionType().ret, line_num));
    case ValKind::TupleValue: {
      std::vector<FieldInitializer> args;
      for (const TupleElement& field : *t->GetTupleValue().elements) {
        args.push_back(
            {.name = field.name,
             .expression = ReifyType(state->heap.Read(field.address, line_num),
                                     line_num)});
      }
      return Expression::MakeTupleLiteral(0, args);
    }
    case ValKind::StructType:
      return Expression::MakeIdentifierExpression(0, *t->GetStructType().name);
    case ValKind::ChoiceType:
      return Expression::MakeIdentifierExpression(0, *t->GetChoiceType().name);
    case ValKind::PointerType:
      return Expression::MakePrimitiveOperatorExpression(
          0, Operator::Ptr, {ReifyType(t->GetPointerType().type, line_num)});
    default:
      std::cerr << line_num << ": expected a type, not ";
      PrintValue(t, std::cerr);
      std::cerr << std::endl;
      exit(-1);
  }
}

// The TypeCheckExp function performs semantic analysis on an expression.
// It returns a new version of the expression, its type, and an
// updated environment which are bundled into a TCResult object.
// The purpose of the updated environment is
// to bring pattern variables into scope, for example, in a match case.
// The new version of the expression may include more information,
// for example, the type arguments deduced for the type parameters of a
// generic.
//
// e is the expression to be analyzed.
// types maps variable names to the type of their run-time value.
// values maps variable names to their compile-time values. It is not
//    directly used in this function but is passed to InterExp.
// expected is the type that this expression is expected to have.
//    This parameter is non-null when the expression is in a pattern context
//    and it is used to implement `auto`, otherwise it is null.
// context says what kind of position this expression is nested in,
//    whether it's a position that expects a value, a pattern, or a type.
auto TypeCheckExp(const Expression* e, TypeEnv types, Env values,
                  const Value* expected, TCContext context) -> TCResult {
  if (tracing_output) {
    switch (context) {
      case TCContext::ValueContext:
        std::cout << "checking expression ";
        break;
      case TCContext::PatternContext:
        std::cout << "checking pattern, ";
        if (expected) {
          std::cout << "expecting ";
          PrintValue(expected, std::cerr);
        }
        std::cout << ", ";
        break;
      case TCContext::TypeContext:
        std::cout << "checking type ";
        break;
    }
    PrintExp(e);
    std::cout << std::endl;
  }
  switch (e->tag()) {
    case ExpressionKind::BindingExpression: {
      if (context != TCContext::PatternContext) {
        std::cerr
            << e->line_num
            << ": compilation error, pattern variables are only allowed in "
               "pattern context"
            << std::endl;
        exit(-1);
      }
      auto t = InterpExp(values, e->GetBindingExpression().type);
      if (t->tag == ValKind::AutoType) {
        if (expected == nullptr) {
          std::cerr << e->line_num
                    << ": compilation error, auto not allowed here"
                    << std::endl;
          exit(-1);
        } else {
          t = expected;
        }
      } else if (expected) {
        ExpectType(e->line_num, "pattern variable", t, expected);
      }
      auto new_e = Expression::MakeBindingExpression(
          e->line_num, e->GetBindingExpression().name,
          ReifyType(t, e->line_num));
      types.Set(e->GetBindingExpression().name, t);
      return TCResult(new_e, t, types);
    }
    case ExpressionKind::IndexExpression: {
      auto res = TypeCheckExp(e->GetIndexExpression().aggregate, types, values,
                              nullptr, TCContext::ValueContext);
      auto t = res.type;
      switch (t->tag) {
        case ValKind::TupleValue: {
          auto i = ToInteger(InterpExp(values, e->GetIndexExpression().offset));
          std::string f = std::to_string(i);
          std::optional<Address> field_address = FindTupleField(f, t);
          if (field_address == std::nullopt) {
            std::cerr << e->line_num << ": compilation error, field " << f
                      << " is not in the tuple ";
            PrintValue(t, std::cerr);
            std::cerr << std::endl;
            exit(-1);
          }
          auto field_t = state->heap.Read(*field_address, e->line_num);
          auto new_e = Expression::MakeIndexExpression(
              e->line_num, res.exp, Expression::MakeIntLiteral(e->line_num, i));
          return TCResult(new_e, field_t, res.types);
        }
        default:
          std::cerr << e->line_num << ": compilation error, expected a tuple"
                    << std::endl;
          exit(-1);
      }
    }
    case ExpressionKind::TupleLiteral: {
      std::vector<FieldInitializer> new_args;
      auto arg_types = new std::vector<TupleElement>();
      auto new_types = types;
      if (expected && expected->tag != ValKind::TupleValue) {
        std::cerr << e->line_num << ": compilation error, didn't expect a tuple"
                  << std::endl;
        exit(-1);
      }
      if (expected && e->GetTupleLiteral().fields.size() !=
                          expected->GetTupleValue().elements->size()) {
        std::cerr << e->line_num
                  << ": compilation error, tuples of different length"
                  << std::endl;
        exit(-1);
      }
      int i = 0;
      for (auto arg = e->GetTupleLiteral().fields.begin();
           arg != e->GetTupleLiteral().fields.end(); ++arg, ++i) {
        const Value* arg_expected = nullptr;
        if (expected && expected->tag == ValKind::TupleValue) {
          if ((*expected->GetTupleValue().elements)[i].name != arg->name) {
            std::cerr << e->line_num
                      << ": compilation error, field names do not match, "
                      << "expected "
                      << (*expected->GetTupleValue().elements)[i].name
                      << " but got " << arg->name << std::endl;
            exit(-1);
          }
          arg_expected = state->heap.Read(
              (*expected->GetTupleValue().elements)[i].address, e->line_num);
        }
        auto arg_res = TypeCheckExp(arg->expression, new_types, values,
                                    arg_expected, context);
        new_types = arg_res.types;
        new_args.push_back({.name = arg->name, .expression = arg_res.exp});
        arg_types->push_back(
            {.name = arg->name,
             .address = state->heap.AllocateValue(arg_res.type)});
      }
      auto tuple_e = Expression::MakeTupleLiteral(e->line_num, new_args);
      auto tuple_t = Value::MakeTupleValue(arg_types);
      return TCResult(tuple_e, tuple_t, new_types);
    }
    case ExpressionKind::FieldAccessExpression: {
      auto res = TypeCheckExp(e->GetFieldAccessExpression().aggregate, types,
                              values, nullptr, TCContext::ValueContext);
      auto t = res.type;
      switch (t->tag) {
        case ValKind::StructType:
          // Search for a field
          for (auto& field : *t->GetStructType().fields) {
            if (e->GetFieldAccessExpression().field == field.first) {
              const Expression* new_e = Expression::MakeFieldAccessExpression(
                  e->line_num, res.exp, e->GetFieldAccessExpression().field);
              return TCResult(new_e, field.second, res.types);
            }
          }
          // Search for a method
          for (auto& method : *t->GetStructType().methods) {
            if (e->GetFieldAccessExpression().field == method.first) {
              const Expression* new_e = Expression::MakeFieldAccessExpression(
                  e->line_num, res.exp, e->GetFieldAccessExpression().field);
              return TCResult(new_e, method.second, res.types);
            }
          }
          std::cerr << e->line_num << ": compilation error, struct "
                    << *t->GetStructType().name
                    << " does not have a field named "
                    << e->GetFieldAccessExpression().field << std::endl;
          exit(-1);
        case ValKind::TupleValue:
          for (const TupleElement& field : *t->GetTupleValue().elements) {
            if (e->GetFieldAccessExpression().field == field.name) {
              auto new_e = Expression::MakeFieldAccessExpression(
                  e->line_num, res.exp, e->GetFieldAccessExpression().field);
              return TCResult(new_e,
                              state->heap.Read(field.address, e->line_num),
                              res.types);
            }
          }
          std::cerr << e->line_num << ": compilation error, struct "
                    << *t->GetStructType().name
                    << " does not have a field named "
                    << e->GetFieldAccessExpression().field << std::endl;
          exit(-1);
        case ValKind::ChoiceType:
          for (auto vt = t->GetChoiceType().alternatives->begin();
               vt != t->GetChoiceType().alternatives->end(); ++vt) {
            if (e->GetFieldAccessExpression().field == vt->first) {
              const Expression* new_e = Expression::MakeFieldAccessExpression(
                  e->line_num, res.exp, e->GetFieldAccessExpression().field);
              auto fun_ty = Value::MakeFunctionType(vt->second, t);
              return TCResult(new_e, fun_ty, res.types);
            }
          }
          std::cerr << e->line_num << ": compilation error, struct "
                    << *t->GetStructType().name
                    << " does not have a field named "
                    << e->GetFieldAccessExpression().field << std::endl;
          exit(-1);

        default:
          std::cerr << e->line_num
                    << ": compilation error in field access, expected a struct"
                    << std::endl;
          PrintExp(e);
          std::cerr << std::endl;
          exit(-1);
      }
    }
    case ExpressionKind::IdentifierExpression: {
      std::optional<const Value*> type =
          types.Get(e->GetIdentifierExpression().name);
      if (type) {
        return TCResult(e, *type, types);
      } else {
        std::cerr << e->line_num << ": could not find `"
                  << e->GetIdentifierExpression().name << "`" << std::endl;
        exit(-1);
      }
    }
    case ExpressionKind::IntLiteral:
      return TCResult(e, Value::MakeIntType(), types);
    case ExpressionKind::BoolLiteral:
      return TCResult(e, Value::MakeBoolType(), types);
    case ExpressionKind::PrimitiveOperatorExpression: {
      std::vector<const Expression*> es;
      std::vector<const Value*> ts;
      auto new_types = types;
      for (const Expression* argument :
           e->GetPrimitiveOperatorExpression().arguments) {
        auto res = TypeCheckExp(argument, types, values, nullptr,
                                TCContext::ValueContext);
        new_types = res.types;
        es.push_back(res.exp);
        ts.push_back(res.type);
      }
      auto new_e = Expression::MakePrimitiveOperatorExpression(
          e->line_num, e->GetPrimitiveOperatorExpression().op, es);
      switch (e->GetPrimitiveOperatorExpression().op) {
        case Operator::Neg:
          ExpectType(e->line_num, "negation", Value::MakeIntType(), ts[0]);
          return TCResult(new_e, Value::MakeIntType(), new_types);
        case Operator::Add:
          ExpectType(e->line_num, "addition(1)", Value::MakeIntType(), ts[0]);
          ExpectType(e->line_num, "addition(2)", Value::MakeIntType(), ts[1]);
          return TCResult(new_e, Value::MakeIntType(), new_types);
        case Operator::Sub:
          ExpectType(e->line_num, "subtraction(1)", Value::MakeIntType(),
                     ts[0]);
          ExpectType(e->line_num, "subtraction(2)", Value::MakeIntType(),
                     ts[1]);
          return TCResult(new_e, Value::MakeIntType(), new_types);
        case Operator::Mul:
          ExpectType(e->line_num, "multiplication(1)", Value::MakeIntType(),
                     ts[0]);
          ExpectType(e->line_num, "multiplication(2)", Value::MakeIntType(),
                     ts[1]);
          return TCResult(new_e, Value::MakeIntType(), new_types);
        case Operator::And:
          ExpectType(e->line_num, "&&(1)", Value::MakeBoolType(), ts[0]);
          ExpectType(e->line_num, "&&(2)", Value::MakeBoolType(), ts[1]);
          return TCResult(new_e, Value::MakeBoolType(), new_types);
        case Operator::Or:
          ExpectType(e->line_num, "||(1)", Value::MakeBoolType(), ts[0]);
          ExpectType(e->line_num, "||(2)", Value::MakeBoolType(), ts[1]);
          return TCResult(new_e, Value::MakeBoolType(), new_types);
        case Operator::Not:
          ExpectType(e->line_num, "!", Value::MakeBoolType(), ts[0]);
          return TCResult(new_e, Value::MakeBoolType(), new_types);
        case Operator::Eq:
          ExpectType(e->line_num, "==", ts[0], ts[1]);
          return TCResult(new_e, Value::MakeBoolType(), new_types);
        case Operator::Deref:
          ExpectPointerType(e->line_num, "*", ts[0]);
          return TCResult(new_e, ts[0]->GetPointerType().type, new_types);
        case Operator::Ptr:
          ExpectType(e->line_num, "*", Value::MakeTypeType(), ts[0]);
          return TCResult(new_e, Value::MakeTypeType(), new_types);
      }
      break;
    }
    case ExpressionKind::CallExpression: {
      auto fun_res = TypeCheckExp(e->GetCallExpression().function, types,
                                  values, nullptr, TCContext::ValueContext);
      switch (fun_res.type->tag) {
        case ValKind::FunctionType: {
          auto fun_t = fun_res.type;
          auto arg_res =
              TypeCheckExp(e->GetCallExpression().argument, fun_res.types,
                           values, fun_t->GetFunctionType().param, context);
          ExpectType(e->line_num, "call", fun_t->GetFunctionType().param,
                     arg_res.type);
          auto new_e = Expression::MakeCallExpression(e->line_num, fun_res.exp,
                                                      arg_res.exp);
          return TCResult(new_e, fun_t->GetFunctionType().ret, arg_res.types);
        }
        default: {
          std::cerr << e->line_num
                    << ": compilation error in call, expected a function"
                    << std::endl;
          PrintExp(e);
          std::cerr << std::endl;
          exit(-1);
        }
      }
      break;
    }
    case ExpressionKind::FunctionTypeLiteral: {
      switch (context) {
        case TCContext::ValueContext:
        case TCContext::TypeContext: {
          auto pt = InterpExp(values, e->GetFunctionTypeLiteral().parameter);
          auto rt = InterpExp(values, e->GetFunctionTypeLiteral().return_type);
          auto new_e = Expression::MakeFunctionTypeLiteral(
              e->line_num, ReifyType(pt, e->line_num),
              ReifyType(rt, e->line_num));
          return TCResult(new_e, Value::MakeTypeType(), types);
        }
        case TCContext::PatternContext: {
          auto param_res = TypeCheckExp(e->GetFunctionTypeLiteral().parameter,
                                        types, values, nullptr, context);
          auto ret_res =
              TypeCheckExp(e->GetFunctionTypeLiteral().return_type,
                           param_res.types, values, nullptr, context);
          auto new_e = Expression::MakeFunctionTypeLiteral(
              e->line_num, ReifyType(param_res.type, e->line_num),
              ReifyType(ret_res.type, e->line_num));
          return TCResult(new_e, Value::MakeTypeType(), ret_res.types);
        }
      }
    }
    case ExpressionKind::IntTypeLiteral:
      return TCResult(e, Value::MakeTypeType(), types);
    case ExpressionKind::BoolTypeLiteral:
      return TCResult(e, Value::MakeTypeType(), types);
    case ExpressionKind::TypeTypeLiteral:
      return TCResult(e, Value::MakeTypeType(), types);
    case ExpressionKind::AutoTypeLiteral:
      return TCResult(e, Value::MakeTypeType(), types);
    case ExpressionKind::ContinuationTypeLiteral:
      return TCResult(e, Value::MakeTypeType(), types);
  }
}

auto TypecheckCase(const Value* expected, const Expression* pat,
                   const Statement* body, TypeEnv types, Env values,
                   const Value*& ret_type)
    -> std::pair<const Expression*, const Statement*> {
  auto pat_res =
      TypeCheckExp(pat, types, values, expected, TCContext::PatternContext);
  auto res = TypeCheckStmt(body, pat_res.types, values, ret_type);
  return std::make_pair(pat, res.stmt);
}

// The TypeCheckStmt function performs semantic analysis on a statement.
// It returns a new version of the statement and a new type environment.
//
// The ret_type parameter is used for analyzing return statements.
// It is the declared return type of the enclosing function definition.
// If the return type is "auto", then the return type is inferred from
// the first return statement.
auto TypeCheckStmt(const Statement* s, TypeEnv types, Env values,
                   const Value*& ret_type) -> TCStatement {
  if (!s) {
    return TCStatement(s, types);
  }
  switch (s->tag) {
    case StatementKind::Match: {
      auto res = TypeCheckExp(s->GetMatch().exp, types, values, nullptr,
                              TCContext::ValueContext);
      auto res_type = res.type;
      auto new_clauses =
          new std::list<std::pair<const Expression*, const Statement*>>();
      for (auto& clause : *s->GetMatch().clauses) {
        new_clauses->push_back(TypecheckCase(
            res_type, clause.first, clause.second, types, values, ret_type));
      }
      const Statement* new_s =
          Statement::MakeMatch(s->line_num, res.exp, new_clauses);
      return TCStatement(new_s, types);
    }
    case StatementKind::While: {
      auto cnd_res = TypeCheckExp(s->GetWhile().cond, types, values, nullptr,
                                  TCContext::ValueContext);
      ExpectType(s->line_num, "condition of `while`", Value::MakeBoolType(),
                 cnd_res.type);
      auto body_res =
          TypeCheckStmt(s->GetWhile().body, types, values, ret_type);
      auto new_s =
          Statement::MakeWhile(s->line_num, cnd_res.exp, body_res.stmt);
      return TCStatement(new_s, types);
    }
    case StatementKind::Break:
    case StatementKind::Continue:
      return TCStatement(s, types);
    case StatementKind::Block: {
      auto stmt_res =
          TypeCheckStmt(s->GetBlock().stmt, types, values, ret_type);
      return TCStatement(Statement::MakeBlock(s->line_num, stmt_res.stmt),
                         types);
    }
    case StatementKind::VariableDefinition: {
      auto res = TypeCheckExp(s->GetVariableDefinition().init, types, values,
                              nullptr, TCContext::ValueContext);
      const Value* rhs_ty = res.type;
      auto lhs_res = TypeCheckExp(s->GetVariableDefinition().pat, types, values,
                                  rhs_ty, TCContext::PatternContext);
      const Statement* new_s = Statement::MakeVarDef(
          s->line_num, s->GetVariableDefinition().pat, res.exp);
      return TCStatement(new_s, lhs_res.types);
    }
    case StatementKind::Sequence: {
      auto stmt_res =
          TypeCheckStmt(s->GetSequence().stmt, types, values, ret_type);
      auto types2 = stmt_res.types;
      auto next_res =
          TypeCheckStmt(s->GetSequence().next, types2, values, ret_type);
      auto types3 = next_res.types;
      return TCStatement(
          Statement::MakeSeq(s->line_num, stmt_res.stmt, next_res.stmt),
          types3);
    }
    case StatementKind::Assign: {
      auto rhs_res = TypeCheckExp(s->GetAssign().rhs, types, values, nullptr,
                                  TCContext::ValueContext);
      auto rhs_t = rhs_res.type;
      auto lhs_res = TypeCheckExp(s->GetAssign().lhs, types, values, rhs_t,
                                  TCContext::ValueContext);
      auto lhs_t = lhs_res.type;
      ExpectType(s->line_num, "assign", lhs_t, rhs_t);
      auto new_s = Statement::MakeAssign(s->line_num, lhs_res.exp, rhs_res.exp);
      return TCStatement(new_s, lhs_res.types);
    }
    case StatementKind::ExpressionStatement: {
      auto res = TypeCheckExp(s->GetExpression(), types, values, nullptr,
                              TCContext::ValueContext);
      auto new_s = Statement::MakeExpStmt(s->line_num, res.exp);
      return TCStatement(new_s, types);
    }
    case StatementKind::If: {
      auto cnd_res = TypeCheckExp(s->GetIf().cond, types, values, nullptr,
                                  TCContext::ValueContext);
      ExpectType(s->line_num, "condition of `if`", Value::MakeBoolType(),
                 cnd_res.type);
      auto thn_res =
          TypeCheckStmt(s->GetIf().then_stmt, types, values, ret_type);
      auto els_res =
          TypeCheckStmt(s->GetIf().else_stmt, types, values, ret_type);
      auto new_s = Statement::MakeIf(s->line_num, cnd_res.exp, thn_res.stmt,
                                     els_res.stmt);
      return TCStatement(new_s, types);
    }
    case StatementKind::Return: {
      auto res = TypeCheckExp(s->GetReturn(), types, values, nullptr,
                              TCContext::ValueContext);
      if (ret_type->tag == ValKind::AutoType) {
        // The following infers the return type from the first 'return'
        // statement. This will get more difficult with subtyping, when we
        // should infer the least-upper bound of all the 'return' statements.
        ret_type = res.type;
      } else {
        ExpectType(s->line_num, "return", ret_type, res.type);
      }
      return TCStatement(Statement::MakeReturn(s->line_num, res.exp), types);
    }
    case StatementKind::Continuation: {
      TCStatement body_result =
          TypeCheckStmt(s->GetContinuation().body, types, values, ret_type);
      const Statement* new_continuation = Statement::MakeContinuation(
          s->line_num, *s->GetContinuation().continuation_variable,
          body_result.stmt);
      types.Set(*s->GetContinuation().continuation_variable,
                Value::MakeContinuationType());
      return TCStatement(new_continuation, types);
    }
    case StatementKind::Run: {
      TCResult argument_result =
          TypeCheckExp(s->GetRun().argument, types, values, nullptr,
                       TCContext::ValueContext);
      ExpectType(s->line_num, "argument of `run`",
                 Value::MakeContinuationType(), argument_result.type);
      const Statement* new_run =
          Statement::MakeRun(s->line_num, argument_result.exp);
      return TCStatement(new_run, types);
    }
    case StatementKind::Await: {
      // nothing to do here
      return TCStatement(s, types);
    }
  }  // switch
}

auto CheckOrEnsureReturn(const Statement* stmt, bool void_return, int line_num)
    -> const Statement* {
  if (!stmt) {
    if (void_return) {
      return Statement::MakeReturn(line_num,
                                   Expression::MakeTupleLiteral(line_num, {}));
    } else {
      std::cerr
          << "control-flow reaches end of non-void function without a return"
          << std::endl;
      exit(-1);
    }
  }
  switch (stmt->tag) {
    case StatementKind::Match: {
      auto new_clauses =
          new std::list<std::pair<const Expression*, const Statement*>>();
      for (auto i = stmt->GetMatch().clauses->begin();
           i != stmt->GetMatch().clauses->end(); ++i) {
        auto s = CheckOrEnsureReturn(i->second, void_return, stmt->line_num);
        new_clauses->push_back(std::make_pair(i->first, s));
      }
      return Statement::MakeMatch(stmt->line_num, stmt->GetMatch().exp,
                                  new_clauses);
    }
    case StatementKind::Block:
      return Statement::MakeBlock(
          stmt->line_num, CheckOrEnsureReturn(stmt->GetBlock().stmt,
                                              void_return, stmt->line_num));
    case StatementKind::If:
      return Statement::MakeIf(
          stmt->line_num, stmt->GetIf().cond,
          CheckOrEnsureReturn(stmt->GetIf().then_stmt, void_return,
                              stmt->line_num),
          CheckOrEnsureReturn(stmt->GetIf().else_stmt, void_return,
                              stmt->line_num));
    case StatementKind::Return:
      return stmt;
    case StatementKind::Sequence:
      if (stmt->GetSequence().next) {
        return Statement::MakeSeq(
            stmt->line_num, stmt->GetSequence().stmt,
            CheckOrEnsureReturn(stmt->GetSequence().next, void_return,
                                stmt->line_num));
      } else {
        return CheckOrEnsureReturn(stmt->GetSequence().stmt, void_return,
                                   stmt->line_num);
      }
    case StatementKind::Continuation:
    case StatementKind::Run:
    case StatementKind::Await:
      return stmt;
    case StatementKind::Assign:
    case StatementKind::ExpressionStatement:
    case StatementKind::While:
    case StatementKind::Break:
    case StatementKind::Continue:
    case StatementKind::VariableDefinition:
      if (void_return) {
        return Statement::MakeSeq(
            stmt->line_num, stmt,
            Statement::MakeReturn(stmt->line_num, Expression::MakeTupleLiteral(
                                                      stmt->line_num, {})));
      } else {
        std::cerr
            << stmt->line_num
            << ": control-flow reaches end of non-void function without a "
               "return"
            << std::endl;
        exit(-1);
      }
  }
}

auto TypeCheckFunDef(const FunctionDefinition* f, TypeEnv types, Env values)
    -> struct FunctionDefinition* {
  auto param_res = TypeCheckExp(f->param_pattern, types, values, nullptr,
                                TCContext::PatternContext);
  auto return_type = InterpExp(values, f->return_type);
  if (f->name == "main") {
    ExpectType(f->line_num, "return type of `main`", Value::MakeIntType(),
               return_type);
    // TODO: Check that main doesn't have any parameters.
  }
  auto res = TypeCheckStmt(f->body, param_res.types, values, return_type);
  bool void_return = TypeEqual(return_type, Value::MakeUnitTypeVal());
  auto body = CheckOrEnsureReturn(res.stmt, void_return, f->line_num);
  return new FunctionDefinition(MakeFunDef(f->line_num, f->name,
                                           ReifyType(return_type, f->line_num),
                                           f->param_pattern, body));
}

auto TypeOfFunDef(TypeEnv types, Env values, const FunctionDefinition* fun_def)
    -> const Value* {
  auto param_res = TypeCheckExp(fun_def->param_pattern, types, values, nullptr,
                                TCContext::PatternContext);
  auto ret = InterpExp(values, fun_def->return_type);
  if (ret->tag == ValKind::AutoType) {
    auto f = TypeCheckFunDef(fun_def, types, values);
    ret = InterpExp(values, f->return_type);
  }
  return Value::MakeFunctionType(param_res.type, ret);
}

auto TypeOfStructDef(const StructDefinition* sd, TypeEnv /*types*/, Env ct_top)
    -> const Value* {
  auto fields = new VarValues();
  auto methods = new VarValues();
  for (auto m = sd->members->begin(); m != sd->members->end(); ++m) {
    if ((*m)->tag == MemberKind::FieldMember) {
      auto t = InterpExp(ct_top, (*m)->u.field.type);
      fields->push_back(std::make_pair(*(*m)->u.field.name, t));
    }
  }
  return Value::MakeStructType(*sd->name, fields, methods);
}

auto FunctionDeclaration::Name() const -> std::string {
  return definition.name;
}

auto StructDeclaration::Name() const -> std::string { return *definition.name; }

auto ChoiceDeclaration::Name() const -> std::string { return name; }

// Returns the name of the declared variable.
auto VariableDeclaration::Name() const -> std::string { return name; }

auto StructDeclaration::TypeChecked(TypeEnv types, Env values) const
    -> Declaration {
  auto fields = new std::list<Member*>();
  for (auto& m : *definition.members) {
    if (m->tag == MemberKind::FieldMember) {
      // TODO: Interpret the type expression and store the result.
      fields->push_back(m);
    }
  }
  return StructDeclaration(definition.line_num, *definition.name, fields);
}

auto FunctionDeclaration::TypeChecked(TypeEnv types, Env values) const
    -> Declaration {
  return FunctionDeclaration(*TypeCheckFunDef(&definition, types, values));
}

auto ChoiceDeclaration::TypeChecked(TypeEnv types, Env values) const
    -> Declaration {
  return *this;  // TODO.
}

// Signals a type error if the initializing expression does not have
// the declared type of the variable, otherwise returns this
// declaration with annotated types.
auto VariableDeclaration::TypeChecked(TypeEnv types, Env values) const
    -> Declaration {
  TCResult type_checked_initializer = TypeCheckExp(
      initializer, types, values, nullptr, TCContext::ValueContext);
  const Value* declared_type = InterpExp(values, type);
  ExpectType(source_location, "initializer of variable", declared_type,
             type_checked_initializer.type);
  return *this;
}

auto TopLevel(std::list<Declaration>* fs) -> TypeCheckContext {
  TypeCheckContext tops;
  bool found_main = false;

  for (auto const& d : *fs) {
    if (d.Name() == "main") {
      found_main = true;
    }
    d.TopLevel(tops);
  }

  if (found_main == false) {
    std::cerr << "error, program must contain a function named `main`"
              << std::endl;
    exit(-1);
  }
  return tops;
}

auto FunctionDeclaration::TopLevel(TypeCheckContext& tops) const -> void {
  auto t = TypeOfFunDef(tops.types, tops.values, &definition);
  tops.types.Set(Name(), t);
  InitGlobals(tops.values);
}

auto StructDeclaration::TopLevel(TypeCheckContext& tops) const -> void {
  auto st = TypeOfStructDef(&definition, tops.types, tops.values);
  Address a = state->heap.AllocateValue(st);
  tops.values.Set(Name(), a);  // Is this obsolete?
  auto field_types = new std::vector<TupleElement>();
  for (const auto& [field_name, field_value] : *st->GetStructType().fields) {
    field_types->push_back({.name = field_name,
                            .address = state->heap.AllocateValue(field_value)});
  }
  auto fun_ty = Value::MakeFunctionType(Value::MakeTupleValue(field_types), st);
  tops.types.Set(Name(), fun_ty);
}

auto ChoiceDeclaration::TopLevel(TypeCheckContext& tops) const -> void {
  auto alts = new VarValues();
  for (const auto& [name, signature] : alternatives) {
    auto t = InterpExp(tops.values, signature);
    alts->push_back(std::make_pair(name, t));
  }
  auto ct = Value::MakeChoiceType(name, alts);
  Address a = state->heap.AllocateValue(ct);
  tops.values.Set(Name(), a);  // Is this obsolete?
  tops.types.Set(Name(), ct);
}

// Associate the variable name with it's declared type in the
// compile-time symbol table.
auto VariableDeclaration::TopLevel(TypeCheckContext& tops) const -> void {
  const Value* declared_type = InterpExp(tops.values, type);
  tops.types.Set(Name(), declared_type);
}

}  // namespace Carbon<|MERGE_RESOLUTION|>--- conflicted
+++ resolved
@@ -55,20 +55,6 @@
 // Reify type to type expression.
 auto ReifyType(const Value* t, int line_num) -> const Expression* {
   switch (t->tag) {
-<<<<<<< HEAD
-    case ValKind::IntTV:
-      return Expression::MakeIntType(0);
-    case ValKind::BoolTV:
-      return Expression::MakeBoolType(0);
-    case ValKind::TypeTV:
-      return Expression::MakeTypeType(0);
-    case ValKind::ContinuationTV:
-      return Expression::MakeContinuationType(0);
-    case ValKind::FunctionTV:
-      return Expression::MakeFunType(
-=======
-    case ValKind::VarTV:
-      return Expression::MakeIdentifierExpression(0, *t->GetVariableType());
     case ValKind::IntType:
       return Expression::MakeIntTypeLiteral(0);
     case ValKind::BoolType:
@@ -79,7 +65,6 @@
       return Expression::MakeContinuationTypeLiteral(0);
     case ValKind::FunctionType:
       return Expression::MakeFunctionTypeLiteral(
->>>>>>> 232db31e
           0, ReifyType(t->GetFunctionType().param, line_num),
           ReifyType(t->GetFunctionType().ret, line_num));
     case ValKind::TupleValue: {
