// Part of the Carbon Language project, under the Apache License v2.0 with LLVM
// Exceptions. See /LICENSE for license information.
// SPDX-License-Identifier: Apache-2.0 WITH LLVM-exception

#include "executable_semantics/interpreter/typecheck.h"

#include <algorithm>
#include <iterator>
#include <map>
#include <set>
#include <vector>

#include "common/ostream.h"
#include "executable_semantics/ast/function_definition.h"
#include "executable_semantics/common/arena.h"
#include "executable_semantics/common/error.h"
#include "executable_semantics/common/tracing_flag.h"
#include "executable_semantics/interpreter/interpreter.h"
#include "executable_semantics/interpreter/value.h"
#include "llvm/Support/Casting.h"

using llvm::cast;
using llvm::dyn_cast;

namespace Carbon {

void ExpectType(int line_num, const std::string& context, const Value* expected,
                const Value* actual) {
  if (!TypeEqual(expected, actual)) {
    FATAL_COMPILATION_ERROR(line_num) << "type error in " << context << "\n"
                                      << "expected: " << *expected << "\n"
                                      << "actual: " << *actual;
  }
}

void ExpectPointerType(int line_num, const std::string& context,
                       const Value* actual) {
  if (actual->Tag() != Value::Kind::PointerType) {
    FATAL_COMPILATION_ERROR(line_num) << "type error in " << context << "\n"
                                      << "expected a pointer type\n"
                                      << "actual: " << *actual;
  }
}

// Reify type to type expression.
auto ReifyType(const Value* t, int line_num) -> const Expression* {
  switch (t->Tag()) {
    case Value::Kind::IntType:
      return Expression::MakeIntTypeLiteral(0);
    case Value::Kind::BoolType:
      return Expression::MakeBoolTypeLiteral(0);
    case Value::Kind::TypeType:
      return Expression::MakeTypeTypeLiteral(0);
    case Value::Kind::ContinuationType:
      return Expression::MakeContinuationTypeLiteral(0);
    case Value::Kind::FunctionType: {
      const auto& fn_type = cast<FunctionType>(*t);
      return Expression::MakeFunctionTypeLiteral(
          0, ReifyType(fn_type.Param(), line_num),
          ReifyType(fn_type.Ret(), line_num),
          /*is_omitted_return_type=*/false);
    }
    case Value::Kind::TupleValue: {
      std::vector<FieldInitializer> args;
      for (const TupleElement& field : cast<TupleValue>(*t).Elements()) {
        args.push_back(
            FieldInitializer(field.name, ReifyType(field.value, line_num)));
      }
      return Expression::MakeTupleLiteral(0, args);
    }
    case Value::Kind::StructType:
      return Expression::MakeIdentifierExpression(0,
                                                  cast<StructType>(*t).Name());
    case Value::Kind::ChoiceType:
      return Expression::MakeIdentifierExpression(0,
                                                  cast<ChoiceType>(*t).Name());
    case Value::Kind::PointerType:
      return Expression::MakePrimitiveOperatorExpression(
          0, Operator::Ptr,
          {ReifyType(cast<PointerType>(*t).Type(), line_num)});
    case Value::Kind::VariableType:
      return Expression::MakeIdentifierExpression(
          0, cast<VariableType>(*t).Name());
    default:
      FATAL_INTERNAL_ERROR(line_num) << "expected a type, not " << *t;
  }
}

// Perform type argument deduction, matching the parameter type `param`
// against the argument type `arg`. Whenever there is an VariableType
// in the parameter type, it is deduced to be the corresponding type
// inside the argument type.
// The `deduced` parameter is an accumulator, that is, it holds the
// results so-far.
auto ArgumentDeduction(int line_num, TypeEnv deduced, const Value* param,
                       const Value* arg) -> TypeEnv {
  switch (param->Tag()) {
    case Value::Kind::VariableType: {
      const auto& var_type = cast<VariableType>(*param);
      std::optional<const Value*> d = deduced.Get(var_type.Name());
      if (!d) {
        deduced.Set(var_type.Name(), arg);
      } else {
        ExpectType(line_num, "argument deduction", *d, arg);
      }
      return deduced;
    }
    case Value::Kind::TupleValue: {
      if (arg->Tag() != Value::Kind::TupleValue) {
        ExpectType(line_num, "argument deduction", param, arg);
      }
      const auto& param_tup = cast<TupleValue>(*param);
      const auto& arg_tup = cast<TupleValue>(*arg);
      if (param_tup.Elements().size() != arg_tup.Elements().size()) {
        ExpectType(line_num, "argument deduction", param, arg);
      }
<<<<<<< HEAD
      for (size_t i = 0; i < param->GetTupleValue().elements.size(); ++i) {
        if (param->GetTupleValue().elements[i].name !=
            arg->GetTupleValue().elements[i].name) {
          FATAL_COMPILATION_ERROR(line_num)
              << "mismatch in tuple names, "
              << param->GetTupleValue().elements[i].name
              << " != " << arg->GetTupleValue().elements[i].name;
=======
      for (size_t i = 0; i < param_tup.Elements().size(); ++i) {
        if (param_tup.Elements()[i].name != arg_tup.Elements()[i].name) {
          std::cerr << line_num << ": mismatch in tuple names, "
                    << param_tup.Elements()[i].name
                    << " != " << arg_tup.Elements()[i].name << std::endl;
          exit(-1);
>>>>>>> 113430a2
        }
        deduced =
            ArgumentDeduction(line_num, deduced, param_tup.Elements()[i].value,
                              arg_tup.Elements()[i].value);
      }
      return deduced;
    }
    case Value::Kind::FunctionType: {
      if (arg->Tag() != Value::Kind::FunctionType) {
        ExpectType(line_num, "argument deduction", param, arg);
      }
      const auto& param_fn = cast<FunctionType>(*param);
      const auto& arg_fn = cast<FunctionType>(*arg);
      // TODO: handle situation when arg has deduced parameters.
      deduced = ArgumentDeduction(line_num, deduced, param_fn.Param(),
                                  arg_fn.Param());
      deduced =
          ArgumentDeduction(line_num, deduced, param_fn.Ret(), arg_fn.Ret());
      return deduced;
    }
    case Value::Kind::PointerType: {
      if (arg->Tag() != Value::Kind::PointerType) {
        ExpectType(line_num, "argument deduction", param, arg);
      }
      return ArgumentDeduction(line_num, deduced,
                               cast<PointerType>(*param).Type(),
                               cast<PointerType>(*arg).Type());
    }
    // Nothing to do in the case for `auto`.
    case Value::Kind::AutoType: {
      return deduced;
    }
    // For the following cases, we check for type equality.
    case Value::Kind::ContinuationType:
    case Value::Kind::StructType:
    case Value::Kind::ChoiceType:
    case Value::Kind::IntType:
    case Value::Kind::BoolType:
    case Value::Kind::TypeType: {
      ExpectType(line_num, "argument deduction", param, arg);
      return deduced;
    }
    // The rest of these cases should never happen.
<<<<<<< HEAD
    case ValKind::IntValue:
    case ValKind::BoolValue:
    case ValKind::FunctionValue:
    case ValKind::PointerValue:
    case ValKind::StructValue:
    case ValKind::AlternativeValue:
    case ValKind::BindingPlaceholderValue:
    case ValKind::AlternativeConstructorValue:
    case ValKind::ContinuationValue:
      FATAL_INTERNAL_ERROR(line_num)
          << "In ArgumentDeduction: expected type, not value " << *param;
=======
    case Value::Kind::IntValue:
    case Value::Kind::BoolValue:
    case Value::Kind::FunctionValue:
    case Value::Kind::PointerValue:
    case Value::Kind::StructValue:
    case Value::Kind::AlternativeValue:
    case Value::Kind::BindingPlaceholderValue:
    case Value::Kind::AlternativeConstructorValue:
    case Value::Kind::ContinuationValue:
      llvm::errs() << line_num
                   << ": internal error in ArgumentDeduction: expected type, "
                   << "not value " << *param << "\n";
      exit(-1);
>>>>>>> 113430a2
  }
}

auto Substitute(TypeEnv dict, const Value* type) -> const Value* {
  switch (type->Tag()) {
    case Value::Kind::VariableType: {
      std::optional<const Value*> t =
          dict.Get(cast<VariableType>(*type).Name());
      if (!t) {
        return type;
      } else {
        return *t;
      }
    }
    case Value::Kind::TupleValue: {
      std::vector<TupleElement> elts;
      for (const auto& elt : cast<TupleValue>(*type).Elements()) {
        auto t = Substitute(dict, elt.value);
        elts.push_back({.name = elt.name, .value = t});
      }
      return global_arena->New<TupleValue>(elts);
    }
    case Value::Kind::FunctionType: {
      const auto& fn_type = cast<FunctionType>(*type);
      auto param = Substitute(dict, fn_type.Param());
      auto ret = Substitute(dict, fn_type.Ret());
      return global_arena->New<FunctionType>(std::vector<GenericBinding>(),
                                             param, ret);
    }
    case Value::Kind::PointerType: {
      return global_arena->New<PointerType>(
          Substitute(dict, cast<PointerType>(*type).Type()));
    }
    case Value::Kind::AutoType:
    case Value::Kind::IntType:
    case Value::Kind::BoolType:
    case Value::Kind::TypeType:
    case Value::Kind::StructType:
    case Value::Kind::ChoiceType:
    case Value::Kind::ContinuationType:
      return type;
    // The rest of these cases should never happen.
<<<<<<< HEAD
    case ValKind::IntValue:
    case ValKind::BoolValue:
    case ValKind::FunctionValue:
    case ValKind::PointerValue:
    case ValKind::StructValue:
    case ValKind::AlternativeValue:
    case ValKind::BindingPlaceholderValue:
    case ValKind::AlternativeConstructorValue:
    case ValKind::ContinuationValue:
      FATAL_INTERNAL_ERROR_NO_LINE()
          << "In Substitute: expected type, not value " << *type;
=======
    case Value::Kind::IntValue:
    case Value::Kind::BoolValue:
    case Value::Kind::FunctionValue:
    case Value::Kind::PointerValue:
    case Value::Kind::StructValue:
    case Value::Kind::AlternativeValue:
    case Value::Kind::BindingPlaceholderValue:
    case Value::Kind::AlternativeConstructorValue:
    case Value::Kind::ContinuationValue:
      llvm::errs() << "internal error in Substitute: expected type, "
                   << "not value " << *type << "\n";
      exit(-1);
>>>>>>> 113430a2
  }
}

// The TypeCheckExp function performs semantic analysis on an expression.
// It returns a new version of the expression, its type, and an
// updated environment which are bundled into a TCResult object.
// The purpose of the updated environment is
// to bring pattern variables into scope, for example, in a match case.
// The new version of the expression may include more information,
// for example, the type arguments deduced for the type parameters of a
// generic.
//
// e is the expression to be analyzed.
// types maps variable names to the type of their run-time value.
// values maps variable names to their compile-time values. It is not
//    directly used in this function but is passed to InterExp.
auto TypeCheckExp(const Expression* e, TypeEnv types, Env values)
    -> TCExpression {
  if (tracing_output) {
    llvm::outs() << "checking expression " << *e << "\n";
  }
  switch (e->tag()) {
    case ExpressionKind::IndexExpression: {
      auto res = TypeCheckExp(e->GetIndexExpression().aggregate, types, values);
      auto t = res.type;
      switch (t->Tag()) {
        case Value::Kind::TupleValue: {
          auto i =
              cast<IntValue>(*InterpExp(values, e->GetIndexExpression().offset))
                  .Val();
          std::string f = std::to_string(i);
          const Value* field_t = cast<TupleValue>(*t).FindField(f);
          if (field_t == nullptr) {
            FATAL_COMPILATION_ERROR(e->line_num)
                << "field " << f << " is not in the tuple " << *t;
          }
          auto new_e = Expression::MakeIndexExpression(
              e->line_num, res.exp, Expression::MakeIntLiteral(e->line_num, i));
          return TCExpression(new_e, field_t, res.types);
        }
        default:
          FATAL_COMPILATION_ERROR(e->line_num) << "expected a tuple";
      }
    }
    case ExpressionKind::TupleLiteral: {
      std::vector<FieldInitializer> new_args;
      std::vector<TupleElement> arg_types;
      auto new_types = types;
      int i = 0;
      for (auto arg = e->GetTupleLiteral().fields.begin();
           arg != e->GetTupleLiteral().fields.end(); ++arg, ++i) {
        auto arg_res = TypeCheckExp(arg->expression, new_types, values);
        new_types = arg_res.types;
        new_args.push_back(FieldInitializer(arg->name, arg_res.exp));
        arg_types.push_back({.name = arg->name, .value = arg_res.type});
      }
      auto tuple_e = Expression::MakeTupleLiteral(e->line_num, new_args);
      auto tuple_t = global_arena->New<TupleValue>(std::move(arg_types));
      return TCExpression(tuple_e, tuple_t, new_types);
    }
    case ExpressionKind::FieldAccessExpression: {
      auto res =
          TypeCheckExp(e->GetFieldAccessExpression().aggregate, types, values);
      auto t = res.type;
      switch (t->Tag()) {
        case Value::Kind::StructType: {
          const auto& t_struct = cast<StructType>(*t);
          // Search for a field
          for (auto& field : t_struct.Fields()) {
            if (e->GetFieldAccessExpression().field == field.first) {
              const Expression* new_e = Expression::MakeFieldAccessExpression(
                  e->line_num, res.exp, e->GetFieldAccessExpression().field);
              return TCExpression(new_e, field.second, res.types);
            }
          }
          // Search for a method
          for (auto& method : t_struct.Methods()) {
            if (e->GetFieldAccessExpression().field == method.first) {
              const Expression* new_e = Expression::MakeFieldAccessExpression(
                  e->line_num, res.exp, e->GetFieldAccessExpression().field);
              return TCExpression(new_e, method.second, res.types);
            }
          }
          FATAL_COMPILATION_ERROR(e->line_num)
              << "struct " << t_struct.Name() << " does not have a field named "
              << e->GetFieldAccessExpression().field;
        }
        case Value::Kind::TupleValue: {
          const auto& tup = cast<TupleValue>(*t);
          for (const TupleElement& field : tup.Elements()) {
            if (e->GetFieldAccessExpression().field == field.name) {
              auto new_e = Expression::MakeFieldAccessExpression(
                  e->line_num, res.exp, e->GetFieldAccessExpression().field);
              return TCExpression(new_e, field.value, res.types);
            }
          }
          FATAL_COMPILATION_ERROR(e->line_num)
              << "tuple " << tup << " does not have a field named "
              << e->GetFieldAccessExpression().field;
        }
        case Value::Kind::ChoiceType: {
          const auto& choice = cast<ChoiceType>(*t);
          for (const auto& vt : choice.Alternatives()) {
            if (e->GetFieldAccessExpression().field == vt.first) {
              const Expression* new_e = Expression::MakeFieldAccessExpression(
                  e->line_num, res.exp, e->GetFieldAccessExpression().field);
              auto fun_ty = global_arena->New<FunctionType>(
                  std::vector<GenericBinding>(), vt.second, t);
              return TCExpression(new_e, fun_ty, res.types);
            }
          }
          FATAL_COMPILATION_ERROR(e->line_num)
              << "choice " << choice.Name() << " does not have a field named "
              << e->GetFieldAccessExpression().field;
        }
        default:
          FATAL_COMPILATION_ERROR(e->line_num)
              << "field access, expected a struct\n"
              << *e;
      }
    }
    case ExpressionKind::IdentifierExpression: {
      std::optional<const Value*> type =
          types.Get(e->GetIdentifierExpression().name);
      if (type) {
        return TCExpression(e, *type, types);
      } else {
        FATAL_COMPILATION_ERROR(e->line_num)
            << "could not find `" << e->GetIdentifierExpression().name << "`";
      }
    }
    case ExpressionKind::IntLiteral:
      return TCExpression(e, global_arena->New<IntType>(), types);
    case ExpressionKind::BoolLiteral:
      return TCExpression(e, global_arena->New<BoolType>(), types);
    case ExpressionKind::PrimitiveOperatorExpression: {
      std::vector<const Expression*> es;
      std::vector<const Value*> ts;
      auto new_types = types;
      for (const Expression* argument :
           e->GetPrimitiveOperatorExpression().arguments) {
        auto res = TypeCheckExp(argument, types, values);
        new_types = res.types;
        es.push_back(res.exp);
        ts.push_back(res.type);
      }
      auto new_e = Expression::MakePrimitiveOperatorExpression(
          e->line_num, e->GetPrimitiveOperatorExpression().op, es);
      switch (e->GetPrimitiveOperatorExpression().op) {
        case Operator::Neg:
          ExpectType(e->line_num, "negation", global_arena->New<IntType>(),
                     ts[0]);
          return TCExpression(new_e, global_arena->New<IntType>(), new_types);
        case Operator::Add:
          ExpectType(e->line_num, "addition(1)", global_arena->New<IntType>(),
                     ts[0]);
          ExpectType(e->line_num, "addition(2)", global_arena->New<IntType>(),
                     ts[1]);
          return TCExpression(new_e, global_arena->New<IntType>(), new_types);
        case Operator::Sub:
          ExpectType(e->line_num, "subtraction(1)",
                     global_arena->New<IntType>(), ts[0]);
          ExpectType(e->line_num, "subtraction(2)",
                     global_arena->New<IntType>(), ts[1]);
          return TCExpression(new_e, global_arena->New<IntType>(), new_types);
        case Operator::Mul:
          ExpectType(e->line_num, "multiplication(1)",
                     global_arena->New<IntType>(), ts[0]);
          ExpectType(e->line_num, "multiplication(2)",
                     global_arena->New<IntType>(), ts[1]);
          return TCExpression(new_e, global_arena->New<IntType>(), new_types);
        case Operator::And:
          ExpectType(e->line_num, "&&(1)", global_arena->New<BoolType>(),
                     ts[0]);
          ExpectType(e->line_num, "&&(2)", global_arena->New<BoolType>(),
                     ts[1]);
          return TCExpression(new_e, global_arena->New<BoolType>(), new_types);
        case Operator::Or:
          ExpectType(e->line_num, "||(1)", global_arena->New<BoolType>(),
                     ts[0]);
          ExpectType(e->line_num, "||(2)", global_arena->New<BoolType>(),
                     ts[1]);
          return TCExpression(new_e, global_arena->New<BoolType>(), new_types);
        case Operator::Not:
          ExpectType(e->line_num, "!", global_arena->New<BoolType>(), ts[0]);
          return TCExpression(new_e, global_arena->New<BoolType>(), new_types);
        case Operator::Eq:
          ExpectType(e->line_num, "==", ts[0], ts[1]);
          return TCExpression(new_e, global_arena->New<BoolType>(), new_types);
        case Operator::Deref:
          ExpectPointerType(e->line_num, "*", ts[0]);
          return TCExpression(new_e, cast<PointerType>(*ts[0]).Type(),
                              new_types);
        case Operator::Ptr:
          ExpectType(e->line_num, "*", global_arena->New<TypeType>(), ts[0]);
          return TCExpression(new_e, global_arena->New<TypeType>(), new_types);
      }
      break;
    }
    case ExpressionKind::CallExpression: {
      auto fun_res =
          TypeCheckExp(e->GetCallExpression().function, types, values);
      switch (fun_res.type->Tag()) {
        case Value::Kind::FunctionType: {
          const auto& fun_t = cast<FunctionType>(*fun_res.type);
          auto arg_res = TypeCheckExp(e->GetCallExpression().argument,
                                      fun_res.types, values);
          auto parameter_type = fun_t.Param();
          auto return_type = fun_t.Ret();
          if (!fun_t.Deduced().empty()) {
            auto deduced_args = ArgumentDeduction(e->line_num, TypeEnv(),
                                                  parameter_type, arg_res.type);
            for (auto& deduced_param : fun_t.Deduced()) {
              // TODO: change the following to a CHECK once the real checking
              // has been added to the type checking of function signatures.
              if (!deduced_args.Get(deduced_param.name)) {
                FATAL_COMPILATION_ERROR(e->line_num)
                    << "could not deduce type argument for type parameter "
                    << deduced_param.name;
              }
            }
            parameter_type = Substitute(deduced_args, parameter_type);
            return_type = Substitute(deduced_args, return_type);
          } else {
            ExpectType(e->line_num, "call", parameter_type, arg_res.type);
          }
          auto new_e = Expression::MakeCallExpression(e->line_num, fun_res.exp,
                                                      arg_res.exp);
          return TCExpression(new_e, return_type, arg_res.types);
        }
        default: {
          FATAL_COMPILATION_ERROR(e->line_num)
              << "in call, expected a function\n"
              << *e;
        }
      }
      break;
    }
    case ExpressionKind::FunctionTypeLiteral: {
      auto pt = InterpExp(values, e->GetFunctionTypeLiteral().parameter);
      auto rt = InterpExp(values, e->GetFunctionTypeLiteral().return_type);
      auto new_e = Expression::MakeFunctionTypeLiteral(
          e->line_num, ReifyType(pt, e->line_num), ReifyType(rt, e->line_num),
          /*is_omitted_return_type=*/false);
      return TCExpression(new_e, global_arena->New<TypeType>(), types);
    }
    case ExpressionKind::IntTypeLiteral:
      return TCExpression(e, global_arena->New<TypeType>(), types);
    case ExpressionKind::BoolTypeLiteral:
      return TCExpression(e, global_arena->New<TypeType>(), types);
    case ExpressionKind::TypeTypeLiteral:
      return TCExpression(e, global_arena->New<TypeType>(), types);
    case ExpressionKind::ContinuationTypeLiteral:
      return TCExpression(e, global_arena->New<TypeType>(), types);
  }
}

// Equivalent to TypeCheckExp, but operates on Patterns instead of Expressions.
// `expected` is the type that this pattern is expected to have, if the
// surrounding context gives us that information. Otherwise, it is null.
auto TypeCheckPattern(const Pattern* p, TypeEnv types, Env values,
                      const Value* expected) -> TCPattern {
  if (tracing_output) {
    llvm::outs() << "checking pattern, ";
    if (expected) {
      llvm::outs() << "expecting " << *expected;
    }
    llvm::outs() << ", " << *p << "\n";
  }
  switch (p->Tag()) {
    case Pattern::Kind::AutoPattern: {
      return {
          .pattern = p, .type = global_arena->New<TypeType>(), .types = types};
    }
    case Pattern::Kind::BindingPattern: {
      const auto& binding = cast<BindingPattern>(*p);
      const Value* type;
      switch (binding.Type()->Tag()) {
        case Pattern::Kind::AutoPattern: {
          if (expected == nullptr) {
            FATAL_COMPILATION_ERROR(binding.LineNumber())
                << "auto not allowed here";
          } else {
            type = expected;
          }
          break;
        }
        case Pattern::Kind::ExpressionPattern: {
          type = InterpExp(
              values, cast<ExpressionPattern>(binding.Type())->Expression());
          CHECK(type->Tag() != Value::Kind::AutoType);
          if (expected != nullptr) {
            ExpectType(binding.LineNumber(), "pattern variable", type,
                       expected);
          }
          break;
        }
        case Pattern::Kind::TuplePattern:
        case Pattern::Kind::BindingPattern:
        case Pattern::Kind::AlternativePattern:
          FATAL_COMPILATION_ERROR(binding.LineNumber())
              << "Unsupported type pattern";
      }
      auto new_p = global_arena->New<BindingPattern>(
          binding.LineNumber(), binding.Name(),
          global_arena->New<ExpressionPattern>(
              ReifyType(type, binding.LineNumber())));
      if (binding.Name().has_value()) {
        types.Set(*binding.Name(), type);
      }
      return {.pattern = new_p, .type = type, .types = types};
    }
    case Pattern::Kind::TuplePattern: {
      const auto& tuple = cast<TuplePattern>(*p);
      std::vector<TuplePattern::Field> new_fields;
      std::vector<TupleElement> field_types;
      auto new_types = types;
      if (expected && expected->Tag() != Value::Kind::TupleValue) {
        FATAL_COMPILATION_ERROR(p->LineNumber()) << "didn't expect a tuple";
      }
      if (expected && tuple.Fields().size() !=
                          cast<TupleValue>(*expected).Elements().size()) {
        FATAL_COMPILATION_ERROR(tuple.LineNumber())
            << "tuples of different length";
      }
      for (size_t i = 0; i < tuple.Fields().size(); ++i) {
        const TuplePattern::Field& field = tuple.Fields()[i];
        const Value* expected_field_type = nullptr;
        if (expected != nullptr) {
          const TupleElement& expected_element =
              cast<TupleValue>(*expected).Elements()[i];
          if (expected_element.name != field.name) {
            FATAL_COMPILATION_ERROR(tuple.LineNumber())
                << "field names do not match, expected "
                << expected_element.name << " but got " << field.name;
          }
          expected_field_type = expected_element.value;
        }
        auto field_result = TypeCheckPattern(field.pattern, new_types, values,
                                             expected_field_type);
        new_types = field_result.types;
        new_fields.push_back(
            TuplePattern::Field(field.name, field_result.pattern));
        field_types.push_back({.name = field.name, .value = field_result.type});
      }
      auto new_tuple =
          global_arena->New<TuplePattern>(tuple.LineNumber(), new_fields);
      auto tuple_t = global_arena->New<TupleValue>(std::move(field_types));
      return {.pattern = new_tuple, .type = tuple_t, .types = new_types};
    }
    case Pattern::Kind::AlternativePattern: {
      const auto& alternative = cast<AlternativePattern>(*p);
      const Value* choice_type = InterpExp(values, alternative.ChoiceType());
      if (choice_type->Tag() != Value::Kind::ChoiceType) {
        FATAL_COMPILATION_ERROR(alternative.LineNumber())
            << "alternative pattern does not name a choice type.";
      }
      if (expected != nullptr) {
        ExpectType(alternative.LineNumber(), "alternative pattern", expected,
                   choice_type);
      }
      const Value* parameter_types =
          FindInVarValues(alternative.AlternativeName(),
                          cast<ChoiceType>(*choice_type).Alternatives());
      if (parameter_types == nullptr) {
        FATAL_COMPILATION_ERROR(alternative.LineNumber())
            << "'" << alternative.AlternativeName()
            << "' is not an alternative of " << choice_type;
      }
      TCPattern arg_results = TypeCheckPattern(alternative.Arguments(), types,
                                               values, parameter_types);
      return {.pattern = global_arena->New<AlternativePattern>(
                  alternative.LineNumber(),
                  ReifyType(choice_type, alternative.LineNumber()),
                  alternative.AlternativeName(),
                  cast<TuplePattern>(arg_results.pattern)),
              .type = choice_type,
              .types = arg_results.types};
    }
    case Pattern::Kind::ExpressionPattern: {
      TCExpression result =
          TypeCheckExp(cast<ExpressionPattern>(p)->Expression(), types, values);
      return {.pattern = global_arena->New<ExpressionPattern>(result.exp),
              .type = result.type,
              .types = result.types};
    }
  }
}

auto TypecheckCase(const Value* expected, const Pattern* pat,
                   const Statement* body, TypeEnv types, Env values,
                   const Value*& ret_type)
    -> std::pair<const Pattern*, const Statement*> {
  auto pat_res = TypeCheckPattern(pat, types, values, expected);
  auto res = TypeCheckStmt(body, pat_res.types, values, ret_type);
  return std::make_pair(pat, res.stmt);
}

// The TypeCheckStmt function performs semantic analysis on a statement.
// It returns a new version of the statement and a new type environment.
//
// The ret_type parameter is used for analyzing return statements.
// It is the declared return type of the enclosing function definition.
// If the return type is "auto", then the return type is inferred from
// the first return statement.
auto TypeCheckStmt(const Statement* s, TypeEnv types, Env values,
                   const Value*& ret_type) -> TCStatement {
  if (!s) {
    return TCStatement(s, types);
  }
  switch (s->tag()) {
    case StatementKind::Match: {
      auto res = TypeCheckExp(s->GetMatch().exp, types, values);
      auto res_type = res.type;
      auto new_clauses =
          global_arena
              ->New<std::list<std::pair<const Pattern*, const Statement*>>>();
      for (auto& clause : *s->GetMatch().clauses) {
        new_clauses->push_back(TypecheckCase(
            res_type, clause.first, clause.second, types, values, ret_type));
      }
      const Statement* new_s =
          Statement::MakeMatch(s->line_num, res.exp, new_clauses);
      return TCStatement(new_s, types);
    }
    case StatementKind::While: {
      auto cnd_res = TypeCheckExp(s->GetWhile().cond, types, values);
      ExpectType(s->line_num, "condition of `while`",
                 global_arena->New<BoolType>(), cnd_res.type);
      auto body_res =
          TypeCheckStmt(s->GetWhile().body, types, values, ret_type);
      auto new_s =
          Statement::MakeWhile(s->line_num, cnd_res.exp, body_res.stmt);
      return TCStatement(new_s, types);
    }
    case StatementKind::Break:
    case StatementKind::Continue:
      return TCStatement(s, types);
    case StatementKind::Block: {
      auto stmt_res =
          TypeCheckStmt(s->GetBlock().stmt, types, values, ret_type);
      return TCStatement(Statement::MakeBlock(s->line_num, stmt_res.stmt),
                         types);
    }
    case StatementKind::VariableDefinition: {
      auto res = TypeCheckExp(s->GetVariableDefinition().init, types, values);
      const Value* rhs_ty = res.type;
      auto lhs_res = TypeCheckPattern(s->GetVariableDefinition().pat, types,
                                      values, rhs_ty);
      const Statement* new_s = Statement::MakeVariableDefinition(
          s->line_num, s->GetVariableDefinition().pat, res.exp);
      return TCStatement(new_s, lhs_res.types);
    }
    case StatementKind::Sequence: {
      auto stmt_res =
          TypeCheckStmt(s->GetSequence().stmt, types, values, ret_type);
      auto types2 = stmt_res.types;
      auto next_res =
          TypeCheckStmt(s->GetSequence().next, types2, values, ret_type);
      auto types3 = next_res.types;
      return TCStatement(
          Statement::MakeSequence(s->line_num, stmt_res.stmt, next_res.stmt),
          types3);
    }
    case StatementKind::Assign: {
      auto rhs_res = TypeCheckExp(s->GetAssign().rhs, types, values);
      auto rhs_t = rhs_res.type;
      auto lhs_res = TypeCheckExp(s->GetAssign().lhs, types, values);
      auto lhs_t = lhs_res.type;
      ExpectType(s->line_num, "assign", lhs_t, rhs_t);
      auto new_s = Statement::MakeAssign(s->line_num, lhs_res.exp, rhs_res.exp);
      return TCStatement(new_s, lhs_res.types);
    }
    case StatementKind::ExpressionStatement: {
      auto res = TypeCheckExp(s->GetExpressionStatement().exp, types, values);
      auto new_s = Statement::MakeExpressionStatement(s->line_num, res.exp);
      return TCStatement(new_s, types);
    }
    case StatementKind::If: {
      auto cnd_res = TypeCheckExp(s->GetIf().cond, types, values);
      ExpectType(s->line_num, "condition of `if`",
                 global_arena->New<BoolType>(), cnd_res.type);
      auto thn_res =
          TypeCheckStmt(s->GetIf().then_stmt, types, values, ret_type);
      auto els_res =
          TypeCheckStmt(s->GetIf().else_stmt, types, values, ret_type);
      auto new_s = Statement::MakeIf(s->line_num, cnd_res.exp, thn_res.stmt,
                                     els_res.stmt);
      return TCStatement(new_s, types);
    }
    case StatementKind::Return: {
      auto res = TypeCheckExp(s->GetReturn().exp, types, values);
      if (ret_type->Tag() == Value::Kind::AutoType) {
        // The following infers the return type from the first 'return'
        // statement. This will get more difficult with subtyping, when we
        // should infer the least-upper bound of all the 'return' statements.
        ret_type = res.type;
      } else {
        ExpectType(s->line_num, "return", ret_type, res.type);
      }
      return TCStatement(Statement::MakeReturn(s->line_num, res.exp,
                                               s->GetReturn().is_omitted_exp),
                         types);
    }
    case StatementKind::Continuation: {
      TCStatement body_result =
          TypeCheckStmt(s->GetContinuation().body, types, values, ret_type);
      const Statement* new_continuation = Statement::MakeContinuation(
          s->line_num, s->GetContinuation().continuation_variable,
          body_result.stmt);
      types.Set(s->GetContinuation().continuation_variable,
                global_arena->New<ContinuationType>());
      return TCStatement(new_continuation, types);
    }
    case StatementKind::Run: {
      TCExpression argument_result =
          TypeCheckExp(s->GetRun().argument, types, values);
      ExpectType(s->line_num, "argument of `run`",
                 global_arena->New<ContinuationType>(), argument_result.type);
      const Statement* new_run =
          Statement::MakeRun(s->line_num, argument_result.exp);
      return TCStatement(new_run, types);
    }
    case StatementKind::Await: {
      // nothing to do here
      return TCStatement(s, types);
    }
  }  // switch
}

auto CheckOrEnsureReturn(const Statement* stmt, bool void_return, int line_num)
    -> const Statement* {
  if (!stmt) {
    if (void_return) {
      return Statement::MakeReturn(line_num, nullptr,
                                   /*is_omitted_exp=*/true);
    } else {
      FATAL_COMPILATION_ERROR(line_num)
          << "control-flow reaches end of non-void function without a return";
    }
  }
  switch (stmt->tag()) {
    case StatementKind::Match: {
      auto new_clauses =
          global_arena
              ->New<std::list<std::pair<const Pattern*, const Statement*>>>();
      for (auto i = stmt->GetMatch().clauses->begin();
           i != stmt->GetMatch().clauses->end(); ++i) {
        auto s = CheckOrEnsureReturn(i->second, void_return, stmt->line_num);
        new_clauses->push_back(std::make_pair(i->first, s));
      }
      return Statement::MakeMatch(stmt->line_num, stmt->GetMatch().exp,
                                  new_clauses);
    }
    case StatementKind::Block:
      return Statement::MakeBlock(
          stmt->line_num, CheckOrEnsureReturn(stmt->GetBlock().stmt,
                                              void_return, stmt->line_num));
    case StatementKind::If:
      return Statement::MakeIf(
          stmt->line_num, stmt->GetIf().cond,
          CheckOrEnsureReturn(stmt->GetIf().then_stmt, void_return,
                              stmt->line_num),
          CheckOrEnsureReturn(stmt->GetIf().else_stmt, void_return,
                              stmt->line_num));
    case StatementKind::Return:
      return stmt;
    case StatementKind::Sequence:
      if (stmt->GetSequence().next) {
        return Statement::MakeSequence(
            stmt->line_num, stmt->GetSequence().stmt,
            CheckOrEnsureReturn(stmt->GetSequence().next, void_return,
                                stmt->line_num));
      } else {
        return CheckOrEnsureReturn(stmt->GetSequence().stmt, void_return,
                                   stmt->line_num);
      }
    case StatementKind::Continuation:
    case StatementKind::Run:
    case StatementKind::Await:
      return stmt;
    case StatementKind::Assign:
    case StatementKind::ExpressionStatement:
    case StatementKind::While:
    case StatementKind::Break:
    case StatementKind::Continue:
    case StatementKind::VariableDefinition:
      if (void_return) {
        return Statement::MakeSequence(
            stmt->line_num, stmt,
            Statement::MakeReturn(line_num, nullptr,
                                  /*is_omitted_exp=*/true));
      } else {
        FATAL_COMPILATION_ERROR(stmt->line_num)
            << "control-flow reaches end of non-void function without a return";
      }
  }
}

// TODO: factor common parts of TypeCheckFunDef and TypeOfFunDef into
// a function.
// TODO: Add checking to function definitions to ensure that
//   all deduced type parameters will be deduced.
auto TypeCheckFunDef(const FunctionDefinition* f, TypeEnv types, Env values)
    -> struct FunctionDefinition* {
  // Bring the deduced parameters into scope
  for (const auto& deduced : f->deduced_parameters) {
    // auto t = InterpExp(values, deduced.type);
    Address a = state->heap.AllocateValue(
        global_arena->New<VariableType>(deduced.name));
    values.Set(deduced.name, a);
  }
  // Type check the parameter pattern
  auto param_res = TypeCheckPattern(f->param_pattern, types, values, nullptr);
  // Evaluate the return type expression
  auto return_type = InterpPattern(values, f->return_type);
  if (f->name == "main") {
    ExpectType(f->line_num, "return type of `main`",
               global_arena->New<IntType>(), return_type);
    // TODO: Check that main doesn't have any parameters.
  }
  auto res = TypeCheckStmt(f->body, param_res.types, values, return_type);
  bool void_return = TypeEqual(
      return_type, global_arena->New<TupleValue>(std::vector<TupleElement>()));
  auto body = CheckOrEnsureReturn(res.stmt, void_return, f->line_num);
  return global_arena->New<FunctionDefinition>(
      f->line_num, f->name, f->deduced_parameters, f->param_pattern,
      global_arena->New<ExpressionPattern>(ReifyType(return_type, f->line_num)),
      /*is_omitted_return_type=*/false, body);
}

auto TypeOfFunDef(TypeEnv types, Env values, const FunctionDefinition* fun_def)
    -> const Value* {
  // Bring the deduced parameters into scope
  for (const auto& deduced : fun_def->deduced_parameters) {
    // auto t = InterpExp(values, deduced.type);
    Address a = state->heap.AllocateValue(
        global_arena->New<VariableType>(deduced.name));
    values.Set(deduced.name, a);
  }
  // Type check the parameter pattern
  auto param_res =
      TypeCheckPattern(fun_def->param_pattern, types, values, nullptr);
  // Evaluate the return type expression
  auto ret = InterpPattern(values, fun_def->return_type);
  if (ret->Tag() == Value::Kind::AutoType) {
    auto f = TypeCheckFunDef(fun_def, types, values);
    ret = InterpPattern(values, f->return_type);
  }
  return global_arena->New<FunctionType>(fun_def->deduced_parameters,
                                         param_res.type, ret);
}

auto TypeOfStructDef(const StructDefinition* sd, TypeEnv /*types*/, Env ct_top)
    -> const Value* {
  VarValues fields;
  VarValues methods;
  for (const Member* m : sd->members) {
    switch (m->tag()) {
      case MemberKind::FieldMember: {
        const BindingPattern* binding = m->GetFieldMember().binding;
        if (!binding->Name().has_value()) {
          FATAL_COMPILATION_ERROR(binding->LineNumber())
              << "Struct members must have names";
        }
        const Expression* type_expression =
            dyn_cast<ExpressionPattern>(binding->Type())->Expression();
        if (type_expression == nullptr) {
          FATAL_COMPILATION_ERROR(binding->LineNumber())
              << "Struct members must have explicit types";
        }
        auto type = InterpExp(ct_top, type_expression);
        fields.push_back(std::make_pair(*binding->Name(), type));
        break;
      }
    }
  }
  return global_arena->New<StructType>(sd->name, std::move(fields),
                                       std::move(methods));
}

static auto GetName(const Declaration& d) -> const std::string& {
  switch (d.tag()) {
    case DeclarationKind::FunctionDeclaration:
      return d.GetFunctionDeclaration().definition.name;
    case DeclarationKind::StructDeclaration:
      return d.GetStructDeclaration().definition.name;
    case DeclarationKind::ChoiceDeclaration:
      return d.GetChoiceDeclaration().name;
    case DeclarationKind::VariableDeclaration: {
      const BindingPattern* binding = d.GetVariableDeclaration().binding;
      if (!binding->Name().has_value()) {
        FATAL_COMPILATION_ERROR(binding->LineNumber())
            << "Top-level variable declarations must have names";
      }
      return *binding->Name();
    }
  }
}

auto MakeTypeChecked(const Declaration& d, const TypeEnv& types,
                     const Env& values) -> Declaration {
  switch (d.tag()) {
    case DeclarationKind::FunctionDeclaration:
      return Declaration::MakeFunctionDeclaration(*TypeCheckFunDef(
          &d.GetFunctionDeclaration().definition, types, values));

    case DeclarationKind::StructDeclaration: {
      const StructDefinition& struct_def = d.GetStructDeclaration().definition;
      std::list<Member*> fields;
      for (Member* m : struct_def.members) {
        switch (m->tag()) {
          case MemberKind::FieldMember:
            // TODO: Interpret the type expression and store the result.
            fields.push_back(m);
            break;
        }
      }
      return Declaration::MakeStructDeclaration(
          struct_def.line_num, struct_def.name, std::move(fields));
    }

    case DeclarationKind::ChoiceDeclaration:
      // TODO
      return d;

    case DeclarationKind::VariableDeclaration: {
      const auto& var = d.GetVariableDeclaration();
      // Signals a type error if the initializing expression does not have
      // the declared type of the variable, otherwise returns this
      // declaration with annotated types.
      TCExpression type_checked_initializer =
          TypeCheckExp(var.initializer, types, values);
      const Expression* type =
          dyn_cast<ExpressionPattern>(var.binding->Type())->Expression();
      if (type == nullptr) {
        // TODO: consider adding support for `auto`
        FATAL_COMPILATION_ERROR(var.source_location)
            << "Type of a top-level variable must be an expression.";
      }
      const Value* declared_type = InterpExp(values, type);
      ExpectType(var.source_location, "initializer of variable", declared_type,
                 type_checked_initializer.type);
      return d;
    }
  }
}

static void TopLevel(const Declaration& d, TypeCheckContext* tops) {
  switch (d.tag()) {
    case DeclarationKind::FunctionDeclaration: {
      const FunctionDefinition& func_def =
          d.GetFunctionDeclaration().definition;
      auto t = TypeOfFunDef(tops->types, tops->values, &func_def);
      tops->types.Set(func_def.name, t);
      InitEnv(d, &tops->values);
      break;
    }

    case DeclarationKind::StructDeclaration: {
      const StructDefinition& struct_def = d.GetStructDeclaration().definition;
      auto st = TypeOfStructDef(&struct_def, tops->types, tops->values);
      Address a = state->heap.AllocateValue(st);
      tops->values.Set(struct_def.name, a);  // Is this obsolete?
      std::vector<TupleElement> field_types;
      for (const auto& [field_name, field_value] :
           cast<StructType>(*st).Fields()) {
        field_types.push_back({.name = field_name, .value = field_value});
      }
      auto fun_ty = global_arena->New<FunctionType>(
          std::vector<GenericBinding>(),
          global_arena->New<TupleValue>(std::move(field_types)), st);
      tops->types.Set(struct_def.name, fun_ty);
      break;
    }

    case DeclarationKind::ChoiceDeclaration: {
      const auto& choice = d.GetChoiceDeclaration();
      VarValues alts;
      for (const auto& [name, signature] : choice.alternatives) {
        auto t = InterpExp(tops->values, signature);
        alts.push_back(std::make_pair(name, t));
      }
      auto ct = global_arena->New<ChoiceType>(choice.name, std::move(alts));
      Address a = state->heap.AllocateValue(ct);
      tops->values.Set(choice.name, a);  // Is this obsolete?
      tops->types.Set(choice.name, ct);
      break;
    }

    case DeclarationKind::VariableDeclaration: {
      const auto& var = d.GetVariableDeclaration();
      // Associate the variable name with it's declared type in the
      // compile-time symbol table.
      const Expression* type =
          cast<ExpressionPattern>(var.binding->Type())->Expression();
      const Value* declared_type = InterpExp(tops->values, type);
      tops->types.Set(*var.binding->Name(), declared_type);
      break;
    }
  }
}

auto TopLevel(std::list<Declaration>* fs) -> TypeCheckContext {
  TypeCheckContext tops;
  bool found_main = false;

  for (auto const& d : *fs) {
    if (GetName(d) == "main") {
      found_main = true;
    }
    TopLevel(d, &tops);
  }

  if (found_main == false) {
    FATAL_COMPILATION_ERROR_NO_LINE()
        << "program must contain a function named `main`";
  }
  return tops;
}

}  // namespace Carbon<|MERGE_RESOLUTION|>--- conflicted
+++ resolved
@@ -114,22 +114,11 @@
       if (param_tup.Elements().size() != arg_tup.Elements().size()) {
         ExpectType(line_num, "argument deduction", param, arg);
       }
-<<<<<<< HEAD
-      for (size_t i = 0; i < param->GetTupleValue().elements.size(); ++i) {
-        if (param->GetTupleValue().elements[i].name !=
-            arg->GetTupleValue().elements[i].name) {
-          FATAL_COMPILATION_ERROR(line_num)
-              << "mismatch in tuple names, "
-              << param->GetTupleValue().elements[i].name
-              << " != " << arg->GetTupleValue().elements[i].name;
-=======
       for (size_t i = 0; i < param_tup.Elements().size(); ++i) {
         if (param_tup.Elements()[i].name != arg_tup.Elements()[i].name) {
-          std::cerr << line_num << ": mismatch in tuple names, "
-                    << param_tup.Elements()[i].name
-                    << " != " << arg_tup.Elements()[i].name << std::endl;
-          exit(-1);
->>>>>>> 113430a2
+          FATAL_COMPILATION_ERROR(line_num)
+              << "mismatch in tuple names, " << param_tup.Elements()[i].name
+              << " != " << arg_tup.Elements()[i].name;
         }
         deduced =
             ArgumentDeduction(line_num, deduced, param_tup.Elements()[i].value,
@@ -173,19 +162,6 @@
       return deduced;
     }
     // The rest of these cases should never happen.
-<<<<<<< HEAD
-    case ValKind::IntValue:
-    case ValKind::BoolValue:
-    case ValKind::FunctionValue:
-    case ValKind::PointerValue:
-    case ValKind::StructValue:
-    case ValKind::AlternativeValue:
-    case ValKind::BindingPlaceholderValue:
-    case ValKind::AlternativeConstructorValue:
-    case ValKind::ContinuationValue:
-      FATAL_INTERNAL_ERROR(line_num)
-          << "In ArgumentDeduction: expected type, not value " << *param;
-=======
     case Value::Kind::IntValue:
     case Value::Kind::BoolValue:
     case Value::Kind::FunctionValue:
@@ -195,11 +171,8 @@
     case Value::Kind::BindingPlaceholderValue:
     case Value::Kind::AlternativeConstructorValue:
     case Value::Kind::ContinuationValue:
-      llvm::errs() << line_num
-                   << ": internal error in ArgumentDeduction: expected type, "
-                   << "not value " << *param << "\n";
-      exit(-1);
->>>>>>> 113430a2
+      FATAL_INTERNAL_ERROR(line_num)
+          << "In ArgumentDeduction: expected type, not value " << *param;
   }
 }
 
@@ -242,19 +215,6 @@
     case Value::Kind::ContinuationType:
       return type;
     // The rest of these cases should never happen.
-<<<<<<< HEAD
-    case ValKind::IntValue:
-    case ValKind::BoolValue:
-    case ValKind::FunctionValue:
-    case ValKind::PointerValue:
-    case ValKind::StructValue:
-    case ValKind::AlternativeValue:
-    case ValKind::BindingPlaceholderValue:
-    case ValKind::AlternativeConstructorValue:
-    case ValKind::ContinuationValue:
-      FATAL_INTERNAL_ERROR_NO_LINE()
-          << "In Substitute: expected type, not value " << *type;
-=======
     case Value::Kind::IntValue:
     case Value::Kind::BoolValue:
     case Value::Kind::FunctionValue:
@@ -264,10 +224,8 @@
     case Value::Kind::BindingPlaceholderValue:
     case Value::Kind::AlternativeConstructorValue:
     case Value::Kind::ContinuationValue:
-      llvm::errs() << "internal error in Substitute: expected type, "
-                   << "not value " << *type << "\n";
-      exit(-1);
->>>>>>> 113430a2
+      FATAL_INTERNAL_ERROR_NO_LINE()
+          << "In Substitute: expected type, not value " << *type;
   }
 }
 
