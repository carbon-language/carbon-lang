--- conflicted
+++ resolved
@@ -838,13 +838,8 @@
   auto body = CheckOrEnsureReturn(res.stmt, void_return, f->line_num);
   return global_arena->New<FunctionDefinition>(
       f->line_num, f->name, f->deduced_parameters, f->param_pattern,
-<<<<<<< HEAD
-      new ExpressionPattern(ReifyType(return_type, f->line_num)),
+      global_arena->New<ExpressionPattern>(ReifyType(return_type, f->line_num)),
       /*is_return_type_implicit=*/false, body);
-=======
-      global_arena->New<ExpressionPattern>(ReifyType(return_type, f->line_num)),
-      body);
->>>>>>> d00e849f
 }
 
 auto TypeOfFunDef(TypeEnv types, Env values, const FunctionDefinition* fun_def)
