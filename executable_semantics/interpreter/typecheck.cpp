--- conflicted
+++ resolved
@@ -149,13 +149,8 @@
       return TCResult(new_e, t, types);
     }
     case ExpressionKind::Index: {
-<<<<<<< HEAD
-      auto res = TypeCheckExp(e->GetIndex().aggregate, types, values,
-                              nullptr, TCContext::ValueContext);
-=======
       auto res = TypeCheckExp(e->GetIndex().aggregate, types, values, nullptr,
                               TCContext::ValueContext);
->>>>>>> f9f172b8
       auto t = res.type;
       switch (t->tag) {
         case ValKind::TupleV: {
