// Part of the Carbon Language project, under the Apache License v2.0 with LLVM
// Exceptions. See /LICENSE for license information.
// SPDX-License-Identifier: Apache-2.0 WITH LLVM-exception

#include "executable_semantics/interpreter/typecheck.h"

#include <algorithm>
#include <iterator>
#include <map>
#include <set>
#include <vector>

#include "common/ostream.h"
#include "executable_semantics/ast/function_definition.h"
#include "executable_semantics/common/error.h"
#include "executable_semantics/common/tracing_flag.h"
#include "executable_semantics/interpreter/interpreter.h"
#include "executable_semantics/interpreter/value.h"
#include "llvm/Support/Casting.h"

using llvm::cast;
using llvm::dyn_cast;

namespace Carbon {

void ExpectType(int line_num, const std::string& context, const Value* expected,
                const Value* actual) {
  if (!TypeEqual(expected, actual)) {
    FATAL_COMPILATION_ERROR(line_num) << "type error in " << context << "\n"
                                      << "expected: " << *expected << "\n"
                                      << "actual: " << *actual;
  }
}

void ExpectPointerType(int line_num, const std::string& context,
                       const Value* actual) {
  if (actual->tag() != ValKind::PointerType) {
    FATAL_COMPILATION_ERROR(line_num) << "type error in " << context << "\n"
                                      << "expected a pointer type\n"
                                      << "actual: " << *actual;
  }
}

// Reify type to type expression.
auto ReifyType(const Value* t, int line_num) -> const Expression* {
  switch (t->tag()) {
    case ValKind::IntType:
      return Expression::MakeIntTypeLiteral(0);
    case ValKind::BoolType:
      return Expression::MakeBoolTypeLiteral(0);
    case ValKind::TypeType:
      return Expression::MakeTypeTypeLiteral(0);
    case ValKind::ContinuationType:
      return Expression::MakeContinuationTypeLiteral(0);
    case ValKind::FunctionType:
      return Expression::MakeFunctionTypeLiteral(
          0, ReifyType(t->GetFunctionType().param, line_num),
          ReturnInfo(ReifyType(t->GetFunctionType().ret, line_num)));
    case ValKind::TupleValue: {
      std::vector<FieldInitializer> args;
      for (const TupleElement& field : t->GetTupleValue().elements) {
        args.push_back(
            FieldInitializer(field.name, ReifyType(field.value, line_num)));
      }
      return Expression::MakeTupleLiteral(0, args);
    }
    case ValKind::StructType:
      return Expression::MakeIdentifierExpression(0, t->GetStructType().name);
    case ValKind::ChoiceType:
      return Expression::MakeIdentifierExpression(0, t->GetChoiceType().name);
    case ValKind::PointerType:
      return Expression::MakePrimitiveOperatorExpression(
          0, Operator::Ptr, {ReifyType(t->GetPointerType().type, line_num)});
    case ValKind::VariableType:
      return Expression::MakeIdentifierExpression(0, t->GetVariableType().name);
    default:
      llvm::errs() << line_num << ": expected a type, not " << *t << "\n";
      exit(-1);
  }
}

// Perform type argument deduction, matching the parameter type `param`
// against the argument type `arg`. Whenever there is an VariableType
// in the parameter type, it is deduced to be the corresponding type
// inside the argument type.
// The `deduced` parameter is an accumulator, that is, it holds the
// results so-far.
auto ArgumentDeduction(int line_num, TypeEnv deduced, const Value* param,
                       const Value* arg) -> TypeEnv {
  switch (param->tag()) {
    case ValKind::VariableType: {
      std::optional<const Value*> d =
          deduced.Get(param->GetVariableType().name);
      if (!d) {
        deduced.Set(param->GetVariableType().name, arg);
      } else {
        ExpectType(line_num, "argument deduction", *d, arg);
      }
      return deduced;
    }
    case ValKind::TupleValue: {
      if (arg->tag() != ValKind::TupleValue) {
        ExpectType(line_num, "argument deduction", param, arg);
      }
      if (param->GetTupleValue().elements.size() !=
          arg->GetTupleValue().elements.size()) {
        ExpectType(line_num, "argument deduction", param, arg);
      }
      for (size_t i = 0; i < param->GetTupleValue().elements.size(); ++i) {
        if (param->GetTupleValue().elements[i].name !=
            arg->GetTupleValue().elements[i].name) {
          std::cerr << line_num << ": mismatch in tuple names, "
                    << param->GetTupleValue().elements[i].name
                    << " != " << arg->GetTupleValue().elements[i].name
                    << std::endl;
          exit(-1);
        }
        deduced = ArgumentDeduction(line_num, deduced,
                                    param->GetTupleValue().elements[i].value,
                                    arg->GetTupleValue().elements[i].value);
      }
      return deduced;
    }
    case ValKind::FunctionType: {
      if (arg->tag() != ValKind::FunctionType) {
        ExpectType(line_num, "argument deduction", param, arg);
      }
      // TODO: handle situation when arg has deduced parameters.
      deduced =
          ArgumentDeduction(line_num, deduced, param->GetFunctionType().param,
                            arg->GetFunctionType().param);
      deduced =
          ArgumentDeduction(line_num, deduced, param->GetFunctionType().ret,
                            arg->GetFunctionType().ret);
      return deduced;
    }
    case ValKind::PointerType: {
      if (arg->tag() != ValKind::PointerType) {
        ExpectType(line_num, "argument deduction", param, arg);
      }
      return ArgumentDeduction(line_num, deduced, param->GetPointerType().type,
                               arg->GetPointerType().type);
    }
    // Nothing to do in the case for `auto`.
    case ValKind::AutoType: {
      return deduced;
    }
    // For the following cases, we check for type equality.
    case ValKind::ContinuationType:
    case ValKind::StructType:
    case ValKind::ChoiceType:
    case ValKind::IntType:
    case ValKind::BoolType:
    case ValKind::TypeType: {
      ExpectType(line_num, "argument deduction", param, arg);
      return deduced;
    }
    // The rest of these cases should never happen.
    case ValKind::IntValue:
    case ValKind::BoolValue:
    case ValKind::FunctionValue:
    case ValKind::PointerValue:
    case ValKind::StructValue:
    case ValKind::AlternativeValue:
    case ValKind::BindingPlaceholderValue:
    case ValKind::AlternativeConstructorValue:
    case ValKind::ContinuationValue:
      llvm::errs() << line_num
                   << ": internal error in ArgumentDeduction: expected type, "
                   << "not value " << *param << "\n";
      exit(-1);
  }
}

auto Substitute(TypeEnv dict, const Value* type) -> const Value* {
  switch (type->tag()) {
    case ValKind::VariableType: {
      std::optional<const Value*> t = dict.Get(type->GetVariableType().name);
      if (!t) {
        return type;
      } else {
        return *t;
      }
    }
    case ValKind::TupleValue: {
      std::vector<TupleElement> elts;
      for (const auto& elt : type->GetTupleValue().elements) {
        auto t = Substitute(dict, elt.value);
        elts.push_back({.name = elt.name, .value = t});
      }
      return Value::MakeTupleValue(elts);
    }
    case ValKind::FunctionType: {
      auto param = Substitute(dict, type->GetFunctionType().param);
      auto ret = Substitute(dict, type->GetFunctionType().ret);
      return Value::MakeFunctionType({}, param, ret);
    }
    case ValKind::PointerType: {
      return Value::MakePointerType(
          Substitute(dict, type->GetPointerType().type));
    }
    case ValKind::AutoType:
    case ValKind::IntType:
    case ValKind::BoolType:
    case ValKind::TypeType:
    case ValKind::StructType:
    case ValKind::ChoiceType:
    case ValKind::ContinuationType:
      return type;
    // The rest of these cases should never happen.
    case ValKind::IntValue:
    case ValKind::BoolValue:
    case ValKind::FunctionValue:
    case ValKind::PointerValue:
    case ValKind::StructValue:
    case ValKind::AlternativeValue:
    case ValKind::BindingPlaceholderValue:
    case ValKind::AlternativeConstructorValue:
    case ValKind::ContinuationValue:
      llvm::errs() << "internal error in Substitute: expected type, "
                   << "not value " << *type << "\n";
      exit(-1);
  }
}

// The TypeCheckExp function performs semantic analysis on an expression.
// It returns a new version of the expression, its type, and an
// updated environment which are bundled into a TCResult object.
// The purpose of the updated environment is
// to bring pattern variables into scope, for example, in a match case.
// The new version of the expression may include more information,
// for example, the type arguments deduced for the type parameters of a
// generic.
//
// e is the expression to be analyzed.
// types maps variable names to the type of their run-time value.
// values maps variable names to their compile-time values. It is not
//    directly used in this function but is passed to InterExp.
auto TypeCheckExp(const Expression* e, TypeEnv types, Env values)
    -> TCExpression {
  if (tracing_output) {
    llvm::outs() << "checking expression " << *e << "\n";
  }
  switch (e->tag()) {
    case ExpressionKind::IndexExpression: {
      auto res = TypeCheckExp(e->GetIndexExpression().aggregate, types, values);
      auto t = res.type;
      switch (t->tag()) {
        case ValKind::TupleValue: {
          auto i =
              InterpExp(values, e->GetIndexExpression().offset)->GetIntValue();
          std::string f = std::to_string(i);
          const Value* field_t = t->GetTupleValue().FindField(f);
          if (field_t == nullptr) {
            FATAL_COMPILATION_ERROR(e->line_num)
                << "field " << f << " is not in the tuple " << *t;
          }
          auto new_e = Expression::MakeIndexExpression(
              e->line_num, res.exp, Expression::MakeIntLiteral(e->line_num, i));
          return TCExpression(new_e, field_t, res.types);
        }
        default:
          FATAL_COMPILATION_ERROR(e->line_num) << "expected a tuple";
      }
    }
    case ExpressionKind::TupleLiteral: {
      std::vector<FieldInitializer> new_args;
      std::vector<TupleElement> arg_types;
      auto new_types = types;
      int i = 0;
      for (auto arg = e->GetTupleLiteral().fields.begin();
           arg != e->GetTupleLiteral().fields.end(); ++arg, ++i) {
        auto arg_res = TypeCheckExp(arg->expression, new_types, values);
        new_types = arg_res.types;
        new_args.push_back(FieldInitializer(arg->name, arg_res.exp));
        arg_types.push_back({.name = arg->name, .value = arg_res.type});
      }
      auto tuple_e = Expression::MakeTupleLiteral(e->line_num, new_args);
      auto tuple_t = Value::MakeTupleValue(std::move(arg_types));
      return TCExpression(tuple_e, tuple_t, new_types);
    }
    case ExpressionKind::FieldAccessExpression: {
      auto res =
          TypeCheckExp(e->GetFieldAccessExpression().aggregate, types, values);
      auto t = res.type;
      switch (t->tag()) {
        case ValKind::StructType:
          // Search for a field
          for (auto& field : t->GetStructType().fields) {
            if (e->GetFieldAccessExpression().field == field.first) {
              const Expression* new_e = Expression::MakeFieldAccessExpression(
                  e->line_num, res.exp, e->GetFieldAccessExpression().field);
              return TCExpression(new_e, field.second, res.types);
            }
          }
          // Search for a method
          for (auto& method : t->GetStructType().methods) {
            if (e->GetFieldAccessExpression().field == method.first) {
              const Expression* new_e = Expression::MakeFieldAccessExpression(
                  e->line_num, res.exp, e->GetFieldAccessExpression().field);
              return TCExpression(new_e, method.second, res.types);
            }
          }
          FATAL_COMPILATION_ERROR(e->line_num)
              << "struct " << t->GetStructType().name
              << " does not have a field named "
              << e->GetFieldAccessExpression().field;
        case ValKind::TupleValue:
          for (const TupleElement& field : t->GetTupleValue().elements) {
            if (e->GetFieldAccessExpression().field == field.name) {
              auto new_e = Expression::MakeFieldAccessExpression(
                  e->line_num, res.exp, e->GetFieldAccessExpression().field);
              return TCExpression(new_e, field.value, res.types);
            }
          }
          FATAL_COMPILATION_ERROR(e->line_num)
              << "struct " << t->GetStructType().name
              << " does not have a field named "
              << e->GetFieldAccessExpression().field;
        case ValKind::ChoiceType:
          for (auto vt = t->GetChoiceType().alternatives.begin();
               vt != t->GetChoiceType().alternatives.end(); ++vt) {
            if (e->GetFieldAccessExpression().field == vt->first) {
              const Expression* new_e = Expression::MakeFieldAccessExpression(
                  e->line_num, res.exp, e->GetFieldAccessExpression().field);
              auto fun_ty = Value::MakeFunctionType({}, vt->second, t);
              return TCExpression(new_e, fun_ty, res.types);
            }
          }
          FATAL_COMPILATION_ERROR(e->line_num)
              << "struct " << t->GetStructType().name
              << " does not have a field named "
              << e->GetFieldAccessExpression().field;

        default:
          FATAL_COMPILATION_ERROR(e->line_num)
              << "field access, expected a struct\n"
              << *e;
      }
    }
    case ExpressionKind::IdentifierExpression: {
      std::optional<const Value*> type =
          types.Get(e->GetIdentifierExpression().name);
      if (type) {
        return TCExpression(e, *type, types);
      } else {
        FATAL_COMPILATION_ERROR(e->line_num)
            << "could not find `" << e->GetIdentifierExpression().name << "`";
      }
    }
    case ExpressionKind::IntLiteral:
      return TCExpression(e, Value::MakeIntType(), types);
    case ExpressionKind::BoolLiteral:
      return TCExpression(e, Value::MakeBoolType(), types);
    case ExpressionKind::PrimitiveOperatorExpression: {
      std::vector<const Expression*> es;
      std::vector<const Value*> ts;
      auto new_types = types;
      for (const Expression* argument :
           e->GetPrimitiveOperatorExpression().arguments) {
        auto res = TypeCheckExp(argument, types, values);
        new_types = res.types;
        es.push_back(res.exp);
        ts.push_back(res.type);
      }
      auto new_e = Expression::MakePrimitiveOperatorExpression(
          e->line_num, e->GetPrimitiveOperatorExpression().op, es);
      switch (e->GetPrimitiveOperatorExpression().op) {
        case Operator::Neg:
          ExpectType(e->line_num, "negation", Value::MakeIntType(), ts[0]);
          return TCExpression(new_e, Value::MakeIntType(), new_types);
        case Operator::Add:
          ExpectType(e->line_num, "addition(1)", Value::MakeIntType(), ts[0]);
          ExpectType(e->line_num, "addition(2)", Value::MakeIntType(), ts[1]);
          return TCExpression(new_e, Value::MakeIntType(), new_types);
        case Operator::Sub:
          ExpectType(e->line_num, "subtraction(1)", Value::MakeIntType(),
                     ts[0]);
          ExpectType(e->line_num, "subtraction(2)", Value::MakeIntType(),
                     ts[1]);
          return TCExpression(new_e, Value::MakeIntType(), new_types);
        case Operator::Mul:
          ExpectType(e->line_num, "multiplication(1)", Value::MakeIntType(),
                     ts[0]);
          ExpectType(e->line_num, "multiplication(2)", Value::MakeIntType(),
                     ts[1]);
          return TCExpression(new_e, Value::MakeIntType(), new_types);
        case Operator::And:
          ExpectType(e->line_num, "&&(1)", Value::MakeBoolType(), ts[0]);
          ExpectType(e->line_num, "&&(2)", Value::MakeBoolType(), ts[1]);
          return TCExpression(new_e, Value::MakeBoolType(), new_types);
        case Operator::Or:
          ExpectType(e->line_num, "||(1)", Value::MakeBoolType(), ts[0]);
          ExpectType(e->line_num, "||(2)", Value::MakeBoolType(), ts[1]);
          return TCExpression(new_e, Value::MakeBoolType(), new_types);
        case Operator::Not:
          ExpectType(e->line_num, "!", Value::MakeBoolType(), ts[0]);
          return TCExpression(new_e, Value::MakeBoolType(), new_types);
        case Operator::Eq:
          ExpectType(e->line_num, "==", ts[0], ts[1]);
          return TCExpression(new_e, Value::MakeBoolType(), new_types);
        case Operator::Deref:
          ExpectPointerType(e->line_num, "*", ts[0]);
          return TCExpression(new_e, ts[0]->GetPointerType().type, new_types);
        case Operator::Ptr:
          ExpectType(e->line_num, "*", Value::MakeTypeType(), ts[0]);
          return TCExpression(new_e, Value::MakeTypeType(), new_types);
      }
      break;
    }
    case ExpressionKind::CallExpression: {
      auto fun_res =
          TypeCheckExp(e->GetCallExpression().function, types, values);
      switch (fun_res.type->tag()) {
        case ValKind::FunctionType: {
          auto fun_t = fun_res.type;
          auto arg_res = TypeCheckExp(e->GetCallExpression().argument,
                                      fun_res.types, values);
          auto parameter_type = fun_t->GetFunctionType().param;
          auto return_type = fun_t->GetFunctionType().ret;
          if (fun_t->GetFunctionType().deduced.size() > 0) {
            auto deduced_args = ArgumentDeduction(e->line_num, TypeEnv(),
                                                  parameter_type, arg_res.type);
            for (auto& deduced_param : fun_t->GetFunctionType().deduced) {
              // TODO: change the following to a CHECK once the real checking
              // has been added to the type checking of function signatures.
              if (!deduced_args.Get(deduced_param.name)) {
                std::cerr << e->line_num
                          << ": error, could not deduce type argument for type "
                             "parameter "
                          << deduced_param.name << std::endl;
                exit(-1);
              }
            }
            parameter_type = Substitute(deduced_args, parameter_type);
            return_type = Substitute(deduced_args, return_type);
          } else {
            ExpectType(e->line_num, "call", parameter_type, arg_res.type);
          }
          auto new_e = Expression::MakeCallExpression(e->line_num, fun_res.exp,
                                                      arg_res.exp);
          return TCExpression(new_e, return_type, arg_res.types);
        }
        default: {
          FATAL_COMPILATION_ERROR(e->line_num)
              << "in call, expected a function\n"
              << *e;
        }
      }
      break;
    }
    case ExpressionKind::FunctionTypeLiteral: {
<<<<<<< HEAD
      switch (context) {
        case TCContext::ValueContext:
        case TCContext::TypeContext: {
          auto pt = InterpExp(values, e->GetFunctionTypeLiteral().parameter);
          auto rt =
              InterpExp(values, e->GetFunctionTypeLiteral().return_type.exp);
          auto new_e = Expression::MakeFunctionTypeLiteral(
              e->line_num, ReifyType(pt, e->line_num),
              ReturnInfo(ReifyType(rt, e->line_num)));
          return TCResult(new_e, Value::MakeTypeType(), types);
        }
        case TCContext::PatternContext: {
          auto param_res = TypeCheckExp(e->GetFunctionTypeLiteral().parameter,
                                        types, values, nullptr, context);
          auto ret_res =
              TypeCheckExp(e->GetFunctionTypeLiteral().return_type.exp,
                           param_res.types, values, nullptr, context);
          auto new_e = Expression::MakeFunctionTypeLiteral(
              e->line_num, ReifyType(param_res.type, e->line_num),
              ReturnInfo(ReifyType(ret_res.type, e->line_num)));
          return TCResult(new_e, Value::MakeTypeType(), ret_res.types);
        }
      }
=======
      auto pt = InterpExp(values, e->GetFunctionTypeLiteral().parameter);
      auto rt = InterpExp(values, e->GetFunctionTypeLiteral().return_type);
      auto new_e = Expression::MakeFunctionTypeLiteral(
          e->line_num, ReifyType(pt, e->line_num), ReifyType(rt, e->line_num));
      return TCExpression(new_e, Value::MakeTypeType(), types);
>>>>>>> 19609345
    }
    case ExpressionKind::IntTypeLiteral:
      return TCExpression(e, Value::MakeTypeType(), types);
    case ExpressionKind::BoolTypeLiteral:
      return TCExpression(e, Value::MakeTypeType(), types);
    case ExpressionKind::TypeTypeLiteral:
      return TCExpression(e, Value::MakeTypeType(), types);
    case ExpressionKind::ContinuationTypeLiteral:
      return TCExpression(e, Value::MakeTypeType(), types);
  }
}

// Equivalent to TypeCheckExp, but operates on Patterns instead of Expressions.
// `expected` is the type that this pattern is expected to have, if the
// surrounding context gives us that information. Otherwise, it is null.
auto TypeCheckPattern(const Pattern* p, TypeEnv types, Env values,
                      const Value* expected) -> TCPattern {
  if (tracing_output) {
    llvm::outs() << "checking pattern, ";
    if (expected) {
      llvm::outs() << "expecting " << *expected;
    }
    llvm::outs() << ", " << *p << "\n";
  }
  switch (p->Tag()) {
    case Pattern::Kind::AutoPattern: {
      return {.pattern = p, .type = Value::MakeTypeType(), .types = types};
    }
    case Pattern::Kind::BindingPattern: {
      const auto& binding = cast<BindingPattern>(*p);
      const Value* type;
      switch (binding.Type()->Tag()) {
        case Pattern::Kind::AutoPattern: {
          if (expected == nullptr) {
            FATAL_COMPILATION_ERROR(binding.LineNumber())
                << "auto not allowed here";
          } else {
            type = expected;
          }
          break;
        }
        case Pattern::Kind::ExpressionPattern: {
          type = InterpExp(
              values, cast<ExpressionPattern>(binding.Type())->Expression());
          CHECK(type->tag() != ValKind::AutoType);
          if (expected != nullptr) {
            ExpectType(binding.LineNumber(), "pattern variable", type,
                       expected);
          }
          break;
        }
        case Pattern::Kind::TuplePattern:
        case Pattern::Kind::BindingPattern:
        case Pattern::Kind::AlternativePattern:
          FATAL_COMPILATION_ERROR(binding.LineNumber())
              << "Unsupported type pattern";
      }
      auto new_p = new BindingPattern(
          binding.LineNumber(), binding.Name(),
          new ExpressionPattern(ReifyType(type, binding.LineNumber())));
      if (binding.Name().has_value()) {
        types.Set(*binding.Name(), type);
      }
      return {.pattern = new_p, .type = type, .types = types};
    }
    case Pattern::Kind::TuplePattern: {
      const auto& tuple = cast<TuplePattern>(*p);
      std::vector<TuplePattern::Field> new_fields;
      std::vector<TupleElement> field_types;
      auto new_types = types;
      if (expected && expected->tag() != ValKind::TupleValue) {
        FATAL_COMPILATION_ERROR(p->LineNumber()) << "didn't expect a tuple";
      }
      if (expected &&
          tuple.Fields().size() != expected->GetTupleValue().elements.size()) {
        FATAL_COMPILATION_ERROR(tuple.LineNumber())
            << "tuples of different length";
      }
      for (size_t i = 0; i < tuple.Fields().size(); ++i) {
        const TuplePattern::Field& field = tuple.Fields()[i];
        const Value* expected_field_type = nullptr;
        if (expected != nullptr) {
          const TupleElement& expected_element =
              expected->GetTupleValue().elements[i];
          if (expected_element.name != field.name) {
            FATAL_COMPILATION_ERROR(tuple.LineNumber())
                << "field names do not match, expected "
                << expected_element.name << " but got " << field.name;
          }
          expected_field_type = expected_element.value;
        }
        auto field_result = TypeCheckPattern(field.pattern, new_types, values,
                                             expected_field_type);
        new_types = field_result.types;
        new_fields.push_back(
            TuplePattern::Field(field.name, field_result.pattern));
        field_types.push_back({.name = field.name, .value = field_result.type});
      }
      auto new_tuple = new TuplePattern(tuple.LineNumber(), new_fields);
      auto tuple_t = Value::MakeTupleValue(std::move(field_types));
      return {.pattern = new_tuple, .type = tuple_t, .types = new_types};
    }
    case Pattern::Kind::AlternativePattern: {
      const auto& alternative = cast<AlternativePattern>(*p);
      const Value* choice_type = InterpExp(values, alternative.ChoiceType());
      if (choice_type->tag() != ValKind::ChoiceType) {
        FATAL_COMPILATION_ERROR(alternative.LineNumber())
            << "alternative pattern does not name a choice type.";
      }
      if (expected != nullptr) {
        ExpectType(alternative.LineNumber(), "alternative pattern", expected,
                   choice_type);
      }
      const Value* parameter_types =
          FindInVarValues(alternative.AlternativeName(),
                          choice_type->GetChoiceType().alternatives);
      if (parameter_types == nullptr) {
        FATAL_COMPILATION_ERROR(alternative.LineNumber())
            << "'" << alternative.AlternativeName()
            << "' is not an alternative of " << choice_type;
      }
      TCPattern arg_results = TypeCheckPattern(alternative.Arguments(), types,
                                               values, parameter_types);
      return {.pattern = new AlternativePattern(
                  alternative.LineNumber(),
                  ReifyType(choice_type, alternative.LineNumber()),
                  alternative.AlternativeName(),
                  cast<TuplePattern>(arg_results.pattern)),
              .type = choice_type,
              .types = arg_results.types};
    }
    case Pattern::Kind::ExpressionPattern: {
      TCExpression result =
          TypeCheckExp(cast<ExpressionPattern>(p)->Expression(), types, values);
      return {.pattern = new ExpressionPattern(result.exp),
              .type = result.type,
              .types = result.types};
    }
  }
}

auto TypecheckCase(const Value* expected, const Pattern* pat,
                   const Statement* body, TypeEnv types, Env values,
                   const Value*& ret_type)
    -> std::pair<const Pattern*, const Statement*> {
  auto pat_res = TypeCheckPattern(pat, types, values, expected);
  auto res = TypeCheckStmt(body, pat_res.types, values, ret_type);
  return std::make_pair(pat, res.stmt);
}

// The TypeCheckStmt function performs semantic analysis on a statement.
// It returns a new version of the statement and a new type environment.
//
// The ret_type parameter is used for analyzing return statements.
// It is the declared return type of the enclosing function definition.
// If the return type is "auto", then the return type is inferred from
// the first return statement.
auto TypeCheckStmt(const Statement* s, TypeEnv types, Env values,
                   const Value*& ret_type) -> TCStatement {
  if (!s) {
    return TCStatement(s, types);
  }
  switch (s->tag()) {
    case StatementKind::Match: {
      auto res = TypeCheckExp(s->GetMatch().exp, types, values);
      auto res_type = res.type;
      auto new_clauses =
          new std::list<std::pair<const Pattern*, const Statement*>>();
      for (auto& clause : *s->GetMatch().clauses) {
        new_clauses->push_back(TypecheckCase(
            res_type, clause.first, clause.second, types, values, ret_type));
      }
      const Statement* new_s =
          Statement::MakeMatch(s->line_num, res.exp, new_clauses);
      return TCStatement(new_s, types);
    }
    case StatementKind::While: {
      auto cnd_res = TypeCheckExp(s->GetWhile().cond, types, values);
      ExpectType(s->line_num, "condition of `while`", Value::MakeBoolType(),
                 cnd_res.type);
      auto body_res =
          TypeCheckStmt(s->GetWhile().body, types, values, ret_type);
      auto new_s =
          Statement::MakeWhile(s->line_num, cnd_res.exp, body_res.stmt);
      return TCStatement(new_s, types);
    }
    case StatementKind::Break:
    case StatementKind::Continue:
      return TCStatement(s, types);
    case StatementKind::Block: {
      auto stmt_res =
          TypeCheckStmt(s->GetBlock().stmt, types, values, ret_type);
      return TCStatement(Statement::MakeBlock(s->line_num, stmt_res.stmt),
                         types);
    }
    case StatementKind::VariableDefinition: {
      auto res = TypeCheckExp(s->GetVariableDefinition().init, types, values);
      const Value* rhs_ty = res.type;
      auto lhs_res = TypeCheckPattern(s->GetVariableDefinition().pat, types,
                                      values, rhs_ty);
      const Statement* new_s = Statement::MakeVariableDefinition(
          s->line_num, s->GetVariableDefinition().pat, res.exp);
      return TCStatement(new_s, lhs_res.types);
    }
    case StatementKind::Sequence: {
      auto stmt_res =
          TypeCheckStmt(s->GetSequence().stmt, types, values, ret_type);
      auto types2 = stmt_res.types;
      auto next_res =
          TypeCheckStmt(s->GetSequence().next, types2, values, ret_type);
      auto types3 = next_res.types;
      return TCStatement(
          Statement::MakeSequence(s->line_num, stmt_res.stmt, next_res.stmt),
          types3);
    }
    case StatementKind::Assign: {
      auto rhs_res = TypeCheckExp(s->GetAssign().rhs, types, values);
      auto rhs_t = rhs_res.type;
      auto lhs_res = TypeCheckExp(s->GetAssign().lhs, types, values);
      auto lhs_t = lhs_res.type;
      ExpectType(s->line_num, "assign", lhs_t, rhs_t);
      auto new_s = Statement::MakeAssign(s->line_num, lhs_res.exp, rhs_res.exp);
      return TCStatement(new_s, lhs_res.types);
    }
    case StatementKind::ExpressionStatement: {
      auto res = TypeCheckExp(s->GetExpressionStatement().exp, types, values);
      auto new_s = Statement::MakeExpressionStatement(s->line_num, res.exp);
      return TCStatement(new_s, types);
    }
    case StatementKind::If: {
      auto cnd_res = TypeCheckExp(s->GetIf().cond, types, values);
      ExpectType(s->line_num, "condition of `if`", Value::MakeBoolType(),
                 cnd_res.type);
      auto thn_res =
          TypeCheckStmt(s->GetIf().then_stmt, types, values, ret_type);
      auto els_res =
          TypeCheckStmt(s->GetIf().else_stmt, types, values, ret_type);
      auto new_s = Statement::MakeIf(s->line_num, cnd_res.exp, thn_res.stmt,
                                     els_res.stmt);
      return TCStatement(new_s, types);
    }
    case StatementKind::Return: {
<<<<<<< HEAD
      auto res = TypeCheckExp(s->GetReturn().ret.exp, types, values, nullptr,
                              TCContext::ValueContext);
=======
      auto res = TypeCheckExp(s->GetReturn().exp, types, values);
>>>>>>> 19609345
      if (ret_type->tag() == ValKind::AutoType) {
        // The following infers the return type from the first 'return'
        // statement. This will get more difficult with subtyping, when we
        // should infer the least-upper bound of all the 'return' statements.
        ret_type = res.type;
      } else {
        ExpectType(s->line_num, "return", ret_type, res.type);
      }
      return TCStatement(
          Statement::MakeReturn(s->line_num, ReturnInfo(res.exp)), types);
    }
    case StatementKind::Continuation: {
      TCStatement body_result =
          TypeCheckStmt(s->GetContinuation().body, types, values, ret_type);
      const Statement* new_continuation = Statement::MakeContinuation(
          s->line_num, s->GetContinuation().continuation_variable,
          body_result.stmt);
      types.Set(s->GetContinuation().continuation_variable,
                Value::MakeContinuationType());
      return TCStatement(new_continuation, types);
    }
    case StatementKind::Run: {
      TCExpression argument_result =
          TypeCheckExp(s->GetRun().argument, types, values);
      ExpectType(s->line_num, "argument of `run`",
                 Value::MakeContinuationType(), argument_result.type);
      const Statement* new_run =
          Statement::MakeRun(s->line_num, argument_result.exp);
      return TCStatement(new_run, types);
    }
    case StatementKind::Await: {
      // nothing to do here
      return TCStatement(s, types);
    }
  }  // switch
}

auto CheckOrEnsureReturn(const Statement* stmt, bool void_return, int line_num)
    -> const Statement* {
  if (!stmt) {
    if (void_return) {
      return Statement::MakeReturn(line_num, ReturnInfo(line_num));
    } else {
      FATAL_COMPILATION_ERROR(line_num)
          << "control-flow reaches end of non-void function without a return";
    }
  }
  switch (stmt->tag()) {
    case StatementKind::Match: {
      auto new_clauses =
          new std::list<std::pair<const Pattern*, const Statement*>>();
      for (auto i = stmt->GetMatch().clauses->begin();
           i != stmt->GetMatch().clauses->end(); ++i) {
        auto s = CheckOrEnsureReturn(i->second, void_return, stmt->line_num);
        new_clauses->push_back(std::make_pair(i->first, s));
      }
      return Statement::MakeMatch(stmt->line_num, stmt->GetMatch().exp,
                                  new_clauses);
    }
    case StatementKind::Block:
      return Statement::MakeBlock(
          stmt->line_num, CheckOrEnsureReturn(stmt->GetBlock().stmt,
                                              void_return, stmt->line_num));
    case StatementKind::If:
      return Statement::MakeIf(
          stmt->line_num, stmt->GetIf().cond,
          CheckOrEnsureReturn(stmt->GetIf().then_stmt, void_return,
                              stmt->line_num),
          CheckOrEnsureReturn(stmt->GetIf().else_stmt, void_return,
                              stmt->line_num));
    case StatementKind::Return:
      return stmt;
    case StatementKind::Sequence:
      if (stmt->GetSequence().next) {
        return Statement::MakeSequence(
            stmt->line_num, stmt->GetSequence().stmt,
            CheckOrEnsureReturn(stmt->GetSequence().next, void_return,
                                stmt->line_num));
      } else {
        return CheckOrEnsureReturn(stmt->GetSequence().stmt, void_return,
                                   stmt->line_num);
      }
    case StatementKind::Continuation:
    case StatementKind::Run:
    case StatementKind::Await:
      return stmt;
    case StatementKind::Assign:
    case StatementKind::ExpressionStatement:
    case StatementKind::While:
    case StatementKind::Break:
    case StatementKind::Continue:
    case StatementKind::VariableDefinition:
      if (void_return) {
        return Statement::MakeSequence(
            stmt->line_num, stmt,
            Statement::MakeReturn(stmt->line_num, ReturnInfo(stmt->line_num)));
      } else {
        FATAL_COMPILATION_ERROR(stmt->line_num)
            << "control-flow reaches end of non-void function without a return";
      }
  }
}

// TODO: factor common parts of TypeCheckFunDef and TypeOfFunDef into
// a function.
// TODO: Add checking to function definitions to ensure that
//   all deduced type parameters will be deduced.
auto TypeCheckFunDef(const FunctionDefinition* f, TypeEnv types, Env values)
    -> struct FunctionDefinition* {
  // Bring the deduced parameters into scope
  for (const auto& deduced : f->deduced_parameters) {
    // auto t = InterpExp(values, deduced.type);
    Address a =
        state->heap.AllocateValue(Value::MakeVariableType(deduced.name));
    values.Set(deduced.name, a);
  }
  // Type check the parameter pattern
  auto param_res = TypeCheckPattern(f->param_pattern, types, values, nullptr);
  // Evaluate the return type expression
<<<<<<< HEAD
  auto return_type = InterpExp(values, f->return_type.exp);
=======
  auto return_type = InterpPattern(values, f->return_type);
>>>>>>> 19609345
  if (f->name == "main") {
    ExpectType(f->line_num, "return type of `main`", Value::MakeIntType(),
               return_type);
    // TODO: Check that main doesn't have any parameters.
  }
  auto res = TypeCheckStmt(f->body, param_res.types, values, return_type);
  bool void_return = TypeEqual(return_type, Value::MakeUnitTypeVal());
  auto body = CheckOrEnsureReturn(res.stmt, void_return, f->line_num);
  return new FunctionDefinition(
      f->line_num, f->name, f->deduced_parameters, f->param_pattern,
<<<<<<< HEAD
      ReturnInfo(ReifyType(return_type, f->line_num)), body);
=======
      new ExpressionPattern(ReifyType(return_type, f->line_num)), body);
>>>>>>> 19609345
}

auto TypeOfFunDef(TypeEnv types, Env values, const FunctionDefinition* fun_def)
    -> const Value* {
  // Bring the deduced parameters into scope
  for (const auto& deduced : fun_def->deduced_parameters) {
    // auto t = InterpExp(values, deduced.type);
    Address a =
        state->heap.AllocateValue(Value::MakeVariableType(deduced.name));
    values.Set(deduced.name, a);
  }
  // Type check the parameter pattern
  auto param_res =
      TypeCheckPattern(fun_def->param_pattern, types, values, nullptr);
  // Evaluate the return type expression
<<<<<<< HEAD
  auto ret = InterpExp(values, fun_def->return_type.exp);
  if (ret->tag() == ValKind::AutoType) {
    auto f = TypeCheckFunDef(fun_def, types, values);
    ret = InterpExp(values, f->return_type.exp);
=======
  auto ret = InterpPattern(values, fun_def->return_type);
  if (ret->tag() == ValKind::AutoType) {
    auto f = TypeCheckFunDef(fun_def, types, values);
    ret = InterpPattern(values, f->return_type);
>>>>>>> 19609345
  }
  return Value::MakeFunctionType(fun_def->deduced_parameters, param_res.type,
                                 ret);
}

auto TypeOfStructDef(const StructDefinition* sd, TypeEnv /*types*/, Env ct_top)
    -> const Value* {
  VarValues fields;
  VarValues methods;
  for (const Member* m : sd->members) {
    switch (m->tag()) {
      case MemberKind::FieldMember: {
        const BindingPattern* binding = m->GetFieldMember().binding;
        if (!binding->Name().has_value()) {
          FATAL_COMPILATION_ERROR(binding->LineNumber())
              << "Struct members must have names";
        }
        const Expression* type_expression =
            dyn_cast<ExpressionPattern>(binding->Type())->Expression();
        if (type_expression == nullptr) {
          FATAL_COMPILATION_ERROR(binding->LineNumber())
              << "Struct members must have explicit types";
        }
        auto type = InterpExp(ct_top, type_expression);
        fields.push_back(std::make_pair(*binding->Name(), type));
        break;
      }
    }
  }
  return Value::MakeStructType(sd->name, std::move(fields), std::move(methods));
}

static auto GetName(const Declaration& d) -> const std::string& {
  switch (d.tag()) {
    case DeclarationKind::FunctionDeclaration:
      return d.GetFunctionDeclaration().definition.name;
    case DeclarationKind::StructDeclaration:
      return d.GetStructDeclaration().definition.name;
    case DeclarationKind::ChoiceDeclaration:
      return d.GetChoiceDeclaration().name;
    case DeclarationKind::VariableDeclaration: {
      const BindingPattern* binding = d.GetVariableDeclaration().binding;
      if (!binding->Name().has_value()) {
        FATAL_COMPILATION_ERROR(binding->LineNumber())
            << "Top-level variable declarations must have names";
      }
      return *binding->Name();
    }
  }
}

auto MakeTypeChecked(const Declaration& d, const TypeEnv& types,
                     const Env& values) -> Declaration {
  switch (d.tag()) {
    case DeclarationKind::FunctionDeclaration:
      return Declaration::MakeFunctionDeclaration(*TypeCheckFunDef(
          &d.GetFunctionDeclaration().definition, types, values));

    case DeclarationKind::StructDeclaration: {
      const StructDefinition& struct_def = d.GetStructDeclaration().definition;
      std::list<Member*> fields;
      for (Member* m : struct_def.members) {
        switch (m->tag()) {
          case MemberKind::FieldMember:
            // TODO: Interpret the type expression and store the result.
            fields.push_back(m);
            break;
        }
      }
      return Declaration::MakeStructDeclaration(
          struct_def.line_num, struct_def.name, std::move(fields));
    }

    case DeclarationKind::ChoiceDeclaration:
      // TODO
      return d;

    case DeclarationKind::VariableDeclaration: {
      const auto& var = d.GetVariableDeclaration();
      // Signals a type error if the initializing expression does not have
      // the declared type of the variable, otherwise returns this
      // declaration with annotated types.
      TCExpression type_checked_initializer =
          TypeCheckExp(var.initializer, types, values);
      const Expression* type =
          dyn_cast<ExpressionPattern>(var.binding->Type())->Expression();
      if (type == nullptr) {
        // TODO: consider adding support for `auto`
        FATAL_COMPILATION_ERROR(var.source_location)
            << "Type of a top-level variable must be an expression.";
      }
      const Value* declared_type = InterpExp(values, type);
      ExpectType(var.source_location, "initializer of variable", declared_type,
                 type_checked_initializer.type);
      return d;
    }
  }
}

static void TopLevel(const Declaration& d, TypeCheckContext* tops) {
  switch (d.tag()) {
    case DeclarationKind::FunctionDeclaration: {
      const FunctionDefinition& func_def =
          d.GetFunctionDeclaration().definition;
      auto t = TypeOfFunDef(tops->types, tops->values, &func_def);
      tops->types.Set(func_def.name, t);
      InitEnv(d, &tops->values);
      break;
    }

    case DeclarationKind::StructDeclaration: {
      const StructDefinition& struct_def = d.GetStructDeclaration().definition;
      auto st = TypeOfStructDef(&struct_def, tops->types, tops->values);
      Address a = state->heap.AllocateValue(st);
      tops->values.Set(struct_def.name, a);  // Is this obsolete?
      std::vector<TupleElement> field_types;
      for (const auto& [field_name, field_value] : st->GetStructType().fields) {
        field_types.push_back({.name = field_name, .value = field_value});
      }
      auto fun_ty = Value::MakeFunctionType(
          {}, Value::MakeTupleValue(std::move(field_types)), st);
      tops->types.Set(struct_def.name, fun_ty);
      break;
    }

    case DeclarationKind::ChoiceDeclaration: {
      const auto& choice = d.GetChoiceDeclaration();
      VarValues alts;
      for (const auto& [name, signature] : choice.alternatives) {
        auto t = InterpExp(tops->values, signature);
        alts.push_back(std::make_pair(name, t));
      }
      auto ct = Value::MakeChoiceType(choice.name, std::move(alts));
      Address a = state->heap.AllocateValue(ct);
      tops->values.Set(choice.name, a);  // Is this obsolete?
      tops->types.Set(choice.name, ct);
      break;
    }

    case DeclarationKind::VariableDeclaration: {
      const auto& var = d.GetVariableDeclaration();
      // Associate the variable name with it's declared type in the
      // compile-time symbol table.
      const Expression* type =
          cast<ExpressionPattern>(var.binding->Type())->Expression();
      const Value* declared_type = InterpExp(tops->values, type);
      tops->types.Set(*var.binding->Name(), declared_type);
      break;
    }
  }
}

auto TopLevel(std::list<Declaration>* fs) -> TypeCheckContext {
  TypeCheckContext tops;
  bool found_main = false;

  for (auto const& d : *fs) {
    if (GetName(d) == "main") {
      found_main = true;
    }
    TopLevel(d, &tops);
  }

  if (found_main == false) {
    FATAL_COMPILATION_ERROR_NO_LINE()
        << "program must contain a function named `main`";
  }
  return tops;
}

}  // namespace Carbon<|MERGE_RESOLUTION|>--- conflicted
+++ resolved
@@ -450,37 +450,11 @@
       break;
     }
     case ExpressionKind::FunctionTypeLiteral: {
-<<<<<<< HEAD
-      switch (context) {
-        case TCContext::ValueContext:
-        case TCContext::TypeContext: {
-          auto pt = InterpExp(values, e->GetFunctionTypeLiteral().parameter);
-          auto rt =
-              InterpExp(values, e->GetFunctionTypeLiteral().return_type.exp);
-          auto new_e = Expression::MakeFunctionTypeLiteral(
-              e->line_num, ReifyType(pt, e->line_num),
-              ReturnInfo(ReifyType(rt, e->line_num)));
-          return TCResult(new_e, Value::MakeTypeType(), types);
-        }
-        case TCContext::PatternContext: {
-          auto param_res = TypeCheckExp(e->GetFunctionTypeLiteral().parameter,
-                                        types, values, nullptr, context);
-          auto ret_res =
-              TypeCheckExp(e->GetFunctionTypeLiteral().return_type.exp,
-                           param_res.types, values, nullptr, context);
-          auto new_e = Expression::MakeFunctionTypeLiteral(
-              e->line_num, ReifyType(param_res.type, e->line_num),
-              ReturnInfo(ReifyType(ret_res.type, e->line_num)));
-          return TCResult(new_e, Value::MakeTypeType(), ret_res.types);
-        }
-      }
-=======
       auto pt = InterpExp(values, e->GetFunctionTypeLiteral().parameter);
       auto rt = InterpExp(values, e->GetFunctionTypeLiteral().return_type);
       auto new_e = Expression::MakeFunctionTypeLiteral(
           e->line_num, ReifyType(pt, e->line_num), ReifyType(rt, e->line_num));
       return TCExpression(new_e, Value::MakeTypeType(), types);
->>>>>>> 19609345
     }
     case ExpressionKind::IntTypeLiteral:
       return TCExpression(e, Value::MakeTypeType(), types);
@@ -723,12 +697,7 @@
       return TCStatement(new_s, types);
     }
     case StatementKind::Return: {
-<<<<<<< HEAD
-      auto res = TypeCheckExp(s->GetReturn().ret.exp, types, values, nullptr,
-                              TCContext::ValueContext);
-=======
       auto res = TypeCheckExp(s->GetReturn().exp, types, values);
->>>>>>> 19609345
       if (ret_type->tag() == ValKind::AutoType) {
         // The following infers the return type from the first 'return'
         // statement. This will get more difficult with subtyping, when we
@@ -848,11 +817,7 @@
   // Type check the parameter pattern
   auto param_res = TypeCheckPattern(f->param_pattern, types, values, nullptr);
   // Evaluate the return type expression
-<<<<<<< HEAD
-  auto return_type = InterpExp(values, f->return_type.exp);
-=======
   auto return_type = InterpPattern(values, f->return_type);
->>>>>>> 19609345
   if (f->name == "main") {
     ExpectType(f->line_num, "return type of `main`", Value::MakeIntType(),
                return_type);
@@ -863,11 +828,7 @@
   auto body = CheckOrEnsureReturn(res.stmt, void_return, f->line_num);
   return new FunctionDefinition(
       f->line_num, f->name, f->deduced_parameters, f->param_pattern,
-<<<<<<< HEAD
-      ReturnInfo(ReifyType(return_type, f->line_num)), body);
-=======
       new ExpressionPattern(ReifyType(return_type, f->line_num)), body);
->>>>>>> 19609345
 }
 
 auto TypeOfFunDef(TypeEnv types, Env values, const FunctionDefinition* fun_def)
@@ -883,17 +844,10 @@
   auto param_res =
       TypeCheckPattern(fun_def->param_pattern, types, values, nullptr);
   // Evaluate the return type expression
-<<<<<<< HEAD
-  auto ret = InterpExp(values, fun_def->return_type.exp);
-  if (ret->tag() == ValKind::AutoType) {
-    auto f = TypeCheckFunDef(fun_def, types, values);
-    ret = InterpExp(values, f->return_type.exp);
-=======
   auto ret = InterpPattern(values, fun_def->return_type);
   if (ret->tag() == ValKind::AutoType) {
     auto f = TypeCheckFunDef(fun_def, types, values);
     ret = InterpPattern(values, f->return_type);
->>>>>>> 19609345
   }
   return Value::MakeFunctionType(fun_def->deduced_parameters, param_res.type,
                                  ret);
