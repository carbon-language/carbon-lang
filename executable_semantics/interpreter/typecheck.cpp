// Part of the Carbon Language project, under the Apache License v2.0 with LLVM
// Exceptions. See /LICENSE for license information.
// SPDX-License-Identifier: Apache-2.0 WITH LLVM-exception

#include "executable_semantics/interpreter/typecheck.h"

#include <algorithm>
#include <iostream>
#include <iterator>
#include <map>
#include <set>
#include <vector>

#include "executable_semantics/ast/function_definition.h"
#include "executable_semantics/interpreter/interpreter.h"

namespace Carbon {

void ExpectType(int line_num, const std::string& context, const Value* expected,
                const Value* actual) {
  if (!TypeEqual(expected, actual)) {
    std::cerr << line_num << ": type error in " << context << std::endl;
    std::cerr << "expected: ";
    PrintValue(expected, std::cerr);
    std::cerr << std::endl << "actual: ";
    PrintValue(actual, std::cerr);
    std::cerr << std::endl;
    exit(-1);
  }
}

void PrintErrorString(const std::string& s) { std::cerr << s; }

void PrintTypeEnv(TypeEnv types, std::ostream& out) {
  for (const auto& [name, value] : types) {
    out << name << ": ";
    PrintValue(value, out);
    out << ", ";
  }
}

// Reify type to type expression.
auto ReifyType(const Value* t, int line_num) -> const Expression* {
  switch (t->tag) {
    case ValKind::VarTV:
      return MakeVar(0, *t->u.var_type);
    case ValKind::IntTV:
      return MakeIntType(0);
    case ValKind::BoolTV:
      return MakeBoolType(0);
    case ValKind::TypeTV:
      return MakeTypeType(0);
    case ValKind::ContinuationTV:
      return MakeContinuationType(0);
    case ValKind::FunctionTV:
      return MakeFunType(0, ReifyType(t->u.fun_type.param, line_num),
                         ReifyType(t->u.fun_type.ret, line_num));
    case ValKind::TupleV: {
<<<<<<< HEAD
      auto args = new std::vector<FieldInitializer>();
      for (const TupleElement& field : *t->u.tuple.elements) {
        args->push_back(
            {.name = field.name,
             .expression = ReifyType(state->heap[field.address], line_num)});
=======
      auto args = new std::vector<std::pair<std::string, const Expression*>>();
      for (auto& field : *t->u.tuple.elts) {
        args->push_back({field.first, ReifyType(state->ReadFromMemory(
                                                    field.second, line_num),
                                                line_num)});
>>>>>>> e4417995
      }
      return MakeTuple(0, args);
    }
    case ValKind::StructTV:
      return MakeVar(0, *t->u.struct_type.name);
    case ValKind::ChoiceTV:
      return MakeVar(0, *t->u.choice_type.name);
    default:
      std::cerr << line_num << ": expected a type, not ";
      PrintValue(t, std::cerr);
      std::cerr << std::endl;
      exit(-1);
  }
}

// The TypeCheckExp function performs semantic analysis on an expression.
// It returns a new version of the expression, its type, and an
// updated environment which are bundled into a TCResult object.
// The purpose of the updated environment is
// to bring pattern variables into scope, for example, in a match case.
// The new version of the expression may include more information,
// for example, the type arguments deduced for the type parameters of a
// generic.
//
// e is the expression to be analyzed.
// types maps variable names to the type of their run-time value.
// values maps variable names to their compile-time values. It is not
//    directly used in this function but is passed to InterExp.
// expected is the type that this expression is expected to have.
//    This parameter is non-null when the expression is in a pattern context
//    and it is used to implement `auto`, otherwise it is null.
// context says what kind of position this expression is nested in,
//    whether it's a position that expects a value, a pattern, or a type.
auto TypeCheckExp(const Expression* e, TypeEnv types, Env values,
                  const Value* expected, TCContext context) -> TCResult {
  switch (e->tag) {
    case ExpressionKind::PatternVariable: {
      if (context != TCContext::PatternContext) {
        std::cerr
            << e->line_num
            << ": compilation error, pattern variables are only allowed in "
               "pattern context"
            << std::endl;
        exit(-1);
      }
      auto t = InterpExp(values, e->u.pattern_variable.type);
      if (t->tag == ValKind::AutoTV) {
        if (expected == nullptr) {
          std::cerr << e->line_num
                    << ": compilation error, auto not allowed here"
                    << std::endl;
          exit(-1);
        } else {
          t = expected;
        }
      }
      auto new_e = MakeVarPat(e->line_num, *e->u.pattern_variable.name,
                              ReifyType(t, e->line_num));
      types.Set(*e->u.pattern_variable.name, t);
      return TCResult(new_e, t, types);
    }
    case ExpressionKind::Index: {
      auto res = TypeCheckExp(e->u.get_field.aggregate, types, values, nullptr,
                              TCContext::ValueContext);
      auto t = res.type;
      switch (t->tag) {
        case ValKind::TupleV: {
          auto i = ToInteger(InterpExp(values, e->u.index.offset));
          std::string f = std::to_string(i);
          std::optional<Address> field_address = FindTupleField(f, t);
          if (field_address == std::nullopt) {
            std::cerr << e->line_num << ": compilation error, field " << f
                      << " is not in the tuple ";
            PrintValue(t, std::cerr);
            std::cerr << std::endl;
            exit(-1);
          }
          auto field_t = state->ReadFromMemory(*field_address, e->line_num);
          auto new_e = MakeIndex(e->line_num, res.exp, MakeInt(e->line_num, i));
          return TCResult(new_e, field_t, res.types);
        }
        default:
          std::cerr << e->line_num << ": compilation error, expected a tuple"
                    << std::endl;
          exit(-1);
      }
    }
    case ExpressionKind::Tuple: {
      auto new_args = new std::vector<FieldInitializer>();
      auto arg_types = new std::vector<TupleElement>();
      auto new_types = types;
      int i = 0;
      for (auto arg = e->u.tuple.fields->begin();
           arg != e->u.tuple.fields->end(); ++arg, ++i) {
        const Value* arg_expected = nullptr;
        if (expected && expected->tag == ValKind::TupleV) {
          std::optional<Address> expected_field =
              FindTupleField(arg->name, expected);
          if (expected_field == std::nullopt) {
            std::cerr << e->line_num << ": compilation error, missing field "
                      << arg->name << std::endl;
            exit(-1);
          }
          arg_expected = state->ReadFromMemory(*expected_field, e->line_num);
        }
        auto arg_res = TypeCheckExp(arg->expression, new_types, values,
                                    arg_expected, context);
        new_types = arg_res.types;
<<<<<<< HEAD
        new_args->push_back({.name = arg->name, .expression = arg_res.exp});
        arg_types->push_back(
            {.name = arg->name, .address = AllocateValue(arg_res.type)});
=======
        new_args->push_back(std::make_pair(arg->first, arg_res.exp));
        arg_types->push_back({arg->first, state->AllocateValue(arg_res.type)});
>>>>>>> e4417995
      }
      auto tuple_e = MakeTuple(e->line_num, new_args);
      auto tuple_t = MakeTupleVal(arg_types);
      return TCResult(tuple_e, tuple_t, new_types);
    }
    case ExpressionKind::GetField: {
      auto res = TypeCheckExp(e->u.get_field.aggregate, types, values, nullptr,
                              TCContext::ValueContext);
      auto t = res.type;
      switch (t->tag) {
        case ValKind::StructTV:
          // Search for a field
          for (auto& field : *t->u.struct_type.fields) {
            if (*e->u.get_field.field == field.first) {
              const Expression* new_e =
                  MakeGetField(e->line_num, res.exp, *e->u.get_field.field);
              return TCResult(new_e, field.second, res.types);
            }
          }
          // Search for a method
          for (auto& method : *t->u.struct_type.methods) {
            if (*e->u.get_field.field == method.first) {
              const Expression* new_e =
                  MakeGetField(e->line_num, res.exp, *e->u.get_field.field);
              return TCResult(new_e, method.second, res.types);
            }
          }
          std::cerr << e->line_num << ": compilation error, struct "
                    << *t->u.struct_type.name << " does not have a field named "
                    << *e->u.get_field.field << std::endl;
          exit(-1);
        case ValKind::TupleV:
          for (const TupleElement& field : *t->u.tuple.elements) {
            if (*e->u.get_field.field == field.name) {
              auto new_e =
                  MakeGetField(e->line_num, res.exp, *e->u.get_field.field);
<<<<<<< HEAD
              return TCResult(new_e, state->heap[field.address], res.types);
=======
              return TCResult(new_e,
                              state->ReadFromMemory(field.second, e->line_num),
                              res.types);
>>>>>>> e4417995
            }
          }
          std::cerr << e->line_num << ": compilation error, struct "
                    << *t->u.struct_type.name << " does not have a field named "
                    << *e->u.get_field.field << std::endl;
          exit(-1);
        case ValKind::ChoiceTV:
          for (auto vt = t->u.choice_type.alternatives->begin();
               vt != t->u.choice_type.alternatives->end(); ++vt) {
            if (*e->u.get_field.field == vt->first) {
              const Expression* new_e =
                  MakeGetField(e->line_num, res.exp, *e->u.get_field.field);
              auto fun_ty = MakeFunTypeVal(vt->second, t);
              return TCResult(new_e, fun_ty, res.types);
            }
          }
          std::cerr << e->line_num << ": compilation error, struct "
                    << *t->u.struct_type.name << " does not have a field named "
                    << *e->u.get_field.field << std::endl;
          exit(-1);

        default:
          std::cerr << e->line_num
                    << ": compilation error in field access, expected a struct"
                    << std::endl;
          PrintExp(e);
          std::cerr << std::endl;
          exit(-1);
      }
    }
    case ExpressionKind::Variable: {
      std::optional<const Value*> type = types.Get(*(e->u.variable.name));
      if (type) {
        return TCResult(e, *type, types);
      } else {
        std::cerr << e->line_num << ": could not find `"
                  << *(e->u.variable.name) << "`" << std::endl;
        exit(-1);
      }
    }
    case ExpressionKind::Integer:
      return TCResult(e, MakeIntTypeVal(), types);
    case ExpressionKind::Boolean:
      return TCResult(e, MakeBoolTypeVal(), types);
    case ExpressionKind::PrimitiveOp: {
      auto es = new std::vector<const Expression*>();
      std::vector<const Value*> ts;
      auto new_types = types;
      for (auto& argument : *e->u.primitive_op.arguments) {
        auto res = TypeCheckExp(argument, types, values, nullptr,
                                TCContext::ValueContext);
        new_types = res.types;
        es->push_back(res.exp);
        ts.push_back(res.type);
      }
      auto new_e = MakeOp(e->line_num, e->u.primitive_op.op, es);
      switch (e->u.primitive_op.op) {
        case Operator::Neg:
          ExpectType(e->line_num, "negation", MakeIntTypeVal(), ts[0]);
          return TCResult(new_e, MakeIntTypeVal(), new_types);
        case Operator::Add:
        case Operator::Sub:
          ExpectType(e->line_num, "subtraction(1)", MakeIntTypeVal(), ts[0]);
          ExpectType(e->line_num, "substration(2)", MakeIntTypeVal(), ts[1]);
          return TCResult(new_e, MakeIntTypeVal(), new_types);
        case Operator::And:
          ExpectType(e->line_num, "&&(1)", MakeBoolTypeVal(), ts[0]);
          ExpectType(e->line_num, "&&(2)", MakeBoolTypeVal(), ts[1]);
          return TCResult(new_e, MakeBoolTypeVal(), new_types);
        case Operator::Or:
          ExpectType(e->line_num, "||(1)", MakeBoolTypeVal(), ts[0]);
          ExpectType(e->line_num, "||(2)", MakeBoolTypeVal(), ts[1]);
          return TCResult(new_e, MakeBoolTypeVal(), new_types);
        case Operator::Not:
          ExpectType(e->line_num, "!", MakeBoolTypeVal(), ts[0]);
          return TCResult(new_e, MakeBoolTypeVal(), new_types);
        case Operator::Eq:
          ExpectType(e->line_num, "==", ts[0], ts[1]);
          return TCResult(new_e, MakeBoolTypeVal(), new_types);
      }
      break;
    }
    case ExpressionKind::Call: {
      auto fun_res = TypeCheckExp(e->u.call.function, types, values, nullptr,
                                  TCContext::ValueContext);
      switch (fun_res.type->tag) {
        case ValKind::FunctionTV: {
          auto fun_t = fun_res.type;
          auto arg_res = TypeCheckExp(e->u.call.argument, fun_res.types, values,
                                      fun_t->u.fun_type.param, context);
          ExpectType(e->line_num, "call", fun_t->u.fun_type.param,
                     arg_res.type);
          auto new_e = MakeCall(e->line_num, fun_res.exp, arg_res.exp);
          return TCResult(new_e, fun_t->u.fun_type.ret, arg_res.types);
        }
        default: {
          std::cerr << e->line_num
                    << ": compilation error in call, expected a function"
                    << std::endl;
          PrintExp(e);
          std::cerr << std::endl;
          exit(-1);
        }
      }
      break;
    }
    case ExpressionKind::FunctionT: {
      switch (context) {
        case TCContext::ValueContext:
        case TCContext::TypeContext: {
          auto pt = InterpExp(values, e->u.function_type.parameter);
          auto rt = InterpExp(values, e->u.function_type.return_type);
          auto new_e = MakeFunType(e->line_num, ReifyType(pt, e->line_num),
                                   ReifyType(rt, e->line_num));
          return TCResult(new_e, MakeTypeTypeVal(), types);
        }
        case TCContext::PatternContext: {
          auto param_res = TypeCheckExp(e->u.function_type.parameter, types,
                                        values, nullptr, context);
          auto ret_res =
              TypeCheckExp(e->u.function_type.return_type, param_res.types,
                           values, nullptr, context);
          auto new_e =
              MakeFunType(e->line_num, ReifyType(param_res.type, e->line_num),
                          ReifyType(ret_res.type, e->line_num));
          return TCResult(new_e, MakeTypeTypeVal(), ret_res.types);
        }
      }
    }
    case ExpressionKind::IntT:
      return TCResult(e, MakeIntTypeVal(), types);
    case ExpressionKind::BoolT:
      return TCResult(e, MakeBoolTypeVal(), types);
    case ExpressionKind::TypeT:
      return TCResult(e, MakeTypeTypeVal(), types);
    case ExpressionKind::AutoT:
      return TCResult(e, MakeAutoTypeVal(), types);
    case ExpressionKind::ContinuationT:
      return TCResult(e, MakeContinuationTypeVal(), types);
  }
}

auto TypecheckCase(const Value* expected, const Expression* pat,
                   const Statement* body, TypeEnv types, Env values,
                   const Value*& ret_type)
    -> std::pair<const Expression*, const Statement*> {
  auto pat_res =
      TypeCheckExp(pat, types, values, expected, TCContext::PatternContext);
  auto res = TypeCheckStmt(body, pat_res.types, values, ret_type);
  return std::make_pair(pat, res.stmt);
}

// The TypeCheckStmt function performs semantic analysis on a statement.
// It returns a new version of the statement and a new type environment.
//
// The ret_type parameter is used for analyzing return statements.
// It is the declared return type of the enclosing function definition.
// If the return type is "auto", then the return type is inferred from
// the first return statement.
auto TypeCheckStmt(const Statement* s, TypeEnv types, Env values,
                   const Value*& ret_type) -> TCStatement {
  if (!s) {
    return TCStatement(s, types);
  }
  switch (s->tag) {
    case StatementKind::Match: {
      auto res = TypeCheckExp(s->u.match_stmt.exp, types, values, nullptr,
                              TCContext::ValueContext);
      auto res_type = res.type;
      auto new_clauses =
          new std::list<std::pair<const Expression*, const Statement*>>();
      for (auto& clause : *s->u.match_stmt.clauses) {
        new_clauses->push_back(TypecheckCase(
            res_type, clause.first, clause.second, types, values, ret_type));
      }
      const Statement* new_s = MakeMatch(s->line_num, res.exp, new_clauses);
      return TCStatement(new_s, types);
    }
    case StatementKind::While: {
      auto cnd_res = TypeCheckExp(s->u.while_stmt.cond, types, values, nullptr,
                                  TCContext::ValueContext);
      ExpectType(s->line_num, "condition of `while`", MakeBoolTypeVal(),
                 cnd_res.type);
      auto body_res =
          TypeCheckStmt(s->u.while_stmt.body, types, values, ret_type);
      auto new_s = MakeWhile(s->line_num, cnd_res.exp, body_res.stmt);
      return TCStatement(new_s, types);
    }
    case StatementKind::Break:
    case StatementKind::Continue:
      return TCStatement(s, types);
    case StatementKind::Block: {
      auto stmt_res = TypeCheckStmt(s->u.block.stmt, types, values, ret_type);
      return TCStatement(MakeBlock(s->line_num, stmt_res.stmt), types);
    }
    case StatementKind::VariableDefinition: {
      auto res = TypeCheckExp(s->u.variable_definition.init, types, values,
                              nullptr, TCContext::ValueContext);
      const Value* rhs_ty = res.type;
      auto lhs_res = TypeCheckExp(s->u.variable_definition.pat, types, values,
                                  rhs_ty, TCContext::PatternContext);
      const Statement* new_s =
          MakeVarDef(s->line_num, s->u.variable_definition.pat, res.exp);
      return TCStatement(new_s, lhs_res.types);
    }
    case StatementKind::Sequence: {
      auto stmt_res =
          TypeCheckStmt(s->u.sequence.stmt, types, values, ret_type);
      auto types2 = stmt_res.types;
      auto next_res =
          TypeCheckStmt(s->u.sequence.next, types2, values, ret_type);
      auto types3 = next_res.types;
      return TCStatement(MakeSeq(s->line_num, stmt_res.stmt, next_res.stmt),
                         types3);
    }
    case StatementKind::Assign: {
      auto rhs_res = TypeCheckExp(s->u.assign.rhs, types, values, nullptr,
                                  TCContext::ValueContext);
      auto rhs_t = rhs_res.type;
      auto lhs_res = TypeCheckExp(s->u.assign.lhs, types, values, rhs_t,
                                  TCContext::ValueContext);
      auto lhs_t = lhs_res.type;
      ExpectType(s->line_num, "assign", lhs_t, rhs_t);
      auto new_s = MakeAssign(s->line_num, lhs_res.exp, rhs_res.exp);
      return TCStatement(new_s, lhs_res.types);
    }
    case StatementKind::ExpressionStatement: {
      auto res = TypeCheckExp(s->u.exp, types, values, nullptr,
                              TCContext::ValueContext);
      auto new_s = MakeExpStmt(s->line_num, res.exp);
      return TCStatement(new_s, types);
    }
    case StatementKind::If: {
      auto cnd_res = TypeCheckExp(s->u.if_stmt.cond, types, values, nullptr,
                                  TCContext::ValueContext);
      ExpectType(s->line_num, "condition of `if`", MakeBoolTypeVal(),
                 cnd_res.type);
      auto thn_res =
          TypeCheckStmt(s->u.if_stmt.then_stmt, types, values, ret_type);
      auto els_res =
          TypeCheckStmt(s->u.if_stmt.else_stmt, types, values, ret_type);
      auto new_s = MakeIf(s->line_num, cnd_res.exp, thn_res.stmt, els_res.stmt);
      return TCStatement(new_s, types);
    }
    case StatementKind::Return: {
      auto res = TypeCheckExp(s->u.return_stmt, types, values, nullptr,
                              TCContext::ValueContext);
      if (ret_type->tag == ValKind::AutoTV) {
        // The following infers the return type from the first 'return'
        // statement. This will get more difficult with subtyping, when we
        // should infer the least-upper bound of all the 'return' statements.
        ret_type = res.type;
      } else {
        ExpectType(s->line_num, "return", ret_type, res.type);
      }
      return TCStatement(MakeReturn(s->line_num, res.exp), types);
    }
    case StatementKind::Continuation: {
      TCStatement body_result =
          TypeCheckStmt(s->u.continuation.body, types, values, ret_type);
      const Statement* new_continuation = MakeContinuationStatement(
          s->line_num, *s->u.continuation.continuation_variable,
          body_result.stmt);
      types.Set(*s->u.continuation.continuation_variable,
                MakeContinuationTypeVal());
      return TCStatement(new_continuation, types);
    }
    case StatementKind::Run: {
      TCResult argument_result = TypeCheckExp(s->u.run.argument, types, values,
                                              nullptr, TCContext::ValueContext);
      ExpectType(s->line_num, "argument of `run`", MakeContinuationTypeVal(),
                 argument_result.type);
      const Statement* new_run = MakeRun(s->line_num, argument_result.exp);
      return TCStatement(new_run, types);
    }
    case StatementKind::Await: {
      // nothing to do here
      return TCStatement(s, types);
    }
  }  // switch
}

auto CheckOrEnsureReturn(const Statement* stmt, bool void_return, int line_num)
    -> const Statement* {
  if (!stmt) {
    if (void_return) {
      return MakeReturn(line_num, MakeUnit(line_num));
    } else {
      std::cerr
          << "control-flow reaches end of non-void function without a return"
          << std::endl;
      exit(-1);
    }
  }
  switch (stmt->tag) {
    case StatementKind::Match: {
      auto new_clauses =
          new std::list<std::pair<const Expression*, const Statement*>>();
      for (auto i = stmt->u.match_stmt.clauses->begin();
           i != stmt->u.match_stmt.clauses->end(); ++i) {
        auto s = CheckOrEnsureReturn(i->second, void_return, stmt->line_num);
        new_clauses->push_back(std::make_pair(i->first, s));
      }
      return MakeMatch(stmt->line_num, stmt->u.match_stmt.exp, new_clauses);
    }
    case StatementKind::Block:
      return MakeBlock(
          stmt->line_num,
          CheckOrEnsureReturn(stmt->u.block.stmt, void_return, stmt->line_num));
    case StatementKind::If:
      return MakeIf(stmt->line_num, stmt->u.if_stmt.cond,
                    CheckOrEnsureReturn(stmt->u.if_stmt.then_stmt, void_return,
                                        stmt->line_num),
                    CheckOrEnsureReturn(stmt->u.if_stmt.else_stmt, void_return,
                                        stmt->line_num));
    case StatementKind::Return:
      return stmt;
    case StatementKind::Sequence:
      if (stmt->u.sequence.next) {
        return MakeSeq(stmt->line_num, stmt->u.sequence.stmt,
                       CheckOrEnsureReturn(stmt->u.sequence.next, void_return,
                                           stmt->line_num));
      } else {
        return CheckOrEnsureReturn(stmt->u.sequence.stmt, void_return,
                                   stmt->line_num);
      }
    case StatementKind::Continuation:
    case StatementKind::Run:
    case StatementKind::Await:
      return stmt;
    case StatementKind::Assign:
    case StatementKind::ExpressionStatement:
    case StatementKind::While:
    case StatementKind::Break:
    case StatementKind::Continue:
    case StatementKind::VariableDefinition:
      if (void_return) {
        return MakeSeq(stmt->line_num, stmt,
                       MakeReturn(stmt->line_num, MakeUnit(stmt->line_num)));
      } else {
        std::cerr
            << stmt->line_num
            << ": control-flow reaches end of non-void function without a "
               "return"
            << std::endl;
        exit(-1);
      }
  }
}

auto TypeCheckFunDef(const FunctionDefinition* f, TypeEnv types, Env values)
    -> struct FunctionDefinition* {
  auto param_res = TypeCheckExp(f->param_pattern, types, values, nullptr,
                                TCContext::PatternContext);
  auto return_type = InterpExp(values, f->return_type);
  if (f->name == "main") {
    ExpectType(f->line_num, "return type of `main`", MakeIntTypeVal(),
               return_type);
    // TODO: Check that main doesn't have any parameters.
  }
  auto res = TypeCheckStmt(f->body, param_res.types, values, return_type);
  bool void_return = TypeEqual(return_type, MakeVoidTypeVal());
  auto body = CheckOrEnsureReturn(res.stmt, void_return, f->line_num);
  return MakeFunDef(f->line_num, f->name, ReifyType(return_type, f->line_num),
                    f->param_pattern, body);
}

auto TypeOfFunDef(TypeEnv types, Env values, const FunctionDefinition* fun_def)
    -> const Value* {
  auto param_res = TypeCheckExp(fun_def->param_pattern, types, values, nullptr,
                                TCContext::PatternContext);
  auto ret = InterpExp(values, fun_def->return_type);
  if (ret->tag == ValKind::AutoTV) {
    auto f = TypeCheckFunDef(fun_def, types, values);
    ret = InterpExp(values, f->return_type);
  }
  return MakeFunTypeVal(param_res.type, ret);
}

auto TypeOfStructDef(const StructDefinition* sd, TypeEnv /*types*/, Env ct_top)
    -> const Value* {
  auto fields = new VarValues();
  auto methods = new VarValues();
  for (auto m = sd->members->begin(); m != sd->members->end(); ++m) {
    if ((*m)->tag == MemberKind::FieldMember) {
      auto t = InterpExp(ct_top, (*m)->u.field.type);
      fields->push_back(std::make_pair(*(*m)->u.field.name, t));
    }
  }
  return MakeStructTypeVal(*sd->name, fields, methods);
}

auto FunctionDeclaration::Name() const -> std::string {
  return definition->name;
}

auto StructDeclaration::Name() const -> std::string { return *definition.name; }

auto ChoiceDeclaration::Name() const -> std::string { return name; }

// Returns the name of the declared variable.
auto VariableDeclaration::Name() const -> std::string { return name; }

auto StructDeclaration::TypeChecked(TypeEnv types, Env values) const
    -> Declaration {
  auto fields = new std::list<Member*>();
  for (auto& m : *definition.members) {
    if (m->tag == MemberKind::FieldMember) {
      // TODO: Interpret the type expression and store the result.
      fields->push_back(m);
    }
  }
  return StructDeclaration(definition.line_num, *definition.name, fields);
}

auto FunctionDeclaration::TypeChecked(TypeEnv types, Env values) const
    -> Declaration {
  return FunctionDeclaration(TypeCheckFunDef(definition, types, values));
}

auto ChoiceDeclaration::TypeChecked(TypeEnv types, Env values) const
    -> Declaration {
  return *this;  // TODO.
}

// Signals a type error if the initializing expression does not have
// the declared type of the variable, otherwise returns this
// declaration with annotated types.
auto VariableDeclaration::TypeChecked(TypeEnv types, Env values) const
    -> Declaration {
  TCResult type_checked_initializer = TypeCheckExp(
      initializer, types, values, nullptr, TCContext::ValueContext);
  const Value* declared_type = InterpExp(values, type);
  ExpectType(source_location, "initializer of variable", declared_type,
             type_checked_initializer.type);
  return *this;
}

auto TopLevel(std::list<Declaration>* fs) -> TypeCheckContext {
  TypeCheckContext tops;
  bool found_main = false;

  for (auto const& d : *fs) {
    if (d.Name() == "main") {
      found_main = true;
    }
    d.TopLevel(tops);
  }

  if (found_main == false) {
    std::cerr << "error, program must contain a function named `main`"
              << std::endl;
    exit(-1);
  }
  return tops;
}

auto FunctionDeclaration::TopLevel(TypeCheckContext& tops) const -> void {
  auto t = TypeOfFunDef(tops.types, tops.values, definition);
  tops.types.Set(Name(), t);
}

auto StructDeclaration::TopLevel(TypeCheckContext& tops) const -> void {
  auto st = TypeOfStructDef(&definition, tops.types, tops.values);
  Address a = state->AllocateValue(st);
  tops.values.Set(Name(), a);  // Is this obsolete?
  auto field_types = new std::vector<TupleElement>();
  for (const auto& [field_name, field_value] : *st->u.struct_type.fields) {
<<<<<<< HEAD
    field_types->push_back(
        {.name = field_name, .address = AllocateValue(field_value)});
=======
    field_types->push_back({field_name, state->AllocateValue(field_value)});
>>>>>>> e4417995
  }
  auto fun_ty = MakeFunTypeVal(MakeTupleVal(field_types), st);
  tops.types.Set(Name(), fun_ty);
}

auto ChoiceDeclaration::TopLevel(TypeCheckContext& tops) const -> void {
  auto alts = new VarValues();
  for (auto a : alternatives) {
    auto t = InterpExp(tops.values, a.second);
    alts->push_back(std::make_pair(a.first, t));
  }
  auto ct = MakeChoiceTypeVal(name, alts);
  Address a = state->AllocateValue(ct);
  tops.values.Set(Name(), a);  // Is this obsolete?
  tops.types.Set(Name(), ct);
}

// Associate the variable name with it's declared type in the
// compile-time symbol table.
auto VariableDeclaration::TopLevel(TypeCheckContext& tops) const -> void {
  const Value* declared_type = InterpExp(tops.values, type);
  tops.types.Set(Name(), declared_type);
}

}  // namespace Carbon<|MERGE_RESOLUTION|>--- conflicted
+++ resolved
@@ -56,19 +56,12 @@
       return MakeFunType(0, ReifyType(t->u.fun_type.param, line_num),
                          ReifyType(t->u.fun_type.ret, line_num));
     case ValKind::TupleV: {
-<<<<<<< HEAD
       auto args = new std::vector<FieldInitializer>();
       for (const TupleElement& field : *t->u.tuple.elements) {
         args->push_back(
             {.name = field.name,
-             .expression = ReifyType(state->heap[field.address], line_num)});
-=======
-      auto args = new std::vector<std::pair<std::string, const Expression*>>();
-      for (auto& field : *t->u.tuple.elts) {
-        args->push_back({field.first, ReifyType(state->ReadFromMemory(
-                                                    field.second, line_num),
-                                                line_num)});
->>>>>>> e4417995
+             .expression = ReifyType(
+                 state->ReadFromMemory(field.address, line_num), line_num)});
       }
       return MakeTuple(0, args);
     }
@@ -177,14 +170,9 @@
         auto arg_res = TypeCheckExp(arg->expression, new_types, values,
                                     arg_expected, context);
         new_types = arg_res.types;
-<<<<<<< HEAD
         new_args->push_back({.name = arg->name, .expression = arg_res.exp});
         arg_types->push_back(
-            {.name = arg->name, .address = AllocateValue(arg_res.type)});
-=======
-        new_args->push_back(std::make_pair(arg->first, arg_res.exp));
-        arg_types->push_back({arg->first, state->AllocateValue(arg_res.type)});
->>>>>>> e4417995
+            {.name = arg->name, .address = state->AllocateValue(arg_res.type)});
       }
       auto tuple_e = MakeTuple(e->line_num, new_args);
       auto tuple_t = MakeTupleVal(arg_types);
@@ -221,13 +209,9 @@
             if (*e->u.get_field.field == field.name) {
               auto new_e =
                   MakeGetField(e->line_num, res.exp, *e->u.get_field.field);
-<<<<<<< HEAD
-              return TCResult(new_e, state->heap[field.address], res.types);
-=======
               return TCResult(new_e,
-                              state->ReadFromMemory(field.second, e->line_num),
+                              state->ReadFromMemory(field.address, e->line_num),
                               res.types);
->>>>>>> e4417995
             }
           }
           std::cerr << e->line_num << ": compilation error, struct "
@@ -696,12 +680,8 @@
   tops.values.Set(Name(), a);  // Is this obsolete?
   auto field_types = new std::vector<TupleElement>();
   for (const auto& [field_name, field_value] : *st->u.struct_type.fields) {
-<<<<<<< HEAD
     field_types->push_back(
-        {.name = field_name, .address = AllocateValue(field_value)});
-=======
-    field_types->push_back({field_name, state->AllocateValue(field_value)});
->>>>>>> e4417995
+        {.name = field_name, .address = state->AllocateValue(field_value)});
   }
   auto fun_ty = MakeFunTypeVal(MakeTupleVal(field_types), st);
   tops.types.Set(Name(), fun_ty);
