// Part of the Carbon Language project, under the Apache License v2.0 with LLVM
// Exceptions. See /LICENSE for license information.
// SPDX-License-Identifier: Apache-2.0 WITH LLVM-exception

#include "executable_semantics/interpreter/typecheck.h"

#include <algorithm>
#include <iostream>
#include <iterator>
#include <map>
#include <set>
#include <vector>

#include "executable_semantics/ast/function_definition.h"
#include "executable_semantics/interpreter/interpreter.h"
#include "executable_semantics/tracing_flag.h"

namespace Carbon {

void ExpectType(int line_num, const std::string& context, const Value* expected,
                const Value* actual) {
  if (!TypeEqual(expected, actual)) {
    std::cerr << line_num << ": type error in " << context << std::endl;
    std::cerr << "expected: ";
    PrintValue(expected, std::cerr);
    std::cerr << std::endl << "actual: ";
    PrintValue(actual, std::cerr);
    std::cerr << std::endl;
    exit(-1);
  }
}

void PrintErrorString(const std::string& s) { std::cerr << s; }

void PrintTypeEnv(TypeEnv types, std::ostream& out) {
  for (const auto& [name, value] : types) {
    out << name << ": ";
    PrintValue(value, out);
    out << ", ";
  }
}

// Reify type to type expression.
auto ReifyType(const Value* t, int line_num) -> const Expression* {
  switch (t->tag) {
    case ValKind::VarTV:
      return Expression::MakeVar(0, *t->GetVariableType());
    case ValKind::IntTV:
      return Expression::MakeIntType(0);
    case ValKind::BoolTV:
      return Expression::MakeBoolType(0);
    case ValKind::TypeTV:
      return Expression::MakeTypeType(0);
    case ValKind::ContinuationTV:
      return Expression::MakeContinuationType(0);
    case ValKind::FunctionTV:
      return Expression::MakeFunType(
          0, ReifyType(t->GetFunctionType().param, line_num),
          ReifyType(t->GetFunctionType().ret, line_num));
    case ValKind::TupleV: {
      auto args = new std::vector<FieldInitializer>();
      for (const TupleElement& field : *t->GetTuple().elements) {
        args->push_back(
            {.name = field.name,
             .expression = ReifyType(state->heap.Read(field.address, line_num),
                                     line_num)});
      }
      return Expression::MakeTuple(0, args);
    }
    case ValKind::StructTV:
      return Expression::MakeVar(0, *t->GetStructType().name);
    case ValKind::ChoiceTV:
      return Expression::MakeVar(0, *t->GetChoiceType().name);
    default:
      std::cerr << line_num << ": expected a type, not ";
      PrintValue(t, std::cerr);
      std::cerr << std::endl;
      exit(-1);
  }
}

// The TypeCheckExp function performs semantic analysis on an expression.
// It returns a new version of the expression, its type, and an
// updated environment which are bundled into a TCResult object.
// The purpose of the updated environment is
// to bring pattern variables into scope, for example, in a match case.
// The new version of the expression may include more information,
// for example, the type arguments deduced for the type parameters of a
// generic.
//
// e is the expression to be analyzed.
// types maps variable names to the type of their run-time value.
// values maps variable names to their compile-time values. It is not
//    directly used in this function but is passed to InterExp.
// expected is the type that this expression is expected to have.
//    This parameter is non-null when the expression is in a pattern context
//    and it is used to implement `auto`, otherwise it is null.
// context says what kind of position this expression is nested in,
//    whether it's a position that expects a value, a pattern, or a type.
auto TypeCheckExp(const Expression* e, TypeEnv types, Env values,
                  const Value* expected, TCContext context) -> TCResult {
  if (tracing_output) {
    switch (context) {
      case TCContext::ValueContext:
        std::cout << "checking expression ";
        break;
      case TCContext::PatternContext:
        std::cout << "checking pattern, ";
        if (expected) {
          std::cout << "expecting ";
          PrintValue(expected, std::cerr);
        }
        std::cout << ", ";
        break;
      case TCContext::TypeContext:
        std::cout << "checking type ";
        break;
    }
    PrintExp(e);
    std::cout << std::endl;
  }
  switch (e->tag) {
    case ExpressionKind::PatternVariable: {
      if (context != TCContext::PatternContext) {
        std::cerr
            << e->line_num
            << ": compilation error, pattern variables are only allowed in "
               "pattern context"
            << std::endl;
        exit(-1);
      }
      auto t = InterpExp(values, e->GetPatternVariable().type);
      if (t->tag == ValKind::AutoTV) {
        if (expected == nullptr) {
          std::cerr << e->line_num
                    << ": compilation error, auto not allowed here"
                    << std::endl;
          exit(-1);
        } else {
          t = expected;
        }
      } else if (expected) {
        ExpectType(e->line_num, "pattern variable", t, expected);
      }
      auto new_e =
          Expression::MakeVarPat(e->line_num, *e->GetPatternVariable().name,
                                 ReifyType(t, e->line_num));
      types.Set(*e->GetPatternVariable().name, t);
      return TCResult(new_e, t, types);
    }
    case ExpressionKind::Index: {
      auto res = TypeCheckExp(e->GetFieldAccess().aggregate, types, values,
                              nullptr, TCContext::ValueContext);
      auto t = res.type;
      switch (t->tag) {
        case ValKind::TupleV: {
          auto i = ToInteger(InterpExp(values, e->GetIndex().offset));
          std::string f = std::to_string(i);
          std::optional<Address> field_address = FindTupleField(f, t);
          if (field_address == std::nullopt) {
            std::cerr << e->line_num << ": compilation error, field " << f
                      << " is not in the tuple ";
            PrintValue(t, std::cerr);
            std::cerr << std::endl;
            exit(-1);
          }
          auto field_t = state->heap.Read(*field_address, e->line_num);
          auto new_e = Expression::MakeIndex(
              e->line_num, res.exp, Expression::MakeInt(e->line_num, i));
          return TCResult(new_e, field_t, res.types);
        }
        default:
          std::cerr << e->line_num << ": compilation error, expected a tuple"
                    << std::endl;
          exit(-1);
      }
    }
    case ExpressionKind::Tuple: {
      auto new_args = new std::vector<FieldInitializer>();
      auto arg_types = new std::vector<TupleElement>();
      auto new_types = types;
      if (expected && expected->tag != ValKind::TupleV) {
        std::cerr << e->line_num << ": compilation error, didn't expect a tuple"
                  << std::endl;
        exit(-1);
      }
      if (expected && e->GetTuple().fields->size() !=
                          expected->GetTuple().elements->size()) {
        std::cerr << e->line_num
                  << ": compilation error, tuples of different length"
                  << std::endl;
        exit(-1);
      }
      int i = 0;
      for (auto arg = e->GetTuple().fields->begin();
           arg != e->GetTuple().fields->end(); ++arg, ++i) {
        const Value* arg_expected = nullptr;
        if (expected && expected->tag == ValKind::TupleV) {
          if ((*expected->GetTuple().elements)[i].name != arg->name) {
            std::cerr << e->line_num
                      << ": compilation error, field names do not match, "
                      << "expected " << (*expected->GetTuple().elements)[i].name
                      << " but got " << arg->name << std::endl;
            exit(-1);
          }
          arg_expected = state->heap.Read(
              (*expected->GetTuple().elements)[i].address, e->line_num);
        }
        auto arg_res = TypeCheckExp(arg->expression, new_types, values,
                                    arg_expected, context);
        new_types = arg_res.types;
        new_args->push_back({.name = arg->name, .expression = arg_res.exp});
        arg_types->push_back(
            {.name = arg->name,
             .address = state->heap.AllocateValue(arg_res.type)});
      }
      auto tuple_e = Expression::MakeTuple(e->line_num, new_args);
      auto tuple_t = Value::MakeTupleVal(arg_types);
      return TCResult(tuple_e, tuple_t, new_types);
    }
    case ExpressionKind::GetField: {
      auto res = TypeCheckExp(e->GetFieldAccess().aggregate, types, values,
                              nullptr, TCContext::ValueContext);
      auto t = res.type;
      switch (t->tag) {
        case ValKind::StructTV:
          // Search for a field
          for (auto& field : *t->GetStructType().fields) {
            if (*e->GetFieldAccess().field == field.first) {
              const Expression* new_e = Expression::MakeGetField(
                  e->line_num, res.exp, *e->GetFieldAccess().field);
              return TCResult(new_e, field.second, res.types);
            }
          }
          // Search for a method
          for (auto& method : *t->GetStructType().methods) {
            if (*e->GetFieldAccess().field == method.first) {
              const Expression* new_e = Expression::MakeGetField(
                  e->line_num, res.exp, *e->GetFieldAccess().field);
              return TCResult(new_e, method.second, res.types);
            }
          }
          std::cerr << e->line_num << ": compilation error, struct "
                    << *t->GetStructType().name
                    << " does not have a field named "
                    << *e->GetFieldAccess().field << std::endl;
          exit(-1);
        case ValKind::TupleV:
          for (const TupleElement& field : *t->GetTuple().elements) {
            if (*e->GetFieldAccess().field == field.name) {
              auto new_e = Expression::MakeGetField(e->line_num, res.exp,
                                                    *e->GetFieldAccess().field);
              return TCResult(new_e,
                              state->heap.Read(field.address, e->line_num),
                              res.types);
            }
          }
          std::cerr << e->line_num << ": compilation error, struct "
                    << *t->GetStructType().name
                    << " does not have a field named "
                    << *e->GetFieldAccess().field << std::endl;
          exit(-1);
        case ValKind::ChoiceTV:
          for (auto vt = t->GetChoiceType().alternatives->begin();
               vt != t->GetChoiceType().alternatives->end(); ++vt) {
            if (*e->GetFieldAccess().field == vt->first) {
              const Expression* new_e = Expression::MakeGetField(
                  e->line_num, res.exp, *e->GetFieldAccess().field);
              auto fun_ty = Value::MakeFunTypeVal(vt->second, t);
              return TCResult(new_e, fun_ty, res.types);
            }
          }
          std::cerr << e->line_num << ": compilation error, struct "
                    << *t->GetStructType().name
                    << " does not have a field named "
                    << *e->GetFieldAccess().field << std::endl;
          exit(-1);

        default:
          std::cerr << e->line_num
                    << ": compilation error in field access, expected a struct"
                    << std::endl;
          PrintExp(e);
          std::cerr << std::endl;
          exit(-1);
      }
    }
    case ExpressionKind::Variable: {
      std::optional<const Value*> type = types.Get(*(e->GetVariable().name));
      if (type) {
        return TCResult(e, *type, types);
      } else {
        std::cerr << e->line_num << ": could not find `"
                  << *(e->GetVariable().name) << "`" << std::endl;
        exit(-1);
      }
    }
    case ExpressionKind::Integer:
      return TCResult(e, Value::MakeIntTypeVal(), types);
    case ExpressionKind::Boolean:
      return TCResult(e, Value::MakeBoolTypeVal(), types);
    case ExpressionKind::PrimitiveOp: {
      auto es = new std::vector<const Expression*>();
      std::vector<const Value*> ts;
      auto new_types = types;
      for (auto& argument : *e->GetPrimitiveOperator().arguments) {
        auto res = TypeCheckExp(argument, types, values, nullptr,
                                TCContext::ValueContext);
        new_types = res.types;
        es->push_back(res.exp);
        ts.push_back(res.type);
      }
      auto new_e =
          Expression::MakeOp(e->line_num, e->GetPrimitiveOperator().op, es);
      switch (e->GetPrimitiveOperator().op) {
        case Operator::Neg:
          ExpectType(e->line_num, "negation", Value::MakeIntTypeVal(), ts[0]);
          return TCResult(new_e, Value::MakeIntTypeVal(), new_types);
        case Operator::Add:
        case Operator::Sub:
          ExpectType(e->line_num, "subtraction(1)", Value::MakeIntTypeVal(),
                     ts[0]);
          ExpectType(e->line_num, "substration(2)", Value::MakeIntTypeVal(),
                     ts[1]);
          return TCResult(new_e, Value::MakeIntTypeVal(), new_types);
        case Operator::And:
          ExpectType(e->line_num, "&&(1)", Value::MakeBoolTypeVal(), ts[0]);
          ExpectType(e->line_num, "&&(2)", Value::MakeBoolTypeVal(), ts[1]);
          return TCResult(new_e, Value::MakeBoolTypeVal(), new_types);
        case Operator::Or:
          ExpectType(e->line_num, "||(1)", Value::MakeBoolTypeVal(), ts[0]);
          ExpectType(e->line_num, "||(2)", Value::MakeBoolTypeVal(), ts[1]);
          return TCResult(new_e, Value::MakeBoolTypeVal(), new_types);
        case Operator::Not:
          ExpectType(e->line_num, "!", Value::MakeBoolTypeVal(), ts[0]);
          return TCResult(new_e, Value::MakeBoolTypeVal(), new_types);
        case Operator::Eq:
          ExpectType(e->line_num, "==", ts[0], ts[1]);
          return TCResult(new_e, Value::MakeBoolTypeVal(), new_types);
      }
      break;
    }
    case ExpressionKind::Call: {
      auto fun_res = TypeCheckExp(e->GetCall().function, types, values, nullptr,
                                  TCContext::ValueContext);
      switch (fun_res.type->tag) {
        case ValKind::FunctionTV: {
          auto fun_t = fun_res.type;
          auto arg_res =
              TypeCheckExp(e->GetCall().argument, fun_res.types, values,
                           fun_t->GetFunctionType().param, context);
          ExpectType(e->line_num, "call", fun_t->GetFunctionType().param,
                     arg_res.type);
          auto new_e =
              Expression::MakeCall(e->line_num, fun_res.exp, arg_res.exp);
          return TCResult(new_e, fun_t->GetFunctionType().ret, arg_res.types);
        }
        default: {
          std::cerr << e->line_num
                    << ": compilation error in call, expected a function"
                    << std::endl;
          PrintExp(e);
          std::cerr << std::endl;
          exit(-1);
        }
      }
      break;
    }
    case ExpressionKind::FunctionT: {
      switch (context) {
        case TCContext::ValueContext:
        case TCContext::TypeContext: {
          auto pt = InterpExp(values, e->GetFunctionType().parameter);
          auto rt = InterpExp(values, e->GetFunctionType().return_type);
          auto new_e =
              Expression::MakeFunType(e->line_num, ReifyType(pt, e->line_num),
                                      ReifyType(rt, e->line_num));
          return TCResult(new_e, Value::MakeTypeTypeVal(), types);
        }
        case TCContext::PatternContext: {
          auto param_res = TypeCheckExp(e->GetFunctionType().parameter, types,
                                        values, nullptr, context);
          auto ret_res =
              TypeCheckExp(e->GetFunctionType().return_type, param_res.types,
                           values, nullptr, context);
          auto new_e = Expression::MakeFunType(
              e->line_num, ReifyType(param_res.type, e->line_num),
              ReifyType(ret_res.type, e->line_num));
          return TCResult(new_e, Value::MakeTypeTypeVal(), ret_res.types);
        }
      }
    }
    case ExpressionKind::IntT:
<<<<<<< HEAD
      return TCResult(e, MakeTypeTypeVal(), types);
    case ExpressionKind::BoolT:
      return TCResult(e, MakeTypeTypeVal(), types);
=======
      return TCResult(e, Value::MakeIntTypeVal(), types);
    case ExpressionKind::BoolT:
      return TCResult(e, Value::MakeBoolTypeVal(), types);
>>>>>>> 1f35541f
    case ExpressionKind::TypeT:
      return TCResult(e, Value::MakeTypeTypeVal(), types);
    case ExpressionKind::AutoT:
<<<<<<< HEAD
      return TCResult(e, MakeTypeTypeVal(), types);
    case ExpressionKind::ContinuationT:
      return TCResult(e, MakeTypeTypeVal(), types);
=======
      return TCResult(e, Value::MakeAutoTypeVal(), types);
    case ExpressionKind::ContinuationT:
      return TCResult(e, Value::MakeContinuationTypeVal(), types);
>>>>>>> 1f35541f
  }
}

auto TypecheckCase(const Value* expected, const Expression* pat,
                   const Statement* body, TypeEnv types, Env values,
                   const Value*& ret_type)
    -> std::pair<const Expression*, const Statement*> {
  auto pat_res =
      TypeCheckExp(pat, types, values, expected, TCContext::PatternContext);
  auto res = TypeCheckStmt(body, pat_res.types, values, ret_type);
  return std::make_pair(pat, res.stmt);
}

// The TypeCheckStmt function performs semantic analysis on a statement.
// It returns a new version of the statement and a new type environment.
//
// The ret_type parameter is used for analyzing return statements.
// It is the declared return type of the enclosing function definition.
// If the return type is "auto", then the return type is inferred from
// the first return statement.
auto TypeCheckStmt(const Statement* s, TypeEnv types, Env values,
                   const Value*& ret_type) -> TCStatement {
  if (!s) {
    return TCStatement(s, types);
  }
  switch (s->tag) {
    case StatementKind::Match: {
      auto res = TypeCheckExp(s->GetMatch().exp, types, values, nullptr,
                              TCContext::ValueContext);
      auto res_type = res.type;
      auto new_clauses =
          new std::list<std::pair<const Expression*, const Statement*>>();
      for (auto& clause : *s->GetMatch().clauses) {
        new_clauses->push_back(TypecheckCase(
            res_type, clause.first, clause.second, types, values, ret_type));
      }
      const Statement* new_s =
          Statement::MakeMatch(s->line_num, res.exp, new_clauses);
      return TCStatement(new_s, types);
    }
    case StatementKind::While: {
      auto cnd_res = TypeCheckExp(s->GetWhile().cond, types, values, nullptr,
                                  TCContext::ValueContext);
      ExpectType(s->line_num, "condition of `while`", Value::MakeBoolTypeVal(),
                 cnd_res.type);
      auto body_res =
          TypeCheckStmt(s->GetWhile().body, types, values, ret_type);
      auto new_s =
          Statement::MakeWhile(s->line_num, cnd_res.exp, body_res.stmt);
      return TCStatement(new_s, types);
    }
    case StatementKind::Break:
    case StatementKind::Continue:
      return TCStatement(s, types);
    case StatementKind::Block: {
      auto stmt_res =
          TypeCheckStmt(s->GetBlock().stmt, types, values, ret_type);
      return TCStatement(Statement::MakeBlock(s->line_num, stmt_res.stmt),
                         types);
    }
    case StatementKind::VariableDefinition: {
      auto res = TypeCheckExp(s->GetVariableDefinition().init, types, values,
                              nullptr, TCContext::ValueContext);
      const Value* rhs_ty = res.type;
      auto lhs_res = TypeCheckExp(s->GetVariableDefinition().pat, types, values,
                                  rhs_ty, TCContext::PatternContext);
      const Statement* new_s = Statement::MakeVarDef(
          s->line_num, s->GetVariableDefinition().pat, res.exp);
      return TCStatement(new_s, lhs_res.types);
    }
    case StatementKind::Sequence: {
      auto stmt_res =
          TypeCheckStmt(s->GetSequence().stmt, types, values, ret_type);
      auto types2 = stmt_res.types;
      auto next_res =
          TypeCheckStmt(s->GetSequence().next, types2, values, ret_type);
      auto types3 = next_res.types;
      return TCStatement(
          Statement::MakeSeq(s->line_num, stmt_res.stmt, next_res.stmt),
          types3);
    }
    case StatementKind::Assign: {
      auto rhs_res = TypeCheckExp(s->GetAssign().rhs, types, values, nullptr,
                                  TCContext::ValueContext);
      auto rhs_t = rhs_res.type;
      auto lhs_res = TypeCheckExp(s->GetAssign().lhs, types, values, rhs_t,
                                  TCContext::ValueContext);
      auto lhs_t = lhs_res.type;
      ExpectType(s->line_num, "assign", lhs_t, rhs_t);
      auto new_s = Statement::MakeAssign(s->line_num, lhs_res.exp, rhs_res.exp);
      return TCStatement(new_s, lhs_res.types);
    }
    case StatementKind::ExpressionStatement: {
      auto res = TypeCheckExp(s->GetExpression(), types, values, nullptr,
                              TCContext::ValueContext);
      auto new_s = Statement::MakeExpStmt(s->line_num, res.exp);
      return TCStatement(new_s, types);
    }
    case StatementKind::If: {
      auto cnd_res = TypeCheckExp(s->GetIf().cond, types, values, nullptr,
                                  TCContext::ValueContext);
      ExpectType(s->line_num, "condition of `if`", Value::MakeBoolTypeVal(),
                 cnd_res.type);
      auto thn_res =
          TypeCheckStmt(s->GetIf().then_stmt, types, values, ret_type);
      auto els_res =
          TypeCheckStmt(s->GetIf().else_stmt, types, values, ret_type);
      auto new_s = Statement::MakeIf(s->line_num, cnd_res.exp, thn_res.stmt,
                                     els_res.stmt);
      return TCStatement(new_s, types);
    }
    case StatementKind::Return: {
      auto res = TypeCheckExp(s->GetReturn(), types, values, nullptr,
                              TCContext::ValueContext);
      if (ret_type->tag == ValKind::AutoTV) {
        // The following infers the return type from the first 'return'
        // statement. This will get more difficult with subtyping, when we
        // should infer the least-upper bound of all the 'return' statements.
        ret_type = res.type;
      } else {
        ExpectType(s->line_num, "return", ret_type, res.type);
      }
      return TCStatement(Statement::MakeReturn(s->line_num, res.exp), types);
    }
    case StatementKind::Continuation: {
      TCStatement body_result =
          TypeCheckStmt(s->GetContinuation().body, types, values, ret_type);
      const Statement* new_continuation = Statement::MakeContinuation(
          s->line_num, *s->GetContinuation().continuation_variable,
          body_result.stmt);
      types.Set(*s->GetContinuation().continuation_variable,
                Value::MakeContinuationTypeVal());
      return TCStatement(new_continuation, types);
    }
    case StatementKind::Run: {
      TCResult argument_result =
          TypeCheckExp(s->GetRun().argument, types, values, nullptr,
                       TCContext::ValueContext);
      ExpectType(s->line_num, "argument of `run`",
                 Value::MakeContinuationTypeVal(), argument_result.type);
      const Statement* new_run =
          Statement::MakeRun(s->line_num, argument_result.exp);
      return TCStatement(new_run, types);
    }
    case StatementKind::Await: {
      // nothing to do here
      return TCStatement(s, types);
    }
  }  // switch
}

auto CheckOrEnsureReturn(const Statement* stmt, bool void_return, int line_num)
    -> const Statement* {
  if (!stmt) {
    if (void_return) {
      return Statement::MakeReturn(line_num, Expression::MakeUnit(line_num));
    } else {
      std::cerr
          << "control-flow reaches end of non-void function without a return"
          << std::endl;
      exit(-1);
    }
  }
  switch (stmt->tag) {
    case StatementKind::Match: {
      auto new_clauses =
          new std::list<std::pair<const Expression*, const Statement*>>();
      for (auto i = stmt->GetMatch().clauses->begin();
           i != stmt->GetMatch().clauses->end(); ++i) {
        auto s = CheckOrEnsureReturn(i->second, void_return, stmt->line_num);
        new_clauses->push_back(std::make_pair(i->first, s));
      }
      return Statement::MakeMatch(stmt->line_num, stmt->GetMatch().exp,
                                  new_clauses);
    }
    case StatementKind::Block:
      return Statement::MakeBlock(
          stmt->line_num, CheckOrEnsureReturn(stmt->GetBlock().stmt,
                                              void_return, stmt->line_num));
    case StatementKind::If:
      return Statement::MakeIf(
          stmt->line_num, stmt->GetIf().cond,
          CheckOrEnsureReturn(stmt->GetIf().then_stmt, void_return,
                              stmt->line_num),
          CheckOrEnsureReturn(stmt->GetIf().else_stmt, void_return,
                              stmt->line_num));
    case StatementKind::Return:
      return stmt;
    case StatementKind::Sequence:
      if (stmt->GetSequence().next) {
        return Statement::MakeSeq(
            stmt->line_num, stmt->GetSequence().stmt,
            CheckOrEnsureReturn(stmt->GetSequence().next, void_return,
                                stmt->line_num));
      } else {
        return CheckOrEnsureReturn(stmt->GetSequence().stmt, void_return,
                                   stmt->line_num);
      }
    case StatementKind::Continuation:
    case StatementKind::Run:
    case StatementKind::Await:
      return stmt;
    case StatementKind::Assign:
    case StatementKind::ExpressionStatement:
    case StatementKind::While:
    case StatementKind::Break:
    case StatementKind::Continue:
    case StatementKind::VariableDefinition:
      if (void_return) {
        return Statement::MakeSeq(
            stmt->line_num, stmt,
            Statement::MakeReturn(stmt->line_num,
                                  Expression::MakeUnit(stmt->line_num)));
      } else {
        std::cerr
            << stmt->line_num
            << ": control-flow reaches end of non-void function without a "
               "return"
            << std::endl;
        exit(-1);
      }
  }
}

auto TypeCheckFunDef(const FunctionDefinition* f, TypeEnv types, Env values)
    -> struct FunctionDefinition* {
  auto param_res = TypeCheckExp(f->param_pattern, types, values, nullptr,
                                TCContext::PatternContext);
  auto return_type = InterpExp(values, f->return_type);
  if (f->name == "main") {
    ExpectType(f->line_num, "return type of `main`", Value::MakeIntTypeVal(),
               return_type);
    // TODO: Check that main doesn't have any parameters.
  }
  auto res = TypeCheckStmt(f->body, param_res.types, values, return_type);
  bool void_return = TypeEqual(return_type, Value::MakeVoidTypeVal());
  auto body = CheckOrEnsureReturn(res.stmt, void_return, f->line_num);
  return MakeFunDef(f->line_num, f->name, ReifyType(return_type, f->line_num),
                    f->param_pattern, body);
}

auto TypeOfFunDef(TypeEnv types, Env values, const FunctionDefinition* fun_def)
    -> const Value* {
  auto param_res = TypeCheckExp(fun_def->param_pattern, types, values, nullptr,
                                TCContext::PatternContext);
  auto ret = InterpExp(values, fun_def->return_type);
  if (ret->tag == ValKind::AutoTV) {
    auto f = TypeCheckFunDef(fun_def, types, values);
    ret = InterpExp(values, f->return_type);
  }
  return Value::MakeFunTypeVal(param_res.type, ret);
}

auto TypeOfStructDef(const StructDefinition* sd, TypeEnv /*types*/, Env ct_top)
    -> const Value* {
  auto fields = new VarValues();
  auto methods = new VarValues();
  for (auto m = sd->members->begin(); m != sd->members->end(); ++m) {
    if ((*m)->tag == MemberKind::FieldMember) {
      auto t = InterpExp(ct_top, (*m)->u.field.type);
      fields->push_back(std::make_pair(*(*m)->u.field.name, t));
    }
  }
  return Value::MakeStructTypeVal(*sd->name, fields, methods);
}

auto FunctionDeclaration::Name() const -> std::string {
  return definition->name;
}

auto StructDeclaration::Name() const -> std::string { return *definition.name; }

auto ChoiceDeclaration::Name() const -> std::string { return name; }

// Returns the name of the declared variable.
auto VariableDeclaration::Name() const -> std::string { return name; }

auto StructDeclaration::TypeChecked(TypeEnv types, Env values) const
    -> Declaration {
  auto fields = new std::list<Member*>();
  for (auto& m : *definition.members) {
    if (m->tag == MemberKind::FieldMember) {
      // TODO: Interpret the type expression and store the result.
      fields->push_back(m);
    }
  }
  return StructDeclaration(definition.line_num, *definition.name, fields);
}

auto FunctionDeclaration::TypeChecked(TypeEnv types, Env values) const
    -> Declaration {
  return FunctionDeclaration(TypeCheckFunDef(definition, types, values));
}

auto ChoiceDeclaration::TypeChecked(TypeEnv types, Env values) const
    -> Declaration {
  return *this;  // TODO.
}

// Signals a type error if the initializing expression does not have
// the declared type of the variable, otherwise returns this
// declaration with annotated types.
auto VariableDeclaration::TypeChecked(TypeEnv types, Env values) const
    -> Declaration {
  TCResult type_checked_initializer = TypeCheckExp(
      initializer, types, values, nullptr, TCContext::ValueContext);
  const Value* declared_type = InterpExp(values, type);
  ExpectType(source_location, "initializer of variable", declared_type,
             type_checked_initializer.type);
  return *this;
}

auto TopLevel(std::list<Declaration>* fs) -> TypeCheckContext {
  TypeCheckContext tops;
  bool found_main = false;

  for (auto const& d : *fs) {
    if (d.Name() == "main") {
      found_main = true;
    }
    d.TopLevel(tops);
  }

  if (found_main == false) {
    std::cerr << "error, program must contain a function named `main`"
              << std::endl;
    exit(-1);
  }
  return tops;
}

auto FunctionDeclaration::TopLevel(TypeCheckContext& tops) const -> void {
  auto t = TypeOfFunDef(tops.types, tops.values, definition);
  tops.types.Set(Name(), t);
  InitGlobals(tops.values);
}

auto StructDeclaration::TopLevel(TypeCheckContext& tops) const -> void {
  auto st = TypeOfStructDef(&definition, tops.types, tops.values);
  Address a = state->heap.AllocateValue(st);
  tops.values.Set(Name(), a);  // Is this obsolete?
  auto field_types = new std::vector<TupleElement>();
  for (const auto& [field_name, field_value] : *st->GetStructType().fields) {
    field_types->push_back({.name = field_name,
                            .address = state->heap.AllocateValue(field_value)});
  }
  auto fun_ty = Value::MakeFunTypeVal(Value::MakeTupleVal(field_types), st);
  tops.types.Set(Name(), fun_ty);
}

auto ChoiceDeclaration::TopLevel(TypeCheckContext& tops) const -> void {
  auto alts = new VarValues();
  for (auto a : alternatives) {
    auto t = InterpExp(tops.values, a.second);
    alts->push_back(std::make_pair(a.first, t));
  }
  auto ct = Value::MakeChoiceTypeVal(name, alts);
  Address a = state->heap.AllocateValue(ct);
  tops.values.Set(Name(), a);  // Is this obsolete?
  tops.types.Set(Name(), ct);
}

// Associate the variable name with it's declared type in the
// compile-time symbol table.
auto VariableDeclaration::TopLevel(TypeCheckContext& tops) const -> void {
  const Value* declared_type = InterpExp(tops.values, type);
  tops.types.Set(Name(), declared_type);
}

}  // namespace Carbon<|MERGE_RESOLUTION|>--- conflicted
+++ resolved
@@ -391,27 +391,15 @@
       }
     }
     case ExpressionKind::IntT:
-<<<<<<< HEAD
-      return TCResult(e, MakeTypeTypeVal(), types);
+      return TCResult(e, Value::MakeTypeTypeVal(), types);
     case ExpressionKind::BoolT:
-      return TCResult(e, MakeTypeTypeVal(), types);
-=======
-      return TCResult(e, Value::MakeIntTypeVal(), types);
-    case ExpressionKind::BoolT:
-      return TCResult(e, Value::MakeBoolTypeVal(), types);
->>>>>>> 1f35541f
+      return TCResult(e, Value::MakeTypeTypeVal(), types);
     case ExpressionKind::TypeT:
       return TCResult(e, Value::MakeTypeTypeVal(), types);
     case ExpressionKind::AutoT:
-<<<<<<< HEAD
-      return TCResult(e, MakeTypeTypeVal(), types);
+      return TCResult(e, Value::MakeTypeTypeVal(), types);
     case ExpressionKind::ContinuationT:
-      return TCResult(e, MakeTypeTypeVal(), types);
-=======
-      return TCResult(e, Value::MakeAutoTypeVal(), types);
-    case ExpressionKind::ContinuationT:
-      return TCResult(e, Value::MakeContinuationTypeVal(), types);
->>>>>>> 1f35541f
+      return TCResult(e, Value::MakeTypeTypeVal(), types);
   }
 }
 
