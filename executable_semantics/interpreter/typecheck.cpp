// Part of the Carbon Language project, under the Apache License v2.0 with LLVM
// Exceptions. See /LICENSE for license information.
// SPDX-License-Identifier: Apache-2.0 WITH LLVM-exception

#include "executable_semantics/interpreter/typecheck.h"

#include <algorithm>
#include <iterator>
#include <map>
#include <set>
#include <vector>

#include "common/ostream.h"
#include "executable_semantics/ast/function_definition.h"
#include "executable_semantics/common/arena.h"
#include "executable_semantics/common/error.h"
#include "executable_semantics/common/tracing_flag.h"
#include "executable_semantics/interpreter/interpreter.h"
#include "executable_semantics/interpreter/value.h"
#include "llvm/Support/Casting.h"

using llvm::cast;
using llvm::dyn_cast;

namespace Carbon {

void ExpectType(int line_num, const std::string& context, const Value* expected,
                const Value* actual) {
  if (!TypeEqual(expected, actual)) {
    FATAL_COMPILATION_ERROR(line_num) << "type error in " << context << "\n"
                                      << "expected: " << *expected << "\n"
                                      << "actual: " << *actual;
  }
}

void ExpectPointerType(int line_num, const std::string& context,
                       const Value* actual) {
  if (actual->tag() != ValKind::PointerType) {
    FATAL_COMPILATION_ERROR(line_num) << "type error in " << context << "\n"
                                      << "expected a pointer type\n"
                                      << "actual: " << *actual;
  }
}

// Reify type to type expression.
auto ReifyType(const Value* t, int line_num) -> const Expression* {
  switch (t->tag()) {
    case ValKind::IntType:
      return Expression::MakeIntTypeLiteral(0);
    case ValKind::BoolType:
      return Expression::MakeBoolTypeLiteral(0);
    case ValKind::TypeType:
      return Expression::MakeTypeTypeLiteral(0);
    case ValKind::ContinuationType:
      return Expression::MakeContinuationTypeLiteral(0);
    case ValKind::FunctionType:
      return Expression::MakeFunctionTypeLiteral(
          0, ReifyType(t->GetFunctionType().param, line_num),
          ReifyType(t->GetFunctionType().ret, line_num));
    case ValKind::TupleValue: {
      std::vector<FieldInitializer> args;
      for (const TupleElement& field : t->GetTupleValue().elements) {
        args.push_back(
            FieldInitializer(field.name, ReifyType(field.value, line_num)));
      }
      return Expression::MakeTupleLiteral(0, args);
    }
    case ValKind::StructType:
      return Expression::MakeIdentifierExpression(0, t->GetStructType().name);
    case ValKind::ChoiceType:
      return Expression::MakeIdentifierExpression(0, t->GetChoiceType().name);
    case ValKind::PointerType:
      return Expression::MakePrimitiveOperatorExpression(
          0, Operator::Ptr, {ReifyType(t->GetPointerType().type, line_num)});
    case ValKind::VariableType:
      return Expression::MakeIdentifierExpression(0, t->GetVariableType().name);
    default:
      llvm::errs() << line_num << ": expected a type, not " << *t << "\n";
      exit(-1);
  }
}

// Perform type argument deduction, matching the parameter type `param`
// against the argument type `arg`. Whenever there is an VariableType
// in the parameter type, it is deduced to be the corresponding type
// inside the argument type.
// The `deduced` parameter is an accumulator, that is, it holds the
// results so-far.
auto ArgumentDeduction(int line_num, TypeEnv deduced, const Value* param,
                       const Value* arg) -> TypeEnv {
  switch (param->tag()) {
    case ValKind::VariableType: {
      std::optional<const Value*> d =
          deduced.Get(param->GetVariableType().name);
      if (!d) {
        deduced.Set(param->GetVariableType().name, arg);
      } else {
        ExpectType(line_num, "argument deduction", *d, arg);
      }
      return deduced;
    }
    case ValKind::TupleValue: {
      if (arg->tag() != ValKind::TupleValue) {
        ExpectType(line_num, "argument deduction", param, arg);
      }
      if (param->GetTupleValue().elements.size() !=
          arg->GetTupleValue().elements.size()) {
        ExpectType(line_num, "argument deduction", param, arg);
      }
      for (size_t i = 0; i < param->GetTupleValue().elements.size(); ++i) {
        if (param->GetTupleValue().elements[i].name !=
            arg->GetTupleValue().elements[i].name) {
          std::cerr << line_num << ": mismatch in tuple names, "
                    << param->GetTupleValue().elements[i].name
                    << " != " << arg->GetTupleValue().elements[i].name
                    << std::endl;
          exit(-1);
        }
        deduced = ArgumentDeduction(line_num, deduced,
                                    param->GetTupleValue().elements[i].value,
                                    arg->GetTupleValue().elements[i].value);
      }
      return deduced;
    }
    case ValKind::FunctionType: {
      if (arg->tag() != ValKind::FunctionType) {
        ExpectType(line_num, "argument deduction", param, arg);
      }
      // TODO: handle situation when arg has deduced parameters.
      deduced =
          ArgumentDeduction(line_num, deduced, param->GetFunctionType().param,
                            arg->GetFunctionType().param);
      deduced =
          ArgumentDeduction(line_num, deduced, param->GetFunctionType().ret,
                            arg->GetFunctionType().ret);
      return deduced;
    }
    case ValKind::PointerType: {
      if (arg->tag() != ValKind::PointerType) {
        ExpectType(line_num, "argument deduction", param, arg);
      }
      return ArgumentDeduction(line_num, deduced, param->GetPointerType().type,
                               arg->GetPointerType().type);
    }
    // Nothing to do in the case for `auto`.
    case ValKind::AutoType: {
      return deduced;
    }
    // For the following cases, we check for type equality.
    case ValKind::ContinuationType:
    case ValKind::StructType:
    case ValKind::ChoiceType:
    case ValKind::IntType:
    case ValKind::BoolType:
    case ValKind::TypeType: {
      ExpectType(line_num, "argument deduction", param, arg);
      return deduced;
    }
    // The rest of these cases should never happen.
    case ValKind::IntValue:
    case ValKind::BoolValue:
    case ValKind::FunctionValue:
    case ValKind::PointerValue:
    case ValKind::StructValue:
    case ValKind::AlternativeValue:
    case ValKind::BindingPlaceholderValue:
    case ValKind::AlternativeConstructorValue:
    case ValKind::ContinuationValue:
      llvm::errs() << line_num
                   << ": internal error in ArgumentDeduction: expected type, "
                   << "not value " << *param << "\n";
      exit(-1);
  }
}

auto Substitute(TypeEnv dict, const Value* type) -> const Value* {
  switch (type->tag()) {
    case ValKind::VariableType: {
      std::optional<const Value*> t = dict.Get(type->GetVariableType().name);
      if (!t) {
        return type;
      } else {
        return *t;
      }
    }
    case ValKind::TupleValue: {
      std::vector<TupleElement> elts;
      for (const auto& elt : type->GetTupleValue().elements) {
        auto t = Substitute(dict, elt.value);
        elts.push_back({.name = elt.name, .value = t});
      }
      return Value::MakeTupleValue(elts);
    }
    case ValKind::FunctionType: {
      auto param = Substitute(dict, type->GetFunctionType().param);
      auto ret = Substitute(dict, type->GetFunctionType().ret);
      return Value::MakeFunctionType({}, param, ret);
    }
    case ValKind::PointerType: {
      return Value::MakePointerType(
          Substitute(dict, type->GetPointerType().type));
    }
    case ValKind::AutoType:
    case ValKind::IntType:
    case ValKind::BoolType:
    case ValKind::TypeType:
    case ValKind::StructType:
    case ValKind::ChoiceType:
    case ValKind::ContinuationType:
      return type;
    // The rest of these cases should never happen.
    case ValKind::IntValue:
    case ValKind::BoolValue:
    case ValKind::FunctionValue:
    case ValKind::PointerValue:
    case ValKind::StructValue:
    case ValKind::AlternativeValue:
    case ValKind::BindingPlaceholderValue:
    case ValKind::AlternativeConstructorValue:
    case ValKind::ContinuationValue:
      llvm::errs() << "internal error in Substitute: expected type, "
                   << "not value " << *type << "\n";
      exit(-1);
  }
}

// The TypeCheckExp function performs semantic analysis on an expression.
// It returns a new version of the expression, its type, and an
// updated environment which are bundled into a TCResult object.
// The purpose of the updated environment is
// to bring pattern variables into scope, for example, in a match case.
// The new version of the expression may include more information,
// for example, the type arguments deduced for the type parameters of a
// generic.
//
// e is the expression to be analyzed.
// types maps variable names to the type of their run-time value.
// values maps variable names to their compile-time values. It is not
//    directly used in this function but is passed to InterExp.
auto TypeCheckExp(const Expression* e, TypeEnv types, Env values)
    -> TCExpression {
  if (tracing_output) {
    llvm::outs() << "checking expression " << *e << "\n";
  }
  switch (e->tag()) {
    case ExpressionKind::IndexExpression: {
      auto res = TypeCheckExp(e->GetIndexExpression().aggregate, types, values);
      auto t = res.type;
      switch (t->tag()) {
        case ValKind::TupleValue: {
          auto i =
              InterpExp(values, e->GetIndexExpression().offset)->GetIntValue();
          std::string f = std::to_string(i);
          const Value* field_t = t->GetTupleValue().FindField(f);
          if (field_t == nullptr) {
            FATAL_COMPILATION_ERROR(e->line_num)
                << "field " << f << " is not in the tuple " << *t;
          }
          auto new_e = Expression::MakeIndexExpression(
              e->line_num, res.exp, Expression::MakeIntLiteral(e->line_num, i));
          return TCExpression(new_e, field_t, res.types);
        }
        default:
          FATAL_COMPILATION_ERROR(e->line_num) << "expected a tuple";
      }
    }
    case ExpressionKind::TupleLiteral: {
      std::vector<FieldInitializer> new_args;
      std::vector<TupleElement> arg_types;
      auto new_types = types;
      int i = 0;
      for (auto arg = e->GetTupleLiteral().fields.begin();
           arg != e->GetTupleLiteral().fields.end(); ++arg, ++i) {
        auto arg_res = TypeCheckExp(arg->expression, new_types, values);
        new_types = arg_res.types;
        new_args.push_back(FieldInitializer(arg->name, arg_res.exp));
        arg_types.push_back({.name = arg->name, .value = arg_res.type});
      }
      auto tuple_e = Expression::MakeTupleLiteral(e->line_num, new_args);
      auto tuple_t = Value::MakeTupleValue(std::move(arg_types));
      return TCExpression(tuple_e, tuple_t, new_types);
    }
    case ExpressionKind::FieldAccessExpression: {
      auto res =
          TypeCheckExp(e->GetFieldAccessExpression().aggregate, types, values);
      auto t = res.type;
      switch (t->tag()) {
        case ValKind::StructType:
          // Search for a field
          for (auto& field : t->GetStructType().fields) {
            if (e->GetFieldAccessExpression().field == field.first) {
              const Expression* new_e = Expression::MakeFieldAccessExpression(
                  e->line_num, res.exp, e->GetFieldAccessExpression().field);
              return TCExpression(new_e, field.second, res.types);
            }
          }
          // Search for a method
          for (auto& method : t->GetStructType().methods) {
            if (e->GetFieldAccessExpression().field == method.first) {
              const Expression* new_e = Expression::MakeFieldAccessExpression(
                  e->line_num, res.exp, e->GetFieldAccessExpression().field);
              return TCExpression(new_e, method.second, res.types);
            }
          }
          FATAL_COMPILATION_ERROR(e->line_num)
              << "struct " << t->GetStructType().name
              << " does not have a field named "
              << e->GetFieldAccessExpression().field;
        case ValKind::TupleValue:
          for (const TupleElement& field : t->GetTupleValue().elements) {
            if (e->GetFieldAccessExpression().field == field.name) {
              auto new_e = Expression::MakeFieldAccessExpression(
                  e->line_num, res.exp, e->GetFieldAccessExpression().field);
              return TCExpression(new_e, field.value, res.types);
            }
          }
          FATAL_COMPILATION_ERROR(e->line_num)
              << "struct " << t->GetStructType().name
              << " does not have a field named "
              << e->GetFieldAccessExpression().field;
        case ValKind::ChoiceType:
          for (auto vt = t->GetChoiceType().alternatives.begin();
               vt != t->GetChoiceType().alternatives.end(); ++vt) {
            if (e->GetFieldAccessExpression().field == vt->first) {
              const Expression* new_e = Expression::MakeFieldAccessExpression(
                  e->line_num, res.exp, e->GetFieldAccessExpression().field);
              auto fun_ty = Value::MakeFunctionType({}, vt->second, t);
              return TCExpression(new_e, fun_ty, res.types);
            }
          }
          FATAL_COMPILATION_ERROR(e->line_num)
              << "struct " << t->GetStructType().name
              << " does not have a field named "
              << e->GetFieldAccessExpression().field;

        default:
          FATAL_COMPILATION_ERROR(e->line_num)
              << "field access, expected a struct\n"
              << *e;
      }
    }
    case ExpressionKind::IdentifierExpression: {
      std::optional<const Value*> type =
          types.Get(e->GetIdentifierExpression().name);
      if (type) {
        return TCExpression(e, *type, types);
      } else {
        FATAL_COMPILATION_ERROR(e->line_num)
            << "could not find `" << e->GetIdentifierExpression().name << "`";
      }
    }
    case ExpressionKind::IntLiteral:
      return TCExpression(e, Value::MakeIntType(), types);
    case ExpressionKind::BoolLiteral:
      return TCExpression(e, Value::MakeBoolType(), types);
    case ExpressionKind::PrimitiveOperatorExpression: {
      std::vector<const Expression*> es;
      std::vector<const Value*> ts;
      auto new_types = types;
      for (const Expression* argument :
           e->GetPrimitiveOperatorExpression().arguments) {
        auto res = TypeCheckExp(argument, types, values);
        new_types = res.types;
        es.push_back(res.exp);
        ts.push_back(res.type);
      }
      auto new_e = Expression::MakePrimitiveOperatorExpression(
          e->line_num, e->GetPrimitiveOperatorExpression().op, es);
      switch (e->GetPrimitiveOperatorExpression().op) {
        case Operator::Neg:
          ExpectType(e->line_num, "negation", Value::MakeIntType(), ts[0]);
          return TCExpression(new_e, Value::MakeIntType(), new_types);
        case Operator::Add:
          ExpectType(e->line_num, "addition(1)", Value::MakeIntType(), ts[0]);
          ExpectType(e->line_num, "addition(2)", Value::MakeIntType(), ts[1]);
          return TCExpression(new_e, Value::MakeIntType(), new_types);
        case Operator::Sub:
          ExpectType(e->line_num, "subtraction(1)", Value::MakeIntType(),
                     ts[0]);
          ExpectType(e->line_num, "subtraction(2)", Value::MakeIntType(),
                     ts[1]);
          return TCExpression(new_e, Value::MakeIntType(), new_types);
        case Operator::Mul:
          ExpectType(e->line_num, "multiplication(1)", Value::MakeIntType(),
                     ts[0]);
          ExpectType(e->line_num, "multiplication(2)", Value::MakeIntType(),
                     ts[1]);
          return TCExpression(new_e, Value::MakeIntType(), new_types);
        case Operator::And:
          ExpectType(e->line_num, "&&(1)", Value::MakeBoolType(), ts[0]);
          ExpectType(e->line_num, "&&(2)", Value::MakeBoolType(), ts[1]);
          return TCExpression(new_e, Value::MakeBoolType(), new_types);
        case Operator::Or:
          ExpectType(e->line_num, "||(1)", Value::MakeBoolType(), ts[0]);
          ExpectType(e->line_num, "||(2)", Value::MakeBoolType(), ts[1]);
          return TCExpression(new_e, Value::MakeBoolType(), new_types);
        case Operator::Not:
          ExpectType(e->line_num, "!", Value::MakeBoolType(), ts[0]);
          return TCExpression(new_e, Value::MakeBoolType(), new_types);
        case Operator::Eq:
          ExpectType(e->line_num, "==", ts[0], ts[1]);
          return TCExpression(new_e, Value::MakeBoolType(), new_types);
        case Operator::Deref:
          ExpectPointerType(e->line_num, "*", ts[0]);
          return TCExpression(new_e, ts[0]->GetPointerType().type, new_types);
        case Operator::Ptr:
          ExpectType(e->line_num, "*", Value::MakeTypeType(), ts[0]);
          return TCExpression(new_e, Value::MakeTypeType(), new_types);
      }
      break;
    }
    case ExpressionKind::CallExpression: {
      auto fun_res =
          TypeCheckExp(e->GetCallExpression().function, types, values);
      switch (fun_res.type->tag()) {
        case ValKind::FunctionType: {
          auto fun_t = fun_res.type;
          auto arg_res = TypeCheckExp(e->GetCallExpression().argument,
                                      fun_res.types, values);
          auto parameter_type = fun_t->GetFunctionType().param;
          auto return_type = fun_t->GetFunctionType().ret;
          if (fun_t->GetFunctionType().deduced.size() > 0) {
            auto deduced_args = ArgumentDeduction(e->line_num, TypeEnv(),
                                                  parameter_type, arg_res.type);
            for (auto& deduced_param : fun_t->GetFunctionType().deduced) {
              // TODO: change the following to a CHECK once the real checking
              // has been added to the type checking of function signatures.
              if (!deduced_args.Get(deduced_param.name)) {
                std::cerr << e->line_num
                          << ": error, could not deduce type argument for type "
                             "parameter "
                          << deduced_param.name << std::endl;
                exit(-1);
              }
            }
            parameter_type = Substitute(deduced_args, parameter_type);
            return_type = Substitute(deduced_args, return_type);
          } else {
            ExpectType(e->line_num, "call", parameter_type, arg_res.type);
          }
          auto new_e = Expression::MakeCallExpression(e->line_num, fun_res.exp,
                                                      arg_res.exp);
          return TCExpression(new_e, return_type, arg_res.types);
        }
        default: {
          FATAL_COMPILATION_ERROR(e->line_num)
              << "in call, expected a function\n"
              << *e;
        }
      }
      break;
    }
    case ExpressionKind::FunctionTypeLiteral: {
      auto pt = InterpExp(values, e->GetFunctionTypeLiteral().parameter);
      auto rt = InterpExp(values, e->GetFunctionTypeLiteral().return_type);
      auto new_e = Expression::MakeFunctionTypeLiteral(
          e->line_num, ReifyType(pt, e->line_num), ReifyType(rt, e->line_num));
      return TCExpression(new_e, Value::MakeTypeType(), types);
    }
    case ExpressionKind::IntTypeLiteral:
      return TCExpression(e, Value::MakeTypeType(), types);
    case ExpressionKind::BoolTypeLiteral:
      return TCExpression(e, Value::MakeTypeType(), types);
    case ExpressionKind::TypeTypeLiteral:
      return TCExpression(e, Value::MakeTypeType(), types);
    case ExpressionKind::ContinuationTypeLiteral:
      return TCExpression(e, Value::MakeTypeType(), types);
  }
}

// Equivalent to TypeCheckExp, but operates on Patterns instead of Expressions.
// `expected` is the type that this pattern is expected to have, if the
// surrounding context gives us that information. Otherwise, it is null.
auto TypeCheckPattern(const Pattern* p, TypeEnv types, Env values,
                      const Value* expected) -> TCPattern {
  if (tracing_output) {
    llvm::outs() << "checking pattern, ";
    if (expected) {
      llvm::outs() << "expecting " << *expected;
    }
    llvm::outs() << ", " << *p << "\n";
  }
  switch (p->Tag()) {
    case Pattern::Kind::AutoPattern: {
      return {.pattern = p, .type = Value::MakeTypeType(), .types = types};
    }
    case Pattern::Kind::BindingPattern: {
      const auto& binding = cast<BindingPattern>(*p);
      const Value* type;
      switch (binding.Type()->Tag()) {
        case Pattern::Kind::AutoPattern: {
          if (expected == nullptr) {
            FATAL_COMPILATION_ERROR(binding.LineNumber())
                << "auto not allowed here";
          } else {
            type = expected;
          }
          break;
        }
        case Pattern::Kind::ExpressionPattern: {
          type = InterpExp(
              values, cast<ExpressionPattern>(binding.Type())->Expression());
          CHECK(type->tag() != ValKind::AutoType);
          if (expected != nullptr) {
            ExpectType(binding.LineNumber(), "pattern variable", type,
                       expected);
          }
          break;
        }
        case Pattern::Kind::TuplePattern:
        case Pattern::Kind::BindingPattern:
        case Pattern::Kind::AlternativePattern:
          FATAL_COMPILATION_ERROR(binding.LineNumber())
              << "Unsupported type pattern";
      }
      auto new_p = new BindingPattern(
          binding.LineNumber(), binding.Name(),
          new ExpressionPattern(ReifyType(type, binding.LineNumber())));
      if (binding.Name().has_value()) {
        types.Set(*binding.Name(), type);
      }
      return {.pattern = new_p, .type = type, .types = types};
    }
    case Pattern::Kind::TuplePattern: {
      const auto& tuple = cast<TuplePattern>(*p);
      std::vector<TuplePattern::Field> new_fields;
      std::vector<TupleElement> field_types;
      auto new_types = types;
      if (expected && expected->tag() != ValKind::TupleValue) {
        FATAL_COMPILATION_ERROR(p->LineNumber()) << "didn't expect a tuple";
      }
      if (expected &&
          tuple.Fields().size() != expected->GetTupleValue().elements.size()) {
        FATAL_COMPILATION_ERROR(tuple.LineNumber())
            << "tuples of different length";
      }
      for (size_t i = 0; i < tuple.Fields().size(); ++i) {
        const TuplePattern::Field& field = tuple.Fields()[i];
        const Value* expected_field_type = nullptr;
        if (expected != nullptr) {
          const TupleElement& expected_element =
              expected->GetTupleValue().elements[i];
          if (expected_element.name != field.name) {
            FATAL_COMPILATION_ERROR(tuple.LineNumber())
                << "field names do not match, expected "
                << expected_element.name << " but got " << field.name;
          }
          expected_field_type = expected_element.value;
        }
        auto field_result = TypeCheckPattern(field.pattern, new_types, values,
                                             expected_field_type);
        new_types = field_result.types;
        new_fields.push_back(
            TuplePattern::Field(field.name, field_result.pattern));
        field_types.push_back({.name = field.name, .value = field_result.type});
      }
      auto new_tuple = new TuplePattern(tuple.LineNumber(), new_fields);
      auto tuple_t = Value::MakeTupleValue(std::move(field_types));
      return {.pattern = new_tuple, .type = tuple_t, .types = new_types};
    }
    case Pattern::Kind::AlternativePattern: {
      const auto& alternative = cast<AlternativePattern>(*p);
      const Value* choice_type = InterpExp(values, alternative.ChoiceType());
      if (choice_type->tag() != ValKind::ChoiceType) {
        FATAL_COMPILATION_ERROR(alternative.LineNumber())
            << "alternative pattern does not name a choice type.";
      }
      if (expected != nullptr) {
        ExpectType(alternative.LineNumber(), "alternative pattern", expected,
                   choice_type);
      }
      const Value* parameter_types =
          FindInVarValues(alternative.AlternativeName(),
                          choice_type->GetChoiceType().alternatives);
      if (parameter_types == nullptr) {
        FATAL_COMPILATION_ERROR(alternative.LineNumber())
            << "'" << alternative.AlternativeName()
            << "' is not an alternative of " << choice_type;
      }
      TCPattern arg_results = TypeCheckPattern(alternative.Arguments(), types,
                                               values, parameter_types);
      return {.pattern = new AlternativePattern(
                  alternative.LineNumber(),
                  ReifyType(choice_type, alternative.LineNumber()),
                  alternative.AlternativeName(),
                  cast<TuplePattern>(arg_results.pattern)),
              .type = choice_type,
              .types = arg_results.types};
    }
    case Pattern::Kind::ExpressionPattern: {
      TCExpression result =
          TypeCheckExp(cast<ExpressionPattern>(p)->Expression(), types, values);
      return {.pattern = new ExpressionPattern(result.exp),
              .type = result.type,
              .types = result.types};
    }
  }
}

auto TypecheckCase(const Value* expected, const Pattern* pat,
                   const Statement* body, TypeEnv types, Env values,
                   const Value*& ret_type)
    -> std::pair<const Pattern*, const Statement*> {
  auto pat_res = TypeCheckPattern(pat, types, values, expected);
  auto res = TypeCheckStmt(body, pat_res.types, values, ret_type);
  return std::make_pair(pat, res.stmt);
}

// The TypeCheckStmt function performs semantic analysis on a statement.
// It returns a new version of the statement and a new type environment.
//
// The ret_type parameter is used for analyzing return statements.
// It is the declared return type of the enclosing function definition.
// If the return type is "auto", then the return type is inferred from
// the first return statement.
auto TypeCheckStmt(const Statement* s, TypeEnv types, Env values,
                   const Value*& ret_type) -> TCStatement {
  if (!s) {
    return TCStatement(s, types);
  }
  switch (s->tag()) {
    case StatementKind::Match: {
      auto res = TypeCheckExp(s->GetMatch().exp, types, values);
      auto res_type = res.type;
<<<<<<< HEAD
      auto new_clauses = global_arena->New<
          std::list<std::pair<const Expression*, const Statement*>>>();
=======
      auto new_clauses =
          new std::list<std::pair<const Pattern*, const Statement*>>();
>>>>>>> e6321b1c
      for (auto& clause : *s->GetMatch().clauses) {
        new_clauses->push_back(TypecheckCase(
            res_type, clause.first, clause.second, types, values, ret_type));
      }
      const Statement* new_s =
          Statement::MakeMatch(s->line_num, res.exp, new_clauses);
      return TCStatement(new_s, types);
    }
    case StatementKind::While: {
      auto cnd_res = TypeCheckExp(s->GetWhile().cond, types, values);
      ExpectType(s->line_num, "condition of `while`", Value::MakeBoolType(),
                 cnd_res.type);
      auto body_res =
          TypeCheckStmt(s->GetWhile().body, types, values, ret_type);
      auto new_s =
          Statement::MakeWhile(s->line_num, cnd_res.exp, body_res.stmt);
      return TCStatement(new_s, types);
    }
    case StatementKind::Break:
    case StatementKind::Continue:
      return TCStatement(s, types);
    case StatementKind::Block: {
      auto stmt_res =
          TypeCheckStmt(s->GetBlock().stmt, types, values, ret_type);
      return TCStatement(Statement::MakeBlock(s->line_num, stmt_res.stmt),
                         types);
    }
    case StatementKind::VariableDefinition: {
      auto res = TypeCheckExp(s->GetVariableDefinition().init, types, values);
      const Value* rhs_ty = res.type;
      auto lhs_res = TypeCheckPattern(s->GetVariableDefinition().pat, types,
                                      values, rhs_ty);
      const Statement* new_s = Statement::MakeVariableDefinition(
          s->line_num, s->GetVariableDefinition().pat, res.exp);
      return TCStatement(new_s, lhs_res.types);
    }
    case StatementKind::Sequence: {
      auto stmt_res =
          TypeCheckStmt(s->GetSequence().stmt, types, values, ret_type);
      auto types2 = stmt_res.types;
      auto next_res =
          TypeCheckStmt(s->GetSequence().next, types2, values, ret_type);
      auto types3 = next_res.types;
      return TCStatement(
          Statement::MakeSequence(s->line_num, stmt_res.stmt, next_res.stmt),
          types3);
    }
    case StatementKind::Assign: {
      auto rhs_res = TypeCheckExp(s->GetAssign().rhs, types, values);
      auto rhs_t = rhs_res.type;
      auto lhs_res = TypeCheckExp(s->GetAssign().lhs, types, values);
      auto lhs_t = lhs_res.type;
      ExpectType(s->line_num, "assign", lhs_t, rhs_t);
      auto new_s = Statement::MakeAssign(s->line_num, lhs_res.exp, rhs_res.exp);
      return TCStatement(new_s, lhs_res.types);
    }
    case StatementKind::ExpressionStatement: {
      auto res = TypeCheckExp(s->GetExpressionStatement().exp, types, values);
      auto new_s = Statement::MakeExpressionStatement(s->line_num, res.exp);
      return TCStatement(new_s, types);
    }
    case StatementKind::If: {
      auto cnd_res = TypeCheckExp(s->GetIf().cond, types, values);
      ExpectType(s->line_num, "condition of `if`", Value::MakeBoolType(),
                 cnd_res.type);
      auto thn_res =
          TypeCheckStmt(s->GetIf().then_stmt, types, values, ret_type);
      auto els_res =
          TypeCheckStmt(s->GetIf().else_stmt, types, values, ret_type);
      auto new_s = Statement::MakeIf(s->line_num, cnd_res.exp, thn_res.stmt,
                                     els_res.stmt);
      return TCStatement(new_s, types);
    }
    case StatementKind::Return: {
      auto res = TypeCheckExp(s->GetReturn().exp, types, values);
      if (ret_type->tag() == ValKind::AutoType) {
        // The following infers the return type from the first 'return'
        // statement. This will get more difficult with subtyping, when we
        // should infer the least-upper bound of all the 'return' statements.
        ret_type = res.type;
      } else {
        ExpectType(s->line_num, "return", ret_type, res.type);
      }
      return TCStatement(Statement::MakeReturn(s->line_num, res.exp), types);
    }
    case StatementKind::Continuation: {
      TCStatement body_result =
          TypeCheckStmt(s->GetContinuation().body, types, values, ret_type);
      const Statement* new_continuation = Statement::MakeContinuation(
          s->line_num, s->GetContinuation().continuation_variable,
          body_result.stmt);
      types.Set(s->GetContinuation().continuation_variable,
                Value::MakeContinuationType());
      return TCStatement(new_continuation, types);
    }
    case StatementKind::Run: {
      TCExpression argument_result =
          TypeCheckExp(s->GetRun().argument, types, values);
      ExpectType(s->line_num, "argument of `run`",
                 Value::MakeContinuationType(), argument_result.type);
      const Statement* new_run =
          Statement::MakeRun(s->line_num, argument_result.exp);
      return TCStatement(new_run, types);
    }
    case StatementKind::Await: {
      // nothing to do here
      return TCStatement(s, types);
    }
  }  // switch
}

auto CheckOrEnsureReturn(const Statement* stmt, bool void_return, int line_num)
    -> const Statement* {
  if (!stmt) {
    if (void_return) {
      return Statement::MakeReturn(line_num,
                                   Expression::MakeTupleLiteral(line_num, {}));
    } else {
      FATAL_COMPILATION_ERROR(line_num)
          << "control-flow reaches end of non-void function without a return";
    }
  }
  switch (stmt->tag()) {
    case StatementKind::Match: {
<<<<<<< HEAD
      auto new_clauses = global_arena->New<
          std::list<std::pair<const Expression*, const Statement*>>>();
=======
      auto new_clauses =
          new std::list<std::pair<const Pattern*, const Statement*>>();
>>>>>>> e6321b1c
      for (auto i = stmt->GetMatch().clauses->begin();
           i != stmt->GetMatch().clauses->end(); ++i) {
        auto s = CheckOrEnsureReturn(i->second, void_return, stmt->line_num);
        new_clauses->push_back(std::make_pair(i->first, s));
      }
      return Statement::MakeMatch(stmt->line_num, stmt->GetMatch().exp,
                                  new_clauses);
    }
    case StatementKind::Block:
      return Statement::MakeBlock(
          stmt->line_num, CheckOrEnsureReturn(stmt->GetBlock().stmt,
                                              void_return, stmt->line_num));
    case StatementKind::If:
      return Statement::MakeIf(
          stmt->line_num, stmt->GetIf().cond,
          CheckOrEnsureReturn(stmt->GetIf().then_stmt, void_return,
                              stmt->line_num),
          CheckOrEnsureReturn(stmt->GetIf().else_stmt, void_return,
                              stmt->line_num));
    case StatementKind::Return:
      return stmt;
    case StatementKind::Sequence:
      if (stmt->GetSequence().next) {
        return Statement::MakeSequence(
            stmt->line_num, stmt->GetSequence().stmt,
            CheckOrEnsureReturn(stmt->GetSequence().next, void_return,
                                stmt->line_num));
      } else {
        return CheckOrEnsureReturn(stmt->GetSequence().stmt, void_return,
                                   stmt->line_num);
      }
    case StatementKind::Continuation:
    case StatementKind::Run:
    case StatementKind::Await:
      return stmt;
    case StatementKind::Assign:
    case StatementKind::ExpressionStatement:
    case StatementKind::While:
    case StatementKind::Break:
    case StatementKind::Continue:
    case StatementKind::VariableDefinition:
      if (void_return) {
        return Statement::MakeSequence(
            stmt->line_num, stmt,
            Statement::MakeReturn(stmt->line_num, Expression::MakeTupleLiteral(
                                                      stmt->line_num, {})));
      } else {
        FATAL_COMPILATION_ERROR(stmt->line_num)
            << "control-flow reaches end of non-void function without a return";
      }
  }
}

// TODO: factor common parts of TypeCheckFunDef and TypeOfFunDef into
// a function.
// TODO: Add checking to function definitions to ensure that
//   all deduced type parameters will be deduced.
auto TypeCheckFunDef(const FunctionDefinition* f, TypeEnv types, Env values)
    -> struct FunctionDefinition* {
  // Bring the deduced parameters into scope
  for (const auto& deduced : f->deduced_parameters) {
    // auto t = InterpExp(values, deduced.type);
    Address a =
        state->heap.AllocateValue(Value::MakeVariableType(deduced.name));
    values.Set(deduced.name, a);
  }
  // Type check the parameter pattern
  auto param_res = TypeCheckPattern(f->param_pattern, types, values, nullptr);
  // Evaluate the return type expression
  auto return_type = InterpPattern(values, f->return_type);
  if (f->name == "main") {
    ExpectType(f->line_num, "return type of `main`", Value::MakeIntType(),
               return_type);
    // TODO: Check that main doesn't have any parameters.
  }
  auto res = TypeCheckStmt(f->body, param_res.types, values, return_type);
  bool void_return = TypeEqual(return_type, Value::MakeUnitTypeVal());
  auto body = CheckOrEnsureReturn(res.stmt, void_return, f->line_num);
<<<<<<< HEAD
  return global_arena->New<FunctionDefinition>(
      f->line_num, f->name, f->deduced_parameters, f->param_pattern,
      ReifyType(return_type, f->line_num), body);
=======
  return new FunctionDefinition(
      f->line_num, f->name, f->deduced_parameters, f->param_pattern,
      new ExpressionPattern(ReifyType(return_type, f->line_num)), body);
>>>>>>> e6321b1c
}

auto TypeOfFunDef(TypeEnv types, Env values, const FunctionDefinition* fun_def)
    -> const Value* {
  // Bring the deduced parameters into scope
  for (const auto& deduced : fun_def->deduced_parameters) {
    // auto t = InterpExp(values, deduced.type);
    Address a =
        state->heap.AllocateValue(Value::MakeVariableType(deduced.name));
    values.Set(deduced.name, a);
  }
  // Type check the parameter pattern
  auto param_res =
      TypeCheckPattern(fun_def->param_pattern, types, values, nullptr);
  // Evaluate the return type expression
  auto ret = InterpPattern(values, fun_def->return_type);
  if (ret->tag() == ValKind::AutoType) {
    auto f = TypeCheckFunDef(fun_def, types, values);
    ret = InterpPattern(values, f->return_type);
  }
  return Value::MakeFunctionType(fun_def->deduced_parameters, param_res.type,
                                 ret);
}

auto TypeOfStructDef(const StructDefinition* sd, TypeEnv /*types*/, Env ct_top)
    -> const Value* {
  VarValues fields;
  VarValues methods;
  for (const Member* m : sd->members) {
    switch (m->tag()) {
      case MemberKind::FieldMember: {
        const BindingPattern* binding = m->GetFieldMember().binding;
        if (!binding->Name().has_value()) {
          FATAL_COMPILATION_ERROR(binding->LineNumber())
              << "Struct members must have names";
        }
        const Expression* type_expression =
            dyn_cast<ExpressionPattern>(binding->Type())->Expression();
        if (type_expression == nullptr) {
          FATAL_COMPILATION_ERROR(binding->LineNumber())
              << "Struct members must have explicit types";
        }
        auto type = InterpExp(ct_top, type_expression);
        fields.push_back(std::make_pair(*binding->Name(), type));
        break;
      }
    }
  }
  return Value::MakeStructType(sd->name, std::move(fields), std::move(methods));
}

static auto GetName(const Declaration& d) -> const std::string& {
  switch (d.tag()) {
    case DeclarationKind::FunctionDeclaration:
      return d.GetFunctionDeclaration().definition.name;
    case DeclarationKind::StructDeclaration:
      return d.GetStructDeclaration().definition.name;
    case DeclarationKind::ChoiceDeclaration:
      return d.GetChoiceDeclaration().name;
    case DeclarationKind::VariableDeclaration: {
      const BindingPattern* binding = d.GetVariableDeclaration().binding;
      if (!binding->Name().has_value()) {
        FATAL_COMPILATION_ERROR(binding->LineNumber())
            << "Top-level variable declarations must have names";
      }
      return *binding->Name();
    }
  }
}

auto MakeTypeChecked(const Declaration& d, const TypeEnv& types,
                     const Env& values) -> Declaration {
  switch (d.tag()) {
    case DeclarationKind::FunctionDeclaration:
      return Declaration::MakeFunctionDeclaration(*TypeCheckFunDef(
          &d.GetFunctionDeclaration().definition, types, values));

    case DeclarationKind::StructDeclaration: {
      const StructDefinition& struct_def = d.GetStructDeclaration().definition;
      std::list<Member*> fields;
      for (Member* m : struct_def.members) {
        switch (m->tag()) {
          case MemberKind::FieldMember:
            // TODO: Interpret the type expression and store the result.
            fields.push_back(m);
            break;
        }
      }
      return Declaration::MakeStructDeclaration(
          struct_def.line_num, struct_def.name, std::move(fields));
    }

    case DeclarationKind::ChoiceDeclaration:
      // TODO
      return d;

    case DeclarationKind::VariableDeclaration: {
      const auto& var = d.GetVariableDeclaration();
      // Signals a type error if the initializing expression does not have
      // the declared type of the variable, otherwise returns this
      // declaration with annotated types.
      TCExpression type_checked_initializer =
          TypeCheckExp(var.initializer, types, values);
      const Expression* type =
          dyn_cast<ExpressionPattern>(var.binding->Type())->Expression();
      if (type == nullptr) {
        // TODO: consider adding support for `auto`
        FATAL_COMPILATION_ERROR(var.source_location)
            << "Type of a top-level variable must be an expression.";
      }
      const Value* declared_type = InterpExp(values, type);
      ExpectType(var.source_location, "initializer of variable", declared_type,
                 type_checked_initializer.type);
      return d;
    }
  }
}

static void TopLevel(const Declaration& d, TypeCheckContext* tops) {
  switch (d.tag()) {
    case DeclarationKind::FunctionDeclaration: {
      const FunctionDefinition& func_def =
          d.GetFunctionDeclaration().definition;
      auto t = TypeOfFunDef(tops->types, tops->values, &func_def);
      tops->types.Set(func_def.name, t);
      InitEnv(d, &tops->values);
      break;
    }

    case DeclarationKind::StructDeclaration: {
      const StructDefinition& struct_def = d.GetStructDeclaration().definition;
      auto st = TypeOfStructDef(&struct_def, tops->types, tops->values);
      Address a = state->heap.AllocateValue(st);
      tops->values.Set(struct_def.name, a);  // Is this obsolete?
      std::vector<TupleElement> field_types;
      for (const auto& [field_name, field_value] : st->GetStructType().fields) {
        field_types.push_back({.name = field_name, .value = field_value});
      }
      auto fun_ty = Value::MakeFunctionType(
          {}, Value::MakeTupleValue(std::move(field_types)), st);
      tops->types.Set(struct_def.name, fun_ty);
      break;
    }

    case DeclarationKind::ChoiceDeclaration: {
      const auto& choice = d.GetChoiceDeclaration();
      VarValues alts;
      for (const auto& [name, signature] : choice.alternatives) {
        auto t = InterpExp(tops->values, signature);
        alts.push_back(std::make_pair(name, t));
      }
      auto ct = Value::MakeChoiceType(choice.name, std::move(alts));
      Address a = state->heap.AllocateValue(ct);
      tops->values.Set(choice.name, a);  // Is this obsolete?
      tops->types.Set(choice.name, ct);
      break;
    }

    case DeclarationKind::VariableDeclaration: {
      const auto& var = d.GetVariableDeclaration();
      // Associate the variable name with it's declared type in the
      // compile-time symbol table.
      const Expression* type =
          cast<ExpressionPattern>(var.binding->Type())->Expression();
      const Value* declared_type = InterpExp(tops->values, type);
      tops->types.Set(*var.binding->Name(), declared_type);
      break;
    }
  }
}

auto TopLevel(std::list<Declaration>* fs) -> TypeCheckContext {
  TypeCheckContext tops;
  bool found_main = false;

  for (auto const& d : *fs) {
    if (GetName(d) == "main") {
      found_main = true;
    }
    TopLevel(d, &tops);
  }

  if (found_main == false) {
    FATAL_COMPILATION_ERROR_NO_LINE()
        << "program must contain a function named `main`";
  }
  return tops;
}

}  // namespace Carbon<|MERGE_RESOLUTION|>--- conflicted
+++ resolved
@@ -513,9 +513,10 @@
           FATAL_COMPILATION_ERROR(binding.LineNumber())
               << "Unsupported type pattern";
       }
-      auto new_p = new BindingPattern(
+      auto new_p = global_arena->New<BindingPattern>(
           binding.LineNumber(), binding.Name(),
-          new ExpressionPattern(ReifyType(type, binding.LineNumber())));
+          global_arena->New<ExpressionPattern>(
+              ReifyType(type, binding.LineNumber())));
       if (binding.Name().has_value()) {
         types.Set(*binding.Name(), type);
       }
@@ -554,7 +555,8 @@
             TuplePattern::Field(field.name, field_result.pattern));
         field_types.push_back({.name = field.name, .value = field_result.type});
       }
-      auto new_tuple = new TuplePattern(tuple.LineNumber(), new_fields);
+      auto new_tuple =
+          global_arena->New<TuplePattern>(tuple.LineNumber(), new_fields);
       auto tuple_t = Value::MakeTupleValue(std::move(field_types));
       return {.pattern = new_tuple, .type = tuple_t, .types = new_types};
     }
@@ -579,7 +581,7 @@
       }
       TCPattern arg_results = TypeCheckPattern(alternative.Arguments(), types,
                                                values, parameter_types);
-      return {.pattern = new AlternativePattern(
+      return {.pattern = global_arena->New<AlternativePattern>(
                   alternative.LineNumber(),
                   ReifyType(choice_type, alternative.LineNumber()),
                   alternative.AlternativeName(),
@@ -590,7 +592,7 @@
     case Pattern::Kind::ExpressionPattern: {
       TCExpression result =
           TypeCheckExp(cast<ExpressionPattern>(p)->Expression(), types, values);
-      return {.pattern = new ExpressionPattern(result.exp),
+      return {.pattern = global_arena->New<ExpressionPattern>(result.exp),
               .type = result.type,
               .types = result.types};
     }
@@ -622,13 +624,9 @@
     case StatementKind::Match: {
       auto res = TypeCheckExp(s->GetMatch().exp, types, values);
       auto res_type = res.type;
-<<<<<<< HEAD
-      auto new_clauses = global_arena->New<
-          std::list<std::pair<const Expression*, const Statement*>>>();
-=======
       auto new_clauses =
-          new std::list<std::pair<const Pattern*, const Statement*>>();
->>>>>>> e6321b1c
+          global_arena
+              ->New<std::list<std::pair<const Pattern*, const Statement*>>>();
       for (auto& clause : *s->GetMatch().clauses) {
         new_clauses->push_back(TypecheckCase(
             res_type, clause.first, clause.second, types, values, ret_type));
@@ -753,13 +751,9 @@
   }
   switch (stmt->tag()) {
     case StatementKind::Match: {
-<<<<<<< HEAD
-      auto new_clauses = global_arena->New<
-          std::list<std::pair<const Expression*, const Statement*>>>();
-=======
       auto new_clauses =
-          new std::list<std::pair<const Pattern*, const Statement*>>();
->>>>>>> e6321b1c
+          global_arena
+              ->New<std::list<std::pair<const Pattern*, const Statement*>>>();
       for (auto i = stmt->GetMatch().clauses->begin();
            i != stmt->GetMatch().clauses->end(); ++i) {
         auto s = CheckOrEnsureReturn(i->second, void_return, stmt->line_num);
@@ -838,15 +832,10 @@
   auto res = TypeCheckStmt(f->body, param_res.types, values, return_type);
   bool void_return = TypeEqual(return_type, Value::MakeUnitTypeVal());
   auto body = CheckOrEnsureReturn(res.stmt, void_return, f->line_num);
-<<<<<<< HEAD
   return global_arena->New<FunctionDefinition>(
       f->line_num, f->name, f->deduced_parameters, f->param_pattern,
-      ReifyType(return_type, f->line_num), body);
-=======
-  return new FunctionDefinition(
-      f->line_num, f->name, f->deduced_parameters, f->param_pattern,
-      new ExpressionPattern(ReifyType(return_type, f->line_num)), body);
->>>>>>> e6321b1c
+      global_arena->New<ExpressionPattern>(ReifyType(return_type, f->line_num)),
+      body);
 }
 
 auto TypeOfFunDef(TypeEnv types, Env values, const FunctionDefinition* fun_def)
