// Part of the Carbon Language project, under the Apache License v2.0 with LLVM
// Exceptions. See /LICENSE for license information.
// SPDX-License-Identifier: Apache-2.0 WITH LLVM-exception

#include "executable_semantics/interpreter/typecheck.h"

#include <algorithm>
#include <iostream>
#include <iterator>
#include <map>
#include <set>
#include <vector>

#include "executable_semantics/ast/function_definition.h"
#include "executable_semantics/interpreter/interpreter.h"
#include "executable_semantics/tracing_flag.h"

namespace Carbon {

void ExpectType(int line_num, const std::string& context, const Value* expected,
                const Value* actual) {
  if (!TypeEqual(expected, actual)) {
    std::cerr << line_num << ": type error in " << context << std::endl;
    std::cerr << "expected: ";
    PrintValue(expected, std::cerr);
    std::cerr << std::endl << "actual: ";
    PrintValue(actual, std::cerr);
    std::cerr << std::endl;
    exit(-1);
  }
}

void PrintErrorString(const std::string& s) { std::cerr << s; }

void PrintTypeEnv(TypeEnv types, std::ostream& out) {
  for (const auto& [name, value] : types) {
    out << name << ": ";
    PrintValue(value, out);
    out << ", ";
  }
}

// Reify type to type expression.
auto ReifyType(const Value* t, int line_num) -> const Expression* {
  switch (t->tag) {
    case ValKind::VarTV:
      return MakeVar(0, *t->u.var_type);
    case ValKind::IntTV:
      return MakeIntType(0);
    case ValKind::BoolTV:
      return MakeBoolType(0);
    case ValKind::TypeTV:
      return MakeTypeType(0);
    case ValKind::ContinuationTV:
      return MakeContinuationType(0);
    case ValKind::FunctionTV:
      return MakeFunType(0, ReifyType(t->u.fun_type.param, line_num),
                         ReifyType(t->u.fun_type.ret, line_num));
    case ValKind::TupleV: {
<<<<<<< HEAD
      auto args = new std::vector<FieldInitializer>();
      for (const TupleElement& field : *t->u.tuple.elements) {
        args->push_back(
            {.name = field.name,
             .expression = ReifyType(
                 state->ReadFromMemory(field.address, line_num), line_num)});
=======
      auto args = new std::vector<std::pair<std::string, const Expression*>>();
      for (auto& field : *t->u.tuple.elts) {
        args->push_back(
            {field.first,
             ReifyType(state->heap.Read(field.second, line_num), line_num)});
>>>>>>> 477039a8
      }
      return MakeTuple(0, args);
    }
    case ValKind::StructTV:
      return MakeVar(0, *t->u.struct_type.name);
    case ValKind::ChoiceTV:
      return MakeVar(0, *t->u.choice_type.name);
    default:
      std::cerr << line_num << ": expected a type, not ";
      PrintValue(t, std::cerr);
      std::cerr << std::endl;
      exit(-1);
  }
}

// The TypeCheckExp function performs semantic analysis on an expression.
// It returns a new version of the expression, its type, and an
// updated environment which are bundled into a TCResult object.
// The purpose of the updated environment is
// to bring pattern variables into scope, for example, in a match case.
// The new version of the expression may include more information,
// for example, the type arguments deduced for the type parameters of a
// generic.
//
// e is the expression to be analyzed.
// types maps variable names to the type of their run-time value.
// values maps variable names to their compile-time values. It is not
//    directly used in this function but is passed to InterExp.
// expected is the type that this expression is expected to have.
//    This parameter is non-null when the expression is in a pattern context
//    and it is used to implement `auto`, otherwise it is null.
// context says what kind of position this expression is nested in,
//    whether it's a position that expects a value, a pattern, or a type.
auto TypeCheckExp(const Expression* e, TypeEnv types, Env values,
                  const Value* expected, TCContext context) -> TCResult {
  if (tracing_output) {
    switch (context) {
      case TCContext::ValueContext:
        std::cout << "checking expression ";
        break;
      case TCContext::PatternContext:
        std::cout << "checking pattern, ";
        if (expected) {
          std::cout << "expecting ";
          PrintValue(expected, std::cerr);
        }
        std::cout << ", ";
        break;
      case TCContext::TypeContext:
        std::cout << "checking type ";
        break;
    }
    PrintExp(e);
    std::cout << std::endl;
  }
  switch (e->tag) {
    case ExpressionKind::PatternVariable: {
      if (context != TCContext::PatternContext) {
        std::cerr
            << e->line_num
            << ": compilation error, pattern variables are only allowed in "
               "pattern context"
            << std::endl;
        exit(-1);
      }
      auto t = InterpExp(values, e->u.pattern_variable.type);
      if (t->tag == ValKind::AutoTV) {
        if (expected == nullptr) {
          std::cerr << e->line_num
                    << ": compilation error, auto not allowed here"
                    << std::endl;
          exit(-1);
        } else {
          t = expected;
        }
      } else if (expected) {
        ExpectType(e->line_num, "pattern variable", t, expected);
      }
      auto new_e = MakeVarPat(e->line_num, *e->u.pattern_variable.name,
                              ReifyType(t, e->line_num));
      types.Set(*e->u.pattern_variable.name, t);
      return TCResult(new_e, t, types);
    }
    case ExpressionKind::Index: {
      auto res = TypeCheckExp(e->u.get_field.aggregate, types, values, nullptr,
                              TCContext::ValueContext);
      auto t = res.type;
      switch (t->tag) {
        case ValKind::TupleV: {
          auto i = ToInteger(InterpExp(values, e->u.index.offset));
          std::string f = std::to_string(i);
          std::optional<Address> field_address = FindTupleField(f, t);
          if (field_address == std::nullopt) {
            std::cerr << e->line_num << ": compilation error, field " << f
                      << " is not in the tuple ";
            PrintValue(t, std::cerr);
            std::cerr << std::endl;
            exit(-1);
          }
          auto field_t = state->heap.Read(*field_address, e->line_num);
          auto new_e = MakeIndex(e->line_num, res.exp, MakeInt(e->line_num, i));
          return TCResult(new_e, field_t, res.types);
        }
        default:
          std::cerr << e->line_num << ": compilation error, expected a tuple"
                    << std::endl;
          exit(-1);
      }
    }
    case ExpressionKind::Tuple: {
      auto new_args = new std::vector<FieldInitializer>();
      auto arg_types = new std::vector<TupleElement>();
      auto new_types = types;
      if (expected && expected->tag != ValKind::TupleV) {
        std::cerr << e->line_num << ": compilation error, didn't expect a tuple"
                  << std::endl;
        exit(-1);
      }
      if (expected &&
          e->u.tuple.fields->size() != expected->u.tuple.elements->size()) {
        std::cerr << e->line_num
                  << ": compilation error, tuples of different length"
                  << std::endl;
        exit(-1);
      }
      int i = 0;
      for (auto arg = e->u.tuple.fields->begin();
           arg != e->u.tuple.fields->end(); ++arg, ++i) {
        const Value* arg_expected = nullptr;
        if (expected && expected->tag == ValKind::TupleV) {
          if ((*expected->u.tuple.elements)[i].name != arg->name) {
            std::cerr << e->line_num
                      << ": compilation error, field names do not match, "
                      << "expected " << (*expected->u.tuple.elements)[i].name
                      << " but got " << arg->name << std::endl;
            exit(-1);
          }
<<<<<<< HEAD
          arg_expected = state->ReadFromMemory(
              (*expected->u.tuple.elements)[i].address, e->line_num);
=======
          arg_expected = state->heap.Read((*expected->u.tuple.elts)[i].second,
                                          e->line_num);
>>>>>>> 477039a8
        }
        auto arg_res = TypeCheckExp(arg->expression, new_types, values,
                                    arg_expected, context);
        new_types = arg_res.types;
<<<<<<< HEAD
        new_args->push_back({.name = arg->name, .expression = arg_res.exp});
        arg_types->push_back(
            {.name = arg->name, .address = state->AllocateValue(arg_res.type)});
=======
        new_args->push_back(std::make_pair(arg->first, arg_res.exp));
        arg_types->push_back(
            {arg->first, state->heap.AllocateValue(arg_res.type)});
>>>>>>> 477039a8
      }
      auto tuple_e = MakeTuple(e->line_num, new_args);
      auto tuple_t = MakeTupleVal(arg_types);
      return TCResult(tuple_e, tuple_t, new_types);
    }
    case ExpressionKind::GetField: {
      auto res = TypeCheckExp(e->u.get_field.aggregate, types, values, nullptr,
                              TCContext::ValueContext);
      auto t = res.type;
      switch (t->tag) {
        case ValKind::StructTV:
          // Search for a field
          for (auto& field : *t->u.struct_type.fields) {
            if (*e->u.get_field.field == field.first) {
              const Expression* new_e =
                  MakeGetField(e->line_num, res.exp, *e->u.get_field.field);
              return TCResult(new_e, field.second, res.types);
            }
          }
          // Search for a method
          for (auto& method : *t->u.struct_type.methods) {
            if (*e->u.get_field.field == method.first) {
              const Expression* new_e =
                  MakeGetField(e->line_num, res.exp, *e->u.get_field.field);
              return TCResult(new_e, method.second, res.types);
            }
          }
          std::cerr << e->line_num << ": compilation error, struct "
                    << *t->u.struct_type.name << " does not have a field named "
                    << *e->u.get_field.field << std::endl;
          exit(-1);
        case ValKind::TupleV:
          for (const TupleElement& field : *t->u.tuple.elements) {
            if (*e->u.get_field.field == field.name) {
              auto new_e =
                  MakeGetField(e->line_num, res.exp, *e->u.get_field.field);
              return TCResult(new_e,
<<<<<<< HEAD
                              state->ReadFromMemory(field.address, e->line_num),
=======
                              state->heap.Read(field.second, e->line_num),
>>>>>>> 477039a8
                              res.types);
            }
          }
          std::cerr << e->line_num << ": compilation error, struct "
                    << *t->u.struct_type.name << " does not have a field named "
                    << *e->u.get_field.field << std::endl;
          exit(-1);
        case ValKind::ChoiceTV:
          for (auto vt = t->u.choice_type.alternatives->begin();
               vt != t->u.choice_type.alternatives->end(); ++vt) {
            if (*e->u.get_field.field == vt->first) {
              const Expression* new_e =
                  MakeGetField(e->line_num, res.exp, *e->u.get_field.field);
              auto fun_ty = MakeFunTypeVal(vt->second, t);
              return TCResult(new_e, fun_ty, res.types);
            }
          }
          std::cerr << e->line_num << ": compilation error, struct "
                    << *t->u.struct_type.name << " does not have a field named "
                    << *e->u.get_field.field << std::endl;
          exit(-1);

        default:
          std::cerr << e->line_num
                    << ": compilation error in field access, expected a struct"
                    << std::endl;
          PrintExp(e);
          std::cerr << std::endl;
          exit(-1);
      }
    }
    case ExpressionKind::Variable: {
      std::optional<const Value*> type = types.Get(*(e->u.variable.name));
      if (type) {
        return TCResult(e, *type, types);
      } else {
        std::cerr << e->line_num << ": could not find `"
                  << *(e->u.variable.name) << "`" << std::endl;
        exit(-1);
      }
    }
    case ExpressionKind::Integer:
      return TCResult(e, MakeIntTypeVal(), types);
    case ExpressionKind::Boolean:
      return TCResult(e, MakeBoolTypeVal(), types);
    case ExpressionKind::PrimitiveOp: {
      auto es = new std::vector<const Expression*>();
      std::vector<const Value*> ts;
      auto new_types = types;
      for (auto& argument : *e->u.primitive_op.arguments) {
        auto res = TypeCheckExp(argument, types, values, nullptr,
                                TCContext::ValueContext);
        new_types = res.types;
        es->push_back(res.exp);
        ts.push_back(res.type);
      }
      auto new_e = MakeOp(e->line_num, e->u.primitive_op.op, es);
      switch (e->u.primitive_op.op) {
        case Operator::Neg:
          ExpectType(e->line_num, "negation", MakeIntTypeVal(), ts[0]);
          return TCResult(new_e, MakeIntTypeVal(), new_types);
        case Operator::Add:
        case Operator::Sub:
          ExpectType(e->line_num, "subtraction(1)", MakeIntTypeVal(), ts[0]);
          ExpectType(e->line_num, "substration(2)", MakeIntTypeVal(), ts[1]);
          return TCResult(new_e, MakeIntTypeVal(), new_types);
        case Operator::And:
          ExpectType(e->line_num, "&&(1)", MakeBoolTypeVal(), ts[0]);
          ExpectType(e->line_num, "&&(2)", MakeBoolTypeVal(), ts[1]);
          return TCResult(new_e, MakeBoolTypeVal(), new_types);
        case Operator::Or:
          ExpectType(e->line_num, "||(1)", MakeBoolTypeVal(), ts[0]);
          ExpectType(e->line_num, "||(2)", MakeBoolTypeVal(), ts[1]);
          return TCResult(new_e, MakeBoolTypeVal(), new_types);
        case Operator::Not:
          ExpectType(e->line_num, "!", MakeBoolTypeVal(), ts[0]);
          return TCResult(new_e, MakeBoolTypeVal(), new_types);
        case Operator::Eq:
          ExpectType(e->line_num, "==", ts[0], ts[1]);
          return TCResult(new_e, MakeBoolTypeVal(), new_types);
      }
      break;
    }
    case ExpressionKind::Call: {
      auto fun_res = TypeCheckExp(e->u.call.function, types, values, nullptr,
                                  TCContext::ValueContext);
      switch (fun_res.type->tag) {
        case ValKind::FunctionTV: {
          auto fun_t = fun_res.type;
          auto arg_res = TypeCheckExp(e->u.call.argument, fun_res.types, values,
                                      fun_t->u.fun_type.param, context);
          ExpectType(e->line_num, "call", fun_t->u.fun_type.param,
                     arg_res.type);
          auto new_e = MakeCall(e->line_num, fun_res.exp, arg_res.exp);
          return TCResult(new_e, fun_t->u.fun_type.ret, arg_res.types);
        }
        default: {
          std::cerr << e->line_num
                    << ": compilation error in call, expected a function"
                    << std::endl;
          PrintExp(e);
          std::cerr << std::endl;
          exit(-1);
        }
      }
      break;
    }
    case ExpressionKind::FunctionT: {
      switch (context) {
        case TCContext::ValueContext:
        case TCContext::TypeContext: {
          auto pt = InterpExp(values, e->u.function_type.parameter);
          auto rt = InterpExp(values, e->u.function_type.return_type);
          auto new_e = MakeFunType(e->line_num, ReifyType(pt, e->line_num),
                                   ReifyType(rt, e->line_num));
          return TCResult(new_e, MakeTypeTypeVal(), types);
        }
        case TCContext::PatternContext: {
          auto param_res = TypeCheckExp(e->u.function_type.parameter, types,
                                        values, nullptr, context);
          auto ret_res =
              TypeCheckExp(e->u.function_type.return_type, param_res.types,
                           values, nullptr, context);
          auto new_e =
              MakeFunType(e->line_num, ReifyType(param_res.type, e->line_num),
                          ReifyType(ret_res.type, e->line_num));
          return TCResult(new_e, MakeTypeTypeVal(), ret_res.types);
        }
      }
    }
    case ExpressionKind::IntT:
      return TCResult(e, MakeIntTypeVal(), types);
    case ExpressionKind::BoolT:
      return TCResult(e, MakeBoolTypeVal(), types);
    case ExpressionKind::TypeT:
      return TCResult(e, MakeTypeTypeVal(), types);
    case ExpressionKind::AutoT:
      return TCResult(e, MakeAutoTypeVal(), types);
    case ExpressionKind::ContinuationT:
      return TCResult(e, MakeContinuationTypeVal(), types);
  }
}

auto TypecheckCase(const Value* expected, const Expression* pat,
                   const Statement* body, TypeEnv types, Env values,
                   const Value*& ret_type)
    -> std::pair<const Expression*, const Statement*> {
  auto pat_res =
      TypeCheckExp(pat, types, values, expected, TCContext::PatternContext);
  auto res = TypeCheckStmt(body, pat_res.types, values, ret_type);
  return std::make_pair(pat, res.stmt);
}

// The TypeCheckStmt function performs semantic analysis on a statement.
// It returns a new version of the statement and a new type environment.
//
// The ret_type parameter is used for analyzing return statements.
// It is the declared return type of the enclosing function definition.
// If the return type is "auto", then the return type is inferred from
// the first return statement.
auto TypeCheckStmt(const Statement* s, TypeEnv types, Env values,
                   const Value*& ret_type) -> TCStatement {
  if (!s) {
    return TCStatement(s, types);
  }
  switch (s->tag) {
    case StatementKind::Match: {
      auto res = TypeCheckExp(s->u.match_stmt.exp, types, values, nullptr,
                              TCContext::ValueContext);
      auto res_type = res.type;
      auto new_clauses =
          new std::list<std::pair<const Expression*, const Statement*>>();
      for (auto& clause : *s->u.match_stmt.clauses) {
        new_clauses->push_back(TypecheckCase(
            res_type, clause.first, clause.second, types, values, ret_type));
      }
      const Statement* new_s = MakeMatch(s->line_num, res.exp, new_clauses);
      return TCStatement(new_s, types);
    }
    case StatementKind::While: {
      auto cnd_res = TypeCheckExp(s->u.while_stmt.cond, types, values, nullptr,
                                  TCContext::ValueContext);
      ExpectType(s->line_num, "condition of `while`", MakeBoolTypeVal(),
                 cnd_res.type);
      auto body_res =
          TypeCheckStmt(s->u.while_stmt.body, types, values, ret_type);
      auto new_s = MakeWhile(s->line_num, cnd_res.exp, body_res.stmt);
      return TCStatement(new_s, types);
    }
    case StatementKind::Break:
    case StatementKind::Continue:
      return TCStatement(s, types);
    case StatementKind::Block: {
      auto stmt_res = TypeCheckStmt(s->u.block.stmt, types, values, ret_type);
      return TCStatement(MakeBlock(s->line_num, stmt_res.stmt), types);
    }
    case StatementKind::VariableDefinition: {
      auto res = TypeCheckExp(s->u.variable_definition.init, types, values,
                              nullptr, TCContext::ValueContext);
      const Value* rhs_ty = res.type;
      auto lhs_res = TypeCheckExp(s->u.variable_definition.pat, types, values,
                                  rhs_ty, TCContext::PatternContext);
      const Statement* new_s =
          MakeVarDef(s->line_num, s->u.variable_definition.pat, res.exp);
      return TCStatement(new_s, lhs_res.types);
    }
    case StatementKind::Sequence: {
      auto stmt_res =
          TypeCheckStmt(s->u.sequence.stmt, types, values, ret_type);
      auto types2 = stmt_res.types;
      auto next_res =
          TypeCheckStmt(s->u.sequence.next, types2, values, ret_type);
      auto types3 = next_res.types;
      return TCStatement(MakeSeq(s->line_num, stmt_res.stmt, next_res.stmt),
                         types3);
    }
    case StatementKind::Assign: {
      auto rhs_res = TypeCheckExp(s->u.assign.rhs, types, values, nullptr,
                                  TCContext::ValueContext);
      auto rhs_t = rhs_res.type;
      auto lhs_res = TypeCheckExp(s->u.assign.lhs, types, values, rhs_t,
                                  TCContext::ValueContext);
      auto lhs_t = lhs_res.type;
      ExpectType(s->line_num, "assign", lhs_t, rhs_t);
      auto new_s = MakeAssign(s->line_num, lhs_res.exp, rhs_res.exp);
      return TCStatement(new_s, lhs_res.types);
    }
    case StatementKind::ExpressionStatement: {
      auto res = TypeCheckExp(s->u.exp, types, values, nullptr,
                              TCContext::ValueContext);
      auto new_s = MakeExpStmt(s->line_num, res.exp);
      return TCStatement(new_s, types);
    }
    case StatementKind::If: {
      auto cnd_res = TypeCheckExp(s->u.if_stmt.cond, types, values, nullptr,
                                  TCContext::ValueContext);
      ExpectType(s->line_num, "condition of `if`", MakeBoolTypeVal(),
                 cnd_res.type);
      auto thn_res =
          TypeCheckStmt(s->u.if_stmt.then_stmt, types, values, ret_type);
      auto els_res =
          TypeCheckStmt(s->u.if_stmt.else_stmt, types, values, ret_type);
      auto new_s = MakeIf(s->line_num, cnd_res.exp, thn_res.stmt, els_res.stmt);
      return TCStatement(new_s, types);
    }
    case StatementKind::Return: {
      auto res = TypeCheckExp(s->u.return_stmt, types, values, nullptr,
                              TCContext::ValueContext);
      if (ret_type->tag == ValKind::AutoTV) {
        // The following infers the return type from the first 'return'
        // statement. This will get more difficult with subtyping, when we
        // should infer the least-upper bound of all the 'return' statements.
        ret_type = res.type;
      } else {
        ExpectType(s->line_num, "return", ret_type, res.type);
      }
      return TCStatement(MakeReturn(s->line_num, res.exp), types);
    }
    case StatementKind::Continuation: {
      TCStatement body_result =
          TypeCheckStmt(s->u.continuation.body, types, values, ret_type);
      const Statement* new_continuation = MakeContinuationStatement(
          s->line_num, *s->u.continuation.continuation_variable,
          body_result.stmt);
      types.Set(*s->u.continuation.continuation_variable,
                MakeContinuationTypeVal());
      return TCStatement(new_continuation, types);
    }
    case StatementKind::Run: {
      TCResult argument_result = TypeCheckExp(s->u.run.argument, types, values,
                                              nullptr, TCContext::ValueContext);
      ExpectType(s->line_num, "argument of `run`", MakeContinuationTypeVal(),
                 argument_result.type);
      const Statement* new_run = MakeRun(s->line_num, argument_result.exp);
      return TCStatement(new_run, types);
    }
    case StatementKind::Await: {
      // nothing to do here
      return TCStatement(s, types);
    }
  }  // switch
}

auto CheckOrEnsureReturn(const Statement* stmt, bool void_return, int line_num)
    -> const Statement* {
  if (!stmt) {
    if (void_return) {
      return MakeReturn(line_num, MakeUnit(line_num));
    } else {
      std::cerr
          << "control-flow reaches end of non-void function without a return"
          << std::endl;
      exit(-1);
    }
  }
  switch (stmt->tag) {
    case StatementKind::Match: {
      auto new_clauses =
          new std::list<std::pair<const Expression*, const Statement*>>();
      for (auto i = stmt->u.match_stmt.clauses->begin();
           i != stmt->u.match_stmt.clauses->end(); ++i) {
        auto s = CheckOrEnsureReturn(i->second, void_return, stmt->line_num);
        new_clauses->push_back(std::make_pair(i->first, s));
      }
      return MakeMatch(stmt->line_num, stmt->u.match_stmt.exp, new_clauses);
    }
    case StatementKind::Block:
      return MakeBlock(
          stmt->line_num,
          CheckOrEnsureReturn(stmt->u.block.stmt, void_return, stmt->line_num));
    case StatementKind::If:
      return MakeIf(stmt->line_num, stmt->u.if_stmt.cond,
                    CheckOrEnsureReturn(stmt->u.if_stmt.then_stmt, void_return,
                                        stmt->line_num),
                    CheckOrEnsureReturn(stmt->u.if_stmt.else_stmt, void_return,
                                        stmt->line_num));
    case StatementKind::Return:
      return stmt;
    case StatementKind::Sequence:
      if (stmt->u.sequence.next) {
        return MakeSeq(stmt->line_num, stmt->u.sequence.stmt,
                       CheckOrEnsureReturn(stmt->u.sequence.next, void_return,
                                           stmt->line_num));
      } else {
        return CheckOrEnsureReturn(stmt->u.sequence.stmt, void_return,
                                   stmt->line_num);
      }
    case StatementKind::Continuation:
    case StatementKind::Run:
    case StatementKind::Await:
      return stmt;
    case StatementKind::Assign:
    case StatementKind::ExpressionStatement:
    case StatementKind::While:
    case StatementKind::Break:
    case StatementKind::Continue:
    case StatementKind::VariableDefinition:
      if (void_return) {
        return MakeSeq(stmt->line_num, stmt,
                       MakeReturn(stmt->line_num, MakeUnit(stmt->line_num)));
      } else {
        std::cerr
            << stmt->line_num
            << ": control-flow reaches end of non-void function without a "
               "return"
            << std::endl;
        exit(-1);
      }
  }
}

auto TypeCheckFunDef(const FunctionDefinition* f, TypeEnv types, Env values)
    -> struct FunctionDefinition* {
  auto param_res = TypeCheckExp(f->param_pattern, types, values, nullptr,
                                TCContext::PatternContext);
  auto return_type = InterpExp(values, f->return_type);
  if (f->name == "main") {
    ExpectType(f->line_num, "return type of `main`", MakeIntTypeVal(),
               return_type);
    // TODO: Check that main doesn't have any parameters.
  }
  auto res = TypeCheckStmt(f->body, param_res.types, values, return_type);
  bool void_return = TypeEqual(return_type, MakeVoidTypeVal());
  auto body = CheckOrEnsureReturn(res.stmt, void_return, f->line_num);
  return MakeFunDef(f->line_num, f->name, ReifyType(return_type, f->line_num),
                    f->param_pattern, body);
}

auto TypeOfFunDef(TypeEnv types, Env values, const FunctionDefinition* fun_def)
    -> const Value* {
  auto param_res = TypeCheckExp(fun_def->param_pattern, types, values, nullptr,
                                TCContext::PatternContext);
  auto ret = InterpExp(values, fun_def->return_type);
  if (ret->tag == ValKind::AutoTV) {
    auto f = TypeCheckFunDef(fun_def, types, values);
    ret = InterpExp(values, f->return_type);
  }
  return MakeFunTypeVal(param_res.type, ret);
}

auto TypeOfStructDef(const StructDefinition* sd, TypeEnv /*types*/, Env ct_top)
    -> const Value* {
  auto fields = new VarValues();
  auto methods = new VarValues();
  for (auto m = sd->members->begin(); m != sd->members->end(); ++m) {
    if ((*m)->tag == MemberKind::FieldMember) {
      auto t = InterpExp(ct_top, (*m)->u.field.type);
      fields->push_back(std::make_pair(*(*m)->u.field.name, t));
    }
  }
  return MakeStructTypeVal(*sd->name, fields, methods);
}

auto FunctionDeclaration::Name() const -> std::string {
  return definition->name;
}

auto StructDeclaration::Name() const -> std::string { return *definition.name; }

auto ChoiceDeclaration::Name() const -> std::string { return name; }

// Returns the name of the declared variable.
auto VariableDeclaration::Name() const -> std::string { return name; }

auto StructDeclaration::TypeChecked(TypeEnv types, Env values) const
    -> Declaration {
  auto fields = new std::list<Member*>();
  for (auto& m : *definition.members) {
    if (m->tag == MemberKind::FieldMember) {
      // TODO: Interpret the type expression and store the result.
      fields->push_back(m);
    }
  }
  return StructDeclaration(definition.line_num, *definition.name, fields);
}

auto FunctionDeclaration::TypeChecked(TypeEnv types, Env values) const
    -> Declaration {
  return FunctionDeclaration(TypeCheckFunDef(definition, types, values));
}

auto ChoiceDeclaration::TypeChecked(TypeEnv types, Env values) const
    -> Declaration {
  return *this;  // TODO.
}

// Signals a type error if the initializing expression does not have
// the declared type of the variable, otherwise returns this
// declaration with annotated types.
auto VariableDeclaration::TypeChecked(TypeEnv types, Env values) const
    -> Declaration {
  TCResult type_checked_initializer = TypeCheckExp(
      initializer, types, values, nullptr, TCContext::ValueContext);
  const Value* declared_type = InterpExp(values, type);
  ExpectType(source_location, "initializer of variable", declared_type,
             type_checked_initializer.type);
  return *this;
}

auto TopLevel(std::list<Declaration>* fs) -> TypeCheckContext {
  TypeCheckContext tops;
  bool found_main = false;

  for (auto const& d : *fs) {
    if (d.Name() == "main") {
      found_main = true;
    }
    d.TopLevel(tops);
  }

  if (found_main == false) {
    std::cerr << "error, program must contain a function named `main`"
              << std::endl;
    exit(-1);
  }
  return tops;
}

auto FunctionDeclaration::TopLevel(TypeCheckContext& tops) const -> void {
  auto t = TypeOfFunDef(tops.types, tops.values, definition);
  tops.types.Set(Name(), t);
}

auto StructDeclaration::TopLevel(TypeCheckContext& tops) const -> void {
  auto st = TypeOfStructDef(&definition, tops.types, tops.values);
  Address a = state->heap.AllocateValue(st);
  tops.values.Set(Name(), a);  // Is this obsolete?
  auto field_types = new std::vector<TupleElement>();
  for (const auto& [field_name, field_value] : *st->u.struct_type.fields) {
    field_types->push_back(
<<<<<<< HEAD
        {.name = field_name, .address = state->AllocateValue(field_value)});
=======
        {field_name, state->heap.AllocateValue(field_value)});
>>>>>>> 477039a8
  }
  auto fun_ty = MakeFunTypeVal(MakeTupleVal(field_types), st);
  tops.types.Set(Name(), fun_ty);
}

auto ChoiceDeclaration::TopLevel(TypeCheckContext& tops) const -> void {
  auto alts = new VarValues();
  for (auto a : alternatives) {
    auto t = InterpExp(tops.values, a.second);
    alts->push_back(std::make_pair(a.first, t));
  }
  auto ct = MakeChoiceTypeVal(name, alts);
  Address a = state->heap.AllocateValue(ct);
  tops.values.Set(Name(), a);  // Is this obsolete?
  tops.types.Set(Name(), ct);
}

// Associate the variable name with it's declared type in the
// compile-time symbol table.
auto VariableDeclaration::TopLevel(TypeCheckContext& tops) const -> void {
  const Value* declared_type = InterpExp(tops.values, type);
  tops.types.Set(Name(), declared_type);
}

}  // namespace Carbon<|MERGE_RESOLUTION|>--- conflicted
+++ resolved
@@ -57,20 +57,12 @@
       return MakeFunType(0, ReifyType(t->u.fun_type.param, line_num),
                          ReifyType(t->u.fun_type.ret, line_num));
     case ValKind::TupleV: {
-<<<<<<< HEAD
       auto args = new std::vector<FieldInitializer>();
       for (const TupleElement& field : *t->u.tuple.elements) {
         args->push_back(
             {.name = field.name,
-             .expression = ReifyType(
-                 state->ReadFromMemory(field.address, line_num), line_num)});
-=======
-      auto args = new std::vector<std::pair<std::string, const Expression*>>();
-      for (auto& field : *t->u.tuple.elts) {
-        args->push_back(
-            {field.first,
-             ReifyType(state->heap.Read(field.second, line_num), line_num)});
->>>>>>> 477039a8
+             .expression = ReifyType(state->heap.Read(field.address, line_num),
+                                     line_num)});
       }
       return MakeTuple(0, args);
     }
@@ -208,26 +200,16 @@
                       << " but got " << arg->name << std::endl;
             exit(-1);
           }
-<<<<<<< HEAD
-          arg_expected = state->ReadFromMemory(
+          arg_expected = state->heap.Read(
               (*expected->u.tuple.elements)[i].address, e->line_num);
-=======
-          arg_expected = state->heap.Read((*expected->u.tuple.elts)[i].second,
-                                          e->line_num);
->>>>>>> 477039a8
         }
         auto arg_res = TypeCheckExp(arg->expression, new_types, values,
                                     arg_expected, context);
         new_types = arg_res.types;
-<<<<<<< HEAD
         new_args->push_back({.name = arg->name, .expression = arg_res.exp});
         arg_types->push_back(
-            {.name = arg->name, .address = state->AllocateValue(arg_res.type)});
-=======
-        new_args->push_back(std::make_pair(arg->first, arg_res.exp));
-        arg_types->push_back(
-            {arg->first, state->heap.AllocateValue(arg_res.type)});
->>>>>>> 477039a8
+            {.name = arg->name,
+             .address = state->heap.AllocateValue(arg_res.type)});
       }
       auto tuple_e = MakeTuple(e->line_num, new_args);
       auto tuple_t = MakeTupleVal(arg_types);
@@ -265,11 +247,7 @@
               auto new_e =
                   MakeGetField(e->line_num, res.exp, *e->u.get_field.field);
               return TCResult(new_e,
-<<<<<<< HEAD
-                              state->ReadFromMemory(field.address, e->line_num),
-=======
-                              state->heap.Read(field.second, e->line_num),
->>>>>>> 477039a8
+                              state->heap.Read(field.address, e->line_num),
                               res.types);
             }
           }
@@ -739,12 +717,8 @@
   tops.values.Set(Name(), a);  // Is this obsolete?
   auto field_types = new std::vector<TupleElement>();
   for (const auto& [field_name, field_value] : *st->u.struct_type.fields) {
-    field_types->push_back(
-<<<<<<< HEAD
-        {.name = field_name, .address = state->AllocateValue(field_value)});
-=======
-        {field_name, state->heap.AllocateValue(field_value)});
->>>>>>> 477039a8
+    field_types->push_back({.name = field_name,
+                            .address = state->heap.AllocateValue(field_value)});
   }
   auto fun_ty = MakeFunTypeVal(MakeTupleVal(field_types), st);
   tops.types.Set(Name(), fun_ty);
