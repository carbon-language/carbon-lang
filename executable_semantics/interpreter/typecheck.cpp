// Part of the Carbon Language project, under the Apache License v2.0 with LLVM
// Exceptions. See /LICENSE for license information.
// SPDX-License-Identifier: Apache-2.0 WITH LLVM-exception

#include "executable_semantics/interpreter/typecheck.h"

#include <algorithm>
#include <iostream>
#include <iterator>
#include <map>
#include <set>
#include <vector>

#include "executable_semantics/ast/function_definition.h"
#include "executable_semantics/interpreter/cons_list.h"
#include "executable_semantics/interpreter/interpreter.h"

namespace Carbon {

void ExpectType(int line_num, const std::string& context, Value* expected,
                Value* actual) {
  if (!TypeEqual(expected, actual)) {
    std::cerr << line_num << ": type error in " << context << std::endl;
    std::cerr << "expected: ";
    PrintValue(expected, std::cerr);
    std::cerr << std::endl << "actual: ";
    PrintValue(actual, std::cerr);
    std::cerr << std::endl;
    exit(-1);
  }
}

void PrintErrorString(const std::string& s) { std::cerr << s; }

void PrintTypeEnv(TypeEnv env, std::ostream& out) {
  if (env.head) {
    out << env.head->curr.first << ": ";
    PrintValue(env.head->curr.second, out);
    out << ", ";
    PrintTypeEnv(TypeEnv(env.head->next), out);
  }
}

// Convert tuples to tuple types.
auto ToType(int line_num, Value* val) -> Value* {
  switch (val->tag) {
    case ValKind::TupleV: {
      auto fields = new VarValues();
      for (auto& elt : *val->u.tuple.elts) {
        Value* ty = ToType(line_num, state->heap[elt.second]);
        fields->push_back(std::make_pair(elt.first, ty));
      }
      return MakeTupleTypeVal(fields);
    }
    case ValKind::TupleTV: {
      auto fields = new VarValues();
      for (auto& field : *val->u.tuple_type.fields) {
        Value* ty = ToType(line_num, field.second);
        fields->push_back(std::make_pair(field.first, ty));
      }
      return MakeTupleTypeVal(fields);
    }
    case ValKind::PointerTV: {
      return MakePtrTypeVal(ToType(line_num, val->u.ptr_type.type));
    }
    case ValKind::FunctionTV: {
      return MakeFunTypeVal(ToType(line_num, val->u.fun_type.param),
                            ToType(line_num, val->u.fun_type.ret));
    }
    case ValKind::VarPatV: {
      return MakeVarPatVal(*val->u.var_pat.name,
                           ToType(line_num, val->u.var_pat.type));
    }
    case ValKind::ChoiceTV:
    case ValKind::StructTV:
    case ValKind::TypeTV:
    case ValKind::VarTV:
    case ValKind::BoolTV:
    case ValKind::IntTV:
    case ValKind::AutoTV:
      return val;
    default:
      std::cerr << line_num << ": in ToType, expected a type, not ";
      PrintValue(val, std::cerr);
      std::cerr << std::endl;
      exit(-1);
  }
}

// Reify type to type expression.
auto ReifyType(Value* t, int line_num) -> Expression* {
  switch (t->tag) {
    case ValKind::VarTV:
      return MakeVar(0, *t->u.var_type);
    case ValKind::IntTV:
      return MakeIntType(0);
    case ValKind::BoolTV:
      return MakeBoolType(0);
    case ValKind::TypeTV:
      return MakeTypeType(0);
    case ValKind::FunctionTV:
      return MakeFunType(0, ReifyType(t->u.fun_type.param, line_num),
                         ReifyType(t->u.fun_type.ret, line_num));
    case ValKind::TupleTV: {
      auto args = new std::vector<std::pair<std::string, Expression*>>();
      for (auto& field : *t->u.tuple_type.fields) {
        args->push_back(
            make_pair(field.first, ReifyType(field.second, line_num)));
      }
      return MakeTuple(0, args);
    }
    case ValKind::StructTV:
      return MakeVar(0, *t->u.struct_type.name);
    case ValKind::ChoiceTV:
      return MakeVar(0, *t->u.choice_type.name);
    default:
      std::cerr << line_num << ": expected a type, not ";
      PrintValue(t, std::cerr);
      std::cerr << std::endl;
      exit(-1);
  }
}

// The TypeCheckExp function performs semantic analysis on an expression.
// It returns a new version of the expression, its type, and an
// updated environment which are bundled into a TCResult object.
// The purpose of the updated environment is
// to bring pattern variables into scope, for example, in a match case.
// The new version of the expression may include more information,
// for example, the type arguments deduced for the type parameters of a
// generic.
//
// e is the expression to be analyzed.
// env maps variable names to the type of their run-time value.
// ct_env maps variable names to their compile-time values. It is not
//    directly used in this function but is passed to InterExp.
// expected is the type that this expression is expected to have.
//    This parameter is non-null when the expression is in a pattern context
//    and it is used to implement `auto`, otherwise it is null.
// context says what kind of position this expression is nested in,
//    whether it's a position that expects a value, a pattern, or a type.
auto TypeCheckExp(Expression* e, TypeEnv env, Env ct_env, Value* expected,
                  TCContext context) -> TCResult {
  switch (e->tag) {
    case ExpressionKind::PatternVariable: {
      if (context != TCContext::PatternContext) {
        std::cerr
            << e->line_num
            << ": compilation error, pattern variables are only allowed in "
               "pattern context"
            << std::endl;
      }
      auto t =
          ToType(e->line_num, InterpExp(ct_env, e->u.pattern_variable.type));
      if (t->tag == ValKind::AutoTV) {
        if (expected == nullptr) {
          std::cerr << e->line_num
                    << ": compilation error, auto not allowed here"
                    << std::endl;
          exit(-1);
        } else {
          t = expected;
        }
      }
      auto new_e = MakeVarPat(e->line_num, *e->u.pattern_variable.name,
                              ReifyType(t, e->line_num));
      return TCResult(new_e, t, env.Extending(*e->u.pattern_variable.name, t));
    }
    case ExpressionKind::Index: {
      auto res = TypeCheckExp(e->u.get_field.aggregate, env, ct_env, nullptr,
                              TCContext::ValueContext);
      auto t = res.type;
      switch (t->tag) {
        case ValKind::TupleTV: {
          auto i = ToInteger(InterpExp(ct_env, e->u.index.offset));
          std::string f = std::to_string(i);
          auto field_t = FindInVarValues(f, t->u.tuple_type.fields);
          if (field_t == nullptr) {
            std::cerr << e->line_num << ": compilation error, field " << f
                      << " is not in the tuple ";
            PrintValue(t, std::cerr);
            std::cerr << std::endl;
            exit(-1);
          }
          auto new_e = MakeIndex(e->line_num, res.exp, MakeInt(e->line_num, i));
          return TCResult(new_e, field_t, res.env);
        }
        default:
          std::cerr << e->line_num << ": compilation error, expected a tuple"
                    << std::endl;
          exit(-1);
      }
    }
    case ExpressionKind::Tuple: {
      auto new_args = new std::vector<std::pair<std::string, Expression*>>();
      auto arg_types = new VarValues();
      auto new_env = env;
      int i = 0;
      for (auto arg = e->u.tuple.fields->begin();
           arg != e->u.tuple.fields->end(); ++arg, ++i) {
        Value* arg_expected = nullptr;
        if (expected && expected->tag == ValKind::TupleTV) {
          arg_expected =
              FindInVarValues(arg->first, expected->u.tuple_type.fields);
          if (arg_expected == nullptr) {
            std::cerr << e->line_num << ": compilation error, missing field "
                      << arg->first << std::endl;
            exit(-1);
          }
        }
        auto arg_res =
            TypeCheckExp(arg->second, new_env, ct_env, arg_expected, context);
        new_env = arg_res.env;
        new_args->push_back(std::make_pair(arg->first, arg_res.exp));
        arg_types->push_back(std::make_pair(arg->first, arg_res.type));
      }
      auto tuple_e = MakeTuple(e->line_num, new_args);
      auto tuple_t = MakeTupleTypeVal(arg_types);
      return TCResult(tuple_e, tuple_t, new_env);
    }
    case ExpressionKind::GetField: {
      auto res = TypeCheckExp(e->u.get_field.aggregate, env, ct_env, nullptr,
                              TCContext::ValueContext);
      auto t = res.type;
      switch (t->tag) {
        case ValKind::StructTV:
          // Search for a field
          for (auto& field : *t->u.struct_type.fields) {
            if (*e->u.get_field.field == field.first) {
              Expression* new_e =
                  MakeGetField(e->line_num, res.exp, *e->u.get_field.field);
              return TCResult(new_e, field.second, res.env);
            }
          }
          // Search for a method
          for (auto& method : *t->u.struct_type.methods) {
            if (*e->u.get_field.field == method.first) {
              Expression* new_e =
                  MakeGetField(e->line_num, res.exp, *e->u.get_field.field);
              return TCResult(new_e, method.second, res.env);
            }
          }
          std::cerr << e->line_num << ": compilation error, struct "
                    << *t->u.struct_type.name << " does not have a field named "
                    << *e->u.get_field.field << std::endl;
          exit(-1);
        case ValKind::TupleTV:
          for (auto& field : *t->u.tuple_type.fields) {
            if (*e->u.get_field.field == field.first) {
              auto new_e =
                  MakeGetField(e->line_num, res.exp, *e->u.get_field.field);
              return TCResult(new_e, field.second, res.env);
            }
          }
          std::cerr << e->line_num << ": compilation error, struct "
                    << *t->u.struct_type.name << " does not have a field named "
                    << *e->u.get_field.field << std::endl;
          exit(-1);
        case ValKind::ChoiceTV:
          for (auto vt = t->u.choice_type.alternatives->begin();
               vt != t->u.choice_type.alternatives->end(); ++vt) {
            if (*e->u.get_field.field == vt->first) {
              Expression* new_e =
                  MakeGetField(e->line_num, res.exp, *e->u.get_field.field);
              auto fun_ty = MakeFunTypeVal(vt->second, t);
              return TCResult(new_e, fun_ty, res.env);
            }
          }
          std::cerr << e->line_num << ": compilation error, struct "
                    << *t->u.struct_type.name << " does not have a field named "
                    << *e->u.get_field.field << std::endl;
          exit(-1);

        default:
          std::cerr << e->line_num
                    << ": compilation error in field access, expected a struct"
                    << std::endl;
          PrintExp(e);
          std::cerr << std::endl;
          exit(-1);
      }
    }
    case ExpressionKind::Variable: {
      auto t = env.Lookup(*(e->u.variable.name));
      if (t) {
        return TCResult(e, *t, env);
      } else {
        std::cerr << e->line_num << ": variable " << *(e->u.variable.name)
                  << " is not defined" << std::endl;
        exit(-1);
      }
    }
    case ExpressionKind::Integer:
      return TCResult(e, MakeIntTypeVal(), env);
    case ExpressionKind::Boolean:
      return TCResult(e, MakeBoolTypeVal(), env);
    case ExpressionKind::PrimitiveOp: {
      auto es = new std::vector<Expression*>();
      std::vector<Value*> ts;
      auto new_env = env;
      for (auto& argument : *e->u.primitive_op.arguments) {
        auto res = TypeCheckExp(argument, env, ct_env, nullptr,
                                TCContext::ValueContext);
        new_env = res.env;
        es->push_back(res.exp);
        ts.push_back(res.type);
      }
      auto new_e = MakeOp(e->line_num, e->u.primitive_op.op, es);
      switch (e->u.primitive_op.op) {
        case Operator::Neg:
          ExpectType(e->line_num, "negation", MakeIntTypeVal(), ts[0]);
          return TCResult(new_e, MakeIntTypeVal(), new_env);
        case Operator::Add:
        case Operator::Sub:
          ExpectType(e->line_num, "subtraction(1)", MakeIntTypeVal(), ts[0]);
          ExpectType(e->line_num, "substration(2)", MakeIntTypeVal(), ts[1]);
          return TCResult(new_e, MakeIntTypeVal(), new_env);
        case Operator::And:
          ExpectType(e->line_num, "&&(1)", MakeBoolTypeVal(), ts[0]);
          ExpectType(e->line_num, "&&(2)", MakeBoolTypeVal(), ts[1]);
          return TCResult(new_e, MakeBoolTypeVal(), new_env);
        case Operator::Or:
          ExpectType(e->line_num, "||(1)", MakeBoolTypeVal(), ts[0]);
          ExpectType(e->line_num, "||(2)", MakeBoolTypeVal(), ts[1]);
          return TCResult(new_e, MakeBoolTypeVal(), new_env);
        case Operator::Not:
          ExpectType(e->line_num, "!", MakeBoolTypeVal(), ts[0]);
          return TCResult(new_e, MakeBoolTypeVal(), new_env);
        case Operator::Eq:
          ExpectType(e->line_num, "==(1)", MakeIntTypeVal(), ts[0]);
          ExpectType(e->line_num, "==(2)", MakeIntTypeVal(), ts[1]);
          return TCResult(new_e, MakeBoolTypeVal(), new_env);
      }
      break;
    }
    case ExpressionKind::Call: {
      auto fun_res = TypeCheckExp(e->u.call.function, env, ct_env, nullptr,
                                  TCContext::ValueContext);
      switch (fun_res.type->tag) {
        case ValKind::FunctionTV: {
          auto fun_t = fun_res.type;
          auto arg_res =
              TypeCheckExp(e->u.call.argument, fun_res.env, ct_env,
                           fun_t->u.fun_type.param, TCContext::ValueContext);
          ExpectType(e->line_num, "call", fun_t->u.fun_type.param,
                     arg_res.type);
          auto new_e = MakeCall(e->line_num, fun_res.exp, arg_res.exp);
          return TCResult(new_e, fun_t->u.fun_type.ret, arg_res.env);
        }
        default: {
          std::cerr << e->line_num
                    << ": compilation error in call, expected a function"
                    << std::endl;
          PrintExp(e);
          std::cerr << std::endl;
          exit(-1);
        }
      }
      break;
    }
    case ExpressionKind::FunctionT: {
      switch (context) {
        case TCContext::ValueContext:
        case TCContext::TypeContext: {
          auto pt = ToType(e->line_num,
                           InterpExp(ct_env, e->u.function_type.parameter));
          auto rt = ToType(e->line_num,
                           InterpExp(ct_env, e->u.function_type.return_type));
          auto new_e = MakeFunType(e->line_num, ReifyType(pt, e->line_num),
                                   ReifyType(rt, e->line_num));
          return TCResult(new_e, MakeTypeTypeVal(), env);
        }
        case TCContext::PatternContext: {
          auto param_res = TypeCheckExp(e->u.function_type.parameter, env,
                                        ct_env, nullptr, context);
          auto ret_res = TypeCheckExp(e->u.function_type.return_type,
                                      param_res.env, ct_env, nullptr, context);
          auto new_e =
              MakeFunType(e->line_num, ReifyType(param_res.type, e->line_num),
                          ReifyType(ret_res.type, e->line_num));
          return TCResult(new_e, MakeTypeTypeVal(), ret_res.env);
        }
      }
    }
    case ExpressionKind::IntT:
    case ExpressionKind::BoolT:
    case ExpressionKind::TypeT:
    case ExpressionKind::AutoT:
      return TCResult(e, MakeTypeTypeVal(), env);
  }
}

auto TypecheckCase(Value* expected, Expression* pat, Statement* body,
                   TypeEnv env, Env ct_env, Value* ret_type)
    -> std::pair<Expression*, Statement*> {
  auto pat_res =
      TypeCheckExp(pat, env, ct_env, expected, TCContext::PatternContext);
  auto res = TypeCheckStmt(body, pat_res.env, ct_env, ret_type);
  return std::make_pair(pat, res.stmt);
}

// The TypeCheckStmt function performs semantic analysis on a statement.
// It returns a new version of the statement and a new type environment.
//
// The ret_type parameter is used for analyzing return statements.
// It is the declared return type of the enclosing function definition.
// If the return type is "auto", then the return type is inferred from
// the first return statement.
auto TypeCheckStmt(Statement* s, TypeEnv env, Env ct_env, Value* ret_type)
    -> TCStatement {
  if (!s) {
    return TCStatement(s, env);
  }
  switch (s->tag) {
    case StatementKind::Match: {
      auto res = TypeCheckExp(s->u.match_stmt.exp, env, ct_env, nullptr,
                              TCContext::ValueContext);
      auto res_type = res.type;
      auto new_clauses = new std::list<std::pair<Expression*, Statement*>>();
      for (auto& clause : *s->u.match_stmt.clauses) {
        new_clauses->push_back(TypecheckCase(
            res_type, clause.first, clause.second, env, ct_env, ret_type));
      }
      Statement* new_s = MakeMatch(s->line_num, res.exp, new_clauses);
      return TCStatement(new_s, env);
    }
    case StatementKind::While: {
      auto cnd_res = TypeCheckExp(s->u.while_stmt.cond, env, ct_env, nullptr,
                                  TCContext::ValueContext);
      ExpectType(s->line_num, "condition of `while`", MakeBoolTypeVal(),
                 cnd_res.type);
      auto body_res =
          TypeCheckStmt(s->u.while_stmt.body, env, ct_env, ret_type);
      auto new_s = MakeWhile(s->line_num, cnd_res.exp, body_res.stmt);
      return TCStatement(new_s, env);
    }
    case StatementKind::Break:
    case StatementKind::Continue:
      return TCStatement(s, env);
    case StatementKind::Block: {
      auto stmt_res = TypeCheckStmt(s->u.block.stmt, env, ct_env, ret_type);
      return TCStatement(MakeBlock(s->line_num, stmt_res.stmt), env);
    }
    case StatementKind::VariableDefinition: {
      auto res = TypeCheckExp(s->u.variable_definition.init, env, ct_env,
                              nullptr, TCContext::ValueContext);
      Value* rhs_ty = res.type;
      auto lhs_res = TypeCheckExp(s->u.variable_definition.pat, env, ct_env,
                                  rhs_ty, TCContext::PatternContext);
      Statement* new_s =
          MakeVarDef(s->line_num, s->u.variable_definition.pat, res.exp);
      return TCStatement(new_s, lhs_res.env);
    }
    case StatementKind::Sequence: {
      auto stmt_res = TypeCheckStmt(s->u.sequence.stmt, env, ct_env, ret_type);
      auto env2 = stmt_res.env;
      auto next_res = TypeCheckStmt(s->u.sequence.next, env2, ct_env, ret_type);
      auto env3 = next_res.env;
      return TCStatement(MakeSeq(s->line_num, stmt_res.stmt, next_res.stmt),
                         env3);
    }
    case StatementKind::Assign: {
      auto rhs_res = TypeCheckExp(s->u.assign.rhs, env, ct_env, nullptr,
                                  TCContext::ValueContext);
      auto rhs_t = rhs_res.type;
      auto lhs_res = TypeCheckExp(s->u.assign.lhs, env, ct_env, rhs_t,
                                  TCContext::ValueContext);
      auto lhs_t = lhs_res.type;
      ExpectType(s->line_num, "assign", lhs_t, rhs_t);
      auto new_s = MakeAssign(s->line_num, lhs_res.exp, rhs_res.exp);
      return TCStatement(new_s, lhs_res.env);
    }
    case StatementKind::ExpressionStatement: {
      auto res =
          TypeCheckExp(s->u.exp, env, ct_env, nullptr, TCContext::ValueContext);
      auto new_s = MakeExpStmt(s->line_num, res.exp);
      return TCStatement(new_s, env);
    }
    case StatementKind::If: {
      auto cnd_res = TypeCheckExp(s->u.if_stmt.cond, env, ct_env, nullptr,
                                  TCContext::ValueContext);
      ExpectType(s->line_num, "condition of `if`", MakeBoolTypeVal(),
                 cnd_res.type);
      auto thn_res =
          TypeCheckStmt(s->u.if_stmt.then_stmt, env, ct_env, ret_type);
      auto els_res =
          TypeCheckStmt(s->u.if_stmt.else_stmt, env, ct_env, ret_type);
      auto new_s = MakeIf(s->line_num, cnd_res.exp, thn_res.stmt, els_res.stmt);
      return TCStatement(new_s, env);
    }
    case StatementKind::Return: {
      auto res = TypeCheckExp(s->u.return_stmt, env, ct_env, nullptr,
                              TCContext::ValueContext);
      if (ret_type->tag == ValKind::AutoTV) {
        // The following infers the return type from the first 'return'
        // statement. This will get more difficult with subtyping, when we
        // should infer the least-upper bound of all the 'return' statements.
        *ret_type = *res.type;
      } else {
        ExpectType(s->line_num, "return", ret_type, res.type);
      }
      return TCStatement(MakeReturn(s->line_num, res.exp), env);
    }
  }
}

auto CheckOrEnsureReturn(Statement* stmt, bool void_return, int line_num)
    -> Statement* {
  if (!stmt) {
    if (void_return) {
      auto args = new std::vector<std::pair<std::string, Expression*>>();
      return MakeReturn(line_num, MakeTuple(line_num, args));
    } else {
      std::cerr
          << "control-flow reaches end of non-void function without a return"
          << std::endl;
      exit(-1);
    }
  }
  switch (stmt->tag) {
    case StatementKind::Match: {
      auto new_clauses = new std::list<std::pair<Expression*, Statement*>>();
      for (auto i = stmt->u.match_stmt.clauses->begin();
           i != stmt->u.match_stmt.clauses->end(); ++i) {
        auto s = CheckOrEnsureReturn(i->second, void_return, stmt->line_num);
        new_clauses->push_back(std::make_pair(i->first, s));
      }
      return MakeMatch(stmt->line_num, stmt->u.match_stmt.exp, new_clauses);
    }
    case StatementKind::Block:
      return MakeBlock(
          stmt->line_num,
          CheckOrEnsureReturn(stmt->u.block.stmt, void_return, stmt->line_num));
    case StatementKind::If:
      return MakeIf(stmt->line_num, stmt->u.if_stmt.cond,
                    CheckOrEnsureReturn(stmt->u.if_stmt.then_stmt, void_return,
                                        stmt->line_num),
                    CheckOrEnsureReturn(stmt->u.if_stmt.else_stmt, void_return,
                                        stmt->line_num));
    case StatementKind::Return:
      return stmt;
    case StatementKind::Sequence:
      if (stmt->u.sequence.next) {
        return MakeSeq(stmt->line_num, stmt->u.sequence.stmt,
                       CheckOrEnsureReturn(stmt->u.sequence.next, void_return,
                                           stmt->line_num));
      } else {
        return CheckOrEnsureReturn(stmt->u.sequence.stmt, void_return,
                                   stmt->line_num);
      }
    case StatementKind::Assign:
    case StatementKind::ExpressionStatement:
    case StatementKind::While:
    case StatementKind::Break:
    case StatementKind::Continue:
    case StatementKind::VariableDefinition:
      if (void_return) {
        auto args = new std::vector<std::pair<std::string, Expression*>>();
        return MakeSeq(
            stmt->line_num, stmt,
            MakeReturn(stmt->line_num, MakeTuple(stmt->line_num, args)));
      } else {
        std::cerr
            << stmt->line_num
            << ": control-flow reaches end of non-void function without a "
               "return"
            << std::endl;
        exit(-1);
      }
  }
}

<<<<<<< HEAD
auto TypeCheckFunDef(struct FunctionDefinition* f, TypeEnv env, Env ct_env)
=======
auto TypeCheckFunDef(const FunctionDefinition* f, TypeEnv* env, Env* ct_env)
>>>>>>> ebca28c2
    -> struct FunctionDefinition* {
  auto param_res = TypeCheckExp(f->param_pattern, env, ct_env, nullptr,
                                TCContext::PatternContext);
  auto return_type = ToType(f->line_num, InterpExp(ct_env, f->return_type));
  if (f->name == "main") {
    ExpectType(f->line_num, "return type of `main`", MakeIntTypeVal(),
               return_type);
    // TODO: Check that main doesn't have any parameters.
  }
  auto res = TypeCheckStmt(f->body, param_res.env, ct_env, return_type);
  bool void_return = TypeEqual(return_type, MakeVoidTypeVal());
  auto body = CheckOrEnsureReturn(res.stmt, void_return, f->line_num);
  return MakeFunDef(f->line_num, f->name, ReifyType(return_type, f->line_num),
                    f->param_pattern, body);
}

<<<<<<< HEAD
auto TypeOfFunDef(TypeEnv env, Env ct_env, struct FunctionDefinition* fun_def)
=======
auto TypeOfFunDef(TypeEnv* env, Env* ct_env, const FunctionDefinition* fun_def)
>>>>>>> ebca28c2
    -> Value* {
  auto param_res = TypeCheckExp(fun_def->param_pattern, env, ct_env, nullptr,
                                TCContext::PatternContext);
  auto param_type = ToType(fun_def->line_num, param_res.type);
  auto ret = InterpExp(ct_env, fun_def->return_type);
  if (ret->tag == ValKind::AutoTV) {
    auto f = TypeCheckFunDef(fun_def, env, ct_env);
    ret = InterpExp(ct_env, f->return_type);
  }
  return MakeFunTypeVal(param_type, ret);
}

<<<<<<< HEAD
auto TypeOfStructDef(struct StructDefinition* sd, TypeEnv /*env*/, Env ct_top)
=======
auto TypeOfStructDef(const StructDefinition* sd, TypeEnv* /*env*/, Env* ct_top)
>>>>>>> ebca28c2
    -> Value* {
  auto fields = new VarValues();
  auto methods = new VarValues();
  for (auto m = sd->members->begin(); m != sd->members->end(); ++m) {
    if ((*m)->tag == MemberKind::FieldMember) {
      auto t = ToType(sd->line_num, InterpExp(ct_top, (*m)->u.field.type));
      fields->push_back(std::make_pair(*(*m)->u.field.name, t));
    }
  }
  return MakeStructTypeVal(*sd->name, fields, methods);
}

auto FunctionDeclaration::Name() const -> std::string {
  return definition->name;
}

<<<<<<< HEAD
auto TypeCheckDecl(Declaration* d, TypeEnv env, Env ct_env) -> Declaration* {
  switch (d->tag) {
    case DeclarationKind::StructDeclaration: {
      auto members = new std::list<Member*>();
      for (auto& member : *d->u.struct_def->members) {
        switch (member->tag) {
          case MemberKind::FieldMember: {
            // TODO: Interpret the type expression and store the result.
            members->push_back(member);
            break;
          }
        }
      }
      return MakeStructDecl(d->u.struct_def->line_num, *d->u.struct_def->name,
                            members);
=======
auto StructDeclaration::Name() const -> std::string { return *definition.name; }

auto ChoiceDeclaration::Name() const -> std::string { return name; }

auto StructDeclaration::TypeChecked(TypeEnv* env, Env* ct_env) const
    -> const Declaration* {
  auto fields = new std::list<Member*>();
  for (auto& m : *definition.members) {
    if (m->tag == MemberKind::FieldMember) {
      // TODO: Interpret the type expression and store the result.
      fields->push_back(m);
>>>>>>> ebca28c2
    }
  }
  return new StructDeclaration(definition.line_num, *definition.name, fields);
}

auto FunctionDeclaration::TypeChecked(TypeEnv* env, Env* ct_env) const
    -> const Declaration* {
  return new FunctionDeclaration(TypeCheckFunDef(definition, env, ct_env));
}

auto ChoiceDeclaration::TypeChecked(TypeEnv* env, Env* ct_env) const
    -> const Declaration* {
  return this;  // TODO.
}

<<<<<<< HEAD
auto TopLevel(std::list<Declaration*>* fs) -> std::pair<TypeEnv, Env> {
  TypeEnv top;
  Env ct_top;
=======
auto TopLevel(std::list<Declaration*>* fs) -> std::pair<TypeEnv*, Env*> {
  ExecutionEnvironment tops = {nullptr, nullptr};
>>>>>>> ebca28c2
  bool found_main = false;

  for (auto d : *fs) {
    if (d->Name() == "main") {
      found_main = true;
    }
<<<<<<< HEAD
    switch (d->tag) {
      case DeclarationKind::FunctionDeclaration: {
        auto t = TypeOfFunDef(top, ct_top, d->u.fun_def);
        top.Extend(NameOfDecl(d), t);
        break;
      }
      case DeclarationKind::StructDeclaration: {
        auto st = TypeOfStructDef(d->u.struct_def, top, ct_top);
        Address a = AllocateValue(st);
        ct_top.Extend(NameOfDecl(d), a);  // Is this obsolete?
        auto params = MakeTupleTypeVal(st->u.struct_type.fields);
        auto fun_ty = MakeFunTypeVal(params, st);
        top.Extend(NameOfDecl(d), fun_ty);
        break;
      }
      case DeclarationKind::ChoiceDeclaration: {
        auto alts = new VarValues();
        for (auto i = d->u.choice_def.alternatives->begin();
             i != d->u.choice_def.alternatives->end(); ++i) {
          auto t =
              ToType(d->u.choice_def.line_num, InterpExp(ct_top, i->second));
          alts->push_back(std::make_pair(i->first, t));
        }
        auto ct = MakeChoiceTypeVal(d->u.choice_def.name, alts);
        Address a = AllocateValue(ct);
        ct_top.Extend(NameOfDecl(d), a);  // Is this obsolete?
        top.Extend(NameOfDecl(d), ct);
        break;
      }
    }  // switch (d->tag)
  }    // for
=======
    d->TopLevel(tops);
  }

>>>>>>> ebca28c2
  if (found_main == false) {
    std::cerr << "error, program must contain a function named `main`"
              << std::endl;
    exit(-1);
  }
  return tops;
}

auto FunctionDeclaration::TopLevel(ExecutionEnvironment& tops) const -> void {
  auto t = TypeOfFunDef(tops.first, tops.second, definition);
  tops.first = new TypeEnv(Name(), t, tops.first);
}

auto StructDeclaration::TopLevel(ExecutionEnvironment& tops) const -> void {
  auto st = TypeOfStructDef(&definition, tops.first, tops.second);
  Address a = AllocateValue(st);
  tops.second = new Env(Name(), a, tops.second);  // Is this obsolete?
  auto params = MakeTupleTypeVal(st->u.struct_type.fields);
  auto fun_ty = MakeFunTypeVal(params, st);
  tops.first = new TypeEnv(Name(), fun_ty, tops.first);
}

auto ChoiceDeclaration::TopLevel(ExecutionEnvironment& tops) const -> void {
  auto alts = new VarValues();
  for (auto a : alternatives) {
    auto t = ToType(line_num, InterpExp(tops.second, a.second));
    alts->push_back(std::make_pair(a.first, t));
  }
  auto ct = MakeChoiceTypeVal(name, alts);
  Address a = AllocateValue(ct);
  tops.second = new Env(Name(), a, tops.second);  // Is this obsolete?
  tops.first = new TypeEnv(Name(), ct, tops.first);
}

}  // namespace Carbon<|MERGE_RESOLUTION|>--- conflicted
+++ resolved
@@ -570,11 +570,7 @@
   }
 }
 
-<<<<<<< HEAD
-auto TypeCheckFunDef(struct FunctionDefinition* f, TypeEnv env, Env ct_env)
-=======
-auto TypeCheckFunDef(const FunctionDefinition* f, TypeEnv* env, Env* ct_env)
->>>>>>> ebca28c2
+auto TypeCheckFunDef(const FunctionDefinition* f, TypeEnv env, Env ct_env)
     -> struct FunctionDefinition* {
   auto param_res = TypeCheckExp(f->param_pattern, env, ct_env, nullptr,
                                 TCContext::PatternContext);
@@ -591,11 +587,7 @@
                     f->param_pattern, body);
 }
 
-<<<<<<< HEAD
-auto TypeOfFunDef(TypeEnv env, Env ct_env, struct FunctionDefinition* fun_def)
-=======
-auto TypeOfFunDef(TypeEnv* env, Env* ct_env, const FunctionDefinition* fun_def)
->>>>>>> ebca28c2
+auto TypeOfFunDef(TypeEnv env, Env ct_env, const FunctionDefinition* fun_def)
     -> Value* {
   auto param_res = TypeCheckExp(fun_def->param_pattern, env, ct_env, nullptr,
                                 TCContext::PatternContext);
@@ -608,11 +600,7 @@
   return MakeFunTypeVal(param_type, ret);
 }
 
-<<<<<<< HEAD
-auto TypeOfStructDef(struct StructDefinition* sd, TypeEnv /*env*/, Env ct_top)
-=======
-auto TypeOfStructDef(const StructDefinition* sd, TypeEnv* /*env*/, Env* ct_top)
->>>>>>> ebca28c2
+auto TypeOfStructDef(const StructDefinition* sd, TypeEnv /*env*/, Env ct_top)
     -> Value* {
   auto fields = new VarValues();
   auto methods = new VarValues();
@@ -629,101 +617,43 @@
   return definition->name;
 }
 
-<<<<<<< HEAD
-auto TypeCheckDecl(Declaration* d, TypeEnv env, Env ct_env) -> Declaration* {
-  switch (d->tag) {
-    case DeclarationKind::StructDeclaration: {
-      auto members = new std::list<Member*>();
-      for (auto& member : *d->u.struct_def->members) {
-        switch (member->tag) {
-          case MemberKind::FieldMember: {
-            // TODO: Interpret the type expression and store the result.
-            members->push_back(member);
-            break;
-          }
-        }
-      }
-      return MakeStructDecl(d->u.struct_def->line_num, *d->u.struct_def->name,
-                            members);
-=======
 auto StructDeclaration::Name() const -> std::string { return *definition.name; }
 
 auto ChoiceDeclaration::Name() const -> std::string { return name; }
 
-auto StructDeclaration::TypeChecked(TypeEnv* env, Env* ct_env) const
+auto StructDeclaration::TypeChecked(TypeEnv env, Env ct_env) const
     -> const Declaration* {
   auto fields = new std::list<Member*>();
   for (auto& m : *definition.members) {
     if (m->tag == MemberKind::FieldMember) {
       // TODO: Interpret the type expression and store the result.
       fields->push_back(m);
->>>>>>> ebca28c2
     }
   }
   return new StructDeclaration(definition.line_num, *definition.name, fields);
 }
 
-auto FunctionDeclaration::TypeChecked(TypeEnv* env, Env* ct_env) const
+auto FunctionDeclaration::TypeChecked(TypeEnv env, Env ct_env) const
     -> const Declaration* {
   return new FunctionDeclaration(TypeCheckFunDef(definition, env, ct_env));
 }
 
-auto ChoiceDeclaration::TypeChecked(TypeEnv* env, Env* ct_env) const
+auto ChoiceDeclaration::TypeChecked(TypeEnv env, Env ct_env) const
     -> const Declaration* {
   return this;  // TODO.
 }
 
-<<<<<<< HEAD
 auto TopLevel(std::list<Declaration*>* fs) -> std::pair<TypeEnv, Env> {
-  TypeEnv top;
-  Env ct_top;
-=======
-auto TopLevel(std::list<Declaration*>* fs) -> std::pair<TypeEnv*, Env*> {
   ExecutionEnvironment tops = {nullptr, nullptr};
->>>>>>> ebca28c2
   bool found_main = false;
 
   for (auto d : *fs) {
     if (d->Name() == "main") {
       found_main = true;
     }
-<<<<<<< HEAD
-    switch (d->tag) {
-      case DeclarationKind::FunctionDeclaration: {
-        auto t = TypeOfFunDef(top, ct_top, d->u.fun_def);
-        top.Extend(NameOfDecl(d), t);
-        break;
-      }
-      case DeclarationKind::StructDeclaration: {
-        auto st = TypeOfStructDef(d->u.struct_def, top, ct_top);
-        Address a = AllocateValue(st);
-        ct_top.Extend(NameOfDecl(d), a);  // Is this obsolete?
-        auto params = MakeTupleTypeVal(st->u.struct_type.fields);
-        auto fun_ty = MakeFunTypeVal(params, st);
-        top.Extend(NameOfDecl(d), fun_ty);
-        break;
-      }
-      case DeclarationKind::ChoiceDeclaration: {
-        auto alts = new VarValues();
-        for (auto i = d->u.choice_def.alternatives->begin();
-             i != d->u.choice_def.alternatives->end(); ++i) {
-          auto t =
-              ToType(d->u.choice_def.line_num, InterpExp(ct_top, i->second));
-          alts->push_back(std::make_pair(i->first, t));
-        }
-        auto ct = MakeChoiceTypeVal(d->u.choice_def.name, alts);
-        Address a = AllocateValue(ct);
-        ct_top.Extend(NameOfDecl(d), a);  // Is this obsolete?
-        top.Extend(NameOfDecl(d), ct);
-        break;
-      }
-    }  // switch (d->tag)
-  }    // for
-=======
     d->TopLevel(tops);
   }
 
->>>>>>> ebca28c2
   if (found_main == false) {
     std::cerr << "error, program must contain a function named `main`"
               << std::endl;
@@ -734,16 +664,16 @@
 
 auto FunctionDeclaration::TopLevel(ExecutionEnvironment& tops) const -> void {
   auto t = TypeOfFunDef(tops.first, tops.second, definition);
-  tops.first = new TypeEnv(Name(), t, tops.first);
+  tops.first.Extend(Name(), t);
 }
 
 auto StructDeclaration::TopLevel(ExecutionEnvironment& tops) const -> void {
   auto st = TypeOfStructDef(&definition, tops.first, tops.second);
   Address a = AllocateValue(st);
-  tops.second = new Env(Name(), a, tops.second);  // Is this obsolete?
+  tops.second.Extend(Name(), a);  // Is this obsolete?
   auto params = MakeTupleTypeVal(st->u.struct_type.fields);
   auto fun_ty = MakeFunTypeVal(params, st);
-  tops.first = new TypeEnv(Name(), fun_ty, tops.first);
+  tops.first.Extend(Name(), fun_ty);
 }
 
 auto ChoiceDeclaration::TopLevel(ExecutionEnvironment& tops) const -> void {
@@ -754,8 +684,8 @@
   }
   auto ct = MakeChoiceTypeVal(name, alts);
   Address a = AllocateValue(ct);
-  tops.second = new Env(Name(), a, tops.second);  // Is this obsolete?
-  tops.first = new TypeEnv(Name(), ct, tops.first);
+  tops.second.Extend(Name(), a);  // Is this obsolete?
+  tops.first.Extend(Name(), ct);
 }
 
 }  // namespace Carbon