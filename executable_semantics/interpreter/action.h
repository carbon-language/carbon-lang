// Part of the Carbon Language project, under the Apache License v2.0 with LLVM
// Exceptions. See /LICENSE for license information.
// SPDX-License-Identifier: Apache-2.0 WITH LLVM-exception

#ifndef EXECUTABLE_SEMANTICS_INTERPRETER_ACTION_H_
#define EXECUTABLE_SEMANTICS_INTERPRETER_ACTION_H_

#include <vector>

#include "common/ostream.h"
#include "executable_semantics/ast/expression.h"
#include "executable_semantics/ast/pattern.h"
#include "executable_semantics/ast/statement.h"
#include "executable_semantics/interpreter/stack.h"
#include "executable_semantics/interpreter/value.h"
#include "llvm/Support/Compiler.h"

namespace Carbon {

class Action {
 public:
  enum class Kind {
    LValAction,
    ExpressionAction,
    PatternAction,
    StatementAction,
  };

  Action(const Value&) = delete;
  Action& operator=(const Value&) = delete;

  void AddResult(Nonnull<const Value*> result) { results_.push_back(result); }

  void Clear() {
    pos_ = 0;
    results_.clear();
  }

<<<<<<< HEAD
=======
  // Returns the enumerator corresponding to the most-derived type of this
  // object.
  auto Tag() const -> Kind { return kind; }

>>>>>>> 47843b1c
  static void PrintList(const Stack<Nonnull<Action*>>& ls,
                        llvm::raw_ostream& out);

  void Print(llvm::raw_ostream& out) const;
  LLVM_DUMP_METHOD void Dump() const { Print(llvm::errs()); }

  // Returns the enumerator corresponding to the most-derived type of this
  // object.
  auto kind() const -> Kind { return kind_; }

  // The position or state of the action. Starts at 0 and goes up to the number
  // of subexpressions.
  //
  // pos indicates how many of the entries in the following `results` vector
  // will be filled in the next time this action is active.
  // For each i < pos, results[i] contains a pointer to a Value.
  auto pos() const -> int { return pos_; }

  void set_pos(int pos) { this->pos_ = pos; }

  // Results from a subexpression.
  auto results() const -> const std::vector<Nonnull<const Value*>>& {
    return results_;
  }

 protected:
  // Constructs an Action. `tag` must be the enumerator corresponding to the
  // most-derived type being constructed.
<<<<<<< HEAD
  explicit Action(Kind kind) : kind_(kind) {}
=======
  explicit Action(Kind kind) : kind(kind) {}
>>>>>>> 47843b1c

 private:
  int pos_ = 0;
  std::vector<Nonnull<const Value*>> results_;

<<<<<<< HEAD
  const Kind kind_;
=======
  const Kind kind;
>>>>>>> 47843b1c
};

class LValAction : public Action {
 public:
  explicit LValAction(Nonnull<const Expression*> exp)
      : Action(Kind::LValAction), exp(exp) {}

  static auto classof(const Action* action) -> bool {
    return action->kind() == Kind::LValAction;
  }

  auto Exp() const -> Nonnull<const Expression*> { return exp; }

 private:
  Nonnull<const Expression*> exp;
};

class ExpressionAction : public Action {
 public:
  explicit ExpressionAction(Nonnull<const Expression*> exp)
      : Action(Kind::ExpressionAction), exp(exp) {}

  static auto classof(const Action* action) -> bool {
    return action->kind() == Kind::ExpressionAction;
  }

  auto Exp() const -> Nonnull<const Expression*> { return exp; }

 private:
  Nonnull<const Expression*> exp;
};

class PatternAction : public Action {
 public:
  explicit PatternAction(Nonnull<const Pattern*> pat)
      : Action(Kind::PatternAction), pat(pat) {}

  static auto classof(const Action* action) -> bool {
    return action->kind() == Kind::PatternAction;
  }

  auto Pat() const -> Nonnull<const Pattern*> { return pat; }

 private:
  Nonnull<const Pattern*> pat;
};

class StatementAction : public Action {
 public:
  explicit StatementAction(Nonnull<const Statement*> stmt)
      : Action(Kind::StatementAction), stmt(stmt) {}

  static auto classof(const Action* action) -> bool {
    return action->kind() == Kind::StatementAction;
  }

  auto Stmt() const -> Nonnull<const Statement*> { return stmt; }

 private:
  Nonnull<const Statement*> stmt;
};

}  // namespace Carbon

#endif  // EXECUTABLE_SEMANTICS_INTERPRETER_ACTION_H_<|MERGE_RESOLUTION|>--- conflicted
+++ resolved
@@ -36,13 +36,6 @@
     results_.clear();
   }
 
-<<<<<<< HEAD
-=======
-  // Returns the enumerator corresponding to the most-derived type of this
-  // object.
-  auto Tag() const -> Kind { return kind; }
-
->>>>>>> 47843b1c
   static void PrintList(const Stack<Nonnull<Action*>>& ls,
                         llvm::raw_ostream& out);
 
@@ -69,23 +62,15 @@
   }
 
  protected:
-  // Constructs an Action. `tag` must be the enumerator corresponding to the
+  // Constructs an Action. `kind` must be the enumerator corresponding to the
   // most-derived type being constructed.
-<<<<<<< HEAD
   explicit Action(Kind kind) : kind_(kind) {}
-=======
-  explicit Action(Kind kind) : kind(kind) {}
->>>>>>> 47843b1c
 
  private:
   int pos_ = 0;
   std::vector<Nonnull<const Value*>> results_;
 
-<<<<<<< HEAD
   const Kind kind_;
-=======
-  const Kind kind;
->>>>>>> 47843b1c
 };
 
 class LValAction : public Action {
