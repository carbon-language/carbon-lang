--- conflicted
+++ resolved
@@ -20,82 +20,6 @@
 
 using Env = Dictionary<std::string, Address>;
 
-<<<<<<< HEAD
-/***** Scopes *****/
-
-struct Scope {
-  Scope(Env values, std::list<std::string> l)
-      : values(values), locals(std::move(l)) {}
-  Env values;
-  std::list<std::string> locals;
-};
-
-/***** Frames and State *****/
-
-// A frame represents either a function call or a delimited continuation.
-struct Frame {
-  Frame(std::string n, Stack<Scope*> s, Stack<Action*> c)
-      : name(std::move(std::move(n))), scopes(s), todo(c), continuation() {}
-
-  void Print(llvm::raw_ostream& out) const;
-
-  // The name of the function.
-  std::string name;
-  // If the frame represents a function call, the bottom scope
-  // contains the parameter-argument bindings for this function
-  // call. The rest of the scopes contain local variables defined by
-  // blocks within the function. The scope at the top of the stack is
-  // the current scope and its environment is the one used for looking
-  // up the value associated with a variable.
-  Stack<Scope*> scopes;
-  // The actions that need to be executed in the future of the
-  // current function call. The top of the stack is the action
-  // that is executed first.
-  Stack<Action*> todo;
-  // If this frame is the bottom frame of a continuation, then it stores
-  // the address of the continuation.
-  std::optional<Address> continuation;
-};
-
-// A Heap represents the abstract machine's dynamically allocated memory.
-class Heap {
- public:
-  // Constructs an empty Heap.
-  Heap() = default;
-
-  Heap(const Heap&) = delete;
-  Heap& operator=(const Heap&) = delete;
-
-  // Returns the value at the given address in the heap after
-  // checking that it is alive.
-  auto Read(const Address& a, int line_num) -> const Value*;
-
-  // Writes the given value at the address in the heap after
-  // checking that the address is alive.
-  void Write(const Address& a, const Value* v, int line_num);
-
-  // Put the given value on the heap and mark it as alive.
-  auto AllocateValue(const Value* v) -> Address;
-
-  // Marks the object at this address, and all of its sub-objects, as dead.
-  void Deallocate(const Address& address);
-
-  // Print the value at the given address to the stream `out`.
-  void PrintAddress(const Address& a, llvm::raw_ostream& out) const;
-
-  // Print all the values on the heap to the stream `out`.
-  void Print(llvm::raw_ostream& out) const;
-
- private:
-  // Signal an error if the address is no longer alive.
-  void CheckAlive(const Address& address, int line_num);
-
-  std::vector<const Value*> values_;
-  std::vector<bool> alive_;
-};
-
-=======
->>>>>>> 217b7de2
 struct State {
   Stack<Frame*> stack;
   Heap heap;
@@ -104,11 +28,7 @@
 extern State* state;
 
 void InitEnv(const Declaration& d, Env* env);
-<<<<<<< HEAD
 void PrintStack(Stack<Frame*> ls, llvm::raw_ostream& out);
-=======
-void PrintStack(Stack<Frame*> ls, std::ostream& out);
->>>>>>> 217b7de2
 void PrintEnv(Env values);
 
 /***** Interpreters *****/
