// Part of the Carbon Language project, under the Apache License v2.0 with LLVM
// Exceptions. See /LICENSE for license information.
// SPDX-License-Identifier: Apache-2.0 WITH LLVM-exception

#include "executable_semantics/interpreter/exec_program.h"

#include "common/check.h"
#include "common/ostream.h"
#include "executable_semantics/common/arena.h"
#include "executable_semantics/interpreter/interpreter.h"
#include "executable_semantics/interpreter/resolve_control_flow.h"
#include "executable_semantics/interpreter/type_checker.h"

namespace Carbon {

// Adds builtins, currently only Print(). Note Print() is experimental, not
// standardized, but is made available for printing state in tests.
static void AddIntrinsics(Nonnull<Arena*> arena,
                          std::vector<Nonnull<Declaration*>>* declarations) {
  SourceLocation source_loc("<intrinsic>", 0);
  std::vector<Nonnull<Pattern*>> print_params = {arena->New<BindingPattern>(
      source_loc, "format_str",
      arena->New<ExpressionPattern>(
          arena->New<StringTypeLiteral>(source_loc)))};
  auto print_return = arena->New<Return>(
      source_loc,
      arena->New<IntrinsicExpression>(IntrinsicExpression::Intrinsic::Print),
      false);
  auto print = arena->New<FunctionDeclaration>(
      source_loc, "Print", std::vector<GenericBinding>(),
      arena->New<TuplePattern>(source_loc, print_params),
      arena->New<ExpressionPattern>(arena->New<TupleLiteral>(source_loc)),
      /*is_omitted_return_type=*/false, print_return);
  declarations->insert(declarations->begin(), print);
}

void ExecProgram(Nonnull<Arena*> arena, AST ast, bool trace) {
  AddIntrinsics(arena, &ast.declarations);
  if (trace) {
    llvm::outs() << "********** source program **********\n";
    for (const auto decl : ast.declarations) {
      llvm::outs() << *decl;
    }
    llvm::outs() << "********** type checking **********\n";
  }
<<<<<<< HEAD
  ResolveControlFlow(ast);
  TypeChecker type_checker(arena);
=======
  TypeChecker type_checker(arena, trace);
>>>>>>> 7ae52e16
  TypeChecker::TypeCheckContext p = type_checker.TopLevel(&ast.declarations);
  TypeEnv top = p.types;
  Env ct_top = p.values;
  for (const auto decl : ast.declarations) {
    type_checker.TypeCheck(decl, top, ct_top);
  }
  if (trace) {
    llvm::outs() << "\n";
    llvm::outs() << "********** type checking complete **********\n";
    for (const auto decl : ast.declarations) {
      llvm::outs() << *decl;
    }
    llvm::outs() << "********** starting execution **********\n";
  }

  SourceLocation source_loc("<main()>", 0);
  Nonnull<Expression*> call_main = arena->New<CallExpression>(
      source_loc, arena->New<IdentifierExpression>(source_loc, "main"),
      arena->New<TupleLiteral>(source_loc));
  int result =
      Interpreter(arena, trace).InterpProgram(ast.declarations, call_main);
  llvm::outs() << "result: " << result << "\n";
}

}  // namespace Carbon<|MERGE_RESOLUTION|>--- conflicted
+++ resolved
@@ -43,12 +43,8 @@
     }
     llvm::outs() << "********** type checking **********\n";
   }
-<<<<<<< HEAD
   ResolveControlFlow(ast);
-  TypeChecker type_checker(arena);
-=======
   TypeChecker type_checker(arena, trace);
->>>>>>> 7ae52e16
   TypeChecker::TypeCheckContext p = type_checker.TopLevel(&ast.declarations);
   TypeEnv top = p.types;
   Env ct_top = p.values;
