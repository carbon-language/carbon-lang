--- conflicted
+++ resolved
@@ -244,13 +244,6 @@
 
 class Match : public Statement {
  public:
-<<<<<<< HEAD
-  Match(SourceLocation source_loc, Nonnull<Expression*> exp,
-        std::vector<std::pair<Nonnull<Pattern*>, Nonnull<Statement*>>> clauses)
-      : Statement(Kind::Match, source_loc),
-        exp(exp),
-        clauses(std::move(clauses)) {}
-=======
   class Clause {
    public:
     Clause(Nonnull<Pattern*> pattern, Nonnull<Statement*> statement)
@@ -266,12 +259,11 @@
     Nonnull<Statement*> statement_;
   };
 
-  Match(SourceLocation loc, Nonnull<Expression*> expression,
+  Match(SourceLocation source_loc, Nonnull<Expression*> expression,
         std::vector<Clause> clauses)
-      : Statement(Kind::Match, loc),
+      : Statement(Kind::Match, source_loc),
         expression_(expression),
         clauses_(std::move(clauses)) {}
->>>>>>> de48adb7
 
   static auto classof(const Statement* stmt) -> bool {
     return stmt->kind() == Kind::Match;
