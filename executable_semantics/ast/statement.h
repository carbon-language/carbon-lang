// Part of the Carbon Language project, under the Apache License v2.0 with LLVM
// Exceptions. See /LICENSE for license information.
// SPDX-License-Identifier: Apache-2.0 WITH LLVM-exception

#ifndef EXECUTABLE_SEMANTICS_AST_STATEMENT_H_
#define EXECUTABLE_SEMANTICS_AST_STATEMENT_H_

#include <vector>

#include "common/ostream.h"
#include "executable_semantics/ast/expression.h"
#include "executable_semantics/ast/pattern.h"
#include "executable_semantics/ast/source_location.h"
#include "executable_semantics/common/arena.h"
#include "llvm/ADT/ArrayRef.h"
#include "llvm/Support/Compiler.h"

namespace Carbon {

class FunctionDefinition;

class Statement {
 public:
  enum class Kind {
    ExpressionStatement,
    Assign,
    VariableDefinition,
    If,
    Return,
    Sequence,
    Block,
    While,
    Break,
    Continue,
    Match,
    Continuation,  // Create a first-class continuation.
    Run,           // Run a continuation to the next await or until it finishes.
    Await,         // Pause execution of the continuation.
  };

  void Print(llvm::raw_ostream& out) const { PrintDepth(-1, out); }
  void PrintDepth(int depth, llvm::raw_ostream& out) const;
  LLVM_DUMP_METHOD void Dump() const { Print(llvm::errs()); }

  // Returns the enumerator corresponding to the most-derived type of this
  // object.
  auto kind() const -> Kind { return kind_; }

  auto source_loc() const -> SourceLocation { return source_loc_; }

 protected:
  // Constructs an Statement representing syntax at the given line number.
  // `kind` must be the enumerator corresponding to the most-derived type being
  // constructed.
  Statement(Kind kind, SourceLocation source_loc)
      : kind_(kind), source_loc_(source_loc) {}

 private:
  const Kind kind_;
  SourceLocation source_loc_;
};

class ExpressionStatement : public Statement {
 public:
  ExpressionStatement(SourceLocation source_loc,
                      Nonnull<Expression*> expression)
      : Statement(Kind::ExpressionStatement, source_loc),
        expression_(expression) {}

  static auto classof(const Statement* stmt) -> bool {
    return stmt->kind() == Kind::ExpressionStatement;
  }

  auto expression() const -> const Expression& { return *expression_; }
  auto expression() -> Expression& { return *expression_; }

 private:
  Nonnull<Expression*> expression_;
};

class Assign : public Statement {
 public:
  Assign(SourceLocation source_loc, Nonnull<Expression*> lhs,
         Nonnull<Expression*> rhs)
      : Statement(Kind::Assign, source_loc), lhs_(lhs), rhs_(rhs) {}

  static auto classof(const Statement* stmt) -> bool {
    return stmt->kind() == Kind::Assign;
  }

  auto lhs() const -> const Expression& { return *lhs_; }
  auto lhs() -> Expression& { return *lhs_; }
  auto rhs() const -> const Expression& { return *rhs_; }
  auto rhs() -> Expression& { return *rhs_; }

 private:
  Nonnull<Expression*> lhs_;
  Nonnull<Expression*> rhs_;
};

class VariableDefinition : public Statement {
 public:
  VariableDefinition(SourceLocation source_loc, Nonnull<Pattern*> pattern,
                     Nonnull<Expression*> init)
      : Statement(Kind::VariableDefinition, source_loc),
        pattern_(pattern),
        init_(init) {}

  static auto classof(const Statement* stmt) -> bool {
    return stmt->kind() == Kind::VariableDefinition;
  }

  auto pattern() const -> const Pattern& { return *pattern_; }
  auto pattern() -> Pattern& { return *pattern_; }
  auto init() const -> const Expression& { return *init_; }
  auto init() -> Expression& { return *init_; }

 private:
  Nonnull<Pattern*> pattern_;
  Nonnull<Expression*> init_;
};

class If : public Statement {
 public:
  If(SourceLocation source_loc, Nonnull<Expression*> condition,
     Nonnull<Statement*> then_statement,
     std::optional<Nonnull<Statement*>> else_statement)
      : Statement(Kind::If, source_loc),
        condition_(condition),
        then_statement_(then_statement),
        else_statement_(else_statement) {}

  static auto classof(const Statement* stmt) -> bool {
    return stmt->kind() == Kind::If;
  }

  auto condition() const -> const Expression& { return *condition_; }
  auto condition() -> Expression& { return *condition_; }
  auto then_statement() const -> const Statement& { return *then_statement_; }
  auto then_statement() -> Statement& { return *then_statement_; }
  auto else_statement() const -> std::optional<Nonnull<const Statement*>> {
    return else_statement_;
  }
  auto else_statement() -> std::optional<Nonnull<Statement*>> {
    return else_statement_;
  }

 private:
  Nonnull<Expression*> condition_;
  Nonnull<Statement*> then_statement_;
  std::optional<Nonnull<Statement*>> else_statement_;
};

class Return : public Statement {
 public:
  Return(Nonnull<Arena*> arena, SourceLocation source_loc)
      : Return(source_loc, arena->New<TupleLiteral>(source_loc), true) {}
  Return(SourceLocation source_loc, Nonnull<Expression*> expression,
         bool is_omitted_expression)
      : Statement(Kind::Return, source_loc),
        expression_(expression),
        is_omitted_expression_(is_omitted_expression) {}

  static auto classof(const Statement* stmt) -> bool {
    return stmt->kind() == Kind::Return;
  }

  auto expression() const -> const Expression& { return *expression_; }
  auto expression() -> Expression& { return *expression_; }
  auto is_omitted_expression() const -> bool { return is_omitted_expression_; }

  // The AST node representing the function body this statement returns from.
  // Can only be called after ResolveControlFlow has visited this node.
  //
  // Note that this function does not represent an edge in the tree
  // structure of the AST: the return value is not a child of this node,
  // but an ancestor.
  auto function() const -> Nonnull<const FunctionDefinition*> {
    return *function_;
  }

  // Can only be called once, by ResolveControlFlow.
  void set_function(Nonnull<const FunctionDefinition*> function) {
    CHECK(!function_.has_value());
    function_ = function;
  }

 private:
<<<<<<< HEAD
  Nonnull<Expression*> exp;
  bool is_omitted_exp;
  std::optional<Nonnull<const FunctionDefinition*>> function_;
=======
  Nonnull<Expression*> expression_;
  bool is_omitted_expression_;
>>>>>>> 7ae52e16
};

class Sequence : public Statement {
 public:
  Sequence(SourceLocation source_loc, Nonnull<Statement*> statement,
           std::optional<Nonnull<Statement*>> next)
      : Statement(Kind::Sequence, source_loc),
        statement_(statement),
        next_(next) {}

  static auto classof(const Statement* stmt) -> bool {
    return stmt->kind() == Kind::Sequence;
  }

  auto statement() const -> const Statement& { return *statement_; }
  auto statement() -> Statement& { return *statement_; }
  auto next() const -> std::optional<Nonnull<const Statement*>> {
    return next_;
  }
  auto next() -> std::optional<Nonnull<Statement*>> { return next_; }

 private:
  Nonnull<Statement*> statement_;
  std::optional<Nonnull<Statement*>> next_;
};

class Block : public Statement {
 public:
  Block(SourceLocation source_loc, std::optional<Nonnull<Statement*>> statement)
      : Statement(Kind::Block, source_loc), statement_(statement) {}

  static auto classof(const Statement* stmt) -> bool {
    return stmt->kind() == Kind::Block;
  }

  auto statement() const -> std::optional<Nonnull<const Statement*>> {
    return statement_;
  }
  auto statement() -> std::optional<Nonnull<Statement*>> { return statement_; }

 private:
  std::optional<Nonnull<Statement*>> statement_;
};

class While : public Statement {
 public:
  While(SourceLocation source_loc, Nonnull<Expression*> condition,
        Nonnull<Statement*> body)
      : Statement(Kind::While, source_loc),
        condition_(condition),
        body_(body) {}

  static auto classof(const Statement* stmt) -> bool {
    return stmt->kind() == Kind::While;
  }

  auto condition() const -> const Expression& { return *condition_; }
  auto condition() -> Expression& { return *condition_; }
  auto body() const -> const Statement& { return *body_; }
  auto body() -> Statement& { return *body_; }

 private:
  Nonnull<Expression*> condition_;
  Nonnull<Statement*> body_;
};

class Break : public Statement {
 public:
  explicit Break(SourceLocation source_loc)
      : Statement(Kind::Break, source_loc) {}

  static auto classof(const Statement* stmt) -> bool {
    return stmt->kind() == Kind::Break;
  }

  // The AST node representing the loop this statement breaks out of.
  // Can only be called after ResolveControlFlow has visited this node.
  //
  // Note that this function does not represent an edge in the tree
  // structure of the AST: the return value is not a child of this node,
  // but an ancestor.
  auto loop() const -> Nonnull<const Statement*> { return *loop_; }

  // Can only be called once, by ResolveControlFlow.
  void set_loop(Nonnull<const Statement*> loop) {
    CHECK(!loop_.has_value());
    loop_ = loop;
  }

 private:
  std::optional<Nonnull<const Statement*>> loop_;
};

class Continue : public Statement {
 public:
  explicit Continue(SourceLocation source_loc)
      : Statement(Kind::Continue, source_loc) {}

  static auto classof(const Statement* stmt) -> bool {
    return stmt->kind() == Kind::Continue;
  }

  // The AST node representing the loop this statement continues.
  // Can only be called after ResolveControlFlow has visited this node.
  //
  // Note that this function does not represent an edge in the tree
  // structure of the AST: the return value is not a child of this node,
  // but an ancestor.
  auto loop() const -> Nonnull<const Statement*> { return *loop_; }

  // Can only be called once, by ResolveControlFlow.
  void set_loop(Nonnull<const Statement*> loop) {
    CHECK(!loop_.has_value());
    loop_ = loop;
  }

 private:
  std::optional<Nonnull<const Statement*>> loop_;
};

class Match : public Statement {
 public:
  class Clause {
   public:
    Clause(Nonnull<Pattern*> pattern, Nonnull<Statement*> statement)
        : pattern_(pattern), statement_(statement) {}

    auto pattern() const -> const Pattern& { return *pattern_; }
    auto pattern() -> Pattern& { return *pattern_; }
    auto statement() const -> const Statement& { return *statement_; }
    auto statement() -> Statement& { return *statement_; }

   private:
    Nonnull<Pattern*> pattern_;
    Nonnull<Statement*> statement_;
  };

  Match(SourceLocation source_loc, Nonnull<Expression*> expression,
        std::vector<Clause> clauses)
      : Statement(Kind::Match, source_loc),
        expression_(expression),
        clauses_(std::move(clauses)) {}

  static auto classof(const Statement* stmt) -> bool {
    return stmt->kind() == Kind::Match;
  }

  auto expression() const -> const Expression& { return *expression_; }
  auto expression() -> Expression& { return *expression_; }
  auto clauses() const -> llvm::ArrayRef<Clause> { return clauses_; }
  auto clauses() -> llvm::MutableArrayRef<Clause> { return clauses_; }

 private:
  Nonnull<Expression*> expression_;
  std::vector<Clause> clauses_;
};

// A continuation statement.
//
//     __continuation <continuation_variable> {
//       <body>
//     }
class Continuation : public Statement {
 public:
  Continuation(SourceLocation source_loc, std::string continuation_variable,
               Nonnull<Statement*> body)
      : Statement(Kind::Continuation, source_loc),
        continuation_variable_(std::move(continuation_variable)),
        body_(body) {}

  static auto classof(const Statement* stmt) -> bool {
    return stmt->kind() == Kind::Continuation;
  }

  auto continuation_variable() const -> const std::string& {
    return continuation_variable_;
  }
  auto body() const -> const Statement& { return *body_; }
  auto body() -> Statement& { return *body_; }

 private:
  std::string continuation_variable_;
  Nonnull<Statement*> body_;
};

// A run statement.
//
//     __run <argument>;
class Run : public Statement {
 public:
  Run(SourceLocation source_loc, Nonnull<Expression*> argument)
      : Statement(Kind::Run, source_loc), argument_(argument) {}

  static auto classof(const Statement* stmt) -> bool {
    return stmt->kind() == Kind::Run;
  }

  auto argument() const -> const Expression& { return *argument_; }
  auto argument() -> Expression& { return *argument_; }

 private:
  Nonnull<Expression*> argument_;
};

// An await statement.
//
//    __await;
class Await : public Statement {
 public:
  explicit Await(SourceLocation source_loc)
      : Statement(Kind::Await, source_loc) {}

  static auto classof(const Statement* stmt) -> bool {
    return stmt->kind() == Kind::Await;
  }
};

}  // namespace Carbon

#endif  // EXECUTABLE_SEMANTICS_AST_STATEMENT_H_<|MERGE_RESOLUTION|>--- conflicted
+++ resolved
@@ -17,7 +17,7 @@
 
 namespace Carbon {
 
-class FunctionDefinition;
+class FunctionDeclaration;
 
 class Statement {
  public:
@@ -175,25 +175,18 @@
   // Note that this function does not represent an edge in the tree
   // structure of the AST: the return value is not a child of this node,
   // but an ancestor.
-  auto function() const -> Nonnull<const FunctionDefinition*> {
-    return *function_;
-  }
+  auto function() const -> const FunctionDeclaration& { return **function_; }
 
   // Can only be called once, by ResolveControlFlow.
-  void set_function(Nonnull<const FunctionDefinition*> function) {
+  void set_function(Nonnull<const FunctionDeclaration*> function) {
     CHECK(!function_.has_value());
     function_ = function;
   }
 
  private:
-<<<<<<< HEAD
-  Nonnull<Expression*> exp;
-  bool is_omitted_exp;
-  std::optional<Nonnull<const FunctionDefinition*>> function_;
-=======
   Nonnull<Expression*> expression_;
   bool is_omitted_expression_;
->>>>>>> 7ae52e16
+  std::optional<Nonnull<const FunctionDeclaration*>> function_;
 };
 
 class Sequence : public Statement {
@@ -275,7 +268,7 @@
   // Note that this function does not represent an edge in the tree
   // structure of the AST: the return value is not a child of this node,
   // but an ancestor.
-  auto loop() const -> Nonnull<const Statement*> { return *loop_; }
+  auto loop() const -> const Statement& { return **loop_; }
 
   // Can only be called once, by ResolveControlFlow.
   void set_loop(Nonnull<const Statement*> loop) {
@@ -302,7 +295,7 @@
   // Note that this function does not represent an edge in the tree
   // structure of the AST: the return value is not a child of this node,
   // but an ancestor.
-  auto loop() const -> Nonnull<const Statement*> { return *loop_; }
+  auto loop() const -> const Statement& { return **loop_; }
 
   // Can only be called once, by ResolveControlFlow.
   void set_loop(Nonnull<const Statement*> loop) {
