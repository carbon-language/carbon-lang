// Part of the Carbon Language project, under the Apache License v2.0 with LLVM
// Exceptions. See /LICENSE for license information.
// SPDX-License-Identifier: Apache-2.0 WITH LLVM-exception

#ifndef EXECUTABLE_SEMANTICS_AST_STATEMENT_H_
#define EXECUTABLE_SEMANTICS_AST_STATEMENT_H_

#include <vector>

#include "common/ostream.h"
#include "executable_semantics/ast/expression.h"
#include "executable_semantics/ast/pattern.h"
#include "executable_semantics/ast/source_location.h"
#include "executable_semantics/common/arena.h"
#include "llvm/ADT/ArrayRef.h"
#include "llvm/Support/Compiler.h"

namespace Carbon {

class FunctionDeclaration;

class Statement {
 public:
  enum class Kind {
    ExpressionStatement,
    Assign,
    VariableDefinition,
    If,
    Return,
    Block,
    While,
    Break,
    Continue,
    Match,
    Continuation,  // Create a first-class continuation.
    Run,           // Run a continuation to the next await or until it finishes.
    Await,         // Pause execution of the continuation.
  };

  void Print(llvm::raw_ostream& out) const { PrintDepth(-1, out); }
  void PrintDepth(int depth, llvm::raw_ostream& out) const;
  LLVM_DUMP_METHOD void Dump() const { Print(llvm::errs()); }

  // Returns the enumerator corresponding to the most-derived type of this
  // object.
  auto kind() const -> Kind { return kind_; }

  auto source_loc() const -> SourceLocation { return source_loc_; }

 protected:
  // Constructs an Statement representing syntax at the given line number.
  // `kind` must be the enumerator corresponding to the most-derived type being
  // constructed.
  Statement(Kind kind, SourceLocation source_loc)
      : kind_(kind), source_loc_(source_loc) {}

 private:
  const Kind kind_;
  SourceLocation source_loc_;
};

class Sequence : public Statement {
 public:
  Sequence(SourceLocation source_loc, Nonnull<Statement*> statement,
           std::optional<Nonnull<Statement*>> next)
      : Statement(Kind::Sequence, source_loc),
        statement_(statement),
        next_(next) {}

  static auto classof(const Statement* stmt) -> bool {
    return stmt->kind() == Kind::Sequence;
  }

  auto statement() const -> const Statement& { return *statement_; }
  auto statement() -> Statement& { return *statement_; }
  auto next() const -> std::optional<Nonnull<const Statement*>> {
    return next_;
  }
  auto next() -> std::optional<Nonnull<Statement*>> { return next_; }

 private:
  Nonnull<Statement*> statement_;
  std::optional<Nonnull<Statement*>> next_;
};

class Block : public Statement {
 public:
  Block(SourceLocation source_loc, std::optional<Nonnull<Sequence*>> sequence)
      : Statement(Kind::Block, source_loc), sequence_(sequence) {}

  static auto classof(const Statement* stmt) -> bool {
    return stmt->kind() == Kind::Block;
  }

  auto sequence() const -> std::optional<Nonnull<const Sequence*>> {
    return sequence_;
  }
  auto sequence() -> std::optional<Nonnull<Sequence*>> { return sequence_; }

 private:
  std::optional<Nonnull<Sequence*>> sequence_;
};

class ExpressionStatement : public Statement {
 public:
  ExpressionStatement(SourceLocation source_loc,
                      Nonnull<Expression*> expression)
      : Statement(Kind::ExpressionStatement, source_loc),
        expression_(expression) {}

  static auto classof(const Statement* stmt) -> bool {
    return stmt->kind() == Kind::ExpressionStatement;
  }

  auto expression() const -> const Expression& { return *expression_; }
  auto expression() -> Expression& { return *expression_; }

 private:
  Nonnull<Expression*> expression_;
};

class Assign : public Statement {
 public:
  Assign(SourceLocation source_loc, Nonnull<Expression*> lhs,
         Nonnull<Expression*> rhs)
      : Statement(Kind::Assign, source_loc), lhs_(lhs), rhs_(rhs) {}

  static auto classof(const Statement* stmt) -> bool {
    return stmt->kind() == Kind::Assign;
  }

  auto lhs() const -> const Expression& { return *lhs_; }
  auto lhs() -> Expression& { return *lhs_; }
  auto rhs() const -> const Expression& { return *rhs_; }
  auto rhs() -> Expression& { return *rhs_; }

 private:
  Nonnull<Expression*> lhs_;
  Nonnull<Expression*> rhs_;
};

class VariableDefinition : public Statement {
 public:
  VariableDefinition(SourceLocation source_loc, Nonnull<Pattern*> pattern,
                     Nonnull<Expression*> init)
      : Statement(Kind::VariableDefinition, source_loc),
        pattern_(pattern),
        init_(init) {}

  static auto classof(const Statement* stmt) -> bool {
    return stmt->kind() == Kind::VariableDefinition;
  }

  auto pattern() const -> const Pattern& { return *pattern_; }
  auto pattern() -> Pattern& { return *pattern_; }
  auto init() const -> const Expression& { return *init_; }
  auto init() -> Expression& { return *init_; }

 private:
  Nonnull<Pattern*> pattern_;
  Nonnull<Expression*> init_;
};

class If : public Statement {
 public:
  If(SourceLocation source_loc, Nonnull<Expression*> condition,
     Nonnull<Block*> then_block, std::optional<Nonnull<Block*>> else_block)
      : Statement(Kind::If, source_loc),
        condition_(condition),
        then_block_(then_block),
        else_block_(else_block) {}

  static auto classof(const Statement* stmt) -> bool {
    return stmt->kind() == Kind::If;
  }

  auto condition() const -> const Expression& { return *condition_; }
  auto condition() -> Expression& { return *condition_; }
  auto then_block() const -> const Block& { return *then_block_; }
  auto then_block() -> Block& { return *then_block_; }
  auto else_block() const -> std::optional<Nonnull<const Block*>> {
    return else_block_;
  }
  auto else_block() -> std::optional<Nonnull<Block*>> { return else_block_; }

 private:
  Nonnull<Expression*> condition_;
  Nonnull<Block*> then_block_;
  std::optional<Nonnull<Block*>> else_block_;
};

class Return : public Statement {
 public:
  Return(Nonnull<Arena*> arena, SourceLocation source_loc)
      : Return(source_loc, arena->New<TupleLiteral>(source_loc), true) {}
  Return(SourceLocation source_loc, Nonnull<Expression*> expression,
         bool is_omitted_expression)
      : Statement(Kind::Return, source_loc),
        expression_(expression),
        is_omitted_expression_(is_omitted_expression) {}

  static auto classof(const Statement* stmt) -> bool {
    return stmt->kind() == Kind::Return;
  }

  auto expression() const -> const Expression& { return *expression_; }
  auto expression() -> Expression& { return *expression_; }
  auto is_omitted_expression() const -> bool { return is_omitted_expression_; }

  // The AST node representing the function body this statement returns from.
  // Can only be called after ResolveControlFlow has visited this node.
  //
  // Note that this function does not represent an edge in the tree
  // structure of the AST: the return value is not a child of this node,
  // but an ancestor.
  auto function() const -> const FunctionDeclaration& { return **function_; }

  // Can only be called once, by ResolveControlFlow.
  void set_function(Nonnull<const FunctionDeclaration*> function) {
    CHECK(!function_.has_value());
    function_ = function;
  }

 private:
  Nonnull<Expression*> expression_;
  bool is_omitted_expression_;
  std::optional<Nonnull<const FunctionDeclaration*>> function_;
};

<<<<<<< HEAD
class Block : public Statement {
 public:
  Block(SourceLocation source_loc, std::vector<Nonnull<Statement*>> statements)
      : Statement(Kind::Block, source_loc), statements_(statements) {}

  static auto classof(const Statement* stmt) -> bool {
    return stmt->kind() == Kind::Block;
  }

  auto statements() const -> llvm::ArrayRef<Nonnull<const Statement*>> {
    return statements_;
  }
  auto statements() -> llvm::MutableArrayRef<Nonnull<Statement*>> {
    return statements_;
  }

 private:
  std::vector<Nonnull<Statement*>> statements_;
};

=======
>>>>>>> d067ca6c
class While : public Statement {
 public:
  While(SourceLocation source_loc, Nonnull<Expression*> condition,
        Nonnull<Block*> body)
      : Statement(Kind::While, source_loc),
        condition_(condition),
        body_(body) {}

  static auto classof(const Statement* stmt) -> bool {
    return stmt->kind() == Kind::While;
  }

  auto condition() const -> const Expression& { return *condition_; }
  auto condition() -> Expression& { return *condition_; }
  auto body() const -> const Block& { return *body_; }
  auto body() -> Block& { return *body_; }

 private:
  Nonnull<Expression*> condition_;
  Nonnull<Block*> body_;
};

class Break : public Statement {
 public:
  explicit Break(SourceLocation source_loc)
      : Statement(Kind::Break, source_loc) {}

  static auto classof(const Statement* stmt) -> bool {
    return stmt->kind() == Kind::Break;
  }

  // The AST node representing the loop this statement breaks out of.
  // Can only be called after ResolveControlFlow has visited this node.
  //
  // Note that this function does not represent an edge in the tree
  // structure of the AST: the return value is not a child of this node,
  // but an ancestor.
  auto loop() const -> const Statement& { return **loop_; }

  // Can only be called once, by ResolveControlFlow.
  void set_loop(Nonnull<const Statement*> loop) {
    CHECK(!loop_.has_value());
    loop_ = loop;
  }

 private:
  std::optional<Nonnull<const Statement*>> loop_;
};

class Continue : public Statement {
 public:
  explicit Continue(SourceLocation source_loc)
      : Statement(Kind::Continue, source_loc) {}

  static auto classof(const Statement* stmt) -> bool {
    return stmt->kind() == Kind::Continue;
  }

  // The AST node representing the loop this statement continues.
  // Can only be called after ResolveControlFlow has visited this node.
  //
  // Note that this function does not represent an edge in the tree
  // structure of the AST: the return value is not a child of this node,
  // but an ancestor.
  auto loop() const -> const Statement& { return **loop_; }

  // Can only be called once, by ResolveControlFlow.
  void set_loop(Nonnull<const Statement*> loop) {
    CHECK(!loop_.has_value());
    loop_ = loop;
  }

 private:
  std::optional<Nonnull<const Statement*>> loop_;
};

class Match : public Statement {
 public:
  class Clause {
   public:
    Clause(Nonnull<Pattern*> pattern, Nonnull<Statement*> statement)
        : pattern_(pattern), statement_(statement) {}

    auto pattern() const -> const Pattern& { return *pattern_; }
    auto pattern() -> Pattern& { return *pattern_; }
    auto statement() const -> const Statement& { return *statement_; }
    auto statement() -> Statement& { return *statement_; }

   private:
    Nonnull<Pattern*> pattern_;
    Nonnull<Statement*> statement_;
  };

  Match(SourceLocation source_loc, Nonnull<Expression*> expression,
        std::vector<Clause> clauses)
      : Statement(Kind::Match, source_loc),
        expression_(expression),
        clauses_(std::move(clauses)) {}

  static auto classof(const Statement* stmt) -> bool {
    return stmt->kind() == Kind::Match;
  }

  auto expression() const -> const Expression& { return *expression_; }
  auto expression() -> Expression& { return *expression_; }
  auto clauses() const -> llvm::ArrayRef<Clause> { return clauses_; }
  auto clauses() -> llvm::MutableArrayRef<Clause> { return clauses_; }

 private:
  Nonnull<Expression*> expression_;
  std::vector<Clause> clauses_;
};

// A continuation statement.
//
//     __continuation <continuation_variable> {
//       <body>
//     }
class Continuation : public Statement {
 public:
  Continuation(SourceLocation source_loc, std::string continuation_variable,
               Nonnull<Block*> body)
      : Statement(Kind::Continuation, source_loc),
        continuation_variable_(std::move(continuation_variable)),
        body_(body) {}

  static auto classof(const Statement* stmt) -> bool {
    return stmt->kind() == Kind::Continuation;
  }

  auto continuation_variable() const -> const std::string& {
    return continuation_variable_;
  }
  auto body() const -> const Block& { return *body_; }
  auto body() -> Block& { return *body_; }

 private:
  std::string continuation_variable_;
  Nonnull<Block*> body_;
};

// A run statement.
//
//     __run <argument>;
class Run : public Statement {
 public:
  Run(SourceLocation source_loc, Nonnull<Expression*> argument)
      : Statement(Kind::Run, source_loc), argument_(argument) {}

  static auto classof(const Statement* stmt) -> bool {
    return stmt->kind() == Kind::Run;
  }

  auto argument() const -> const Expression& { return *argument_; }
  auto argument() -> Expression& { return *argument_; }

 private:
  Nonnull<Expression*> argument_;
};

// An await statement.
//
//    __await;
class Await : public Statement {
 public:
  explicit Await(SourceLocation source_loc)
      : Statement(Kind::Await, source_loc) {}

  static auto classof(const Statement* stmt) -> bool {
    return stmt->kind() == Kind::Await;
  }
};

}  // namespace Carbon

#endif  // EXECUTABLE_SEMANTICS_AST_STATEMENT_H_<|MERGE_RESOLUTION|>--- conflicted
+++ resolved
@@ -59,46 +59,24 @@
   SourceLocation source_loc_;
 };
 
-class Sequence : public Statement {
- public:
-  Sequence(SourceLocation source_loc, Nonnull<Statement*> statement,
-           std::optional<Nonnull<Statement*>> next)
-      : Statement(Kind::Sequence, source_loc),
-        statement_(statement),
-        next_(next) {}
-
-  static auto classof(const Statement* stmt) -> bool {
-    return stmt->kind() == Kind::Sequence;
-  }
-
-  auto statement() const -> const Statement& { return *statement_; }
-  auto statement() -> Statement& { return *statement_; }
-  auto next() const -> std::optional<Nonnull<const Statement*>> {
-    return next_;
-  }
-  auto next() -> std::optional<Nonnull<Statement*>> { return next_; }
-
- private:
-  Nonnull<Statement*> statement_;
-  std::optional<Nonnull<Statement*>> next_;
-};
-
 class Block : public Statement {
  public:
-  Block(SourceLocation source_loc, std::optional<Nonnull<Sequence*>> sequence)
-      : Statement(Kind::Block, source_loc), sequence_(sequence) {}
+  Block(SourceLocation source_loc, std::vector<Nonnull<Statement*>> statements)
+      : Statement(Kind::Block, source_loc), statements_(statements) {}
 
   static auto classof(const Statement* stmt) -> bool {
     return stmt->kind() == Kind::Block;
   }
 
-  auto sequence() const -> std::optional<Nonnull<const Sequence*>> {
-    return sequence_;
-  }
-  auto sequence() -> std::optional<Nonnull<Sequence*>> { return sequence_; }
-
- private:
-  std::optional<Nonnull<Sequence*>> sequence_;
+  auto statements() const -> llvm::ArrayRef<Nonnull<const Statement*>> {
+    return statements_;
+  }
+  auto statements() -> llvm::MutableArrayRef<Nonnull<Statement*>> {
+    return statements_;
+  }
+
+ private:
+  std::vector<Nonnull<Statement*>> statements_;
 };
 
 class ExpressionStatement : public Statement {
@@ -227,29 +205,6 @@
   std::optional<Nonnull<const FunctionDeclaration*>> function_;
 };
 
-<<<<<<< HEAD
-class Block : public Statement {
- public:
-  Block(SourceLocation source_loc, std::vector<Nonnull<Statement*>> statements)
-      : Statement(Kind::Block, source_loc), statements_(statements) {}
-
-  static auto classof(const Statement* stmt) -> bool {
-    return stmt->kind() == Kind::Block;
-  }
-
-  auto statements() const -> llvm::ArrayRef<Nonnull<const Statement*>> {
-    return statements_;
-  }
-  auto statements() -> llvm::MutableArrayRef<Nonnull<Statement*>> {
-    return statements_;
-  }
-
- private:
-  std::vector<Nonnull<Statement*>> statements_;
-};
-
-=======
->>>>>>> d067ca6c
 class While : public Statement {
  public:
   While(SourceLocation source_loc, Nonnull<Expression*> condition,
