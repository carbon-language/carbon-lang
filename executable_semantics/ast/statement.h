// Part of the Carbon Language project, under the Apache License v2.0 with LLVM
// Exceptions. See /LICENSE for license information.
// SPDX-License-Identifier: Apache-2.0 WITH LLVM-exception

#ifndef EXECUTABLE_SEMANTICS_AST_STATEMENT_H_
#define EXECUTABLE_SEMANTICS_AST_STATEMENT_H_

#include <vector>

#include "common/ostream.h"
#include "executable_semantics/ast/expression.h"
#include "executable_semantics/ast/pattern.h"
#include "executable_semantics/ast/source_location.h"
#include "executable_semantics/common/arena.h"
#include "llvm/ADT/ArrayRef.h"
#include "llvm/Support/Compiler.h"

namespace Carbon {

class Statement {
 public:
  enum class Kind {
    ExpressionStatement,
    Assign,
    VariableDefinition,
    If,
    Return,
    Sequence,
    Block,
    While,
    Break,
    Continue,
    Match,
    Continuation,  // Create a first-class continuation.
    Run,           // Run a continuation to the next await or until it finishes.
    Await,         // Pause execution of the continuation.
  };

<<<<<<< HEAD
=======
  // Returns the enumerator corresponding to the most-derived type of this
  // object.
  auto Tag() const -> Kind { return kind; }

  auto SourceLoc() const -> SourceLocation { return loc; }

>>>>>>> 47843b1c
  void Print(llvm::raw_ostream& out) const { PrintDepth(-1, out); }
  void PrintDepth(int depth, llvm::raw_ostream& out) const;
  LLVM_DUMP_METHOD void Dump() const { Print(llvm::errs()); }

  // Returns the enumerator corresponding to the most-derived type of this
  // object.
  auto kind() const -> Kind { return kind_; }

  auto source_loc() const -> SourceLocation { return source_loc_; }

 protected:
  // Constructs an Statement representing syntax at the given line number.
  // `tag` must be the enumerator corresponding to the most-derived type being
  // constructed.
<<<<<<< HEAD
  Statement(Kind kind, SourceLocation source_loc)
      : kind_(kind), source_loc_(source_loc) {}

 private:
  const Kind kind_;
  SourceLocation source_loc_;
=======
  Statement(Kind kind, SourceLocation loc) : kind(kind), loc(loc) {}

 private:
  const Kind kind;
  SourceLocation loc;
>>>>>>> 47843b1c
};

class ExpressionStatement : public Statement {
 public:
  ExpressionStatement(SourceLocation source_loc, Nonnull<Expression*> exp)
      : Statement(Kind::ExpressionStatement, source_loc), exp(exp) {}

  static auto classof(const Statement* stmt) -> bool {
    return stmt->kind() == Kind::ExpressionStatement;
  }

  auto Exp() const -> Nonnull<const Expression*> { return exp; }
  auto Exp() -> Nonnull<Expression*> { return exp; }

 private:
  Nonnull<Expression*> exp;
};

class Assign : public Statement {
 public:
  Assign(SourceLocation source_loc, Nonnull<Expression*> lhs,
         Nonnull<Expression*> rhs)
      : Statement(Kind::Assign, source_loc), lhs(lhs), rhs(rhs) {}

  static auto classof(const Statement* stmt) -> bool {
    return stmt->kind() == Kind::Assign;
  }

  auto Lhs() const -> Nonnull<const Expression*> { return lhs; }
  auto Lhs() -> Nonnull<Expression*> { return lhs; }
  auto Rhs() const -> Nonnull<const Expression*> { return rhs; }
  auto Rhs() -> Nonnull<Expression*> { return rhs; }

 private:
  Nonnull<Expression*> lhs;
  Nonnull<Expression*> rhs;
};

class VariableDefinition : public Statement {
 public:
  VariableDefinition(SourceLocation source_loc, Nonnull<Pattern*> pat,
                     Nonnull<Expression*> init)
      : Statement(Kind::VariableDefinition, source_loc), pat(pat), init(init) {}

  static auto classof(const Statement* stmt) -> bool {
    return stmt->kind() == Kind::VariableDefinition;
  }

  auto Pat() const -> Nonnull<const Pattern*> { return pat; }
  auto Pat() -> Nonnull<Pattern*> { return pat; }
  auto Init() const -> Nonnull<const Expression*> { return init; }
  auto Init() -> Nonnull<Expression*> { return init; }

 private:
  Nonnull<Pattern*> pat;
  Nonnull<Expression*> init;
};

class If : public Statement {
 public:
  If(SourceLocation source_loc, Nonnull<Expression*> cond,
     Nonnull<Statement*> then_stmt,
     std::optional<Nonnull<Statement*>> else_stmt)
      : Statement(Kind::If, source_loc),
        cond(cond),
        then_stmt(then_stmt),
        else_stmt(else_stmt) {}

  static auto classof(const Statement* stmt) -> bool {
    return stmt->kind() == Kind::If;
  }

  auto Cond() const -> Nonnull<const Expression*> { return cond; }
  auto Cond() -> Nonnull<Expression*> { return cond; }
  auto ThenStmt() const -> Nonnull<const Statement*> { return then_stmt; }
  auto ThenStmt() -> Nonnull<Statement*> { return then_stmt; }
  auto ElseStmt() const -> std::optional<Nonnull<const Statement*>> {
    return else_stmt;
  }
  auto ElseStmt() -> std::optional<Nonnull<Statement*>> { return else_stmt; }

 private:
  Nonnull<Expression*> cond;
  Nonnull<Statement*> then_stmt;
  std::optional<Nonnull<Statement*>> else_stmt;
};

class Return : public Statement {
 public:
  Return(Nonnull<Arena*> arena, SourceLocation source_loc)
      : Return(source_loc, arena->New<TupleLiteral>(source_loc), true) {}
  Return(SourceLocation source_loc, Nonnull<Expression*> exp,
         bool is_omitted_exp)
      : Statement(Kind::Return, source_loc),
        exp(exp),
        is_omitted_exp(is_omitted_exp) {}

  static auto classof(const Statement* stmt) -> bool {
    return stmt->kind() == Kind::Return;
  }

  auto Exp() const -> Nonnull<const Expression*> { return exp; }
  auto Exp() -> Nonnull<Expression*> { return exp; }
  auto IsOmittedExp() const -> bool { return is_omitted_exp; }

 private:
  Nonnull<Expression*> exp;
  bool is_omitted_exp;
};

class Sequence : public Statement {
 public:
  Sequence(SourceLocation source_loc, Nonnull<Statement*> stmt,
           std::optional<Nonnull<Statement*>> next)
      : Statement(Kind::Sequence, source_loc), stmt(stmt), next(next) {}

  static auto classof(const Statement* stmt) -> bool {
    return stmt->kind() == Kind::Sequence;
  }

  auto Stmt() const -> Nonnull<const Statement*> { return stmt; }
  auto Stmt() -> Nonnull<Statement*> { return stmt; }
  auto Next() const -> std::optional<Nonnull<const Statement*>> { return next; }
  auto Next() -> std::optional<Nonnull<Statement*>> { return next; }

 private:
  Nonnull<Statement*> stmt;
  std::optional<Nonnull<Statement*>> next;
};

class Block : public Statement {
 public:
  Block(SourceLocation source_loc, std::optional<Nonnull<Statement*>> stmt)
      : Statement(Kind::Block, source_loc), stmt(stmt) {}

  static auto classof(const Statement* stmt) -> bool {
    return stmt->kind() == Kind::Block;
  }

  auto Stmt() const -> std::optional<Nonnull<const Statement*>> { return stmt; }
  auto Stmt() -> std::optional<Nonnull<Statement*>> { return stmt; }

 private:
  std::optional<Nonnull<Statement*>> stmt;
};

class While : public Statement {
 public:
  While(SourceLocation source_loc, Nonnull<Expression*> cond,
        Nonnull<Statement*> body)
      : Statement(Kind::While, source_loc), cond(cond), body(body) {}

  static auto classof(const Statement* stmt) -> bool {
    return stmt->kind() == Kind::While;
  }

  auto Cond() const -> Nonnull<const Expression*> { return cond; }
  auto Cond() -> Nonnull<Expression*> { return cond; }
  auto Body() const -> Nonnull<const Statement*> { return body; }
  auto Body() -> Nonnull<Statement*> { return body; }

 private:
  Nonnull<Expression*> cond;
  Nonnull<Statement*> body;
};

class Break : public Statement {
 public:
  explicit Break(SourceLocation source_loc)
      : Statement(Kind::Break, source_loc) {}

  static auto classof(const Statement* stmt) -> bool {
    return stmt->kind() == Kind::Break;
  }
};

class Continue : public Statement {
 public:
  explicit Continue(SourceLocation source_loc)
      : Statement(Kind::Continue, source_loc) {}

  static auto classof(const Statement* stmt) -> bool {
    return stmt->kind() == Kind::Continue;
  }
};

class Match : public Statement {
 public:
  class Clause {
   public:
    Clause(Nonnull<Pattern*> pattern, Nonnull<Statement*> statement)
        : pattern_(pattern), statement_(statement) {}

    auto pattern() const -> const Pattern& { return *pattern_; }
    auto pattern() -> Pattern& { return *pattern_; }
    auto statement() const -> const Statement& { return *statement_; }
    auto statement() -> Statement& { return *statement_; }

   private:
    Nonnull<Pattern*> pattern_;
    Nonnull<Statement*> statement_;
  };

  Match(SourceLocation source_loc, Nonnull<Expression*> expression,
        std::vector<Clause> clauses)
      : Statement(Kind::Match, source_loc),
        expression_(expression),
        clauses_(std::move(clauses)) {}

  static auto classof(const Statement* stmt) -> bool {
    return stmt->kind() == Kind::Match;
  }

  auto expression() const -> const Expression& { return *expression_; }
  auto expression() -> Expression& { return *expression_; }
  auto clauses() const -> llvm::ArrayRef<Clause> { return clauses_; }
  auto clauses() -> llvm::MutableArrayRef<Clause> { return clauses_; }

 private:
  Nonnull<Expression*> expression_;
  std::vector<Clause> clauses_;
};

// A continuation statement.
//
//     __continuation <continuation_variable> {
//       <body>
//     }
class Continuation : public Statement {
 public:
  Continuation(SourceLocation source_loc, std::string continuation_variable,
               Nonnull<Statement*> body)
      : Statement(Kind::Continuation, source_loc),
        continuation_variable(std::move(continuation_variable)),
        body(body) {}

  static auto classof(const Statement* stmt) -> bool {
    return stmt->kind() == Kind::Continuation;
  }

  auto ContinuationVariable() const -> const std::string& {
    return continuation_variable;
  }
  auto Body() const -> Nonnull<const Statement*> { return body; }
  auto Body() -> Nonnull<Statement*> { return body; }

 private:
  std::string continuation_variable;
  Nonnull<Statement*> body;
};

// A run statement.
//
//     __run <argument>;
class Run : public Statement {
 public:
  Run(SourceLocation source_loc, Nonnull<Expression*> argument)
      : Statement(Kind::Run, source_loc), argument(argument) {}

  static auto classof(const Statement* stmt) -> bool {
    return stmt->kind() == Kind::Run;
  }

  auto Argument() const -> Nonnull<const Expression*> { return argument; }
  auto Argument() -> Nonnull<Expression*> { return argument; }

 private:
  Nonnull<Expression*> argument;
};

// An await statement.
//
//    __await;
class Await : public Statement {
 public:
  explicit Await(SourceLocation source_loc)
      : Statement(Kind::Await, source_loc) {}

  static auto classof(const Statement* stmt) -> bool {
    return stmt->kind() == Kind::Await;
  }
};

}  // namespace Carbon

#endif  // EXECUTABLE_SEMANTICS_AST_STATEMENT_H_<|MERGE_RESOLUTION|>--- conflicted
+++ resolved
@@ -36,15 +36,6 @@
     Await,         // Pause execution of the continuation.
   };
 
-<<<<<<< HEAD
-=======
-  // Returns the enumerator corresponding to the most-derived type of this
-  // object.
-  auto Tag() const -> Kind { return kind; }
-
-  auto SourceLoc() const -> SourceLocation { return loc; }
-
->>>>>>> 47843b1c
   void Print(llvm::raw_ostream& out) const { PrintDepth(-1, out); }
   void PrintDepth(int depth, llvm::raw_ostream& out) const;
   LLVM_DUMP_METHOD void Dump() const { Print(llvm::errs()); }
@@ -57,22 +48,14 @@
 
  protected:
   // Constructs an Statement representing syntax at the given line number.
-  // `tag` must be the enumerator corresponding to the most-derived type being
+  // `kind` must be the enumerator corresponding to the most-derived type being
   // constructed.
-<<<<<<< HEAD
   Statement(Kind kind, SourceLocation source_loc)
       : kind_(kind), source_loc_(source_loc) {}
 
  private:
   const Kind kind_;
   SourceLocation source_loc_;
-=======
-  Statement(Kind kind, SourceLocation loc) : kind(kind), loc(loc) {}
-
- private:
-  const Kind kind;
-  SourceLocation loc;
->>>>>>> 47843b1c
 };
 
 class ExpressionStatement : public Statement {
