// Part of the Carbon Language project, under the Apache License v2.0 with LLVM
// Exceptions. See /LICENSE for license information.
// SPDX-License-Identifier: Apache-2.0 WITH LLVM-exception

#include "executable_semantics/ast/pattern.h"

#include "executable_semantics/ast/expression.h"
#include "executable_semantics/ast/paren_contents.h"
#include "executable_semantics/common/arena.h"
#include "gmock/gmock.h"
#include "gtest/gtest.h"
#include "llvm/Support/Casting.h"

namespace Carbon {
namespace {

using llvm::cast;
using llvm::isa;
using testing::ElementsAre;
using testing::IsEmpty;

// Matches any `AutoPattern`.
MATCHER(AutoField, "") { return isa<AutoPattern>(*arg); }

static auto FakeSourceLoc(int line_num) -> SourceLocation {
  return SourceLocation("<test>", line_num);
}

class PatternTest : public ::testing::Test {
 protected:
  Arena arena;
};

TEST_F(PatternTest, EmptyAsPattern) {
  ParenContents<Pattern> contents = {.elements = {},
                                     .has_trailing_comma = false};
  Nonnull<const Pattern*> pattern =
      PatternFromParenContents(&arena, FakeSourceLoc(1), contents);
  EXPECT_EQ(pattern->source_loc(), FakeSourceLoc(1));
  ASSERT_TRUE(isa<TuplePattern>(*pattern));
  EXPECT_THAT(cast<TuplePattern>(*pattern).fields(), IsEmpty());
}

TEST_F(PatternTest, EmptyAsTuplePattern) {
  ParenContents<Pattern> contents = {.elements = {},
                                     .has_trailing_comma = false};
  Nonnull<const TuplePattern*> tuple =
      TuplePatternFromParenContents(&arena, FakeSourceLoc(1), contents);
  EXPECT_EQ(tuple->source_loc(), FakeSourceLoc(1));
  EXPECT_THAT(tuple->fields(), IsEmpty());
}

TEST_F(PatternTest, UnaryNoCommaAsPattern) {
  // Equivalent to a code fragment like
  // ```
  // (
  //   auto
  // )
  // ```
  ParenContents<Pattern> contents = {
      .elements = {arena.New<AutoPattern>(FakeSourceLoc(2))},
      .has_trailing_comma = false};

  Nonnull<const Pattern*> pattern =
      PatternFromParenContents(&arena, FakeSourceLoc(1), contents);
  EXPECT_EQ(pattern->source_loc(), FakeSourceLoc(2));
  ASSERT_TRUE(isa<AutoPattern>(*pattern));
}

TEST_F(PatternTest, UnaryNoCommaAsTuplePattern) {
  ParenContents<Pattern> contents = {
      .elements = {arena.New<AutoPattern>(FakeSourceLoc(2))},
      .has_trailing_comma = false};

  Nonnull<const TuplePattern*> tuple =
      TuplePatternFromParenContents(&arena, FakeSourceLoc(1), contents);
  EXPECT_EQ(tuple->source_loc(), FakeSourceLoc(1));
<<<<<<< HEAD
  EXPECT_THAT(tuple->fields(), ElementsAre(AutoFieldNamed("0")));
=======
  EXPECT_THAT(tuple->Fields(), ElementsAre(AutoField()));
>>>>>>> 097f00ea
}

TEST_F(PatternTest, UnaryWithCommaAsPattern) {
  ParenContents<Pattern> contents = {
      .elements = {arena.New<AutoPattern>(FakeSourceLoc(2))},
      .has_trailing_comma = true};

  Nonnull<const Pattern*> pattern =
      PatternFromParenContents(&arena, FakeSourceLoc(1), contents);
  EXPECT_EQ(pattern->source_loc(), FakeSourceLoc(1));
  ASSERT_TRUE(isa<TuplePattern>(*pattern));
<<<<<<< HEAD
  EXPECT_THAT(cast<TuplePattern>(*pattern).fields(),
              ElementsAre(AutoFieldNamed("0")));
=======
  EXPECT_THAT(cast<TuplePattern>(*pattern).Fields(), ElementsAre(AutoField()));
>>>>>>> 097f00ea
}

TEST_F(PatternTest, UnaryWithCommaAsTuplePattern) {
  ParenContents<Pattern> contents = {
      .elements = {arena.New<AutoPattern>(FakeSourceLoc(2))},
      .has_trailing_comma = true};

  Nonnull<const TuplePattern*> tuple =
      TuplePatternFromParenContents(&arena, FakeSourceLoc(1), contents);
  EXPECT_EQ(tuple->source_loc(), FakeSourceLoc(1));
<<<<<<< HEAD
  EXPECT_THAT(tuple->fields(), ElementsAre(AutoFieldNamed("0")));
=======
  EXPECT_THAT(tuple->Fields(), ElementsAre(AutoField()));
>>>>>>> 097f00ea
}

TEST_F(PatternTest, BinaryAsPattern) {
  ParenContents<Pattern> contents = {
      .elements = {arena.New<AutoPattern>(FakeSourceLoc(2)),
                   arena.New<AutoPattern>(FakeSourceLoc(2))},
      .has_trailing_comma = true};

  Nonnull<const Pattern*> pattern =
      PatternFromParenContents(&arena, FakeSourceLoc(1), contents);
  EXPECT_EQ(pattern->source_loc(), FakeSourceLoc(1));
  ASSERT_TRUE(isa<TuplePattern>(*pattern));
<<<<<<< HEAD
  EXPECT_THAT(cast<TuplePattern>(*pattern).fields(),
              ElementsAre(AutoFieldNamed("0"), AutoFieldNamed("1")));
=======
  EXPECT_THAT(cast<TuplePattern>(*pattern).Fields(),
              ElementsAre(AutoField(), AutoField()));
>>>>>>> 097f00ea
}

TEST_F(PatternTest, BinaryAsTuplePattern) {
  ParenContents<Pattern> contents = {
      .elements = {arena.New<AutoPattern>(FakeSourceLoc(2)),
                   arena.New<AutoPattern>(FakeSourceLoc(2))},
      .has_trailing_comma = true};

  Nonnull<const TuplePattern*> tuple =
      TuplePatternFromParenContents(&arena, FakeSourceLoc(1), contents);
  EXPECT_EQ(tuple->source_loc(), FakeSourceLoc(1));
<<<<<<< HEAD
  EXPECT_THAT(tuple->fields(),
              ElementsAre(AutoFieldNamed("0"), AutoFieldNamed("1")));
=======
  EXPECT_THAT(tuple->Fields(), ElementsAre(AutoField(), AutoField()));
>>>>>>> 097f00ea
}

}  // namespace
}  // namespace Carbon<|MERGE_RESOLUTION|>--- conflicted
+++ resolved
@@ -75,11 +75,7 @@
   Nonnull<const TuplePattern*> tuple =
       TuplePatternFromParenContents(&arena, FakeSourceLoc(1), contents);
   EXPECT_EQ(tuple->source_loc(), FakeSourceLoc(1));
-<<<<<<< HEAD
-  EXPECT_THAT(tuple->fields(), ElementsAre(AutoFieldNamed("0")));
-=======
-  EXPECT_THAT(tuple->Fields(), ElementsAre(AutoField()));
->>>>>>> 097f00ea
+  EXPECT_THAT(tuple->fields(), ElementsAre(AutoField()));
 }
 
 TEST_F(PatternTest, UnaryWithCommaAsPattern) {
@@ -91,12 +87,7 @@
       PatternFromParenContents(&arena, FakeSourceLoc(1), contents);
   EXPECT_EQ(pattern->source_loc(), FakeSourceLoc(1));
   ASSERT_TRUE(isa<TuplePattern>(*pattern));
-<<<<<<< HEAD
-  EXPECT_THAT(cast<TuplePattern>(*pattern).fields(),
-              ElementsAre(AutoFieldNamed("0")));
-=======
-  EXPECT_THAT(cast<TuplePattern>(*pattern).Fields(), ElementsAre(AutoField()));
->>>>>>> 097f00ea
+  EXPECT_THAT(cast<TuplePattern>(*pattern).fields(), ElementsAre(AutoField()));
 }
 
 TEST_F(PatternTest, UnaryWithCommaAsTuplePattern) {
@@ -107,11 +98,7 @@
   Nonnull<const TuplePattern*> tuple =
       TuplePatternFromParenContents(&arena, FakeSourceLoc(1), contents);
   EXPECT_EQ(tuple->source_loc(), FakeSourceLoc(1));
-<<<<<<< HEAD
-  EXPECT_THAT(tuple->fields(), ElementsAre(AutoFieldNamed("0")));
-=======
-  EXPECT_THAT(tuple->Fields(), ElementsAre(AutoField()));
->>>>>>> 097f00ea
+  EXPECT_THAT(tuple->fields(), ElementsAre(AutoField()));
 }
 
 TEST_F(PatternTest, BinaryAsPattern) {
@@ -124,13 +111,8 @@
       PatternFromParenContents(&arena, FakeSourceLoc(1), contents);
   EXPECT_EQ(pattern->source_loc(), FakeSourceLoc(1));
   ASSERT_TRUE(isa<TuplePattern>(*pattern));
-<<<<<<< HEAD
   EXPECT_THAT(cast<TuplePattern>(*pattern).fields(),
-              ElementsAre(AutoFieldNamed("0"), AutoFieldNamed("1")));
-=======
-  EXPECT_THAT(cast<TuplePattern>(*pattern).Fields(),
               ElementsAre(AutoField(), AutoField()));
->>>>>>> 097f00ea
 }
 
 TEST_F(PatternTest, BinaryAsTuplePattern) {
@@ -142,12 +124,7 @@
   Nonnull<const TuplePattern*> tuple =
       TuplePatternFromParenContents(&arena, FakeSourceLoc(1), contents);
   EXPECT_EQ(tuple->source_loc(), FakeSourceLoc(1));
-<<<<<<< HEAD
-  EXPECT_THAT(tuple->fields(),
-              ElementsAre(AutoFieldNamed("0"), AutoFieldNamed("1")));
-=======
-  EXPECT_THAT(tuple->Fields(), ElementsAre(AutoField(), AutoField()));
->>>>>>> 097f00ea
+  EXPECT_THAT(tuple->fields(), ElementsAre(AutoField(), AutoField()));
 }
 
 }  // namespace
