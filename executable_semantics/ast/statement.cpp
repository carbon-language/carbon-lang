--- conflicted
+++ resolved
@@ -84,13 +84,8 @@
       if (depth < 0 || depth > 1) {
         out << "\n";
       }
-<<<<<<< HEAD
       for (const auto* statement : block.statements()) {
         statement->PrintDepth(depth, out);
-=======
-      if (block.sequence()) {
-        (*block.sequence())->PrintDepth(depth, out);
->>>>>>> d067ca6c
         if (depth < 0 || depth > 1) {
           out << "\n";
         }
