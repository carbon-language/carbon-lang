--- conflicted
+++ resolved
@@ -117,15 +117,9 @@
   return s;
 }
 
-<<<<<<< HEAD
 auto Statement::MakeReturn(int line_num, const Expression* exp,
                            bool is_exp_implicit) -> const Statement* {
-  auto* s = new Statement();
-=======
-auto Statement::MakeReturn(int line_num, const Expression* e)
-    -> const Statement* {
-  auto* s = global_arena->New<Statement>();
->>>>>>> d00e849f
+  auto* s = global_arena->New<Statement>();
   s->line_num = line_num;
   if (exp == nullptr) {
     CHECK(is_exp_implicit);
