--- conflicted
+++ resolved
@@ -275,22 +275,15 @@
     case ExpressionKind::IdentifierExpression:
       out << GetIdentifierExpression().name;
       break;
-<<<<<<< HEAD
-    case ExpressionKind::BindingExpression:
-      GetBindingExpression().type->Print(out);
+    case ExpressionKind::BindingExpression: {
+      const BindingExpression& binding = GetBindingExpression();
+      if (binding.name.has_value()) {
+        out << *binding.name;
+      } else {
+        out << "_";
+      }
       out << ": ";
-      out << GetBindingExpression().name;
-=======
-    case ExpressionKind::BindingExpression: {
-      const BindingExpression& binding = e->GetBindingExpression();
-      if (binding.name.has_value()) {
-        std::cout << *binding.name;
-      } else {
-        std::cout << "_";
-      }
-      std::cout << ": ";
-      PrintExp(e->GetBindingExpression().type);
->>>>>>> 77d87881
+      binding.type->Print(out);
       break;
     }
     case ExpressionKind::CallExpression:
@@ -325,6 +318,6 @@
       GetFunctionTypeLiteral().return_type->Print(out);
       break;
   }
-}
+}  // namespace Carbon
 
 }  // namespace Carbon