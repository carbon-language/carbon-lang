// Part of the Carbon Language project, under the Apache License v2.0 with LLVM
// Exceptions. See /LICENSE for license information.
// SPDX-License-Identifier: Apache-2.0 WITH LLVM-exception

#include "executable_semantics/ast/expression.h"

<<<<<<< HEAD
#include <optional>

=======
#include "executable_semantics/common/arena.h"
>>>>>>> bc31bb4e
#include "executable_semantics/common/error.h"
#include "llvm/ADT/StringExtras.h"
#include "llvm/Support/raw_ostream.h"

namespace Carbon {

auto ExpressionFromParenContents(
    int line_num, const ParenContents<Expression>& paren_contents)
    -> const Expression* {
  std::optional<const Expression*> single_term = paren_contents.SingleTerm();
  if (single_term.has_value()) {
    return *single_term;
  } else {
    return TupleExpressionFromParenContents(line_num, paren_contents);
  }
}

auto TupleExpressionFromParenContents(
    int line_num, const ParenContents<Expression>& paren_contents)
    -> const Expression* {
  return Expression::MakeTupleLiteral(
      line_num, paren_contents.TupleElements<FieldInitializer>(line_num));
}

auto Expression::GetIdentifierExpression() const
    -> const IdentifierExpression& {
  return std::get<IdentifierExpression>(value);
}

auto Expression::GetFieldAccessExpression() const
    -> const FieldAccessExpression& {
  return std::get<FieldAccessExpression>(value);
}

auto Expression::GetIndexExpression() const -> const IndexExpression& {
  return std::get<IndexExpression>(value);
}

auto Expression::GetIntLiteral() const -> int {
  return std::get<IntLiteral>(value).value;
}

auto Expression::GetBoolLiteral() const -> bool {
  return std::get<BoolLiteral>(value).value;
}

auto Expression::GetTupleLiteral() const -> const TupleLiteral& {
  return std::get<TupleLiteral>(value);
}

auto Expression::GetPrimitiveOperatorExpression() const
    -> const PrimitiveOperatorExpression& {
  return std::get<PrimitiveOperatorExpression>(value);
}

auto Expression::GetCallExpression() const -> const CallExpression& {
  return std::get<CallExpression>(value);
}

auto Expression::GetFunctionTypeLiteral() const -> const FunctionTypeLiteral& {
  return std::get<FunctionTypeLiteral>(value);
}

auto Expression::MakeTypeTypeLiteral(int line_num) -> const Expression* {
  auto* t = global_arena->New<Expression>();
  t->line_num = line_num;
  t->value = TypeTypeLiteral();
  return t;
}

auto Expression::MakeIntTypeLiteral(int line_num) -> const Expression* {
  auto* t = global_arena->New<Expression>();
  t->line_num = line_num;
  t->value = IntTypeLiteral();
  return t;
}

auto Expression::MakeBoolTypeLiteral(int line_num) -> const Expression* {
  auto* t = global_arena->New<Expression>();
  t->line_num = line_num;
  t->value = BoolTypeLiteral();
  return t;
}

<<<<<<< HEAD
=======
auto Expression::MakeAutoTypeLiteral(int line_num) -> const Expression* {
  auto* t = global_arena->New<Expression>();
  t->line_num = line_num;
  t->value = AutoTypeLiteral();
  return t;
}

>>>>>>> bc31bb4e
// Returns a Continuation type AST node at the given source location.
auto Expression::MakeContinuationTypeLiteral(int line_num)
    -> const Expression* {
  auto* type = global_arena->New<Expression>();
  type->line_num = line_num;
  type->value = ContinuationTypeLiteral();
  return type;
}

auto Expression::MakeFunctionTypeLiteral(int line_num, const Expression* param,
                                         const Expression* ret)
    -> const Expression* {
  auto* t = global_arena->New<Expression>();
  t->line_num = line_num;
  t->value = FunctionTypeLiteral({.parameter = param, .return_type = ret});
  return t;
}

auto Expression::MakeIdentifierExpression(int line_num, std::string var)
    -> const Expression* {
  auto* v = global_arena->New<Expression>();
  v->line_num = line_num;
  v->value = IdentifierExpression({.name = std::move(var)});
  return v;
}

<<<<<<< HEAD
=======
auto Expression::MakeBindingExpression(int line_num,
                                       std::optional<std::string> var,
                                       const Expression* type)
    -> const Expression* {
  auto* v = global_arena->New<Expression>();
  v->line_num = line_num;
  v->value = BindingExpression({.name = std::move(var), .type = type});
  return v;
}

>>>>>>> bc31bb4e
auto Expression::MakeIntLiteral(int line_num, int i) -> const Expression* {
  auto* e = global_arena->New<Expression>();
  e->line_num = line_num;
  e->value = IntLiteral({.value = i});
  return e;
}

auto Expression::MakeBoolLiteral(int line_num, bool b) -> const Expression* {
  auto* e = global_arena->New<Expression>();
  e->line_num = line_num;
  e->value = BoolLiteral({.value = b});
  return e;
}

auto Expression::MakePrimitiveOperatorExpression(
    int line_num, enum Operator op, std::vector<const Expression*> args)
    -> const Expression* {
  auto* e = global_arena->New<Expression>();
  e->line_num = line_num;
  e->value =
      PrimitiveOperatorExpression({.op = op, .arguments = std::move(args)});
  return e;
}

auto Expression::MakeCallExpression(int line_num, const Expression* fun,
                                    const Expression* arg)
    -> const Expression* {
  auto* e = global_arena->New<Expression>();
  e->line_num = line_num;
  e->value = CallExpression({.function = fun, .argument = arg});
  return e;
}

auto Expression::MakeFieldAccessExpression(int line_num, const Expression* exp,
                                           std::string field)
    -> const Expression* {
  auto* e = global_arena->New<Expression>();
  e->line_num = line_num;
  e->value =
      FieldAccessExpression({.aggregate = exp, .field = std::move(field)});
  return e;
}

auto Expression::MakeTupleLiteral(int line_num,
                                  std::vector<FieldInitializer> args)
    -> const Expression* {
  auto* e = global_arena->New<Expression>();
  e->line_num = line_num;
  e->value = TupleLiteral({.fields = std::move(args)});
  return e;
}

auto Expression::MakeIndexExpression(int line_num, const Expression* exp,
                                     const Expression* i) -> const Expression* {
  auto* e = global_arena->New<Expression>();
  e->line_num = line_num;
  e->value = IndexExpression({.aggregate = exp, .offset = i});
  return e;
}

static void PrintOp(llvm::raw_ostream& out, Operator op) {
  switch (op) {
    case Operator::Add:
      out << "+";
      break;
    case Operator::Neg:
    case Operator::Sub:
      out << "-";
      break;
    case Operator::Mul:
    case Operator::Deref:
    case Operator::Ptr:
      out << "*";
      break;
    case Operator::Not:
      out << "not";
      break;
    case Operator::And:
      out << "and";
      break;
    case Operator::Or:
      out << "or";
      break;
    case Operator::Eq:
      out << "==";
      break;
  }
}

static void PrintFields(llvm::raw_ostream& out,
                        const std::vector<FieldInitializer>& fields) {
  llvm::ListSeparator sep;
  for (const auto& field : fields) {
    out << sep << field.name << " = " << field.expression;
  }
}

void Expression::Print(llvm::raw_ostream& out) const {
  switch (tag()) {
    case ExpressionKind::IndexExpression:
      out << *GetIndexExpression().aggregate << "["
          << *GetIndexExpression().offset << "]";
      break;
    case ExpressionKind::FieldAccessExpression:
      out << *GetFieldAccessExpression().aggregate << "."
          << GetFieldAccessExpression().field;
      break;
    case ExpressionKind::TupleLiteral:
      out << "(";
      PrintFields(out, GetTupleLiteral().fields);
      out << ")";
      break;
    case ExpressionKind::IntLiteral:
      out << GetIntLiteral();
      break;
    case ExpressionKind::BoolLiteral:
      out << (GetBoolLiteral() ? "true" : "false");
      break;
    case ExpressionKind::PrimitiveOperatorExpression: {
      out << "(";
      PrimitiveOperatorExpression op = GetPrimitiveOperatorExpression();
      if (op.arguments.size() == 0) {
        PrintOp(out, op.op);
      } else if (op.arguments.size() == 1) {
        PrintOp(out, op.op);
        out << " " << *op.arguments[0];
      } else if (op.arguments.size() == 2) {
        out << *op.arguments[0] << " ";
        PrintOp(out, op.op);
        out << " " << *op.arguments[1];
      }
      out << ")";
      break;
    }
    case ExpressionKind::IdentifierExpression:
      out << GetIdentifierExpression().name;
      break;
    case ExpressionKind::CallExpression:
      out << *GetCallExpression().function;
      if (GetCallExpression().argument->tag() == ExpressionKind::TupleLiteral) {
        out << *GetCallExpression().argument;
      } else {
        out << "(" << *GetCallExpression().argument << ")";
      }
      break;
    case ExpressionKind::BoolTypeLiteral:
      out << "Bool";
      break;
    case ExpressionKind::IntTypeLiteral:
      out << "Int";
      break;
    case ExpressionKind::TypeTypeLiteral:
      out << "Type";
      break;
    case ExpressionKind::ContinuationTypeLiteral:
      out << "Continuation";
      break;
    case ExpressionKind::FunctionTypeLiteral:
      out << "fn " << *GetFunctionTypeLiteral().parameter << " -> "
          << *GetFunctionTypeLiteral().return_type;
      break;
  }
}

}  // namespace Carbon<|MERGE_RESOLUTION|>--- conflicted
+++ resolved
@@ -4,12 +4,9 @@
 
 #include "executable_semantics/ast/expression.h"
 
-<<<<<<< HEAD
 #include <optional>
 
-=======
 #include "executable_semantics/common/arena.h"
->>>>>>> bc31bb4e
 #include "executable_semantics/common/error.h"
 #include "llvm/ADT/StringExtras.h"
 #include "llvm/Support/raw_ostream.h"
@@ -94,16 +91,6 @@
   return t;
 }
 
-<<<<<<< HEAD
-=======
-auto Expression::MakeAutoTypeLiteral(int line_num) -> const Expression* {
-  auto* t = global_arena->New<Expression>();
-  t->line_num = line_num;
-  t->value = AutoTypeLiteral();
-  return t;
-}
-
->>>>>>> bc31bb4e
 // Returns a Continuation type AST node at the given source location.
 auto Expression::MakeContinuationTypeLiteral(int line_num)
     -> const Expression* {
@@ -130,19 +117,6 @@
   return v;
 }
 
-<<<<<<< HEAD
-=======
-auto Expression::MakeBindingExpression(int line_num,
-                                       std::optional<std::string> var,
-                                       const Expression* type)
-    -> const Expression* {
-  auto* v = global_arena->New<Expression>();
-  v->line_num = line_num;
-  v->value = BindingExpression({.name = std::move(var), .type = type});
-  return v;
-}
-
->>>>>>> bc31bb4e
 auto Expression::MakeIntLiteral(int line_num, int i) -> const Expression* {
   auto* e = global_arena->New<Expression>();
   e->line_num = line_num;
