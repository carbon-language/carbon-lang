// Part of the Carbon Language project, under the Apache License v2.0 with LLVM
// Exceptions. See /LICENSE for license information.
// SPDX-License-Identifier: Apache-2.0 WITH LLVM-exception

#include "executable_semantics/ast/expression.h"

#include <iostream>

namespace Carbon {

auto Expression::GetIdentifierExpression() const
    -> const IdentifierExpression& {
  return std::get<IdentifierExpression>(value);
}

auto Expression::GetFieldAccessExpression() const
    -> const FieldAccessExpression& {
  return std::get<FieldAccessExpression>(value);
}

auto Expression::GetIndexExpression() const -> const IndexExpression& {
  return std::get<IndexExpression>(value);
}

auto Expression::GetPatternVariableExpression() const
    -> const PatternVariableExpression& {
  return std::get<PatternVariableExpression>(value);
}

auto Expression::GetIntLiteral() const -> int {
  return std::get<IntLiteral>(value).value;
}

auto Expression::GetBoolLiteral() const -> bool {
  return std::get<BoolLiteral>(value).value;
}

auto Expression::GetTupleLiteral() const -> const TupleLiteral& {
  return std::get<TupleLiteral>(value);
}

auto Expression::GetPrimitiveOperatorExpression() const
    -> const PrimitiveOperatorExpression& {
  return std::get<PrimitiveOperatorExpression>(value);
}

auto Expression::GetCallExpression() const -> const CallExpression& {
  return std::get<CallExpression>(value);
}

auto Expression::GetFunctionTypeLiteral() const -> const FunctionTypeLiteral& {
  return std::get<FunctionTypeLiteral>(value);
}

auto Expression::MakeTypeTypeLiteral(int line_num) -> const Expression* {
  auto* t = new Expression();
  t->line_num = line_num;
  t->value = TypeTypeLiteral();
  return t;
}

auto Expression::MakeIntTypeLiteral(int line_num) -> const Expression* {
  auto* t = new Expression();
  t->line_num = line_num;
  t->value = IntTypeLiteral();
  return t;
}

auto Expression::MakeBoolTypeLiteral(int line_num) -> const Expression* {
  auto* t = new Expression();
  t->line_num = line_num;
  t->value = BoolTypeLiteral();
  return t;
}

auto Expression::MakeAutoTypeLiteral(int line_num) -> const Expression* {
  auto* t = new Expression();
  t->line_num = line_num;
  t->value = AutoTypeLiteral();
  return t;
}

// Returns a Continuation type AST node at the given source location.
auto Expression::MakeContinuationTypeLiteral(int line_num)
    -> const Expression* {
  auto* type = new Expression();
  type->line_num = line_num;
  type->value = ContinuationTypeLiteral();
  return type;
}

auto Expression::MakeFunctionTypeLiteral(int line_num, const Expression* param,
                                         const Expression* ret)
    -> const Expression* {
  auto* t = new Expression();
  t->line_num = line_num;
  t->value = FunctionTypeLiteral({.parameter = param, .return_type = ret});
  return t;
}

auto Expression::MakeIdentifierExpression(int line_num, std::string var)
    -> const Expression* {
  auto* v = new Expression();
  v->line_num = line_num;
  v->value = IdentifierExpression({.name = std::move(var)});
  return v;
}

auto Expression::MakePatternVariableExpression(int line_num, std::string var,
                                               const Expression* type)
    -> const Expression* {
  auto* v = new Expression();
  v->line_num = line_num;
  v->value = PatternVariableExpression({.name = std::move(var), .type = type});
  return v;
}

auto Expression::MakeIntLiteral(int line_num, int i) -> const Expression* {
  auto* e = new Expression();
  e->line_num = line_num;
  e->value = IntLiteral({.value = i});
  return e;
}

auto Expression::MakeBoolLiteral(int line_num, bool b) -> const Expression* {
  auto* e = new Expression();
  e->line_num = line_num;
  e->value = BoolLiteral({.value = b});
  return e;
}

auto Expression::MakePrimitiveOperatorExpression(
    int line_num, enum Operator op, std::vector<const Expression*> args)
    -> const Expression* {
  auto* e = new Expression();
  e->line_num = line_num;
  e->value =
      PrimitiveOperatorExpression({.op = op, .arguments = std::move(args)});
  return e;
}

<<<<<<< HEAD
auto Expression::MakeUnOp(int line_num, enum Operator op, const Expression* arg)
    -> const Expression* {
  auto* e = new Expression();
  e->line_num = line_num;
  e->value = PrimitiveOperatorExpression({.op = op, .arguments = {arg}});
  return e;
}

auto Expression::MakeBinOp(int line_num, enum Operator op,
                           const Expression* arg1, const Expression* arg2)
    -> const Expression* {
  auto* e = new Expression();
  e->line_num = line_num;
  e->value = PrimitiveOperatorExpression({.op = op, .arguments = {arg1, arg2}});
  return e;
}

auto Expression::MakeCallExpression(int line_num, const Expression* fun,
                                    const Expression* arg)
    -> const Expression* {
=======
auto Expression::MakeCall(int line_num, const Expression* fun,
                          const Expression* arg) -> const Expression* {
>>>>>>> 202ae5a4
  auto* e = new Expression();
  e->line_num = line_num;
  e->value = CallExpression({.function = fun, .argument = arg});
  return e;
}

auto Expression::MakeFieldAccessExpression(int line_num, const Expression* exp,
                                           std::string field)
    -> const Expression* {
  auto* e = new Expression();
  e->line_num = line_num;
  e->value =
      FieldAccessExpression({.aggregate = exp, .field = std::move(field)});
  return e;
}

auto Expression::MakeTupleLiteral(int line_num,
                                  std::vector<FieldInitializer> args)
    -> const Expression* {
  auto* e = new Expression();
  e->line_num = line_num;
  int i = 0;
  bool seen_named_member = false;
  for (auto& arg : args) {
    if (arg.name == "") {
      if (seen_named_member) {
        std::cerr << line_num
                  << ": positional members must come before named members"
                  << std::endl;
        exit(-1);
      }
      arg.name = std::to_string(i);
      ++i;
    } else {
      seen_named_member = true;
    }
  }
  e->value = TupleLiteral({.fields = args});
  return e;
}

auto Expression::MakeIndexExpression(int line_num, const Expression* exp,
                                     const Expression* i) -> const Expression* {
  auto* e = new Expression();
  e->line_num = line_num;
  e->value = IndexExpression({.aggregate = exp, .offset = i});
  return e;
}

static void PrintOp(Operator op) {
  switch (op) {
    case Operator::Add:
      std::cout << "+";
      break;
    case Operator::Neg:
    case Operator::Sub:
      std::cout << "-";
      break;
    case Operator::Mul:
    case Operator::Deref:
    case Operator::Ptr:
      std::cout << "*";
      break;
    case Operator::Not:
      std::cout << "not";
      break;
    case Operator::And:
      std::cout << "and";
      break;
    case Operator::Or:
      std::cout << "or";
      break;
    case Operator::Eq:
      std::cout << "==";
      break;
  }
}

static void PrintFields(const std::vector<FieldInitializer>& fields) {
  int i = 0;
  for (auto iter = fields.begin(); iter != fields.end(); ++iter, ++i) {
    if (i != 0) {
      std::cout << ", ";
    }
    std::cout << iter->name << " = ";
    PrintExp(iter->expression);
  }
}

void PrintExp(const Expression* e) {
  switch (e->tag()) {
    case ExpressionKind::IndexExpression:
      PrintExp(e->GetIndexExpression().aggregate);
      std::cout << "[";
      PrintExp(e->GetIndexExpression().offset);
      std::cout << "]";
      break;
    case ExpressionKind::FieldAccessExpression:
      PrintExp(e->GetFieldAccessExpression().aggregate);
      std::cout << ".";
      std::cout << e->GetFieldAccessExpression().field;
      break;
    case ExpressionKind::TupleLiteral:
      std::cout << "(";
      PrintFields(e->GetTupleLiteral().fields);
      std::cout << ")";
      break;
    case ExpressionKind::IntLiteral:
      std::cout << e->GetIntLiteral();
      break;
    case ExpressionKind::BoolLiteral:
      std::cout << std::boolalpha;
      std::cout << e->GetBoolLiteral();
      break;
    case ExpressionKind::PrimitiveOperatorExpression: {
      std::cout << "(";
      PrimitiveOperatorExpression op = e->GetPrimitiveOperatorExpression();
      if (op.arguments.size() == 0) {
        PrintOp(op.op);
      } else if (op.arguments.size() == 1) {
        PrintOp(op.op);
        std::cout << " ";
        auto iter = op.arguments.begin();
        PrintExp(*iter);
      } else if (op.arguments.size() == 2) {
        auto iter = op.arguments.begin();
        PrintExp(*iter);
        std::cout << " ";
        PrintOp(op.op);
        std::cout << " ";
        ++iter;
        PrintExp(*iter);
      }
      std::cout << ")";
      break;
    }
    case ExpressionKind::IdentifierExpression:
      std::cout << e->GetIdentifierExpression().name;
      break;
    case ExpressionKind::PatternVariableExpression:
      PrintExp(e->GetPatternVariableExpression().type);
      std::cout << ": ";
      std::cout << e->GetPatternVariableExpression().name;
      break;
    case ExpressionKind::CallExpression:
      PrintExp(e->GetCallExpression().function);
      if (e->GetCallExpression().argument->tag() ==
          ExpressionKind::TupleLiteral) {
        PrintExp(e->GetCallExpression().argument);
      } else {
        std::cout << "(";
        PrintExp(e->GetCallExpression().argument);
        std::cout << ")";
      }
      break;
    case ExpressionKind::BoolTypeLiteral:
      std::cout << "Bool";
      break;
    case ExpressionKind::IntTypeLiteral:
      std::cout << "Int";
      break;
    case ExpressionKind::TypeTypeLiteral:
      std::cout << "Type";
      break;
    case ExpressionKind::AutoTypeLiteral:
      std::cout << "auto";
      break;
    case ExpressionKind::ContinuationTypeLiteral:
      std::cout << "Continuation";
      break;
    case ExpressionKind::FunctionTypeLiteral:
      std::cout << "fn ";
      PrintExp(e->GetFunctionTypeLiteral().parameter);
      std::cout << " -> ";
      PrintExp(e->GetFunctionTypeLiteral().return_type);
      break;
  }
}

}  // namespace Carbon<|MERGE_RESOLUTION|>--- conflicted
+++ resolved
@@ -139,31 +139,9 @@
   return e;
 }
 
-<<<<<<< HEAD
-auto Expression::MakeUnOp(int line_num, enum Operator op, const Expression* arg)
-    -> const Expression* {
-  auto* e = new Expression();
-  e->line_num = line_num;
-  e->value = PrimitiveOperatorExpression({.op = op, .arguments = {arg}});
-  return e;
-}
-
-auto Expression::MakeBinOp(int line_num, enum Operator op,
-                           const Expression* arg1, const Expression* arg2)
-    -> const Expression* {
-  auto* e = new Expression();
-  e->line_num = line_num;
-  e->value = PrimitiveOperatorExpression({.op = op, .arguments = {arg1, arg2}});
-  return e;
-}
-
 auto Expression::MakeCallExpression(int line_num, const Expression* fun,
                                     const Expression* arg)
     -> const Expression* {
-=======
-auto Expression::MakeCall(int line_num, const Expression* fun,
-                          const Expression* arg) -> const Expression* {
->>>>>>> 202ae5a4
   auto* e = new Expression();
   e->line_num = line_num;
   e->value = CallExpression({.function = fun, .argument = arg});
