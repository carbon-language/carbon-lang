// Part of the Carbon Language project, under the Apache License v2.0 with LLVM
// Exceptions. See /LICENSE for license information.
// SPDX-License-Identifier: Apache-2.0 WITH LLVM-exception

#include "executable_semantics/ast/expression.h"

#include <iostream>

namespace Carbon {

auto Expression::GetVariable() const -> const Variable& {
  return std::get<Variable>(value);
}

auto Expression::GetFieldAccess() const -> const FieldAccess& {
  return std::get<FieldAccess>(value);
}

auto Expression::GetIndex() const -> const Index& {
  return std::get<Index>(value);
}

auto Expression::GetPatternVariable() const -> const PatternVariable& {
  return std::get<PatternVariable>(value);
}

auto Expression::GetInteger() const -> int {
  return std::get<IntLiteral>(value).value;
}

auto Expression::GetBoolean() const -> bool {
  return std::get<BoolLiteral>(value).value;
}

auto Expression::GetTuple() const -> const Tuple& {
  return std::get<Tuple>(value);
}

auto Expression::GetPrimitiveOperator() const -> const PrimitiveOperator& {
  return std::get<PrimitiveOperator>(value);
}

auto Expression::GetCall() const -> const Call& {
  return std::get<Call>(value);
}

auto Expression::GetFunctionType() const -> const FunctionType& {
  return std::get<FunctionType>(value);
}

auto Expression::MakeTypeType(int line_num) -> const Expression* {
  auto* t = new Expression();
  t->line_num = line_num;
  t->value = TypeT();
  return t;
}

auto Expression::MakeIntType(int line_num) -> const Expression* {
  auto* t = new Expression();
  t->line_num = line_num;
  t->value = IntT();
  return t;
}

auto Expression::MakeBoolType(int line_num) -> const Expression* {
  auto* t = new Expression();
  t->line_num = line_num;
  t->value = BoolT();
  return t;
}

auto Expression::MakeAutoType(int line_num) -> const Expression* {
  auto* t = new Expression();
  t->line_num = line_num;
  t->value = AutoT();
  return t;
}

// Returns a Continuation type AST node at the given source location.
auto Expression::MakeContinuationType(int line_num) -> const Expression* {
  auto* type = new Expression();
  type->line_num = line_num;
  type->value = ContinuationT();
  return type;
}

auto Expression::MakeFunType(int line_num, Expression param, Expression ret)
    -> const Expression* {
  auto* t = new Expression();
  t->line_num = line_num;
  t->value = FunctionType(
      {.parameter = std::move(param), .return_type = std::move(ret)});
  return t;
}

auto Expression::MakeVar(int line_num, std::string var) -> const Expression* {
  auto* v = new Expression();
  v->line_num = line_num;
  v->value = Variable({.name = std::move(var)});
  return v;
}

auto Expression::MakeVarPat(int line_num, std::string var, Expression type)
    -> const Expression* {
  auto* v = new Expression();
  v->line_num = line_num;
  v->value = PatternVariable({.name = std::move(var), .type = std::move(type)});
  return v;
}

auto Expression::MakeInt(int line_num, int i) -> const Expression* {
  auto* e = new Expression();
  e->line_num = line_num;
  e->value = IntLiteral({.value = i});
  return e;
}

auto Expression::MakeBool(int line_num, bool b) -> const Expression* {
  auto* e = new Expression();
  e->line_num = line_num;
  e->value = BoolLiteral({.value = b});
  return e;
}

auto Expression::MakeOp(int line_num, enum Operator op,
                        std::vector<Expression> args) -> const Expression* {
  auto* e = new Expression();
  e->line_num = line_num;
  e->value = PrimitiveOperator({.op = op, .arguments = std::move(args)});
  return e;
}

auto Expression::MakeUnOp(int line_num, enum Operator op, Expression arg)
    -> const Expression* {
  auto* e = new Expression();
  e->line_num = line_num;
  e->value = PrimitiveOperator({.op = op, .arguments = {std::move(arg)}});
  return e;
}

auto Expression::MakeBinOp(int line_num, enum Operator op, Expression arg1,
                           Expression arg2) -> const Expression* {
  auto* e = new Expression();
  e->line_num = line_num;
  e->value = PrimitiveOperator(
      {.op = op, .arguments = {std::move(arg1), std::move(arg2)}});
  return e;
}

auto Expression::MakeCall(int line_num, Expression fun, Expression arg)
    -> const Expression* {
  auto* e = new Expression();
  e->line_num = line_num;
  e->value = Call({.function = std::move(fun), .argument = std::move(arg)});
  return e;
}

auto Expression::MakeGetField(int line_num, const Expression* exp,
                              std::string field) -> const Expression* {
  auto* e = new Expression();
  e->line_num = line_num;
  e->value = FieldAccess({.aggregate = *exp, .field = std::move(field)});
  return e;
}

auto Expression::MakeTuple(int line_num, std::vector<FieldInitializer> args)
    -> const Expression* {
  auto* e = new Expression();
  e->line_num = line_num;
  int i = 0;
  bool seen_named_member = false;
  for (auto& arg : args) {
    if (arg.name == "") {
      if (seen_named_member) {
        std::cerr << line_num
                  << ": positional members must come before named members"
                  << std::endl;
        exit(-1);
      }
      arg.name = std::to_string(i);
      ++i;
    } else {
      seen_named_member = true;
    }
  }
  e->value = Tuple({.fields = args});
  return e;
}

<<<<<<< HEAD
// Create an AST node for an empty tuple.
// TODO(geoffromer): remove this and rewrite its callers to use
// `MakeTuple(line_num, {})`, once that works.
auto Expression::MakeUnit(int line_num) -> const Expression* {
  auto* unit = new Expression();
  unit->line_num = line_num;
  auto* args = new std::vector<FieldInitializer>();
  unit->value = Tuple({.fields = args});
  return unit;
}

auto Expression::MakeIndex(int line_num, Expression exp, Expression i)
    -> const Expression* {
=======
auto Expression::MakeIndex(int line_num, const Expression* exp,
                           const Expression* i) -> const Expression* {
>>>>>>> 38a9bd31
  auto* e = new Expression();
  e->line_num = line_num;
  e->value = Index({.aggregate = std::move(exp), .offset = std::move(i)});
  return e;
}

static void PrintOp(Operator op) {
  switch (op) {
    case Operator::Add:
      std::cout << "+";
      break;
    case Operator::Neg:
    case Operator::Sub:
      std::cout << "-";
      break;
    case Operator::Mul:
    case Operator::Deref:
    case Operator::Ptr:
      std::cout << "*";
      break;
    case Operator::Not:
      std::cout << "not";
      break;
    case Operator::And:
      std::cout << "and";
      break;
    case Operator::Or:
      std::cout << "or";
      break;
    case Operator::Eq:
      std::cout << "==";
      break;
  }
}

static void PrintFields(const std::vector<FieldInitializer>& fields) {
  int i = 0;
  for (auto iter = fields.begin(); iter != fields.end(); ++iter, ++i) {
    if (i != 0) {
      std::cout << ", ";
    }
    std::cout << iter->name << " = ";
    PrintExp(iter->expression.GetPointer());
  }
}

void PrintExp(const Expression* e) {
  switch (e->tag()) {
    case ExpressionKind::Index:
      PrintExp(e->GetIndex().aggregate.GetPointer());
      std::cout << "[";
      PrintExp(e->GetIndex().offset.GetPointer());
      std::cout << "]";
      break;
    case ExpressionKind::GetField:
      PrintExp(e->GetFieldAccess().aggregate.GetPointer());
      std::cout << ".";
      std::cout << e->GetFieldAccess().field;
      break;
    case ExpressionKind::Tuple:
      std::cout << "(";
      PrintFields(e->GetTuple().fields);
      std::cout << ")";
      break;
    case ExpressionKind::Integer:
      std::cout << e->GetInteger();
      break;
    case ExpressionKind::Boolean:
      std::cout << std::boolalpha;
      std::cout << e->GetBoolean();
      break;
    case ExpressionKind::PrimitiveOp: {
      std::cout << "(";
      PrimitiveOperator op = e->GetPrimitiveOperator();
      if (op.arguments.size() == 0) {
        PrintOp(op.op);
      } else if (op.arguments.size() == 1) {
        PrintOp(op.op);
        std::cout << " ";
        auto iter = op.arguments.begin();
        PrintExp(&*iter);
      } else if (op.arguments.size() == 2) {
        auto iter = op.arguments.begin();
        PrintExp(&*iter);
        std::cout << " ";
        PrintOp(op.op);
        std::cout << " ";
        ++iter;
        PrintExp(&*iter);
      }
      std::cout << ")";
      break;
    }
    case ExpressionKind::Variable:
      std::cout << e->GetVariable().name;
      break;
    case ExpressionKind::PatternVariable:
      PrintExp(e->GetPatternVariable().type.GetPointer());
      std::cout << ": ";
      std::cout << e->GetPatternVariable().name;
      break;
    case ExpressionKind::Call:
      PrintExp(e->GetCall().function.GetPointer());
      if (e->GetCall().argument->tag() == ExpressionKind::Tuple) {
        PrintExp(e->GetCall().argument.GetPointer());
      } else {
        std::cout << "(";
        PrintExp(e->GetCall().argument.GetPointer());
        std::cout << ")";
      }
      break;
    case ExpressionKind::BoolT:
      std::cout << "Bool";
      break;
    case ExpressionKind::IntT:
      std::cout << "Int";
      break;
    case ExpressionKind::TypeT:
      std::cout << "Type";
      break;
    case ExpressionKind::AutoT:
      std::cout << "auto";
      break;
    case ExpressionKind::ContinuationT:
      std::cout << "Continuation";
      break;
    case ExpressionKind::FunctionT:
      std::cout << "fn ";
      PrintExp(e->GetFunctionType().parameter.GetPointer());
      std::cout << " -> ";
      PrintExp(e->GetFunctionType().return_type.GetPointer());
      break;
  }
}

}  // namespace Carbon<|MERGE_RESOLUTION|>--- conflicted
+++ resolved
@@ -187,24 +187,8 @@
   return e;
 }
 
-<<<<<<< HEAD
-// Create an AST node for an empty tuple.
-// TODO(geoffromer): remove this and rewrite its callers to use
-// `MakeTuple(line_num, {})`, once that works.
-auto Expression::MakeUnit(int line_num) -> const Expression* {
-  auto* unit = new Expression();
-  unit->line_num = line_num;
-  auto* args = new std::vector<FieldInitializer>();
-  unit->value = Tuple({.fields = args});
-  return unit;
-}
-
 auto Expression::MakeIndex(int line_num, Expression exp, Expression i)
     -> const Expression* {
-=======
-auto Expression::MakeIndex(int line_num, const Expression* exp,
-                           const Expression* i) -> const Expression* {
->>>>>>> 38a9bd31
   auto* e = new Expression();
   e->line_num = line_num;
   e->value = Index({.aggregate = std::move(exp), .offset = std::move(i)});
