// Part of the Carbon Language project, under the Apache License v2.0 with LLVM
// Exceptions. See /LICENSE for license information.
// SPDX-License-Identifier: Apache-2.0 WITH LLVM-exception

#ifndef EXECUTABLE_SEMANTICS_AST_MEMBER_H_
#define EXECUTABLE_SEMANTICS_AST_MEMBER_H_

#include <string>

#include "common/ostream.h"
#include "executable_semantics/ast/expression.h"
#include "executable_semantics/ast/pattern.h"
#include "executable_semantics/ast/source_location.h"
#include "llvm/Support/Compiler.h"

namespace Carbon {

// Abstract base class of all AST nodes representing patterns.
//
// Member and its derived classes support LLVM-style RTTI, including
// llvm::isa, llvm::cast, and llvm::dyn_cast. To support this, every
// class derived from Member must provide a `classof` operation, and
// every concrete derived class must have a corresponding enumerator
// in `Kind`; see https://llvm.org/docs/HowToSetUpLLVMStyleRTTI.html for
// details.
class Member {
 public:
  enum class Kind { FieldMember };

  Member(const Member&) = delete;
  Member& operator=(const Member&) = delete;

  void Print(llvm::raw_ostream& out) const;
  LLVM_DUMP_METHOD void Dump() const { Print(llvm::errs()); }

  // Returns the enumerator corresponding to the most-derived type of this
  // object.
<<<<<<< HEAD
  auto kind() const -> Kind { return kind_; }
=======
  auto Tag() const -> Kind { return kind; }
>>>>>>> 47843b1c

  auto source_loc() const -> SourceLocation { return source_loc_; }

 protected:
  // Constructs a Member representing syntax at the given line number.
  // `tag` must be the enumerator corresponding to the most-derived type being
  // constructed.
<<<<<<< HEAD
  Member(Kind kind, SourceLocation source_loc)
      : kind_(kind), source_loc_(source_loc) {}

 private:
  const Kind kind_;
  SourceLocation source_loc_;
=======
  Member(Kind kind, SourceLocation loc) : kind(kind), loc(loc) {}

 private:
  const Kind kind;
  SourceLocation loc;
>>>>>>> 47843b1c
};

class FieldMember : public Member {
 public:
  FieldMember(SourceLocation source_loc, Nonnull<const BindingPattern*> binding)
      : Member(Kind::FieldMember, source_loc), binding(binding) {}

  static auto classof(const Member* member) -> bool {
    return member->kind() == Kind::FieldMember;
  }

  auto Binding() const -> Nonnull<const BindingPattern*> { return binding; }

 private:
  // TODO: split this into a non-optional name and a type, initialized by
  // a constructor that takes a BindingPattern and handles errors like a
  // missing name.
  Nonnull<const BindingPattern*> binding;
};

}  // namespace Carbon

#endif  // EXECUTABLE_SEMANTICS_AST_MEMBER_H_<|MERGE_RESOLUTION|>--- conflicted
+++ resolved
@@ -35,32 +35,20 @@
 
   // Returns the enumerator corresponding to the most-derived type of this
   // object.
-<<<<<<< HEAD
   auto kind() const -> Kind { return kind_; }
-=======
-  auto Tag() const -> Kind { return kind; }
->>>>>>> 47843b1c
 
   auto source_loc() const -> SourceLocation { return source_loc_; }
 
  protected:
   // Constructs a Member representing syntax at the given line number.
-  // `tag` must be the enumerator corresponding to the most-derived type being
+  // `kind` must be the enumerator corresponding to the most-derived type being
   // constructed.
-<<<<<<< HEAD
   Member(Kind kind, SourceLocation source_loc)
       : kind_(kind), source_loc_(source_loc) {}
 
  private:
   const Kind kind_;
   SourceLocation source_loc_;
-=======
-  Member(Kind kind, SourceLocation loc) : kind(kind), loc(loc) {}
-
- private:
-  const Kind kind;
-  SourceLocation loc;
->>>>>>> 47843b1c
 };
 
 class FieldMember : public Member {
