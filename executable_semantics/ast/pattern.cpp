// Part of the Carbon Language project, under the Apache License v2.0 with LLVM
// Exceptions. See /LICENSE for license information.
// SPDX-License-Identifier: Apache-2.0 WITH LLVM-exception

#include "executable_semantics/ast/pattern.h"

#include <string>

#include "common/ostream.h"
#include "executable_semantics/ast/expression.h"
#include "executable_semantics/common/arena.h"
#include "executable_semantics/common/error.h"
#include "llvm/ADT/StringExtras.h"
#include "llvm/Support/Casting.h"

namespace Carbon {

using llvm::cast;

void Pattern::Print(llvm::raw_ostream& out) const {
  switch (kind()) {
    case Kind::AutoPattern:
      out << "auto";
      break;
    case Kind::BindingPattern: {
      const auto& binding = cast<BindingPattern>(*this);
      if (binding.name().has_value()) {
        out << *binding.name();
      } else {
        out << "_";
      }
      out << ": " << binding.type();
      break;
    }
    case Kind::TuplePattern: {
      const auto& tuple = cast<TuplePattern>(*this);
      out << "(";
      llvm::ListSeparator sep;
<<<<<<< HEAD
      for (const TuplePattern::Field& field : tuple.fields()) {
        out << sep << field.name << " = " << *field.pattern;
=======
      for (Nonnull<const Pattern*> field : tuple.Fields()) {
        out << sep << *field;
>>>>>>> 097f00ea
      }
      out << ")";
      break;
    }
    case Kind::AlternativePattern: {
      const auto& alternative = cast<AlternativePattern>(*this);
      out << alternative.choice_type() << "." << alternative.alternative_name()
          << alternative.arguments();
      break;
    }
    case Kind::ExpressionPattern:
      out << cast<ExpressionPattern>(*this).expression();
      break;
  }
}

auto PatternFromParenContents(Nonnull<Arena*> arena, SourceLocation source_loc,
                              const ParenContents<Pattern>& paren_contents)
    -> Nonnull<Pattern*> {
  std::optional<Nonnull<Pattern*>> single_term = paren_contents.SingleTerm();
  if (single_term.has_value()) {
    return *single_term;
  } else {
    return TuplePatternFromParenContents(arena, source_loc, paren_contents);
  }
}

auto TuplePatternFromParenContents(Nonnull<Arena*> arena,
                                   SourceLocation source_loc,
                                   const ParenContents<Pattern>& paren_contents)
    -> Nonnull<TuplePattern*> {
  return arena->New<TuplePattern>(source_loc, paren_contents.elements);
}

// Used by AlternativePattern for constructor initialization. Produces a helpful
// error for incorrect expressions, rather than letting a default cast error
// apply.
static auto RequireFieldAccess(Nonnull<Expression*> alternative)
    -> FieldAccessExpression& {
  if (alternative->kind() != Expression::Kind::FieldAccessExpression) {
    FATAL_PROGRAM_ERROR(alternative->source_loc())
        << "Alternative pattern must have the form of a field access.";
  }
  return cast<FieldAccessExpression>(*alternative);
}

AlternativePattern::AlternativePattern(SourceLocation source_loc,
                                       Nonnull<Expression*> alternative,
                                       Nonnull<TuplePattern*> arguments)
    : Pattern(Kind::AlternativePattern, source_loc),
      choice_type_(&RequireFieldAccess(alternative).aggregate()),
      alternative_name_(RequireFieldAccess(alternative).field()),
      arguments_(arguments) {}

auto ParenExpressionToParenPattern(Nonnull<Arena*> arena,
                                   const ParenContents<Expression>& contents)
    -> ParenContents<Pattern> {
  ParenContents<Pattern> result = {
      .elements = {}, .has_trailing_comma = contents.has_trailing_comma};
  for (const auto& element : contents.elements) {
    result.elements.push_back(arena->New<ExpressionPattern>(element));
  }
  return result;
}

}  // namespace Carbon<|MERGE_RESOLUTION|>--- conflicted
+++ resolved
@@ -36,13 +36,8 @@
       const auto& tuple = cast<TuplePattern>(*this);
       out << "(";
       llvm::ListSeparator sep;
-<<<<<<< HEAD
-      for (const TuplePattern::Field& field : tuple.fields()) {
-        out << sep << field.name << " = " << *field.pattern;
-=======
-      for (Nonnull<const Pattern*> field : tuple.Fields()) {
+      for (Nonnull<const Pattern*> field : tuple.fields()) {
         out << sep << *field;
->>>>>>> 097f00ea
       }
       out << ")";
       break;
