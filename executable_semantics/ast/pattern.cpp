--- conflicted
+++ resolved
@@ -59,7 +59,6 @@
   }
 }
 
-<<<<<<< HEAD
 void Pattern::PrintID(llvm::raw_ostream& out) const {
   switch (kind()) {
     case PatternKind::AutoPattern:
@@ -85,13 +84,15 @@
           << "(...)";
       break;
     }
+    case PatternKind::VarPattern:
+      out << "var ...";
+      break;
     case PatternKind::ExpressionPattern:
       out << "...";
       break;
   }
 }
 
-=======
 // Equivalent to `GetBindings`, but stores its output in `bindings` instead of
 // returning it.
 static void GetBindingsImpl(
@@ -111,6 +112,7 @@
       return;
     case PatternKind::AutoPattern:
     case PatternKind::ExpressionPattern:
+    case PatternKind::GenericBinding:
       return;
     case PatternKind::VarPattern:
       GetBindingsImpl(cast<VarPattern>(pattern).pattern(), bindings);
@@ -125,7 +127,6 @@
   return result;
 }
 
->>>>>>> 2922d98d
 auto PatternFromParenContents(Nonnull<Arena*> arena, SourceLocation source_loc,
                               const ParenContents<Pattern>& paren_contents)
     -> Nonnull<Pattern*> {
