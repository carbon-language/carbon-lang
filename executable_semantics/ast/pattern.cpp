// Part of the Carbon Language project, under the Apache License v2.0 with LLVM
// Exceptions. See /LICENSE for license information.
// SPDX-License-Identifier: Apache-2.0 WITH LLVM-exception

#include "executable_semantics/ast/pattern.h"

#include <string>

#include "common/ostream.h"
#include "executable_semantics/ast/expression.h"
#include "executable_semantics/common/arena.h"
#include "executable_semantics/common/error.h"
#include "llvm/ADT/StringExtras.h"
#include "llvm/Support/Casting.h"

namespace Carbon {

using llvm::cast;

void Pattern::Print(llvm::raw_ostream& out) const {
  switch (Tag()) {
    case Kind::AutoPattern:
      out << "auto";
      break;
    case Kind::BindingPattern: {
      const auto& binding = cast<BindingPattern>(*this);
      if (binding.Name().has_value()) {
        out << *binding.Name();
      } else {
        out << "_";
      }
      out << ": " << *binding.Type();
      break;
    }
    case Kind::TuplePattern: {
      const auto& tuple = cast<TuplePattern>(*this);
      out << "(";
      llvm::ListSeparator sep;
      for (const TuplePattern::Field& field : tuple.Fields()) {
        out << sep << field.name << " = " << field.pattern;
      }
      out << ")";
      break;
    }
    case Kind::AlternativePattern: {
      const auto& alternative = cast<AlternativePattern>(*this);
      out << alternative.ChoiceType() << "." << alternative.AlternativeName()
          << alternative.Arguments();
      break;
    }
    case Kind::ExpressionPattern:
      out << cast<ExpressionPattern>(*this).Expression();
      break;
  }
}

TuplePattern::TuplePattern(const Expression* tuple_literal)
    : Pattern(Kind::TuplePattern, tuple_literal->LineNumber()) {
  const auto& tuple = cast<TupleLiteral>(*tuple_literal);
  for (const FieldInitializer& init : tuple.Fields()) {
    fields.push_back(Field(
        init.name, global_arena->New<ExpressionPattern>(init.expression)));
  }
}

auto PatternFromParenContents(int line_num,
                              const ParenContents<Pattern>& paren_contents)
    -> const Pattern* {
  std::optional<const Pattern*> single_term = paren_contents.SingleTerm();
  if (single_term.has_value()) {
    return *single_term;
  } else {
    return TuplePatternFromParenContents(line_num, paren_contents);
  }
}

auto TuplePatternFromParenContents(int line_num,
                                   const ParenContents<Pattern>& paren_contents)
    -> const TuplePattern* {
  return global_arena->New<TuplePattern>(
      line_num, paren_contents.TupleElements<TuplePattern::Field>(line_num));
}

AlternativePattern::AlternativePattern(int line_num,
                                       const Expression* alternative,
                                       const TuplePattern* arguments)
    : Pattern(Kind::AlternativePattern, line_num), arguments(arguments) {
<<<<<<< HEAD
  if (alternative->Tag() != Expression::Kind::FieldAccessExpression) {
    FATAL_USER_ERROR(alternative->LineNumber())
=======
  if (alternative->tag() != ExpressionKind::FieldAccessExpression) {
    FATAL_PROGRAM_ERROR(alternative->line_num)
>>>>>>> 9b0413ae
        << "Alternative pattern must have the form of a field access.";
  }
  const auto& field_access = cast<FieldAccessExpression>(*alternative);
  choice_type = field_access.Aggregate();
  alternative_name = field_access.Field();
}

auto ParenExpressionToParenPattern(const ParenContents<Expression>& contents)
    -> ParenContents<Pattern> {
  ParenContents<Pattern> result = {
      .elements = {}, .has_trailing_comma = contents.has_trailing_comma};
  for (const auto& element : contents.elements) {
    result.elements.push_back(
        {.name = element.name,
         .term = global_arena->New<ExpressionPattern>(element.term)});
  }
  return result;
}

}  // namespace Carbon<|MERGE_RESOLUTION|>--- conflicted
+++ resolved
@@ -85,13 +85,8 @@
                                        const Expression* alternative,
                                        const TuplePattern* arguments)
     : Pattern(Kind::AlternativePattern, line_num), arguments(arguments) {
-<<<<<<< HEAD
   if (alternative->Tag() != Expression::Kind::FieldAccessExpression) {
-    FATAL_USER_ERROR(alternative->LineNumber())
-=======
-  if (alternative->tag() != ExpressionKind::FieldAccessExpression) {
-    FATAL_PROGRAM_ERROR(alternative->line_num)
->>>>>>> 9b0413ae
+    FATAL_PROGRAM_ERROR(alternative->LineNumber())
         << "Alternative pattern must have the form of a field access.";
   }
   const auto& field_access = cast<FieldAccessExpression>(*alternative);
