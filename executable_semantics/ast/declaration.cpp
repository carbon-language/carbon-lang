--- conflicted
+++ resolved
@@ -18,18 +18,10 @@
       cast<FunctionDeclaration>(*this).PrintDepth(-1, out);
       break;
 
-<<<<<<< HEAD
     case DeclarationKind::ClassDeclaration: {
-      const ClassDefinition& class_def =
-          cast<ClassDeclaration>(*this).definition();
-      out << "class " << class_def.name() << " {\n";
-      for (Nonnull<Member*> m : class_def.members()) {
-=======
-    case Kind::ClassDeclaration: {
       const auto& class_decl = cast<ClassDeclaration>(*this);
       out << "class " << class_decl.name() << " {\n";
       for (Nonnull<Member*> m : class_decl.members()) {
->>>>>>> 17fc07f9
         out << *m;
       }
       out << "}\n";
@@ -39,12 +31,7 @@
     case DeclarationKind::ChoiceDeclaration: {
       const auto& choice = cast<ChoiceDeclaration>(*this);
       out << "choice " << choice.name() << " {\n";
-<<<<<<< HEAD
       for (Nonnull<const AlternativeSignature*> alt : choice.alternatives()) {
-=======
-      for (Nonnull<const ChoiceDeclaration::Alternative*> alt :
-           choice.alternatives()) {
->>>>>>> 17fc07f9
         out << "alt " << alt->name() << " " << alt->signature() << ";\n";
       }
       out << "}\n";
