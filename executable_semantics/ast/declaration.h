// Part of the Carbon Language project, under the Apache License v2.0 with LLVM
// Exceptions. See /LICENSE for license information.
// SPDX-License-Identifier: Apache-2.0 WITH LLVM-exception

#ifndef EXECUTABLE_SEMANTICS_AST_DECLARATION_H_
#define EXECUTABLE_SEMANTICS_AST_DECLARATION_H_

#include <list>
#include <string>

#include "common/ostream.h"
#include "executable_semantics/ast/class_definition.h"
#include "executable_semantics/ast/function_definition.h"
#include "executable_semantics/ast/member.h"
#include "executable_semantics/ast/pattern.h"
<<<<<<< HEAD
#include "executable_semantics/ast/source_location.h"
=======
#include "executable_semantics/common/ptr.h"
>>>>>>> 77ff9300
#include "llvm/Support/Compiler.h"

namespace Carbon {

// Abstract base class of all AST nodes representing patterns.
//
// Declaration and its derived classes support LLVM-style RTTI, including
// llvm::isa, llvm::cast, and llvm::dyn_cast. To support this, every
// class derived from Declaration must provide a `classof` operation, and
// every concrete derived class must have a corresponding enumerator
// in `Kind`; see https://llvm.org/docs/HowToSetUpLLVMStyleRTTI.html for
// details.
class Declaration {
 public:
  enum class Kind {
    FunctionDeclaration,
    ClassDeclaration,
    ChoiceDeclaration,
    VariableDeclaration,
  };

  Declaration(const Member&) = delete;
  Declaration& operator=(const Member&) = delete;

  // Returns the enumerator corresponding to the most-derived type of this
  // object.
  auto Tag() const -> Kind { return tag; }

  auto SourceLoc() const -> SourceLocation { return loc; }

  void Print(llvm::raw_ostream& out) const;

 protected:
  // Constructs a Declaration representing syntax at the given line number.
  // `tag` must be the enumerator corresponding to the most-derived type being
  // constructed.
  Declaration(Kind tag, SourceLocation loc) : tag(tag), loc(loc) {}

 private:
  const Kind tag;
  SourceLocation loc;
};

class FunctionDeclaration : public Declaration {
 public:
<<<<<<< HEAD
  FunctionDeclaration(const FunctionDefinition* definition)
      : Declaration(Kind::FunctionDeclaration, definition->loc),
=======
  FunctionDeclaration(Ptr<const FunctionDefinition> definition)
      : Declaration(Kind::FunctionDeclaration, definition->line_num),
>>>>>>> 77ff9300
        definition(definition) {}

  static auto classof(const Declaration* decl) -> bool {
    return decl->Tag() == Kind::FunctionDeclaration;
  }

  auto Definition() const -> const FunctionDefinition& { return *definition; }

 private:
  Ptr<const FunctionDefinition> definition;
};

class ClassDeclaration : public Declaration {
 public:
  ClassDeclaration(SourceLocation loc, std::string name,
                   std::list<Member*> members)
      : Declaration(Kind::ClassDeclaration, loc),
        definition({.loc = loc,
                    .name = std::move(name),
                    .members = std::move(members)}) {}

  static auto classof(const Declaration* decl) -> bool {
    return decl->Tag() == Kind::ClassDeclaration;
  }

  auto Definition() const -> const ClassDefinition& { return definition; }

 private:
  ClassDefinition definition;
};

class ChoiceDeclaration : public Declaration {
 public:
  ChoiceDeclaration(
      SourceLocation loc, std::string name,
      std::list<std::pair<std::string, const Expression*>> alternatives)
      : Declaration(Kind::ChoiceDeclaration, loc),
        name(std::move(name)),
        alternatives(std::move(alternatives)) {}

  static auto classof(const Declaration* decl) -> bool {
    return decl->Tag() == Kind::ChoiceDeclaration;
  }

  auto Name() const -> const std::string& { return name; }
  auto Alternatives() const
      -> const std::list<std::pair<std::string, const Expression*>>& {
    return alternatives;
  }

 private:
  std::string name;
  std::list<std::pair<std::string, const Expression*>> alternatives;
};

// Global variable definition implements the Declaration concept.
class VariableDeclaration : public Declaration {
 public:
  VariableDeclaration(SourceLocation loc, const BindingPattern* binding,
                      const Expression* initializer)
      : Declaration(Kind::VariableDeclaration, loc),
        binding(binding),
        initializer(initializer) {}

  static auto classof(const Declaration* decl) -> bool {
    return decl->Tag() == Kind::VariableDeclaration;
  }

  auto Binding() const -> const BindingPattern* { return binding; }
  auto Initializer() const -> const Expression* { return initializer; }

 private:
  // TODO: split this into a non-optional name and a type, initialized by
  // a constructor that takes a BindingPattern and handles errors like a
  // missing name.
  const BindingPattern* binding;
  const Expression* initializer;
};

}  // namespace Carbon

#endif  // EXECUTABLE_SEMANTICS_AST_DECLARATION_H_<|MERGE_RESOLUTION|>--- conflicted
+++ resolved
@@ -13,11 +13,8 @@
 #include "executable_semantics/ast/function_definition.h"
 #include "executable_semantics/ast/member.h"
 #include "executable_semantics/ast/pattern.h"
-<<<<<<< HEAD
 #include "executable_semantics/ast/source_location.h"
-=======
 #include "executable_semantics/common/ptr.h"
->>>>>>> 77ff9300
 #include "llvm/Support/Compiler.h"
 
 namespace Carbon {
@@ -63,13 +60,8 @@
 
 class FunctionDeclaration : public Declaration {
  public:
-<<<<<<< HEAD
-  FunctionDeclaration(const FunctionDefinition* definition)
-      : Declaration(Kind::FunctionDeclaration, definition->loc),
-=======
   FunctionDeclaration(Ptr<const FunctionDefinition> definition)
-      : Declaration(Kind::FunctionDeclaration, definition->line_num),
->>>>>>> 77ff9300
+      : Declaration(Kind::FunctionDeclaration, definition->source_location),
         definition(definition) {}
 
   static auto classof(const Declaration* decl) -> bool {
