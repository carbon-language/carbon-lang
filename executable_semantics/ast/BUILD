--- conflicted
+++ resolved
@@ -15,7 +15,6 @@
 )
 
 cc_library(
-<<<<<<< HEAD
     name = "ast_node",
     srcs = ["ast_node.cpp"],
     hdrs = [
@@ -37,30 +36,13 @@
 )
 
 cc_library(
-    name = "class_definition",
-    hdrs = ["class_definition.h"],
-    deps = [
-        ":member",
-        ":source_location",
-        "//common:ostream",
-        "@llvm-project//llvm:Support",
-    ],
-)
-
-cc_library(
-=======
->>>>>>> 17fc07f9
     name = "declaration",
     srcs = ["declaration.cpp"],
     hdrs = [
         "declaration.h",
     ],
     deps = [
-<<<<<<< HEAD
         ":ast_node",
-        ":class_definition",
-=======
->>>>>>> 17fc07f9
         ":member",
         ":pattern",
         ":source_location",
