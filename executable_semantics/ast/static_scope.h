// Part of the Carbon Language project, under the Apache License v2.0 with LLVM
// Exceptions. See /LICENSE for license information.
// SPDX-License-Identifier: Apache-2.0 WITH LLVM-exception

#ifndef EXECUTABLE_SEMANTICS_AST_STATIC_SCOPE_H_
#define EXECUTABLE_SEMANTICS_AST_STATIC_SCOPE_H_

#include <string>
#include <unordered_map>
#include <variant>
#include <vector>

#include "executable_semantics/ast/ast_node.h"
#include "executable_semantics/ast/source_location.h"
#include "executable_semantics/common/nonnull.h"

namespace Carbon {

class NamedEntityInterface : public virtual AstNode {
 public:
<<<<<<< HEAD
  virtual ~NamedEntityInterface() = 0;
=======
  enum class NamedEntityKind {
    // Includes variable definitions and matching contexts.
    BindingPattern,
    // Used by entries in choices.
    ChoiceDeclarationAlternative,
    // Used by continuations.
    Continuation,
    // Includes choices, classes, and functions. Variables are handled through
    // BindingPattern.
    Declaration,
    // Used by functions.
    GenericBinding,
    // Used by entries in classes.
    Member,
  };

  NamedEntityInterface() = default;
  virtual ~NamedEntityInterface() = default;

  NamedEntityInterface(NamedEntityInterface&&) = delete;
  auto operator=(NamedEntityInterface&&) -> NamedEntityInterface& = delete;
>>>>>>> 17fc07f9

  // TODO: This is unused, but is intended for casts after lookup.
  auto kind() const -> NamedEntityInterfaceKind {
    return static_cast<NamedEntityInterfaceKind>(root_kind());
  }
};

// The set of declared names in a scope. This is not aware of child scopes, but
// does include directions to parent or related scopes for lookup purposes.
class StaticScope {
 public:
  void Add(std::string name, Nonnull<const NamedEntityInterface*> entity);

 private:
  // Maps locally declared names to their entities.
  std::unordered_map<std::string, Nonnull<const NamedEntityInterface*>>
      declared_names_;

  // A list of scopes used for name lookup within this scope.
  // TODO: This is unused, but is intended for name lookup cross-scope.
  std::vector<Nonnull<StaticScope*>> parent_scopes_;
};

}  // namespace Carbon

#endif  // EXECUTABLE_SEMANTICS_AST_STATIC_SCOPE_H_<|MERGE_RESOLUTION|>--- conflicted
+++ resolved
@@ -18,31 +18,9 @@
 
 class NamedEntityInterface : public virtual AstNode {
  public:
-<<<<<<< HEAD
   virtual ~NamedEntityInterface() = 0;
-=======
-  enum class NamedEntityKind {
-    // Includes variable definitions and matching contexts.
-    BindingPattern,
-    // Used by entries in choices.
-    ChoiceDeclarationAlternative,
-    // Used by continuations.
-    Continuation,
-    // Includes choices, classes, and functions. Variables are handled through
-    // BindingPattern.
-    Declaration,
-    // Used by functions.
-    GenericBinding,
-    // Used by entries in classes.
-    Member,
-  };
 
   NamedEntityInterface() = default;
-  virtual ~NamedEntityInterface() = default;
-
-  NamedEntityInterface(NamedEntityInterface&&) = delete;
-  auto operator=(NamedEntityInterface&&) -> NamedEntityInterface& = delete;
->>>>>>> 17fc07f9
 
   // TODO: This is unused, but is intended for casts after lookup.
   auto kind() const -> NamedEntityInterfaceKind {
