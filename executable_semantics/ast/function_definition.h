// Part of the Carbon Language project, under the Apache License v2.0 with LLVM
// Exceptions. See /LICENSE for license information.
// SPDX-License-Identifier: Apache-2.0 WITH LLVM-exception

#ifndef EXECUTABLE_SEMANTICS_AST_FUNCTION_DEFINITION_H_
#define EXECUTABLE_SEMANTICS_AST_FUNCTION_DEFINITION_H_

#include "common/ostream.h"
#include "executable_semantics/ast/expression.h"
#include "executable_semantics/ast/pattern.h"
#include "executable_semantics/ast/source_location.h"
#include "executable_semantics/ast/statement.h"
#include "llvm/ADT/ArrayRef.h"
#include "llvm/Support/Compiler.h"

namespace Carbon {

// TODO: expand the kinds of things that can be deduced parameters.
//   For now, only generic parameters are supported.
struct GenericBinding {
  std::string name;
  Nonnull<const Expression*> type;
};

class FunctionDefinition {
 public:
  FunctionDefinition(SourceLocation source_loc, std::string name,
                     std::vector<GenericBinding> deduced_params,
<<<<<<< HEAD
                     Nonnull<TuplePattern*> param_pattern,
                     Nonnull<Pattern*> return_type, bool is_omitted_return_type,
                     std::optional<Nonnull<Statement*>> body)
      : source_location(source_location),
        name(std::move(name)),
        deduced_parameters(std::move(deduced_params)),
        param_pattern(param_pattern),
        return_type(return_type),
        is_omitted_return_type(is_omitted_return_type),
        body(body) {}
=======
                     Nonnull<const TuplePattern*> param_pattern,
                     Nonnull<const Pattern*> return_type,
                     bool is_omitted_return_type,
                     std::optional<Nonnull<const Statement*>> body)
      : source_loc_(source_loc),
        name_(std::move(name)),
        deduced_parameters_(deduced_params),
        param_pattern_(param_pattern),
        return_type_(return_type),
        is_omitted_return_type_(is_omitted_return_type),
        body_(body) {}
>>>>>>> 21f8d254

  void Print(llvm::raw_ostream& out) const { PrintDepth(-1, out); }
  void PrintDepth(int depth, llvm::raw_ostream& out) const;
  LLVM_DUMP_METHOD void Dump() const { Print(llvm::errs()); }

<<<<<<< HEAD
  SourceLocation source_location;
  std::string name;
  std::vector<GenericBinding> deduced_parameters;
  Nonnull<TuplePattern*> param_pattern;
  Nonnull<Pattern*> return_type;
  bool is_omitted_return_type;
  std::optional<Nonnull<Statement*>> body;
=======
  auto source_loc() const -> SourceLocation { return source_loc_; }
  auto name() const -> const std::string& { return name_; }
  auto deduced_parameters() const -> llvm::ArrayRef<GenericBinding> {
    return deduced_parameters_;
  }
  auto param_pattern() const -> const TuplePattern& { return *param_pattern_; }
  auto return_type() const -> const Pattern& { return *return_type_; }
  auto is_omitted_return_type() const -> bool {
    return is_omitted_return_type_;
  }
  auto body() const -> std::optional<Nonnull<const Statement*>> {
    return body_;
  }

 private:
  SourceLocation source_loc_;
  std::string name_;
  std::vector<GenericBinding> deduced_parameters_;
  Nonnull<const TuplePattern*> param_pattern_;
  Nonnull<const Pattern*> return_type_;
  bool is_omitted_return_type_;
  std::optional<Nonnull<const Statement*>> body_;
>>>>>>> 21f8d254
};

}  // namespace Carbon

#endif  // EXECUTABLE_SEMANTICS_AST_FUNCTION_DEFINITION_H_<|MERGE_RESOLUTION|>--- conflicted
+++ resolved
@@ -26,50 +26,28 @@
  public:
   FunctionDefinition(SourceLocation source_loc, std::string name,
                      std::vector<GenericBinding> deduced_params,
-<<<<<<< HEAD
                      Nonnull<TuplePattern*> param_pattern,
                      Nonnull<Pattern*> return_type, bool is_omitted_return_type,
                      std::optional<Nonnull<Statement*>> body)
-      : source_location(source_location),
-        name(std::move(name)),
-        deduced_parameters(std::move(deduced_params)),
-        param_pattern(param_pattern),
-        return_type(return_type),
-        is_omitted_return_type(is_omitted_return_type),
-        body(body) {}
-=======
-                     Nonnull<const TuplePattern*> param_pattern,
-                     Nonnull<const Pattern*> return_type,
-                     bool is_omitted_return_type,
-                     std::optional<Nonnull<const Statement*>> body)
       : source_loc_(source_loc),
         name_(std::move(name)),
-        deduced_parameters_(deduced_params),
+        deduced_parameters_(std::move(deduced_params)),
         param_pattern_(param_pattern),
         return_type_(return_type),
         is_omitted_return_type_(is_omitted_return_type),
         body_(body) {}
->>>>>>> 21f8d254
 
   void Print(llvm::raw_ostream& out) const { PrintDepth(-1, out); }
   void PrintDepth(int depth, llvm::raw_ostream& out) const;
   LLVM_DUMP_METHOD void Dump() const { Print(llvm::errs()); }
 
-<<<<<<< HEAD
-  SourceLocation source_location;
-  std::string name;
-  std::vector<GenericBinding> deduced_parameters;
-  Nonnull<TuplePattern*> param_pattern;
-  Nonnull<Pattern*> return_type;
-  bool is_omitted_return_type;
-  std::optional<Nonnull<Statement*>> body;
-=======
   auto source_loc() const -> SourceLocation { return source_loc_; }
   auto name() const -> const std::string& { return name_; }
   auto deduced_parameters() const -> llvm::ArrayRef<GenericBinding> {
     return deduced_parameters_;
   }
   auto param_pattern() const -> const TuplePattern& { return *param_pattern_; }
+  auto param_pattern() -> TuplePattern& { return *param_pattern_; }
   auto return_type() const -> const Pattern& { return *return_type_; }
   auto is_omitted_return_type() const -> bool {
     return is_omitted_return_type_;
@@ -77,16 +55,16 @@
   auto body() const -> std::optional<Nonnull<const Statement*>> {
     return body_;
   }
+  auto body() -> std::optional<Nonnull<Statement*>> { return body_; }
 
  private:
   SourceLocation source_loc_;
   std::string name_;
   std::vector<GenericBinding> deduced_parameters_;
-  Nonnull<const TuplePattern*> param_pattern_;
-  Nonnull<const Pattern*> return_type_;
+  Nonnull<TuplePattern*> param_pattern_;
+  Nonnull<Pattern*> return_type_;
   bool is_omitted_return_type_;
-  std::optional<Nonnull<const Statement*>> body_;
->>>>>>> 21f8d254
+  std::optional<Nonnull<Statement*>> body_;
 };
 
 }  // namespace Carbon
