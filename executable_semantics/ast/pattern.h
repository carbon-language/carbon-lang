--- conflicted
+++ resolved
@@ -114,45 +114,20 @@
 // A pattern that matches a tuple value field-wise.
 class TuplePattern : public Pattern {
  public:
-<<<<<<< HEAD
-  // Represents a portion of a tuple pattern corresponding to a single field.
-  struct Field {
-    Field(std::string name, Nonnull<Pattern*> pattern)
-        : name(std::move(name)), pattern(pattern) {}
-
-    // The field name. Cannot be empty
-    std::string name;
-
-    // The pattern the field must match.
-    Nonnull<Pattern*> pattern;
-  };
-
-  TuplePattern(SourceLocation source_loc, std::vector<Field> fields)
+  TuplePattern(SourceLocation source_loc, std::vector<Nonnull<Pattern*>> fields)
       : Pattern(Kind::TuplePattern, source_loc), fields_(std::move(fields)) {}
-=======
-  TuplePattern(SourceLocation source_loc, std::vector<Nonnull<Pattern*>> fields)
-      : Pattern(Kind::TuplePattern, source_loc), fields(std::move(fields)) {}
->>>>>>> 097f00ea
 
   static auto classof(const Pattern* pattern) -> bool {
     return pattern->kind() == Kind::TuplePattern;
   }
 
-<<<<<<< HEAD
-  auto fields() const -> llvm::ArrayRef<Field> { return fields_; }
-  auto fields() -> llvm::MutableArrayRef<Field> { return fields_; }
-
- private:
-  std::vector<Field> fields_;
-=======
-  auto Fields() const -> llvm::ArrayRef<Nonnull<const Pattern*>> {
-    return fields;
-  }
-  auto Fields() -> llvm::ArrayRef<Nonnull<Pattern*>> { return fields; }
-
- private:
-  std::vector<Nonnull<Pattern*>> fields;
->>>>>>> 097f00ea
+  auto fields() const -> llvm::ArrayRef<Nonnull<const Pattern*>> {
+    return fields_;
+  }
+  auto fields() -> llvm::ArrayRef<Nonnull<Pattern*>> { return fields_; }
+
+ private:
+  std::vector<Nonnull<Pattern*>> fields_;
 };
 
 // Converts paren_contents to a Pattern, interpreting the parentheses as
