// Part of the Carbon Language project, under the Apache License v2.0 with LLVM
// Exceptions. See /LICENSE for license information.
// SPDX-License-Identifier: Apache-2.0 WITH LLVM-exception

#ifndef EXECUTABLE_SEMANTICS_AST_EXPRESSION_H_
#define EXECUTABLE_SEMANTICS_AST_EXPRESSION_H_

#include <string>
#include <variant>
#include <vector>

#include "common/indirect_value.h"

namespace Carbon {

struct Expression;

// A FieldInitializer represents the initialization of a single tuple field.
struct FieldInitializer {
  // The field name. For a positional field, this may be empty.
  std::string name;

  // The expression that initializes the field.
  const Expression* expression;
};

enum class ExpressionKind {
  AutoT,
  BoolT,
  Boolean,
  Call,
  FunctionT,
  GetField,
  Index,
  IntT,
  ContinuationT,  // The type of a continuation value.
  Integer,
  PatternVariable,
  PrimitiveOp,
  Tuple,
  TypeT,
  Variable,
};

enum class Operator {
  Add,
  And,
  Deref,
  Eq,
  Mul,
  Neg,
  Not,
  Or,
  Sub,
  Ptr,
};

struct Expression;

struct Variable {
  static constexpr ExpressionKind Kind = ExpressionKind::Variable;
  std::string* name;
};

struct FieldAccess {
  static constexpr ExpressionKind Kind = ExpressionKind::GetField;
<<<<<<< HEAD
  IndirectValue<Expression> aggregate;
=======
  const Expression* aggregate;
>>>>>>> 621f3ecd
  std::string* field;
};

struct Index {
  static constexpr ExpressionKind Kind = ExpressionKind::Index;
  const Expression* aggregate;
  const Expression* offset;
};

struct PatternVariable {
  static constexpr ExpressionKind Kind = ExpressionKind::PatternVariable;
  std::string* name;
  const Expression* type;
};

struct IntLiteral {
  static constexpr ExpressionKind Kind = ExpressionKind::Integer;
  int value;
};

struct BoolLiteral {
  static constexpr ExpressionKind Kind = ExpressionKind::Boolean;
  bool value;
};

struct Tuple {
  static constexpr ExpressionKind Kind = ExpressionKind::Tuple;
  std::vector<FieldInitializer>* fields;
};

struct PrimitiveOperator {
  static constexpr ExpressionKind Kind = ExpressionKind::PrimitiveOp;
  Operator op;
  std::vector<const Expression*>* arguments;
};

struct Call {
  static constexpr ExpressionKind Kind = ExpressionKind::Call;
  const Expression* function;
  const Expression* argument;
};

struct FunctionType {
  static constexpr ExpressionKind Kind = ExpressionKind::FunctionT;
  const Expression* parameter;
  const Expression* return_type;
};

struct AutoT {
  static constexpr ExpressionKind Kind = ExpressionKind::AutoT;
};

struct BoolT {
  static constexpr ExpressionKind Kind = ExpressionKind::BoolT;
};

struct IntT {
  static constexpr ExpressionKind Kind = ExpressionKind::IntT;
};

struct ContinuationT {
  static constexpr ExpressionKind Kind = ExpressionKind::ContinuationT;
};

struct TypeT {
  static constexpr ExpressionKind Kind = ExpressionKind::TypeT;
};

struct Expression {
  int line_num;
  inline auto tag() const -> ExpressionKind;

  static auto MakeVar(int line_num, std::string var) -> const Expression*;
  static auto MakeVarPat(int line_num, std::string var, const Expression* type)
      -> const Expression*;
  static auto MakeInt(int line_num, int i) -> const Expression*;
  static auto MakeBool(int line_num, bool b) -> const Expression*;
  static auto MakeOp(int line_num, Operator op,
                     std::vector<const Expression*>* args) -> const Expression*;
  static auto MakeUnOp(int line_num, enum Operator op, const Expression* arg)
      -> const Expression*;
  static auto MakeBinOp(int line_num, enum Operator op, const Expression* arg1,
                        const Expression* arg2) -> const Expression*;
  static auto MakeCall(int line_num, const Expression* fun,
                       const Expression* arg) -> const Expression*;
  static auto MakeGetField(int line_num, const Expression* exp,
                           std::string field) -> const Expression*;
  static auto MakeTuple(int line_num, std::vector<FieldInitializer>* args)
      -> const Expression*;
  static auto MakeUnit(int line_num) -> const Expression*;
  static auto MakeIndex(int line_num, const Expression* exp,
                        const Expression* i) -> const Expression*;
  static auto MakeTypeType(int line_num) -> const Expression*;
  static auto MakeIntType(int line_num) -> const Expression*;
  static auto MakeBoolType(int line_num) -> const Expression*;
  static auto MakeFunType(int line_num, const Expression* param,
                          const Expression* ret) -> const Expression*;
  static auto MakeAutoType(int line_num) -> const Expression*;
  static auto MakeContinuationType(int line_num) -> const Expression*;

  auto GetVariable() const -> const Variable&;
  auto GetFieldAccess() const -> const FieldAccess&;
  auto GetIndex() const -> const Index&;
  auto GetPatternVariable() const -> const PatternVariable&;
  auto GetInteger() const -> int;
  auto GetBoolean() const -> bool;
  auto GetTuple() const -> const Tuple&;
  auto GetPrimitiveOperator() const -> const PrimitiveOperator&;
  auto GetCall() const -> const Call&;
  auto GetFunctionType() const -> const FunctionType&;

 private:
  std::variant<Variable, FieldAccess, Index, PatternVariable, IntLiteral,
               BoolLiteral, Tuple, PrimitiveOperator, Call, FunctionType, AutoT,
               BoolT, IntT, ContinuationT, TypeT>
      value;
};

void PrintExp(const Expression* exp);

// Implementation details only beyond this point

struct TagVisitor {
  template <typename Alternative>
  auto operator()(const Alternative&) -> ExpressionKind {
    return Alternative::Kind;
  }
};

auto Expression::tag() const -> ExpressionKind {
  return std::visit(TagVisitor(), value);
}

}  // namespace Carbon

#endif  // EXECUTABLE_SEMANTICS_AST_EXPRESSION_H_<|MERGE_RESOLUTION|>--- conflicted
+++ resolved
@@ -64,11 +64,7 @@
 
 struct FieldAccess {
   static constexpr ExpressionKind Kind = ExpressionKind::GetField;
-<<<<<<< HEAD
   IndirectValue<Expression> aggregate;
-=======
-  const Expression* aggregate;
->>>>>>> 621f3ecd
   std::string* field;
 };
 
