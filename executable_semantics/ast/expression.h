--- conflicted
+++ resolved
@@ -180,13 +180,7 @@
   static auto MakeIntTypeLiteral(int line_num) -> const Expression*;
   static auto MakeBoolTypeLiteral(int line_num) -> const Expression*;
   static auto MakeFunctionTypeLiteral(int line_num, const Expression* param,
-<<<<<<< HEAD
                                       ReturnInfo ret) -> const Expression*;
-  static auto MakeAutoTypeLiteral(int line_num) -> const Expression*;
-=======
-                                      const Expression* ret)
-      -> const Expression*;
->>>>>>> 19609345
   static auto MakeContinuationTypeLiteral(int line_num) -> const Expression*;
 
   auto GetIdentifierExpression() const -> const IdentifierExpression&;
