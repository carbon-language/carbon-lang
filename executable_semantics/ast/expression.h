// Part of the Carbon Language project, under the Apache License v2.0 with LLVM
// Exceptions. See /LICENSE for license information.
// SPDX-License-Identifier: Apache-2.0 WITH LLVM-exception

#ifndef EXECUTABLE_SEMANTICS_AST_EXPRESSION_H_
#define EXECUTABLE_SEMANTICS_AST_EXPRESSION_H_

#include <string>
#include <variant>
#include <vector>

#include "common/indirect_value.h"

namespace Carbon {

struct Expression;

// A FieldInitializer represents the initialization of a single tuple field.
struct FieldInitializer {
  // The field name. For a positional field, this may be empty.
  std::string name;

  // The expression that initializes the field.
  const Expression* expression;
};

enum class ExpressionKind {
  AutoT,
  BoolT,
  Boolean,
  Call,
  FunctionT,
  GetField,
  Index,
  IntT,
  ContinuationT,  // The type of a continuation value.
  Integer,
  PatternVariable,
  PrimitiveOp,
  Tuple,
  TypeT,
  Variable,
};

enum class Operator {
  Add,
  And,
  Deref,
  Eq,
  Mul,
  Neg,
  Not,
  Or,
  Sub,
  Ptr,
};

struct Expression;

struct Variable {
  static constexpr ExpressionKind Kind = ExpressionKind::Variable;
  std::string name;
};

struct FieldAccess {
  static constexpr ExpressionKind Kind = ExpressionKind::GetField;
<<<<<<< HEAD
  IndirectValue<Expression> aggregate;
  std::string* field;
=======
  const Expression* aggregate;
  std::string field;
>>>>>>> af0b00f2
};

struct Index {
  static constexpr ExpressionKind Kind = ExpressionKind::Index;
  const Expression* aggregate;
  const Expression* offset;
};

struct PatternVariable {
  static constexpr ExpressionKind Kind = ExpressionKind::PatternVariable;
  std::string name;
  const Expression* type;
};

struct IntLiteral {
  static constexpr ExpressionKind Kind = ExpressionKind::Integer;
  int value;
};

struct BoolLiteral {
  static constexpr ExpressionKind Kind = ExpressionKind::Boolean;
  bool value;
};

struct Tuple {
  static constexpr ExpressionKind Kind = ExpressionKind::Tuple;
  std::vector<FieldInitializer>* fields;
};

struct PrimitiveOperator {
  static constexpr ExpressionKind Kind = ExpressionKind::PrimitiveOp;
  Operator op;
  std::vector<const Expression*>* arguments;
};

struct Call {
  static constexpr ExpressionKind Kind = ExpressionKind::Call;
  const Expression* function;
  const Expression* argument;
};

struct FunctionType {
  static constexpr ExpressionKind Kind = ExpressionKind::FunctionT;
  const Expression* parameter;
  const Expression* return_type;
};

struct AutoT {
  static constexpr ExpressionKind Kind = ExpressionKind::AutoT;
};

struct BoolT {
  static constexpr ExpressionKind Kind = ExpressionKind::BoolT;
};

struct IntT {
  static constexpr ExpressionKind Kind = ExpressionKind::IntT;
};

struct ContinuationT {
  static constexpr ExpressionKind Kind = ExpressionKind::ContinuationT;
};

struct TypeT {
  static constexpr ExpressionKind Kind = ExpressionKind::TypeT;
};

struct Expression {
  int line_num;
  inline auto tag() const -> ExpressionKind;

  static auto MakeVar(int line_num, std::string var) -> const Expression*;
  static auto MakeVarPat(int line_num, std::string var, const Expression* type)
      -> const Expression*;
  static auto MakeInt(int line_num, int i) -> const Expression*;
  static auto MakeBool(int line_num, bool b) -> const Expression*;
  static auto MakeOp(int line_num, Operator op,
                     std::vector<const Expression*>* args) -> const Expression*;
  static auto MakeUnOp(int line_num, enum Operator op, const Expression* arg)
      -> const Expression*;
  static auto MakeBinOp(int line_num, enum Operator op, const Expression* arg1,
                        const Expression* arg2) -> const Expression*;
  static auto MakeCall(int line_num, const Expression* fun,
                       const Expression* arg) -> const Expression*;
  static auto MakeGetField(int line_num, const Expression* exp,
                           std::string field) -> const Expression*;
  static auto MakeTuple(int line_num, std::vector<FieldInitializer>* args)
      -> const Expression*;
  static auto MakeUnit(int line_num) -> const Expression*;
  static auto MakeIndex(int line_num, const Expression* exp,
                        const Expression* i) -> const Expression*;
  static auto MakeTypeType(int line_num) -> const Expression*;
  static auto MakeIntType(int line_num) -> const Expression*;
  static auto MakeBoolType(int line_num) -> const Expression*;
  static auto MakeFunType(int line_num, const Expression* param,
                          const Expression* ret) -> const Expression*;
  static auto MakeAutoType(int line_num) -> const Expression*;
  static auto MakeContinuationType(int line_num) -> const Expression*;

  auto GetVariable() const -> const Variable&;
  auto GetFieldAccess() const -> const FieldAccess&;
  auto GetIndex() const -> const Index&;
  auto GetPatternVariable() const -> const PatternVariable&;
  auto GetInteger() const -> int;
  auto GetBoolean() const -> bool;
  auto GetTuple() const -> const Tuple&;
  auto GetPrimitiveOperator() const -> const PrimitiveOperator&;
  auto GetCall() const -> const Call&;
  auto GetFunctionType() const -> const FunctionType&;

 private:
  std::variant<Variable, FieldAccess, Index, PatternVariable, IntLiteral,
               BoolLiteral, Tuple, PrimitiveOperator, Call, FunctionType, AutoT,
               BoolT, IntT, ContinuationT, TypeT>
      value;
};

void PrintExp(const Expression* exp);

// Implementation details only beyond this point

struct TagVisitor {
  template <typename Alternative>
  auto operator()(const Alternative&) -> ExpressionKind {
    return Alternative::Kind;
  }
};

auto Expression::tag() const -> ExpressionKind {
  return std::visit(TagVisitor(), value);
}

}  // namespace Carbon

#endif  // EXECUTABLE_SEMANTICS_AST_EXPRESSION_H_<|MERGE_RESOLUTION|>--- conflicted
+++ resolved
@@ -64,13 +64,8 @@
 
 struct FieldAccess {
   static constexpr ExpressionKind Kind = ExpressionKind::GetField;
-<<<<<<< HEAD
   IndirectValue<Expression> aggregate;
-  std::string* field;
-=======
-  const Expression* aggregate;
   std::string field;
->>>>>>> af0b00f2
 };
 
 struct Index {
