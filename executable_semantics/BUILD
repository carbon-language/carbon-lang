# Part of the Carbon Language project, under the Apache License v2.0 with LLVM
# Exceptions. See /LICENSE for license information.
# SPDX-License-Identifier: Apache-2.0 WITH LLVM-exception

load("@mypy_integration//:mypy.bzl", "mypy_test")

package(default_visibility = [
    "//bazel/check_deps:__pkg__",
    "//executable_semantics:__subpackages__",
])

filegroup(
<<<<<<< HEAD
    name = "prelude_files",
    srcs = ["data/prelude.carbon"],
)

cc_library(
    name = "prelude",
    srcs = ["prelude.cpp"],
    hdrs = ["prelude.h"],
    data = ["data/prelude.carbon"],
    deps = [
        "//common:error",
        "//executable_semantics/ast:declaration",
        "//executable_semantics/common:arena",
        "//executable_semantics/common:nonnull",
        "//executable_semantics/syntax",
    ],
)

cc_binary(
    name = "executable_semantics",
    srcs = ["main.cpp"],
=======
    name = "standard_libraries",
    srcs = ["data/prelude.carbon"],
)

cc_binary(
    name = "executable_semantics",
    srcs = ["main.cpp"],
    data = [":standard_libraries"],
>>>>>>> a68720b7
    deps = [
        ":prelude",
        "//common:error",
        "//executable_semantics/common:arena",
        "//executable_semantics/common:nonnull",
        "//executable_semantics/interpreter:exec_program",
        "//executable_semantics/syntax",
        "@llvm-project//llvm:Support",
    ],
)

py_binary(
    name = "gen_rtti",
    srcs = ["gen_rtti.py"],
)

# This script should be run directly; the target is only provided for the
# mypy_test.
py_binary(
    name = "update_checks_mypy_wrapper",
    srcs = ["update_checks.py"],
    main = "update_checks.py",
)

mypy_test(
    name = "update_checks_mypy_test",
    include_imports = True,
    deps = [":update_checks_mypy_wrapper"],
)<|MERGE_RESOLUTION|>--- conflicted
+++ resolved
@@ -10,8 +10,7 @@
 ])
 
 filegroup(
-<<<<<<< HEAD
-    name = "prelude_files",
+    name = "standard_libraries",
     srcs = ["data/prelude.carbon"],
 )
 
@@ -19,7 +18,7 @@
     name = "prelude",
     srcs = ["prelude.cpp"],
     hdrs = ["prelude.h"],
-    data = ["data/prelude.carbon"],
+    data = [":standard_libraries"],
     deps = [
         "//common:error",
         "//executable_semantics/ast:declaration",
@@ -32,16 +31,6 @@
 cc_binary(
     name = "executable_semantics",
     srcs = ["main.cpp"],
-=======
-    name = "standard_libraries",
-    srcs = ["data/prelude.carbon"],
-)
-
-cc_binary(
-    name = "executable_semantics",
-    srcs = ["main.cpp"],
-    data = [":standard_libraries"],
->>>>>>> a68720b7
     deps = [
         ":prelude",
         "//common:error",
