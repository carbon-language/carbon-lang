--- conflicted
+++ resolved
@@ -34,12 +34,11 @@
     name = "ast_to_proto_test",
     srcs = ["ast_to_proto_test.cpp"],
     args = [
-<<<<<<< HEAD
-        "$(locations //executable_semantics:prelude_files)",
+        "$(locations //executable_semantics:standard_libraries)",
         "$(locations //executable_semantics/testdata:carbon_files)",
     ],
     data = [
-        "//executable_semantics:prelude_files",
+        "//executable_semantics:standard_libraries",
         "//executable_semantics/testdata:carbon_files",
     ],
     deps = [
@@ -73,18 +72,11 @@
     name = "proto_to_carbon_test",
     srcs = ["proto_to_carbon_test.cpp"],
     args = [
-        "$(locations //executable_semantics:prelude_files)",
-        "$(locations //executable_semantics/testdata:carbon_files)",
-    ],
-    data = [
-        "//executable_semantics:prelude_files",
-=======
         "$(locations //executable_semantics:standard_libraries)",
         "$(locations //executable_semantics/testdata:carbon_files)",
     ],
     data = [
         "//executable_semantics:standard_libraries",
->>>>>>> a68720b7
         "//executable_semantics/testdata:carbon_files",
     ],
     deps = [
