// Part of the Carbon Language project, under the Apache License v2.0 with LLVM
// Exceptions. See /LICENSE for license information.
// SPDX-License-Identifier: Apache-2.0 WITH LLVM-exception

#include "executable_semantics/syntax_helpers.h"

#include <iostream>

#include "executable_semantics/interpreter/interpreter.h"
#include "executable_semantics/interpreter/typecheck.h"

namespace Carbon {

bool tracing_output = false;

char* input_filename = nullptr;

void PrintSyntaxError(char* error, int line_num) {
  std::cerr << input_filename << ":" << line_num << ": " << error << std::endl;
  exit(-1);
}

<<<<<<< HEAD
void ExecProgram(std::list<Declaration*>* fs) {
  if (tracing_output) {
    std::cout << "********** source program **********" << std::endl;
    for (const auto decl : *fs) {
      decl->Print();
    }
=======
void ExecProgram(std::list<Declaration>* fs) {
  if (tracing_output) {
    std::cout << "********** source program **********" << std::endl;
    for (const auto& decl : *fs) {
      decl.Print();
>>>>>>> e77dfa6b
    std::cout << "********** type checking **********" << std::endl;
  }
  state = new State();  // Compile-time state.
  std::pair<TypeEnv, Env> p = TopLevel(fs);
  TypeEnv top = p.first;
  Env ct_top = p.second;
<<<<<<< HEAD
  std::list<const Declaration*> new_decls;
  for (const auto& i : *fs) {
    new_decls.push_back(i->TypeChecked(top, ct_top));
=======
  std::list<Declaration> new_decls;
  for (const auto& decl : *fs) {
    new_decls.push_back(decl.TypeChecked(top, ct_top));
>>>>>>> e77dfa6b
  }
  if (tracing_output) {
    std::cout << std::endl;
    std::cout << "********** type checking complete **********" << std::endl;
<<<<<<< HEAD
    for (const auto decl : new_decls) {
      decl->Print();
    }
    std::cout << "********** starting execution **********" << std::endl;
=======
    for (const auto& decl : new_decls) {
      decl.Print();
    }
>>>>>>> e77dfa6b
  }
  int result = InterpProgram(&new_decls);
  std::cout << "result: " << result << std::endl;
}

}  // namespace Carbon<|MERGE_RESOLUTION|>--- conflicted
+++ resolved
@@ -20,52 +20,30 @@
   exit(-1);
 }
 
-<<<<<<< HEAD
-void ExecProgram(std::list<Declaration*>* fs) {
-  if (tracing_output) {
-    std::cout << "********** source program **********" << std::endl;
-    for (const auto decl : *fs) {
-      decl->Print();
-    }
-=======
 void ExecProgram(std::list<Declaration>* fs) {
   if (tracing_output) {
     std::cout << "********** source program **********" << std::endl;
     for (const auto& decl : *fs) {
       decl.Print();
->>>>>>> e77dfa6b
-    std::cout << "********** type checking **********" << std::endl;
+      std::cout << "********** type checking **********" << std::endl;
+    }
+    state = new State();  // Compile-time state.
+    std::pair<TypeEnv, Env> p = TopLevel(fs);
+    TypeEnv top = p.first;
+    Env ct_top = p.second;
+    std::list<Declaration> new_decls;
+    for (const auto& decl : *fs) {
+      new_decls.push_back(decl.TypeChecked(top, ct_top));
+    }
+    if (tracing_output) {
+      std::cout << std::endl;
+      std::cout << "********** type checking complete **********" << std::endl;
+      for (const auto& decl : new_decls) {
+        decl.Print();
+      }
+    }
+    int result = InterpProgram(&new_decls);
+    std::cout << "result: " << result << std::endl;
   }
-  state = new State();  // Compile-time state.
-  std::pair<TypeEnv, Env> p = TopLevel(fs);
-  TypeEnv top = p.first;
-  Env ct_top = p.second;
-<<<<<<< HEAD
-  std::list<const Declaration*> new_decls;
-  for (const auto& i : *fs) {
-    new_decls.push_back(i->TypeChecked(top, ct_top));
-=======
-  std::list<Declaration> new_decls;
-  for (const auto& decl : *fs) {
-    new_decls.push_back(decl.TypeChecked(top, ct_top));
->>>>>>> e77dfa6b
-  }
-  if (tracing_output) {
-    std::cout << std::endl;
-    std::cout << "********** type checking complete **********" << std::endl;
-<<<<<<< HEAD
-    for (const auto decl : new_decls) {
-      decl->Print();
-    }
-    std::cout << "********** starting execution **********" << std::endl;
-=======
-    for (const auto& decl : new_decls) {
-      decl.Print();
-    }
->>>>>>> e77dfa6b
-  }
-  int result = InterpProgram(&new_decls);
-  std::cout << "result: " << result << std::endl;
-}
 
 }  // namespace Carbon