// Part of the Carbon Language project, under the Apache License v2.0 with LLVM
// Exceptions. See /LICENSE for license information.
// SPDX-License-Identifier: Apache-2.0 WITH LLVM-exception

#include <cstdio>
#include <cstring>
#include <iostream>

#include "executable_semantics/syntax.tab.h"
#include "executable_semantics/syntax_helpers.h"
#include "executable_semantics/tracing_flag.h"
#include "llvm/Support/CommandLine.h"

extern FILE* yyin;

int main(int argc, char* argv[]) {
  // yydebug = 1;

  using llvm::cl::desc;
  using llvm::cl::opt;
  opt<bool> quiet_option("quiet", desc("Disable tracing"));
  opt<std::string> input_filename(llvm::cl::Positional, desc("<input file>"));
  llvm::cl::ParseCommandLineOptions(argc, argv);

  if (input_filename.getNumOccurrences() > 0) {
    Carbon::input_filename = input_filename.c_str();
    yyin = fopen(input_filename.c_str(), "r");
    if (yyin == nullptr) {
      std::cerr << "Error opening '" << input_filename
                << "': " << strerror(errno) << std::endl;
      return 1;
    }
  }
<<<<<<< HEAD

  yy::parser parse;
  parse.set_debug_level(10);
  return parse();
=======
  if (quiet_option) {
    Carbon::tracing_output = false;
  }
  return yyparse();
>>>>>>> ea7d71ab
}<|MERGE_RESOLUTION|>--- conflicted
+++ resolved
@@ -31,15 +31,10 @@
       return 1;
     }
   }
-<<<<<<< HEAD
-
+  if (quiet_option) {
+    Carbon::tracing_output = false;
+  }
   yy::parser parse;
   parse.set_debug_level(10);
   return parse();
-=======
-  if (quiet_option) {
-    Carbon::tracing_output = false;
-  }
-  return yyparse();
->>>>>>> ea7d71ab
 }