<<<<<<< HEAD
COMPILATION ERROR: 8: invalid character '\x22' in source file.
=======
COMPILATION ERROR: executable_semantics/testdata/string_fail6.carbon:6: Invalid escaping in string: "new	line"
>>>>>>> b7993fb0
EXIT CODE: 255<|MERGE_RESOLUTION|>--- conflicted
+++ resolved
@@ -1,6 +1,2 @@
-<<<<<<< HEAD
-COMPILATION ERROR: 8: invalid character '\x22' in source file.
-=======
-COMPILATION ERROR: executable_semantics/testdata/string_fail6.carbon:6: Invalid escaping in string: "new	line"
->>>>>>> b7993fb0
+COMPILATION ERROR: executable_semantics/testdata/string_fail6.carbon:8: Invalid escaping in string: "new	line"
 EXIT CODE: 255