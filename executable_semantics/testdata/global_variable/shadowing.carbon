--- conflicted
+++ resolved
@@ -7,11 +7,7 @@
 // RUN: executable_semantics --trace %s 2>&1 | \
 // RUN:   FileCheck --match-full-lines --allow-unused-prefixes %s
 // AUTOUPDATE: executable_semantics %s
-<<<<<<< HEAD
-// CHECK: COMPILATION ERROR: {{.*}}/executable_semantics/testdata/global_variable/shadowing.carbon:19: type error in return: 'i32' is not implicitly convertible to '()'
-=======
 // CHECK: result: 0
->>>>>>> a7e06b81
 
 package ExecutableSemanticsTest api;
 
