// Part of the Carbon Language project, under the Apache License v2.0 with LLVM
// Exceptions. See /LICENSE for license information.
// SPDX-License-Identifier: Apache-2.0 WITH LLVM-exception
//
<<<<<<< HEAD
// RUN: %{not} %{executable_semantics} %s 2>&1 | \
// RUN:   %{FileCheck} --match-full-lines --allow-unused-prefixes=false %s
// RUN: %{not} %{executable_semantics} --trace %s 2>&1 | \
// RUN:   %{FileCheck} --match-full-lines --allow-unused-prefixes %s
// AUTOUPDATE: %{executable_semantics} %s
// CHECK: COMPILATION ERROR: {{.*}}/executable_semantics/testdata/name_lookup/fail_choice_duplicate.carbon:16: Duplicate name `None` also found at {{.*}}/executable_semantics/testdata/name_lookup/fail_choice_duplicate.carbon:15
=======
// RUN: not executable_semantics %s 2>&1 | \
// RUN:   FileCheck --match-full-lines --allow-unused-prefixes=false %s
// RUN: not executable_semantics --trace %s 2>&1 | \
// RUN:   FileCheck --match-full-lines --allow-unused-prefixes %s
// AUTOUPDATE: executable_semantics %s
// CHECK: COMPILATION ERROR: {{.*}}/executable_semantics/testdata/name_lookup/fail_choice_duplicate.carbon:16: Duplicate name `None` in choice type
>>>>>>> ca27d9a0

package ExecutableSemanticsTest api;

choice Ints {
  None,
  None,
}

fn Main() -> i32 {
  return 0;
}<|MERGE_RESOLUTION|>--- conflicted
+++ resolved
@@ -2,21 +2,12 @@
 // Exceptions. See /LICENSE for license information.
 // SPDX-License-Identifier: Apache-2.0 WITH LLVM-exception
 //
-<<<<<<< HEAD
 // RUN: %{not} %{executable_semantics} %s 2>&1 | \
 // RUN:   %{FileCheck} --match-full-lines --allow-unused-prefixes=false %s
 // RUN: %{not} %{executable_semantics} --trace %s 2>&1 | \
 // RUN:   %{FileCheck} --match-full-lines --allow-unused-prefixes %s
 // AUTOUPDATE: %{executable_semantics} %s
-// CHECK: COMPILATION ERROR: {{.*}}/executable_semantics/testdata/name_lookup/fail_choice_duplicate.carbon:16: Duplicate name `None` also found at {{.*}}/executable_semantics/testdata/name_lookup/fail_choice_duplicate.carbon:15
-=======
-// RUN: not executable_semantics %s 2>&1 | \
-// RUN:   FileCheck --match-full-lines --allow-unused-prefixes=false %s
-// RUN: not executable_semantics --trace %s 2>&1 | \
-// RUN:   FileCheck --match-full-lines --allow-unused-prefixes %s
-// AUTOUPDATE: executable_semantics %s
 // CHECK: COMPILATION ERROR: {{.*}}/executable_semantics/testdata/name_lookup/fail_choice_duplicate.carbon:16: Duplicate name `None` in choice type
->>>>>>> ca27d9a0
 
 package ExecutableSemanticsTest api;
 
