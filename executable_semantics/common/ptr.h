--- conflicted
+++ resolved
@@ -9,20 +9,13 @@
 
 namespace Carbon {
 
-<<<<<<< HEAD
-// A non-nullable pointer. Written as `Ptr<T>` instead of `T*`.
-template <typename T>
-using Ptr = T* _Nonnull;
-=======
 // A non-nullable pointer. Written as `Nonnull<T*>` instead of `T*`.
 //
-// Note LLVM primarily enforces the attribute on function calls that can be
-// proven to be called with nullptr; in other places, this is essentially a
-// comment.
+// Sanitizers enforce this dynamically on assignment, return, and when passing
+// as an argument. Static analysis will also track erroneous uses of `nullptr`.
 template <typename T,
           typename std::enable_if_t<std::is_pointer_v<T>>* = nullptr>
-using Nonnull = T _Nonnull __attribute__((nonnull));
->>>>>>> 138cf634
+using Nonnull = T _Nonnull;
 
 }  // namespace Carbon
 
