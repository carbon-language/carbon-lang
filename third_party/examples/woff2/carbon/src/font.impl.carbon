/* Copyright 2013 Google Inc. All Rights Reserved.

   Distributed under MIT license.
   See file LICENSE for detail or copy at https://opensource.org/licenses/MIT
*/

/* Font management utilities */

#include "./font.h"

#include <algorithm>

#include "./buffer.h"
#include "./port.h"
#include "./store_bytes.h"
#include "./table_tags.h"
#include "./woff2_common.h"

namespace woff2 {

fn Font::FindTable(tag: uint32_t) -> Font::Table* {
  var it: auto = tables.find(tag);
  return it == tables.end() ? nullptr : &it->second;
}

fn Font::FindTable(tag: uint32_t) const -> const Font::Table* {
  var it: auto = tables.find(tag);
  return it == tables.end() ? nullptr : &it->second;
}

fn Font::OutputOrderedTags() const -> std::vector<uint32_t> {
  var output_order: std::vector<uint32_t>;

<<<<<<< HEAD
  for (const auto& i  in  tables) {
    var table: const Font::Table&;
=======
  for (const auto& i : tables) {
    var table: const Font::Table& = i.second;
>>>>>>> 738b6f74
    // This is a transformed table, we will write it together with the
    // original version.
    if (table.tag & 0x80808080) {
      continue;
    }
    output_order.push_back(table.tag);
  }

  // Alphabetize then put loca immediately after glyf
  var glyf_loc: auto = std::find(output_order.begin(), output_order.end(),
      kGlyfTableTag);
  var loca_loc: auto = std::find(output_order.begin(), output_order.end(),
      kLocaTableTag);
  if (glyf_loc != output_order.end() && loca_loc != output_order.end()) {
    output_order.erase(loca_loc);
    output_order.insert(std::find(output_order.begin(), output_order.end(),
      kGlyfTableTag) + 1, kLocaTableTag);
  }

  return output_order;
}

fn ReadTrueTypeFont(file: Buffer*, data: const uint8_t*, len: size_t,
                      font: Font*) -> bool {
  // We don't care about the search_range, entry_selector and range_shift
  // fields, they will always be computed upon writing the font.
  if (!file->ReadU16(&font->num_tables) ||
      !file->Skip(6)) {
    return FONT_COMPRESSION_FAILURE();
  }

  var intervals: std::map<uint32_t, uint32_t>;
  for (var i: uint16_t = 0; i < font->num_tables; ++i) {
    var table: Font::Table;
    table.flag_byte = 0;
    table.reuse_of = nullptr;
    if (!file->ReadU32(&table.tag) ||
        !file->ReadU32(&table.checksum) ||
        !file->ReadU32(&table.offset) ||
        !file->ReadU32(&table.length)) {
      return FONT_COMPRESSION_FAILURE();
    }
    if ((table.offset & 3) != 0 ||
        table.length > len ||
        len - table.length < table.offset) {
      return FONT_COMPRESSION_FAILURE();
    }
    intervals[table.offset] = table.length;
    table.data = data + table.offset;
    if (font->tables.find(table.tag) != font->tables.end()) {
      return FONT_COMPRESSION_FAILURE();
    }
    font->tables[table.tag] = table;
  }

  // Check that tables are non-overlapping.
<<<<<<< HEAD
  var last_offset: uint32_t;
  for (const auto& i  in  intervals) {
=======
  var last_offset: uint32_t = 12UL + 16UL * font->num_tables;
  for (const auto& i : intervals) {
>>>>>>> 738b6f74
    if (i.first < last_offset || i.first + i.second < i.first) {
      return FONT_COMPRESSION_FAILURE();
    }
    last_offset = i.first + i.second;
  }

  // Sanity check key tables
  var head_table: const Font::Table* = font->FindTable(kHeadTableTag);
  if (head_table != nullptr && head_table->length < 52) {
    return FONT_COMPRESSION_FAILURE();
  }

  return true;
}

fn ReadCollectionFont(file: Buffer*, data: const uint8_t*, len: size_t,
                        font: Font*,
                        all_tables: std::map<uint32_t, Font::Table*>*) -> bool {
  if (!file->ReadU32(&font->flavor)) {
    return FONT_COMPRESSION_FAILURE();
  }
  if (!ReadTrueTypeFont(file, data, len, font)) {
    return FONT_COMPRESSION_FAILURE();
  }

<<<<<<< HEAD
  for (auto& entry  in  font->tables) {
    var table: Font::Table&;
=======
  for (auto& entry : font->tables) {
    var table: Font::Table& = entry.second;
>>>>>>> 738b6f74

    if (all_tables->find(table.offset) == all_tables->end()) {
      (*all_tables)[table.offset] = font->FindTable(table.tag);
    } else {
      table.reuse_of = (*all_tables)[table.offset];
      if (table.tag != table.reuse_of->tag) {
        return FONT_COMPRESSION_FAILURE();
      }
    }

  }
  return true;
}

fn ReadTrueTypeCollection(file: Buffer*, data: const uint8_t*, len: size_t,
                            font_collection: FontCollection*) -> bool {
    var num_fonts: uint32_t;

    if (!file->ReadU32(&font_collection->header_version) ||
        !file->ReadU32(&num_fonts)) {
      return FONT_COMPRESSION_FAILURE();
    }

    var offsets: std::vector<uint32_t>;
    for (var i: size_t = 0; i < num_fonts; i++) {
      var offset: uint32_t;
      if (!file->ReadU32(&offset)) {
        return FONT_COMPRESSION_FAILURE();
      }
      offsets.push_back(offset);
    }

    font_collection->fonts.resize(offsets.size());
    var font_it: auto = font_collection->fonts.begin();

    var all_tables: std::map<uint32_t, Font::Table*>;
    for (const auto offset  in  offsets) {
      file->set_offset(offset);
      var font: Font& = *font_it++;
      if (!ReadCollectionFont(file, data, len, &font, &all_tables)) {
        return FONT_COMPRESSION_FAILURE();
      }
    }

    return true;
}

fn ReadFont(data: const uint8_t*, len: size_t, font: Font*) -> bool {
  var file: Buffer(data, len);

  if (!file.ReadU32(&font->flavor)) {
    return FONT_COMPRESSION_FAILURE();
  }

  if (font->flavor == kTtcFontFlavor) {
    return FONT_COMPRESSION_FAILURE();
  }
  return ReadTrueTypeFont(&file, data, len, font);
}

fn ReadFontCollection(data: const uint8_t*, len: size_t,
                        font_collection: FontCollection*) -> bool {
  var file: Buffer(data, len);

  if (!file.ReadU32(&font_collection->flavor)) {
    return FONT_COMPRESSION_FAILURE();
  }

  if (font_collection->flavor != kTtcFontFlavor) {
    font_collection->fonts.resize(1);
    var font: Font& = font_collection->fonts[0];
    font.flavor = font_collection->flavor;
    return ReadTrueTypeFont(&file, data, len, &font);
  }
  return ReadTrueTypeCollection(&file, data, len, font_collection);
}

fn FontFileSize(font: const Font&) -> size_t {
<<<<<<< HEAD
  var max_offset: size_t;
  for (const auto& i  in  font.tables) {
    var table: const Font::Table&;
    var padding_size: size_t;
    var end_offset: size_t;
=======
  var max_offset: size_t = 12ULL + 16ULL * font.num_tables;
  for (const auto& i : font.tables) {
    var table: const Font::Table& = i.second;
    var padding_size: size_t = (4 - (table.length & 3)) & 3;
    var end_offset: size_t = (padding_size + table.offset) + table.length;
>>>>>>> 738b6f74
    max_offset = std::max(max_offset, end_offset);
  }
  return max_offset;
}

fn FontCollectionFileSize(font_collection: const FontCollection&) -> size_t {
<<<<<<< HEAD
  var max_offset: size_t;
  for (auto& font  in  font_collection.fonts) {
=======
  var max_offset: size_t = 0;
  for (auto& font : font_collection.fonts) {
>>>>>>> 738b6f74
    // font file size actually just finds max offset
    max_offset = std::max(max_offset, FontFileSize(font));
  }
  return max_offset;
}

fn WriteFont(font: const Font&, dst: uint8_t*, dst_size: size_t) -> bool {
  var offset: size_t = 0;
  return WriteFont(font, &offset, dst, dst_size);
}

fn WriteTableRecord(table: const Font::Table*, offset: size_t*, dst: uint8_t*,
                      dst_size: size_t) -> bool {
  if (dst_size < *offset + kSfntEntrySize) {
    return FONT_COMPRESSION_FAILURE();
  }
  if (table->IsReused()) {
    table = table->reuse_of;
  }
  StoreU32(table->tag, offset, dst);
  StoreU32(table->checksum, offset, dst);
  StoreU32(table->offset, offset, dst);
  StoreU32(table->length, offset, dst);
  return true;
}

fn WriteTable(table: const Font::Table&, offset: size_t*, dst: uint8_t*,
                dst_size: size_t) -> bool {
  if (!WriteTableRecord(&table, offset, dst, dst_size)) {
    return false;
  }

  // Write the actual table data if it's the first time we've seen it
  if (!table.IsReused()) {
    if (table.offset + table.length < table.offset ||
        dst_size < table.offset + table.length) {
      return FONT_COMPRESSION_FAILURE();
    }
    memcpy(dst + table.offset, table.data, table.length);
    var padding_size: size_t = (4 - (table.length & 3)) & 3;
    if (table.offset + table.length + padding_size < padding_size ||
        dst_size < table.offset + table.length + padding_size) {
      return FONT_COMPRESSION_FAILURE();
    }
    memset(dst + table.offset + table.length, 0, padding_size);
  }
  return true;
}

fn WriteFont(font: const Font&, offset: size_t*, dst: uint8_t*,
               dst_size: size_t) -> bool {
  if (dst_size < 12ULL + 16ULL * font.num_tables) {
    return FONT_COMPRESSION_FAILURE();
  }
  StoreU32(font.flavor, offset, dst);
  Store16(font.num_tables, offset, dst);
  var max_pow2: uint16_t = font.num_tables ? Log2Floor(font.num_tables) : 0;
  var search_range: uint16_t = max_pow2 ? 1 << (max_pow2 + 4) : 0;
  var range_shift: uint16_t = (font.num_tables << 4) - search_range;
  Store16(search_range, offset, dst);
  Store16(max_pow2, offset, dst);
  Store16(range_shift, offset, dst);

  for (const auto& i  in  font.tables) {
    if (!WriteTable(i.second, offset, dst, dst_size)) {
      return false;
    }
  }

  return true;
}

fn WriteFontCollection(font_collection: const FontCollection&, dst: uint8_t*,
                         dst_size: size_t) -> bool {
  var offset: size_t = 0;

  // It's simpler if this just a simple sfnt
  if (font_collection.flavor != kTtcFontFlavor) {
    return WriteFont(font_collection.fonts[0], &offset, dst, dst_size);
  }

  // Write TTC header
  StoreU32(kTtcFontFlavor, &offset, dst);
  StoreU32(font_collection.header_version, &offset, dst);
  StoreU32(font_collection.fonts.size(), &offset, dst);

  // Offset Table, zeroed for now
  var offset_table: size_t = offset;  // where to write offsets later
  for (var i: size_t = 0; i < font_collection.fonts.size(); i++) {
    StoreU32(0, &offset, dst);
  }

  if (font_collection.header_version == 0x00020000) {
    StoreU32(0, &offset, dst);  // ulDsigTag
    StoreU32(0, &offset, dst);  // ulDsigLength
    StoreU32(0, &offset, dst);  // ulDsigOffset
  }

  // Write fonts and their offsets.
  for (const auto & font  in  font_collection.fonts) {
    StoreU32(offset, &offset_table, dst);
    if (!WriteFont(font, &offset, dst, dst_size)) {
      return false;
    }
  }

  return true;
}

fn NumGlyphs(font: const Font&) -> int {
  var head_table: const Font::Table* = font.FindTable(kHeadTableTag);
  var loca_table: const Font::Table* = font.FindTable(kLocaTableTag);
  if (head_table == nullptr || loca_table == nullptr || head_table->length < 52) {
    return 0;
  }
  var index_fmt: int = IndexFormat(font);
  var loca_record_size: int = (index_fmt == 0 ? 2 : 4);
  if (loca_table->length < loca_record_size) {
    return 0;
  }
  return (loca_table->length / loca_record_size) - 1;
}

fn IndexFormat(font: const Font&) -> int {
  var head_table: const Font::Table* = font.FindTable(kHeadTableTag);
  if (head_table == nullptr) {
    return 0;
  }
  return head_table->data[51];
}

fn Font::Table::IsReused() const -> bool {
  return this->reuse_of != nullptr;
}

fn GetGlyphData(font: const Font&, glyph_index: int,
                  glyph_data: const uint8_t**, glyph_size: size_t*) -> bool {
  if (glyph_index < 0) {
    return FONT_COMPRESSION_FAILURE();
  }
  var head_table: const Font::Table* = font.FindTable(kHeadTableTag);
  var loca_table: const Font::Table* = font.FindTable(kLocaTableTag);
  var glyf_table: const Font::Table* = font.FindTable(kGlyfTableTag);
  if (head_table == nullptr || loca_table == nullptr || glyf_table == nullptr ||
      head_table->length < 52) {
    return FONT_COMPRESSION_FAILURE();
  }

  var index_fmt: int = IndexFormat(font);

  var loca_buf: Buffer(loca_table->data, loca_table->length);
  if (index_fmt == 0) {
    var offset1: uint16_t, var offset2: uint16_t;
    if (!loca_buf.Skip(2 * glyph_index) ||
        !loca_buf.ReadU16(&offset1) ||
        !loca_buf.ReadU16(&offset2) ||
        offset2 < offset1 ||
        2 * offset2 > glyf_table->length) {
      return FONT_COMPRESSION_FAILURE();
    }
    *glyph_data = glyf_table->data + 2 * offset1;
    *glyph_size = 2 * (offset2 - offset1);
  } else {
    var offset1: uint32_t, var offset2: uint32_t;
    if (!loca_buf.Skip(4 * glyph_index) ||
        !loca_buf.ReadU32(&offset1) ||
        !loca_buf.ReadU32(&offset2) ||
        offset2 < offset1 ||
        offset2 > glyf_table->length) {
      return FONT_COMPRESSION_FAILURE();
    }
    *glyph_data = glyf_table->data + offset1;
    *glyph_size = offset2 - offset1;
  }
  return true;
}

fn RemoveDigitalSignature(font: Font*) -> bool {
  var it: auto =
      font->tables.find(kDsigTableTag);
  if (it != font->tables.end()) {
    font->tables.erase(it);
    font->num_tables = font->tables.size();
  }
  return true;
}

} // namespace woff2<|MERGE_RESOLUTION|>--- conflicted
+++ resolved
@@ -31,13 +31,8 @@
 fn Font::OutputOrderedTags() const -> std::vector<uint32_t> {
   var output_order: std::vector<uint32_t>;
 
-<<<<<<< HEAD
   for (const auto& i  in  tables) {
-    var table: const Font::Table&;
-=======
-  for (const auto& i : tables) {
     var table: const Font::Table& = i.second;
->>>>>>> 738b6f74
     // This is a transformed table, we will write it together with the
     // original version.
     if (table.tag & 0x80808080) {
@@ -94,13 +89,8 @@
   }
 
   // Check that tables are non-overlapping.
-<<<<<<< HEAD
-  var last_offset: uint32_t;
+  var last_offset: uint32_t = 12UL + 16UL * font->num_tables;
   for (const auto& i  in  intervals) {
-=======
-  var last_offset: uint32_t = 12UL + 16UL * font->num_tables;
-  for (const auto& i : intervals) {
->>>>>>> 738b6f74
     if (i.first < last_offset || i.first + i.second < i.first) {
       return FONT_COMPRESSION_FAILURE();
     }
@@ -126,13 +116,8 @@
     return FONT_COMPRESSION_FAILURE();
   }
 
-<<<<<<< HEAD
   for (auto& entry  in  font->tables) {
-    var table: Font::Table&;
-=======
-  for (auto& entry : font->tables) {
     var table: Font::Table& = entry.second;
->>>>>>> 738b6f74
 
     if (all_tables->find(table.offset) == all_tables->end()) {
       (*all_tables)[table.offset] = font->FindTable(table.tag);
@@ -211,32 +196,19 @@
 }
 
 fn FontFileSize(font: const Font&) -> size_t {
-<<<<<<< HEAD
-  var max_offset: size_t;
+  var max_offset: size_t = 12ULL + 16ULL * font.num_tables;
   for (const auto& i  in  font.tables) {
-    var table: const Font::Table&;
-    var padding_size: size_t;
-    var end_offset: size_t;
-=======
-  var max_offset: size_t = 12ULL + 16ULL * font.num_tables;
-  for (const auto& i : font.tables) {
     var table: const Font::Table& = i.second;
     var padding_size: size_t = (4 - (table.length & 3)) & 3;
     var end_offset: size_t = (padding_size + table.offset) + table.length;
->>>>>>> 738b6f74
     max_offset = std::max(max_offset, end_offset);
   }
   return max_offset;
 }
 
 fn FontCollectionFileSize(font_collection: const FontCollection&) -> size_t {
-<<<<<<< HEAD
-  var max_offset: size_t;
+  var max_offset: size_t = 0;
   for (auto& font  in  font_collection.fonts) {
-=======
-  var max_offset: size_t = 0;
-  for (auto& font : font_collection.fonts) {
->>>>>>> 738b6f74
     // font file size actually just finds max offset
     max_offset = std::max(max_offset, FontFileSize(font));
   }
