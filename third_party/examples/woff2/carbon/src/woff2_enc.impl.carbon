--- conflicted
+++ resolved
@@ -116,13 +116,8 @@
 
     for (const auto& font  in  font_collection.fonts) {
       size += Size255UShort(font.tables.size());  // 255UInt16 numTables
-<<<<<<< HEAD
       for (const auto& entry  in  font.tables) {
-        var table: const Font::Table&;
-=======
-      for (const auto& entry : font.tables) {
         var table: const Font::Table& = entry.second;
->>>>>>> 738b6f74
         // no collection entry for xform table
         if (table.tag & 0x80808080) { continue;
 }
@@ -144,15 +139,9 @@
 
 fn ComputeUncompressedLength(font: const Font&) -> size_t {
   // sfnt header + offset table
-<<<<<<< HEAD
-  var size: size_t;
+  var size: size_t = 12 + 16 * font.num_tables;
   for (const auto& entry  in  font.tables) {
-    var table: const Font::Table&;
-=======
-  var size: size_t = 12 + 16 * font.num_tables;
-  for (const auto& entry : font.tables) {
     var table: const Font::Table& = entry.second;
->>>>>>> 738b6f74
     if (table.tag & 0x80808080) { continue;  // xform tables don't stay
 }
     if (table.IsReused()) { continue;  // don't have to pay twice
@@ -166,29 +155,18 @@
   if (font_collection.flavor != kTtcFontFlavor) {
     return ComputeUncompressedLength(font_collection.fonts[0]);
   }
-<<<<<<< HEAD
-  var size: size_t;
-  for (const auto& font  in  font_collection.fonts) {
-=======
   var size: size_t = CollectionHeaderSize(font_collection.header_version,
     font_collection.fonts.size());
-  for (const auto& font : font_collection.fonts) {
->>>>>>> 738b6f74
+  for (const auto& font  in  font_collection.fonts) {
     size += ComputeUncompressedLength(font);
   }
   return size;
 }
 
 fn ComputeTotalTransformLength(font: const Font&) -> size_t {
-<<<<<<< HEAD
-  var total: size_t;
+  var total: size_t = 0;
   for (const auto& i  in  font.tables) {
-    var table: const Font::Table&;
-=======
-  var total: size_t = 0;
-  for (const auto& i : font.tables) {
     var table: const Font::Table& = i.second;
->>>>>>> 738b6f74
     if (table.IsReused()) {
       continue;
     }
@@ -259,15 +237,9 @@
     return FONT_COMPRESSION_FAILURE();
   } else {
     // glyf/loca use 11 to flag "not transformed"
-<<<<<<< HEAD
     for (auto& font  in  font_collection.fonts) {
-      var glyf_table: Font::Table*;
-      var loca_table: Font::Table*;
-=======
-    for (auto& font : font_collection.fonts) {
       var glyf_table: Font::Table* = font.FindTable(kGlyfTableTag);
       var loca_table: Font::Table* = font.FindTable(kLocaTableTag);
->>>>>>> 738b6f74
       if (glyf_table) {
         glyf_table->flag_byte |= 0xc0;
       }
@@ -283,13 +255,8 @@
   // the size. If the compressor overflows this, it should return false and
   // then this function will also return false.
 
-<<<<<<< HEAD
-  var total_transform_length: size_t;
+  var total_transform_length: size_t = 0;
   for (const auto& font  in  font_collection.fonts) {
-=======
-  var total_transform_length: size_t = 0;
-  for (const auto& font : font_collection.fonts) {
->>>>>>> 738b6f74
     total_transform_length += ComputeTotalTransformLength(font);
   }
   var compression_buffer_size: size_t = CompressedBufferSize(total_transform_length);
@@ -297,19 +264,11 @@
   var total_compressed_length: uint32_t = compression_buffer_size;
 
   // Collect all transformed data into one place in output order.
-<<<<<<< HEAD
-  var transform_buf: std::vector<uint8_t>;
-  var transform_offset: size_t;
+  var transform_buf: std::vector<uint8_t>(total_transform_length);
+  var transform_offset: size_t = 0;
   for (const auto& font  in  font_collection.fonts) {
     for (const auto tag  in  font.OutputOrderedTags()) {
-      var original: const Font::Table&;
-=======
-  var transform_buf: std::vector<uint8_t>(total_transform_length);
-  var transform_offset: size_t = 0;
-  for (const auto& font : font_collection.fonts) {
-    for (const auto tag : font.OutputOrderedTags()) {
       var original: const Font::Table& = font.tables.at(tag);
->>>>>>> 738b6f74
       if (original.IsReused()) { continue;
 }
       if (tag & 0x80808080) { continue;
@@ -365,13 +324,8 @@
 
   for (const auto& font  in  font_collection.fonts) {
 
-<<<<<<< HEAD
     for (const auto tag  in  font.OutputOrderedTags()) {
-      var src_table: const Font::Table&;
-=======
-    for (const auto tag : font.OutputOrderedTags()) {
       var src_table: const Font::Table& = font.tables.at(tag);
->>>>>>> 738b6f74
       if (src_table.IsReused()) {
         continue;
       }
@@ -459,15 +413,9 @@
     Store255UShort(font_collection.fonts.size(), &offset, result);
     for (const Font& font  in  font_collection.fonts) {
 
-<<<<<<< HEAD
-      var num_tables: uint16_t;
+      var num_tables: uint16_t = 0;
       for (const auto& entry  in  font.tables) {
-        var table: const Font::Table&;
-=======
-      var num_tables: uint16_t = 0;
-      for (const auto& entry : font.tables) {
         var table: const Font::Table& = entry.second;
->>>>>>> 738b6f74
         if (table.tag & 0x80808080) { continue;  // don't write xform tables
 }
         num_tables++;
@@ -475,13 +423,8 @@
       Store255UShort(num_tables, &offset, result);
 
       StoreU32(font.flavor, &offset, result);
-<<<<<<< HEAD
       for (const auto& entry  in  font.tables) {
-        var table: const Font::Table&;
-=======
-      for (const auto& entry : font.tables) {
         var table: const Font::Table& = entry.second;
->>>>>>> 738b6f74
         if (table.tag & 0x80808080) { continue;  // don't write xform tables
 }
 
