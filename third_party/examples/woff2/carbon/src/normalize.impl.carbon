--- conflicted
+++ resolved
@@ -164,15 +164,9 @@
 }
 
 fn NormalizeOffsets(font: Font*) -> bool {
-<<<<<<< HEAD
-  var offset: uint32_t;
+  var offset: uint32_t = 12 + 16 * font->num_tables;
   for (auto tag  in  font->OutputOrderedTags()) {
-    var table: auto&;
-=======
-  var offset: uint32_t = 12 + 16 * font->num_tables;
-  for (auto tag : font->OutputOrderedTags()) {
     var table: auto& = font->tables[tag];
->>>>>>> 738b6f74
     table.offset = offset;
     offset += Round4(table.length);
   }
@@ -188,13 +182,8 @@
   var range_shift: uint16_t = (font.num_tables << 4) - search_range;
   checksum += (font.num_tables << 16 | search_range);
   checksum += (max_pow2 << 16 | range_shift);
-<<<<<<< HEAD
   for (const auto& i  in  font.tables) {
-    var table: const Font::Table*;
-=======
-  for (const auto& i : font.tables) {
     var table: const Font::Table* = &i.second;
->>>>>>> 738b6f74
     if (table->IsReused()) {
       table = table->reuse_of;
     }
@@ -223,17 +212,10 @@
   var head_buf: uint8_t* = &head_table->buffer[0];
   var offset: size_t = 8;
   StoreU32(0, &offset, head_buf);
-<<<<<<< HEAD
-  var file_checksum: uint32_t;
-  var head_checksum: uint32_t;
-  for (auto& i  in  font->tables) {
-    var table: Font::Table*;
-=======
   var file_checksum: uint32_t = 0;
   var head_checksum: uint32_t = 0;
-  for (auto& i : font->tables) {
+  for (auto& i  in  font->tables) {
     var table: Font::Table* = &i.second;
->>>>>>> 738b6f74
     if (table->IsReused()) {
       table = table->reuse_of;
     }
@@ -291,14 +273,9 @@
     return NormalizeFont(&font_collection->fonts[0]);
   }
 
-<<<<<<< HEAD
-  var offset: uint32_t;
-  for (auto& font  in  font_collection->fonts) {
-=======
   var offset: uint32_t = CollectionHeaderSize(font_collection->header_version,
     font_collection->fonts.size());
-  for (auto& font : font_collection->fonts) {
->>>>>>> 738b6f74
+  for (auto& font  in  font_collection->fonts) {
     if (!NormalizeWithoutFixingChecksums(&font)) {
 #ifdef FONT_COMPRESSION_BIN
       fprintf(stderr, "Font normalization failed.\n");
@@ -309,15 +286,9 @@
   }
 
   // Start table offsets after TTC Header and Sfnt Headers
-<<<<<<< HEAD
   for (auto& font  in  font_collection->fonts) {
     for (auto tag  in  font.OutputOrderedTags()) {
-      var table: Font::Table&;
-=======
-  for (auto& font : font_collection->fonts) {
-    for (auto tag : font.OutputOrderedTags()) {
       var table: Font::Table& = font.tables[tag];
->>>>>>> 738b6f74
       if (table.IsReused()) {
         table.offset = table.reuse_of->offset;
       } else {
