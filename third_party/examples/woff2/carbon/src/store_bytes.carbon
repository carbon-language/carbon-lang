--- conflicted
+++ resolved
@@ -18,11 +18,7 @@
 
 namespace woff2 {
 
-<<<<<<< HEAD
-fn inline StoreU32(dst: uint8_t *, offset: size_t, x: uint32_t) -> size_t {
-=======
-fn auto StoreU32(dst: uint8_t*, offset: size_t, x: uint32_t) -> size_t {
->>>>>>> 7d50dc0e
+fn inline StoreU32(dst: uint8_t*, offset: size_t, x: uint32_t) -> size_t {
   dst[offset] = x >> 24;
   dst[offset + 1] = x >> 16;
   dst[offset + 2] = x >> 8;
@@ -30,11 +26,7 @@
   return offset + 4;
 }
 
-<<<<<<< HEAD
-fn inline Store16(dst: uint8_t *, offset: size_t, x: int) -> size_t {
-=======
-fn auto Store16(dst: uint8_t*, offset: size_t, x: int) -> size_t {
->>>>>>> 7d50dc0e
+fn inline Store16(dst: uint8_t*, offset: size_t, x: int) -> size_t {
 #if defined(WOFF_LITTLE_ENDIAN)
   *reinterpret_cast<uint16_t*>(dst + offset) =
       ((x & 0xFF) << 8) | ((x & 0xFF00) >> 8);
@@ -47,22 +39,14 @@
   return offset + 2;
 }
 
-<<<<<<< HEAD
-fn inline StoreU32(val: uint32_t, offset: size_t *, dst: uint8_t *) {
-=======
-fn void StoreU32(val: uint32_t, offset: size_t*, dst: uint8_t*) {
->>>>>>> 7d50dc0e
+fn inline StoreU32(val: uint32_t, offset: size_t*, dst: uint8_t*) {
   dst[(*offset)++] = val >> 24;
   dst[(*offset)++] = val >> 16;
   dst[(*offset)++] = val >> 8;
   dst[(*offset)++] = val;
 }
 
-<<<<<<< HEAD
-fn inline Store16(val: int, offset: size_t *, dst: uint8_t *) {
-=======
-fn void Store16(val: int, offset: size_t*, dst: uint8_t*) {
->>>>>>> 7d50dc0e
+fn inline Store16(val: int, offset: size_t*, dst: uint8_t*) {
 #if defined(WOFF_LITTLE_ENDIAN)
   *reinterpret_cast<uint16_t*>(dst + *offset) =
       ((val & 0xFF) << 8) | ((val & 0xFF00) >> 8);
@@ -76,13 +60,8 @@
 #endif
 }
 
-<<<<<<< HEAD
-fn inline StoreBytes(data: const uint8_t *, len: size_t,
-                       offset: size_t *, dst: uint8_t *) {
-=======
-fn void StoreBytes(data: const uint8_t*, len: size_t,
+fn inline StoreBytes(data: const uint8_t*, len: size_t,
                        offset: size_t*, dst: uint8_t*) {
->>>>>>> 7d50dc0e
   memcpy(&dst[*offset], data, len);
   *offset += len;
 }
