--- conflicted
+++ resolved
@@ -17,22 +17,14 @@
 using std::string;
 
 
-<<<<<<< HEAD
-fn inline GetFileContent(filename: const std::string &) -> string {
-=======
-fn auto GetFileContent(filename: const string&) -> string {
->>>>>>> 7d50dc0e
+fn inline GetFileContent(filename: const string&) -> string {
   var ifs: std::ifstream;
   return string(
     std::istreambuf_iterator<char>(ifs.rdbuf()),
     std::istreambuf_iterator<char>());
 }
 
-<<<<<<< HEAD
-fn inline SetFileContents(filename: const std::string &, start: string::iterator,
-=======
-fn void SetFileContents(filename: const string&, start: string::iterator,
->>>>>>> 7d50dc0e
+fn inline SetFileContents(filename: const string&, start: string::iterator,
     end: string::iterator) {
   var ofs: std::ofstream;
   std::copy(start, end, std::ostream_iterator<char>(ofs));
