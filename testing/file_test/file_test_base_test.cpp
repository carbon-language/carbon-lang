// Part of the Carbon Language project, under the Apache License v2.0 with LLVM
// Exceptions. See /LICENSE for license information.
// SPDX-License-Identifier: Apache-2.0 WITH LLVM-exception

#include "testing/file_test/file_test_base.h"

#include <gmock/gmock.h>
#include <gtest/gtest.h>

#include "common/ostream.h"
#include "llvm/ADT/StringExtras.h"

namespace Carbon::Testing {
namespace {

using ::testing::Eq;

// Helper to validate file content.
static auto CheckFileContent(llvm::vfs::InMemoryFileSystem& fs,
                             llvm::StringRef filename,
                             llvm::StringRef expected_content)
    -> ErrorOr<Success> {
  auto file = fs.getBufferForFile(filename, /*FileSize=*/-1,
                                  /*RequiresNullTerminator=*/false);
  if (file.getError()) {
    return ErrorBuilder() << "Missing " << filename;
  }
  if (file->get()->getBuffer() != expected_content) {
    return ErrorBuilder() << "Unexpected file content for " << filename
                          << ".\n--- Actual:\n"
                          << file->get()->getBuffer() << "\n--- Expected:\n"
                          << expected_content << "\n---";
  }
  return Success();
}

class FileTestBaseTest : public FileTestBase {
 public:
  using FileTestBase::FileTestBase;

  auto Run(const llvm::SmallVector<llvm::StringRef>& test_args,
           llvm::vfs::InMemoryFileSystem& fs, llvm::raw_pwrite_stream& stdout,
           llvm::raw_pwrite_stream& stderr) -> ErrorOr<bool> override {
    if (!test_args.empty()) {
      llvm::ListSeparator sep;
      stdout << test_args.size() << " args: ";
      for (const auto& arg : test_args) {
        stdout << sep << "`" << arg << "`";
      }
      stdout << "\n";
    }

    auto filename = path().filename().string();
    if (filename == "two_files.carbon") {
      // Verify the split.
      CARBON_RETURN_IF_ERROR(CheckFileContent(
          fs, "a.carbon", "aaa\n// CHECK:STDOUT: a.carbon:[[@LINE-1]]: 1\n\n"));
      CARBON_RETURN_IF_ERROR(CheckFileContent(
          fs, "b.carbon", "bbb\n// CHECK:STDOUT: b.carbon:[[@LINE-1]]: 2\n"));
    } else {
      // Other files should be copied directly, so aren't as interesting.
      if (!fs.exists(filename)) {
        return ErrorBuilder() << "Missing file: " << filename;
      }
    }

    if (filename == "args.carbon") {
      return true;
    } else if (filename == "example.carbon") {
      int delta_line = 10;
      stdout << "something\n"
             << "\n"
             << "example.carbon:" << delta_line + 1 << ": Line delta\n"
             << "example.carbon:" << delta_line << ": Negative line delta\n"
             << "+*[]{}\n"
             << "Foo baz\n";
      return true;
    } else if (filename == "fail_example.carbon") {
      stderr << "Oops\n";
      return false;
<<<<<<< HEAD
    } else if (filename == "two_files.carbon" ||
               filename == "not_split.carbon") {
      for (const auto& file : test_files) {
        // Describe file contents to stdout to validate splitting.
        stdout << file.filename << ":1: starts with \"";
        stdout.write_escaped(file.content.take_front(40));
        stdout << "\", length " << file.content.count('\n') << " lines\n";
      }
=======
    } else if (filename == "two_files.carbon") {
      // Prints line numbers to validate per-file.
      stdout << "a.carbon:1: 1\nb.carbon:1: 2\n";
>>>>>>> 6f02efe1
      return true;
    } else if (filename == "alternating_files.carbon") {
      stdout << "unattached message 1\n"
             << "a.carbon:2: message 2\n"
             << "b.carbon:5: message 3\n"
             << "a.carbon:2: message 4\n"
             << "b.carbon:5: message 5\n"
             << "unattached message 6\n";
      stderr << "unattached message 1\n"
             << "a.carbon:2: message 2\n"
             << "b.carbon:5: message 3\n"
             << "a.carbon:2: message 4\n"
             << "b.carbon:5: message 5\n"
             << "unattached message 6\n";
      return true;
    } else if (filename == "unattached_multi_file.carbon") {
      stdout << "unattached message 1\n"
             << "unattached message 2\n";
      stderr << "unattached message 3\n"
             << "unattached message 4\n";
      return true;
    } else {
      return ErrorBuilder() << "Unexpected file: " << filename;
    }
  }

  auto GetDefaultArgs() -> llvm::SmallVector<std::string> override {
    return {"default_args", "%s"};
  }
};

}  // namespace

CARBON_FILE_TEST_FACTORY(FileTestBaseTest);

}  // namespace Carbon::Testing<|MERGE_RESOLUTION|>--- conflicted
+++ resolved
@@ -15,25 +15,6 @@
 
 using ::testing::Eq;
 
-// Helper to validate file content.
-static auto CheckFileContent(llvm::vfs::InMemoryFileSystem& fs,
-                             llvm::StringRef filename,
-                             llvm::StringRef expected_content)
-    -> ErrorOr<Success> {
-  auto file = fs.getBufferForFile(filename, /*FileSize=*/-1,
-                                  /*RequiresNullTerminator=*/false);
-  if (file.getError()) {
-    return ErrorBuilder() << "Missing " << filename;
-  }
-  if (file->get()->getBuffer() != expected_content) {
-    return ErrorBuilder() << "Unexpected file content for " << filename
-                          << ".\n--- Actual:\n"
-                          << file->get()->getBuffer() << "\n--- Expected:\n"
-                          << expected_content << "\n---";
-  }
-  return Success();
-}
-
 class FileTestBaseTest : public FileTestBase {
  public:
   using FileTestBase::FileTestBase;
@@ -41,32 +22,34 @@
   auto Run(const llvm::SmallVector<llvm::StringRef>& test_args,
            llvm::vfs::InMemoryFileSystem& fs, llvm::raw_pwrite_stream& stdout,
            llvm::raw_pwrite_stream& stderr) -> ErrorOr<bool> override {
-    if (!test_args.empty()) {
-      llvm::ListSeparator sep;
-      stdout << test_args.size() << " args: ";
-      for (const auto& arg : test_args) {
-        stdout << sep << "`" << arg << "`";
-      }
-      stdout << "\n";
+    llvm::ArrayRef<llvm::StringRef> args = test_args;
+
+    llvm::ListSeparator sep;
+    stdout << args.size() << " args: ";
+    for (auto arg : args) {
+      stdout << sep << "`" << arg << "`";
+    }
+    stdout << "\n";
+
+    auto filename = path().filename();
+    if (filename == "args.carbon") {
+      // 'args.carbon' has custom arguments, so don't do regular argument
+      // validation for it.
+      return true;
     }
 
-    auto filename = path().filename().string();
-    if (filename == "two_files.carbon") {
-      // Verify the split.
-      CARBON_RETURN_IF_ERROR(CheckFileContent(
-          fs, "a.carbon", "aaa\n// CHECK:STDOUT: a.carbon:[[@LINE-1]]: 1\n\n"));
-      CARBON_RETURN_IF_ERROR(CheckFileContent(
-          fs, "b.carbon", "bbb\n// CHECK:STDOUT: b.carbon:[[@LINE-1]]: 2\n"));
-    } else {
-      // Other files should be copied directly, so aren't as interesting.
-      if (!fs.exists(filename)) {
-        return ErrorBuilder() << "Missing file: " << filename;
+    if (args.empty() || args.front() != "default_args") {
+      return ErrorBuilder() << "missing `default_args` argument";
+    }
+    args = args.drop_front();
+
+    for (auto arg : args) {
+      if (!fs.exists(arg)) {
+        return ErrorBuilder() << "Missing file: " << arg;
       }
     }
 
-    if (filename == "args.carbon") {
-      return true;
-    } else if (filename == "example.carbon") {
+    if (filename == "example.carbon") {
       int delta_line = 10;
       stdout << "something\n"
              << "\n"
@@ -78,20 +61,20 @@
     } else if (filename == "fail_example.carbon") {
       stderr << "Oops\n";
       return false;
-<<<<<<< HEAD
     } else if (filename == "two_files.carbon" ||
                filename == "not_split.carbon") {
-      for (const auto& file : test_files) {
+      for (auto arg : args) {
         // Describe file contents to stdout to validate splitting.
-        stdout << file.filename << ":1: starts with \"";
-        stdout.write_escaped(file.content.take_front(40));
-        stdout << "\", length " << file.content.count('\n') << " lines\n";
+        auto file = fs.getBufferForFile(arg, /*FileSize=*/-1,
+                                        /*RequiresNullTerminator=*/false);
+        if (file.getError()) {
+          return Error(file.getError().message());
+        }
+        llvm::StringRef content = file.get()->getBuffer();
+        stdout << arg << ":1: starts with \"";
+        stdout.write_escaped(content.take_front(40));
+        stdout << "\", length " << content.count('\n') << " lines\n";
       }
-=======
-    } else if (filename == "two_files.carbon") {
-      // Prints line numbers to validate per-file.
-      stdout << "a.carbon:1: 1\nb.carbon:1: 2\n";
->>>>>>> 6f02efe1
       return true;
     } else if (filename == "alternating_files.carbon") {
       stdout << "unattached message 1\n"
