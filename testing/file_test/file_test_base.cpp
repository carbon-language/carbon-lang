--- conflicted
+++ resolved
@@ -733,7 +733,6 @@
   llvm::SmallVector<std::string> tests = GetTests();
   auto test_factory = GetFileTestFactory();
   if (absl::GetFlag(FLAGS_autoupdate)) {
-<<<<<<< HEAD
     int threads = absl::GetFlag(FLAGS_threads);
     std::vector<std::future<void>> tasks;
     std::mutex errs_mutex;
@@ -756,23 +755,16 @@
 
               // Guard access to llvm::errs, which is not thread-safe.
               std::unique_lock<std::mutex> lock(errs_mutex);
-              llvm::errs() << (result.ok() ? (*result ? "!" : ".")
-                                           : "\n" + result.error().message());
+              if (result.ok()) {
+                llvm::errs() << (*result ? "!" : ".");
+              } else {
+                llvm::errs() << "\n" << result.error().message() << "\n";
+              }
             }
           }));
     }
     for (auto& task : tasks) {
       task.wait();
-=======
-    for (const auto& test_name : tests) {
-      std::unique_ptr<FileTestBase> test(test_factory.factory_fn(test_name));
-      auto result = test->Autoupdate();
-      if (result.ok()) {
-        llvm::errs() << (*result ? "!" : ".");
-      } else {
-        llvm::errs() << result.error().message() << "\n";
-      }
->>>>>>> 18c3622b
     }
     llvm::errs() << "\nDone!\n";
     return EXIT_SUCCESS;
