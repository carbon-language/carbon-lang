# Proposals

<!--
Part of the Carbon Language project, under the Apache License v2.0 with LLVM
Exceptions. See /LICENSE for license information.
SPDX-License-Identifier: Apache-2.0 WITH LLVM-exception
-->

This directory contains accepted proposals for the carbon-lang repository. For
information about declined/deferred proposals, please view the proposal's
original pull request.

For accepted proposals, where `####` is the corresponding proposal's pull
request:

-   `p####.md` will contain the main proposal text.
-   `p####-decision.md` documents the decision and rationale.
-   `p####` may be present as an optional subdirectory for related files (for
    example, images).

## Proposal list

<!-- proposals -->
<!-- This list is updated by src/scripts/update_proposal_list.py. -->

-   [0029 - Linear, rebase, and pull-request GitHub workflow](p0029.md)
    -   [Decision](p0029_decision.md)
-   [0042 - Create code review guidelines](p0042.md)
    -   [Decision](p0042_decision.md)
-   [0044 - Proposal tracking](p0044.md)
    -   [Decision](p0044_decision.md)
-   [0051 - Goals](p0051.md)
    -   [Decision](p0051_decision.md)
-   [0063 - Criteria for Carbon to go public](p0063.md)
    -   [Decision](p0063_decision.md)
-   [0074 - Change comment/decision timelines in proposal process](p0074.md)
    -   [Decision](p0074_decision.md)
-   [0083 - In-progress design overview](p0083.md)
    -   [Decision](p0083_decision.md)
-   [0107 - Code and name organization](p0107.md)
    -   [Decision](p0107_decision.md)
-   [0113 - Add a C++ style guide](p0113.md)
    -   [Decision](p0113_decision.md)
-   [0120 - Add idiomatic code performance and developer-facing docs to goals](p0120.md)
    -   [Decision](p0120_decision.md)
-   [0142 - Unicode source files](p0142.md)
    -   [Decision](p0142_decision.md)
-   [0143 - Numeric literals](p0143.md)
    -   [Decision](p0143_decision.md)
-   [0149 - Change documentation style guide](p0149.md)
    -   [Decision](p0149_decision.md)
<<<<<<< HEAD
-   [0196 - Language-level safety strategy](p0196.md)
=======
-   [0175 - C++ interoperability goals](p0175.md)
>>>>>>> 312987f7

<!-- endproposals --><|MERGE_RESOLUTION|>--- conflicted
+++ resolved
@@ -49,10 +49,7 @@
     -   [Decision](p0143_decision.md)
 -   [0149 - Change documentation style guide](p0149.md)
     -   [Decision](p0149_decision.md)
-<<<<<<< HEAD
+-   [0175 - C++ interoperability goals](p0175.md)
 -   [0196 - Language-level safety strategy](p0196.md)
-=======
--   [0175 - C++ interoperability goals](p0175.md)
->>>>>>> 312987f7
 
 <!-- endproposals -->