--- conflicted
+++ resolved
@@ -56,10 +56,7 @@
 -   [0444 - GitHub Discussions](p0444.md)
 -   [0447 - Generics terminology](p0447.md)
 -   [0538 - `return` with no argument](p0538.md)
-<<<<<<< HEAD
+-   [0555 - Operator precedence](p0555.md)
 -   [0561 - Basic structs (v2)](p0561.md)
-=======
--   [0555 - Operator precedence](p0555.md)
->>>>>>> 84a79909
 
 <!-- endproposals -->