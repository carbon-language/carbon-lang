--- conflicted
+++ resolved
@@ -30,10 +30,7 @@
 -   [0051 - Goals](p0051.md)
 -   [0074 - Change comment/decision timelines in proposal process](p0074.md)
     -   [Decision](p0074-decision.md)
-<<<<<<< HEAD
+-   [0083 - In-progress design overview](p0083.md)
 -   [0120 - Add idiomatic code performance and developer-facing docs to goals](p0120.md)
-=======
--   [0083 - In-progress design overview](p0083.md)
->>>>>>> cec8a85c
 
 <!-- endproposals -->