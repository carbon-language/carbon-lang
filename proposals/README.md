--- conflicted
+++ resolved
@@ -24,20 +24,12 @@
 <!-- This list is updated by src/scripts/update_proposal_list.py. -->
 
 -   [0029 - Linear, rebase, and pull-request GitHub workflow](p0029.md)
-<<<<<<< HEAD
-    -   [Decision](p0029-decision.md)
+    -   [Decision](p0029_decision.md)
 -   [0042 - Create code review guidelines](p0042.md)
-=======
-    -   [Decision](p0029_decision.md)
->>>>>>> 6d420a0b
 -   [0044 - Proposal tracking](p0044.md)
     -   [Decision](p0044_decision.md)
 -   [0051 - Goals](p0051.md)
-<<<<<<< HEAD
-    -   [Decision](p0051-decision.md)
-=======
     -   [Decision](p0051_decision.md)
->>>>>>> 6d420a0b
 -   [0074 - Change comment/decision timelines in proposal process](p0074.md)
     -   [Decision](p0074_decision.md)
 -   [0083 - In-progress design overview](p0083.md)
