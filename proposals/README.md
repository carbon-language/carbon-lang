--- conflicted
+++ resolved
@@ -44,10 +44,7 @@
 -   [0143 - Numeric literals](p0143.md)
     -   [Decision](p0143_decision.md)
 -   [0149 - Change documentation style guide](p0149.md)
-<<<<<<< HEAD
+    -   [Decision](p0149_decision.md)
 -   [0175 - C++ interoperability goals](p0175.md)
-=======
-    -   [Decision](p0149_decision.md)
->>>>>>> 95187150
 
 <!-- endproposals -->