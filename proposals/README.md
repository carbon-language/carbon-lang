--- conflicted
+++ resolved
@@ -28,12 +28,10 @@
 -   [0044 - Proposal tracking](p0044.md)
     -   [Decision](p0044-decision.md)
 -   [0051 - Goals](p0051.md)
+    -   [Decision](p0051-decision.md)
 -   [0074 - Change comment/decision timelines in proposal process](p0074.md)
     -   [Decision](p0074-decision.md)
-<<<<<<< HEAD
+-   [0083 - In-progress design overview](p0083.md)
 -   [0130 - Language-level safety strategy](p0130.md)
-=======
--   [0083 - In-progress design overview](p0083.md)
->>>>>>> 06ff4220
 
 <!-- endproposals -->