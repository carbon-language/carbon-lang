--- conflicted
+++ resolved
@@ -32,8 +32,8 @@
 
 This proposal specifies lexical rules for constant characters in Carbon:
 
-Put character literals in single quotes, like `'a'`. Character literals work like
-numeric literals:
+Put character literals in single quotes, like `'a'`. Character literals work
+like numeric literals:
 
 Every different literal value has its own type. The bit width is determined by
 the type of the variable the literal is assigned to, not the literal itself.
@@ -106,8 +106,8 @@
 
 ### Types
 
-We will represent a character literal as a sequence consisting of
-elements that are each either a unicode code-point or a hex-encoded byte value.
+We will represent a character literal as a sequence consisting of elements that
+are each either a unicode code-point or a hex-encoded byte value.
 
 We can see whether the particular literal is represented in the variable's type
 by only looking at the types:
@@ -161,34 +161,22 @@
         will produce an error.
 -   Subtract: `-` Similar to the plus operator, this will subtract the value of
     the two characters.
+
     -   If the `-` is used between a character literal and an integer literal,
         this should produce a character literal.
-<<<<<<< HEAD
-    -   If the `-` is used between two character literals this should produce an
-        integer literal.
-=======
-    -   If the `-` is used between two character literals, which are either
-        both a single code point or both a single code unit, this should produce
-        and integer literal representing the difference between the code points
-        or code units.
->>>>>>> 50470e83
+    -   If the `-` is used between two character literals, which are either both
+        a single code point or both a single code unit, this should produce and
+        integer literal representing the difference between the code points or
+        code units.
     -   If the `-` is used between a character literal and an integer
         non-literal this will produce an error.
     -   If the `-` operator is used between a code point and a code unit, this
-<<<<<<< HEAD
-        will produce an error. In other use cases where the `+` and `-`
-        operators are used, in theory we should convert the character literal to
-        some other type first. For example if we want to call `x - 'a'`, where
-        `w` is of type `char` we would want to convert the `'a'` literal to a
-        `char`.
-=======
         will produce and error.
 
     In other use cases where the `+` and `-` operators are used, in theory we
     should convert the character literal to some other type first. For example
     if we want to call `w - 'a'`, where `w` is of type `char` we would want to
     convert the `'a'` literal to a `char`.
->>>>>>> 50470e83
 
 ### Encoding
 
