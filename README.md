--- conflicted
+++ resolved
@@ -8,15 +8,7 @@
 
 <!-- Keep these links on one line so the pipes are spaced correctly on the website. -->
 <p align="center">
-<<<<<<< HEAD
-  <a href="#why-build-carbon">Why?</a> | <a href="#language-goals">Goals</a> | <a href="#getting-started">Getting started</a> | <a href="#join-us">Join us</a>
-=======
-  <a href="#why-build-carbon">Why?</a> |
-  <a href="#language-goals">Goals</a> |
-  <a href="#project-status">Status</a> |
-  <a href="#getting-started">Getting started</a> |
-  <a href="#join-us">Join us</a>
->>>>>>> 2430c31e
+  <a href="#why-build-carbon">Why?</a> | <a href="#language-goals">Goals</a> | <a href="#project-status">Status</a> | <a href="#getting-started">Getting started</a> | <a href="#join-us">Join us</a>
 </p>
 
 **See our [announcement video](https://youtu.be/omrY53kbVoA) from
