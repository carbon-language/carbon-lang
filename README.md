# Carbon language

<!--
Part of the Carbon Language project, under the Apache License v2.0 with LLVM
Exceptions. See /LICENSE for license information.
SPDX-License-Identifier: Apache-2.0 WITH LLVM-exception
-->

The Carbon Language project is an **_experiment_** to explore a possible,
distant future for the C++ programming language. It is designed around a
specific set of goals, priorities, and use cases:

1. Performance-critical software
2. Software and language evolution
3. Code that is easy to read, understand, and write
4. Practical safety guarantees and testing mechanisms
5. Fast and scalable development
6. Modern OS platforms, hardware architectures, and environments
7. Interoperability with and migration from existing C++ code

The first six of these represent a set of priorities for C++ shared by a
significant subset of the C++ community, industry, and ecosystem. However, C++
is increasingly constrained by a diverse set of concerns and priorities
(including some that are irrelevant to or in opposition to these goals, such as
ABI stability), and carries a significant historical legacy that makes it
challenging to evolve effectively. The result is that these users struggle to
meet our goals using C++ today, and that is unlikely to change in the near
future. Carbon is an attempt to explore what it would look like to rapidly and
systematically re-engineer C++ into a near optimal future state along the top
six priorities, which nonetheless is still reachable through interoperability,
tooling, automation, and incremental large-scale migration efforts.

For more information, see [our goals document](docs/project/goals.md).

## What about other languages?

Other programming languages don't _currently_ address these needs effectively.
They present interoperability, migration, and performance challenges that make
it expensive and potentially impossible to migrate a large C++ code base. An
approach which requires rewriting an entire binary at once would be infeasible.
A large-scale migration must be incremental, meaning that interoperability and
tool-assisted code rewrites are critical.

There are projects for several languages to reduce obstacles affecting migration
from C++. Some contributors to Carbon are also contributing to those efforts in
parallel in order to understand all of the options in this space. TODO: write up
a detailed analysis of these languages specifically through the lens of the
above goals.

One especially interesting aspect not addressed by the active and widely used
languages that might serve this purpose is that they have not been designed
specifically to enable migration from and interoperability with _today's_ C++.
They don't build on top of C++'s _existing_ ecosystem. There are only a few
significant examples of programming languages that center around incremental
migration of large existing codebases. They are specifically designed to not
require complete rewrites, new programming models, or building an entire new
stack/ecosystem. However, there is no comparable option for C++ today:

-   JavaScript → TypeScript
-   Java → Kotlin
-   C++ → **???**

Carbon explores what it would look like to fill this gap and align it with the
above priorities.

## Project status

**The project is just getting started.** Everything is at a very early stage. If
you are hoping to see lots of concrete ideas and plans, you'll probably want to
check back in 6 months to a year. At this stage, we're just beginning to lay the
foundations.

It is important to understand that **this is a science experiment**, not a
production effort. There are several initial questions that we want to explore
and answer with this experiment:

-   Can we deliver a design and implementation that is familiar and compelling
    to C++ programmers and supports our goals?
-   How seamless and effective can we make interoperability?
-   How easy and scalable can we make migration?
-   Will a significant segment of the ecosystem and industry adopt Carbon given
    these tradeoffs?

We are committed to learning the answers to these questions, but that may well
not result in a production language. There is a very real chance that this
project will never leave the experimental phase. Anyone considering contributing
or using Carbon should be extremely mindful of that fact: **core contributors
may abandon the experiment**.

While we may sometimes refer to Carbon as a language, it is crucial to
understand that the goals of this science experiment are not about new
languages, but about how to move today's C++ forward effectively. For example, a
near optimal outcome would be to convince the C++ community to adopt this as its
official path forward.

## What will make Carbon a compelling future path for C++?

We hope that eventually Carbon will provide **significant advantages compared to
today's C++**. Areas where we think we can most dramatically improve C++ for
both software systems and developers are:

-   A cohesive and principled language design, even when supporting advanced
    features.
-   Making common coding patterns safe by default whenever practical, with
    affordable security mitigations available for any unsafety.
    -   We will provide static checks for as many safety issues as we can by
        default.
    -   We will provide a spectrum of build modes with different trade-offs
        between dynamic safety and performance. For example:
        -   The default build mode will include as many dynamic safety checks as
            we can while keeping the software's performance reasonable for
            normal development, testing, and debugging.
        -   Release builds will favor performance, with opt-in dynamic safety
            checks and security mitigations for applications with higher
            security requirements.
    -   Over time, we also expect to both track and drive research into
        increasing the degree of safety available without compromising our other
        goals.
-   Keeping our core language implementation simple, fast, and easily extended
    in ways that will make all of our language tools better.
-   Providing an effective, open, and inclusive language evolution process
    aligned with our goals and priorities.

Carbon will also aim to allow a single layer of a legacy C++ library stack to be
migrated to Carbon, without migrating the code above or below. This will make it
easier for developers to start using Carbon. Key features underpin Carbon's
compatibility and interoperability with C++:

-   The memory, execution, and threading model will be compatible with C++.
-   Access to existing C++ types, interfaces, and even templates will be
    provided as part of the core language.
-   Carbon will be able to export types, interfaces, and templates for
    consumption by C++.

**However, Carbon's approach still requires a nearly complete re-engineering of
the language as well as large-scale migration for users.** This is extremely
expensive, and so the bar for Carbon to be a compelling direction for C++ is
very high.

## Repository structure overview

Carbon's main repositories are:

<<<<<<< HEAD
-   **carbon-lang** - Carbon language specification and documentation.
-   **carbon-toolchain** - Carbon language toolchain and reference
    implementation.
-   **carbon-proposals** - An archive of reviewed Carbon language proposals.
=======
- **carbon-lang** - Carbon language specification and documentation.
- **carbon-toolchain** - Carbon language toolchain and reference implementation.
>>>>>>> 81a33af8
<|MERGE_RESOLUTION|>--- conflicted
+++ resolved
@@ -141,12 +141,6 @@
 
 Carbon's main repositories are:
 
-<<<<<<< HEAD
 -   **carbon-lang** - Carbon language specification and documentation.
 -   **carbon-toolchain** - Carbon language toolchain and reference
-    implementation.
--   **carbon-proposals** - An archive of reviewed Carbon language proposals.
-=======
-- **carbon-lang** - Carbon language specification and documentation.
-- **carbon-toolchain** - Carbon language toolchain and reference implementation.
->>>>>>> 81a33af8
+    implementation.