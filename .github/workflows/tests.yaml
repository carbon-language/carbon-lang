# Part of the Carbon Language project, under the Apache License v2.0 with LLVM
# Exceptions. See /LICENSE for license information.
# SPDX-License-Identifier: Apache-2.0 WITH LLVM-exception

name: test

on:
  push:
    branches: [trunk]
    paths:
      # Conservatively run the tests. However, skip them if the only paths in
      # the pull request match files that we know don't impact the build.
      - '**'
      - '!**/*.md'
      - '!LICENSE'
      - '!CODEOWNERS'
      - '!.git*'
  pull_request_target:
    paths:
      # Conservatively run the tests. However, skip them if the only paths in
      # the pull request match files that we know don't impact the build.
      - '**'
      - '!**/*.md'
      - '!LICENSE'
      - '!CODEOWNERS'
      - '!.git*'

jobs:
  test:
    strategy:
      matrix:
        os: [ubuntu-latest, macos-latest]
        build_mode: [fastbuild, opt]
    runs-on: ${{ matrix.os }}
    steps:
      # Checkout the pull request head or the branch.
      - name: Checkout pull request
        if: github.event_name == 'pull_request_target'
        uses: actions/checkout@v3
        with:
          ref: ${{ github.event.pull_request.head.sha }}

      - name: Checkout branch
        if: github.event_name != 'pull_request_target'
        uses: actions/checkout@v3

      # Setup Python and related tools.
      - uses: actions/setup-python@v4
        with:
          # Match the min version listed in docs/project/contribution_tools.md
          python-version: '3.9'

      # On macOS we need Go and to use it to install Bazelisk.
      - uses: actions/setup-go@v3
        if: matrix.os == 'macos-latest'
      - name: Install bazelisk
        if: matrix.os == 'macos-latest'
        run: |
          go get github.com/bazelbuild/bazelisk
          echo "$(go env GOPATH)/bin" >> $GITHUB_PATH

<<<<<<< HEAD
      # On macOS, use Homebrew to install a recent LLVM and Clang.
      - name: Setup LLVM and Clang (macOS)
        if: matrix.os == 'macos-latest'
=======
      # Setup to the latest LLVM and Clang release.
      #
      # Ideally we would use the pre-installed versions in the image, but the
      # debian packages for LLVM-15 currently don't work for fastbuild.
      #
      # For now, we rely on Homebrew to manage installing a correctly built
      # toolchain. We also take some care to be as resilient as possible to
      # issues fetching and installing the toolchain.
      - name: Install Clang/LLVM using brew
>>>>>>> 174aff1f
        env:
          HOMEBREW_NO_INSTALL_CLEANUP: 1
          HOMEBREW_NO_INSTALLED_DEPENDENTS_CHECK: 1
        # Use llvm@14 because llvm (15) has sanitizer issues.
        run: |
          echo '*** Updating brew'
          brew update
          echo '*** Installing LLVM deps'
          brew install --force-bottle --only-dependencies llvm@14
          echo '*** Installing LLVM itself'
          brew install --force-bottle --force --verbose llvm@14
          echo '*** brew info llvm'
          brew info llvm
          echo '*** brew config'
          brew config
          echo '*** Updating PATH'
          echo "$(brew --prefix llvm)/bin" >> $GITHUB_PATH

      # On Ubuntu, use apt.llvm.org to install a recent LLVM and Clang.
      - name: Setup LLVM and Clang (Ubuntu)
        if: matrix.os == 'ubuntu-latest'
        run: |
          wget https://apt.llvm.org/llvm.sh
          chmod +x llvm.sh
          ./llvm.sh 15
          rm llvm.sh
          echo "/usr/lib/llvm-15/bin" >> $GITHUB_PATH

      # Print the various tool paths and versions to help in debugging.
      - name: Print tool debugging info
        run: |
          echo '*** PATH'
          echo $PATH
          echo '*** bazelisk'
          which bazelisk
          bazelisk --version
          echo '*** python'
          which python
          python --version
          echo '*** clang'
          which clang
          clang --version
          echo '*** clang++'
          which clang++
          clang++ --version

      # Extract our access key for our build cache.
      - name: Extract access key
        env:
          GCP_BUILDS_SERVICE_ACCOUNT: ${{ secrets.GCP_BUILDS_SERVICE_ACCOUNT }}
        run: |
          echo "$GCP_BUILDS_SERVICE_ACCOUNT" \
            | base64 -d > $HOME/gcp-builds-service-account.json

      # Add our bazel configuration and print basic info to ease debugging.
      - name: Configure Bazel and print info
        run: |
          cat >user.bazelrc <<EOF
          # Enable remote cache for our CI.
          build --remote_cache=https://storage.googleapis.com/carbon-builds-github-${{ matrix.os }}
          build --google_credentials=$HOME/gcp-builds-service-account.json

          # General build options.
          build --verbose_failures
          test --test_output=errors
          EOF
          bazelisk info

      # Build all targets first to isolate build failures.
      - name: Build (${{ matrix.build_mode }})
        env:
          # 'libtool_check_unique failed to generate' workaround.
          # https://github.com/bazelbuild/bazel/issues/14113#issuecomment-999794586
          BAZEL_USE_CPP_ONLY_TOOLCHAIN: 1
        run: bazelisk build -c ${{ matrix.build_mode }} //...:all

      # Run all test targets.
      - name: Test (${{ matrix.build_mode }})
        env:
          # 'libtool_check_unique failed to generate' workaround.
          # https://github.com/bazelbuild/bazel/issues/14113#issuecomment-999794586
          BAZEL_USE_CPP_ONLY_TOOLCHAIN: 1
        run: bazelisk test -c ${{ matrix.build_mode }} //...:all<|MERGE_RESOLUTION|>--- conflicted
+++ resolved
@@ -59,32 +59,19 @@
           go get github.com/bazelbuild/bazelisk
           echo "$(go env GOPATH)/bin" >> $GITHUB_PATH
 
-<<<<<<< HEAD
       # On macOS, use Homebrew to install a recent LLVM and Clang.
       - name: Setup LLVM and Clang (macOS)
         if: matrix.os == 'macos-latest'
-=======
-      # Setup to the latest LLVM and Clang release.
-      #
-      # Ideally we would use the pre-installed versions in the image, but the
-      # debian packages for LLVM-15 currently don't work for fastbuild.
-      #
-      # For now, we rely on Homebrew to manage installing a correctly built
-      # toolchain. We also take some care to be as resilient as possible to
-      # issues fetching and installing the toolchain.
-      - name: Install Clang/LLVM using brew
->>>>>>> 174aff1f
         env:
           HOMEBREW_NO_INSTALL_CLEANUP: 1
           HOMEBREW_NO_INSTALLED_DEPENDENTS_CHECK: 1
-        # Use llvm@14 because llvm (15) has sanitizer issues.
         run: |
           echo '*** Updating brew'
           brew update
           echo '*** Installing LLVM deps'
-          brew install --force-bottle --only-dependencies llvm@14
+          brew install --force-bottle --only-dependencies llvm
           echo '*** Installing LLVM itself'
-          brew install --force-bottle --force --verbose llvm@14
+          brew install --force-bottle --force --verbose llvm
           echo '*** brew info llvm'
           brew info llvm
           echo '*** brew config'
