--- conflicted
+++ resolved
@@ -2699,15 +2699,7 @@
 say what type `ElementType` exactly is, just that it must satisfy some
 type-of-type.
 
-<<<<<<< HEAD
-**Note:** `Container` defines `ElementType` as having type `Type`, but
-=======
-**Open question:** How do you spell that? Provisionally we are writing `is`,
-following Swift, but maybe we should have another operator that more clearly
-returns a boolean like `has_type`?
-
 **Note:** `Container` defines `ElementType` as having type `type`, but
->>>>>>> cf262494
 `ContainerType.ElementType` has type `Comparable`. This is because
 `ContainerType` has type `Container where .ElementType impls Comparable`, not
 `Container`. This means we need to be a bit careful when talking about the type
@@ -2893,11 +2885,7 @@
 
 // Constraint: `T` such that `Vector(T)` implements `Printable`
 fn PrintThree
-<<<<<<< HEAD
-    [T:! Type where Vector(.Self) impls Printable]
-=======
-    [T:! type where Vector(.Self) is Printable]
->>>>>>> cf262494
+    [T:! type where Vector(.Self) impls Printable]
     (a: T, b: T, c: T) {
   var v: Vector(T) = (a, b, c);
   Print(v);
@@ -2933,13 +2921,8 @@
 `.MemberName`, or [`.Self`](#recursive-constraints). Examples:
 
 -   `Container where .ElementType = i32`
-<<<<<<< HEAD
--   `Type where Vector(.Self) impls Sortable`
+-   `type where Vector(.Self) impls Sortable`
 -   `Addable where i32 impls AddableWith(.Result)`
-=======
--   `type where Vector(.Self) is Sortable`
--   `Addable where i32 is AddableWith(.Result)`
->>>>>>> cf262494
 
 Constraints that only refer to other types should be moved to the type that is
 declared last. So:
@@ -2959,17 +2942,10 @@
 This includes `where` clauses used in an `impl` declaration:
 
 ```
-<<<<<<< HEAD
 // ❌ Error: `where T impls B` does not use `.Self` or a designator
-external impl forall [T:! Type] T as A where T impls B {}
+external impl forall [T:! type] T as A where T impls B {}
 // ✅ Allowed
-external impl forall [T:! Type where .Self impls B] T as A {}
-=======
-// ❌ Error: `where T is B` does not use `.Self` or a designator
-external impl forall [T:! type] T as A where T is B {}
-// ✅ Allowed
-external impl forall [T:! type where .Self is B] T as A {}
->>>>>>> cf262494
+external impl forall [T:! type where .Self impls B] T as A {}
 // ✅ Allowed
 external impl forall [T:! B] T as A {}
 ```
@@ -3084,11 +3060,7 @@
 `HashSet(T)` is legal," we can write:
 
 ```
-<<<<<<< HEAD
-fn NumDistinct[T:! Type where HashSet(.Self) impls Type]
-=======
-fn NumDistinct[T:! type where HashSet(.Self) is type]
->>>>>>> cf262494
+fn NumDistinct[T:! type where HashSet(.Self) impls Type]
     (a: T, b: T, c: T) -> i32 {
   var set: HashSet(T);
   set.Add(a);
@@ -3365,13 +3337,8 @@
 
 ```
 fn F[T:! Extends(BaseType)](p: T*);
-<<<<<<< HEAD
-fn UpCast[T:! Type](p: T*, U:! Type where T impls Extends(.Self)) -> U*;
-fn DownCast[T:! Type](p: T*, U:! Extends(T)) -> U*;
-=======
-fn UpCast[T:! type](p: T*, U:! type where T is Extends(.Self)) -> U*;
+fn UpCast[T:! type](p: T*, U:! type where T impls Extends(.Self)) -> U*;
 fn DownCast[T:! type](p: T*, U:! Extends(T)) -> U*;
->>>>>>> cf262494
 ```
 
 **Open question:** Alternatively, we could define a new `extends` operator:
@@ -3909,13 +3876,8 @@
 `Comparable` interface:
 
 ```
-<<<<<<< HEAD
-class Vector(T:! Type) {
+class Vector(T:! type) {
   // `Vector(T)` has a `Sort()` method if `T` impls `Comparable`.
-=======
-class Vector(T:! type) {
-  // `Vector(T)` has a `Sort()` method if `T` is `Comparable`.
->>>>>>> cf262494
   fn Sort[C:! Comparable, addr self: Vector(C)*]();
 }
 ```
@@ -4180,11 +4142,7 @@
 impl Y as True {}
 interface Z(T:! type) { let Cond:! type; }
 match_first {
-<<<<<<< HEAD
-  impl forall [T:! Type, U:! Z(T) where .Cond impls True] T as Z(U)
-=======
-  impl forall [T:! type, U:! Z(T) where .Cond is True] T as Z(U)
->>>>>>> cf262494
+  impl forall [T:! type, U:! Z(T) where .Cond impls True] T as Z(U)
       where .Cond = N { }
   impl forall [T:! type, U:! type] T as Z(U)
       where .Cond = Y { }
@@ -4267,11 +4225,7 @@
 be the result of a single impl:
 
 ```
-<<<<<<< HEAD
-impl forall [A:! Type where Optional(.Self) impls B] A as B { ... }
-=======
-impl forall [A:! type where Optional(.Self) is B] A as B { ... }
->>>>>>> cf262494
+impl forall [A:! type where Optional(.Self) impls B] A as B { ... }
 ```
 
 This problem can also result from a chain of impls, as in `A impls B` if
@@ -5123,11 +5077,7 @@
 // This is allowed because we know that an `impl Foo(T) as Equatable`
 // will exist for all types `T` for which this impl is used, even
 // though there's neither an imported impl nor an impl in this file.
-<<<<<<< HEAD
-external impl forall [T:! Type where Foo(T) impls Equatable]
-=======
-external impl forall [T:! type where Foo(T) is Equatable]
->>>>>>> cf262494
+external impl forall [T:! type where Foo(T) impls Equatable]
     Foo(T) as Iterable {}
 ```
 
