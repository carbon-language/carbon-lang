# Generics: Details

<!--
Part of the Carbon Language project, under the Apache License v2.0 with LLVM
Exceptions. See /LICENSE for license information.
SPDX-License-Identifier: Apache-2.0 WITH LLVM-exception
-->

<!-- toc -->

## Table of contents

-   [Overview](#overview)
-   [Interfaces](#interfaces)
-   [Implementing interfaces](#implementing-interfaces)
    -   [Facet type](#facet-type)
    -   [Implementing multiple interfaces](#implementing-multiple-interfaces)
    -   [External impl](#external-impl)
    -   [Qualified member names](#qualified-member-names)
    -   [Access](#access)
-   [Generics](#generics)
    -   [Implementation model](#implementation-model)
-   [Interfaces recap](#interfaces-recap)
-   [Type-of-types and facet types](#type-of-types-and-facet-types)
-   [Named constraints](#named-constraints)
    -   [Subtyping between type-of-types](#subtyping-between-type-of-types)
-   [Combining interfaces by anding type-of-types](#combining-interfaces-by-anding-type-of-types)
-   [Interface requiring other interfaces](#interface-requiring-other-interfaces)
    -   [Interface extension](#interface-extension)
        -   [`extends` and `impl` with named constraints](#extends-and-impl-with-named-constraints)
        -   [Diamond dependency issue](#diamond-dependency-issue)
    -   [Use case: overload resolution](#use-case-overload-resolution)
-   [Type compatibility](#type-compatibility)
-   [Adapting types](#adapting-types)
    -   [Adapter compatibility](#adapter-compatibility)
    -   [Extending adapter](#extending-adapter)
    -   [Use case: Using independent libraries together](#use-case-using-independent-libraries-together)
    -   [Use case: Defining an impl for use by other types](#use-case-defining-an-impl-for-use-by-other-types)
<<<<<<< HEAD
    -   [Use case: Private impl](#use-case-private-impl)
=======
>>>>>>> efa076c0
    -   [Adapter with stricter invariants](#adapter-with-stricter-invariants)
-   [Associated constants](#associated-constants)
    -   [Associated class functions](#associated-class-functions)
-   [Associated types](#associated-types)
    -   [Implementation model](#implementation-model-1)
-   [Parameterized interfaces](#parameterized-interfaces)
    -   [Impl lookup](#impl-lookup)
    -   [Parameterized named constraints](#parameterized-named-constraints)
-   [Where constraints](#where-constraints)
    -   [Constraint use cases](#constraint-use-cases)
        -   [Set an associated constant to a specific value](#set-an-associated-constant-to-a-specific-value)
        -   [Same type constraints](#same-type-constraints)
            -   [Set an associated type to a specific value](#set-an-associated-type-to-a-specific-value)
            -   [Equal generic types](#equal-generic-types)
                -   [Satisfying both type-of-types](#satisfying-both-type-of-types)
        -   [Type bound for associated type](#type-bound-for-associated-type)
            -   [Type bounds on associated types in declarations](#type-bounds-on-associated-types-in-declarations)
            -   [Type bounds on associated types in interfaces](#type-bounds-on-associated-types-in-interfaces)
        -   [Combining constraints](#combining-constraints)
        -   [Recursive constraints](#recursive-constraints)
        -   [Parameterized type implements interface](#parameterized-type-implements-interface)
        -   [Another type implements parameterized interface](#another-type-implements-parameterized-interface)
    -   [Implied constraints](#implied-constraints)
        -   [Must be legal type argument constraints](#must-be-legal-type-argument-constraints)
    -   [Open question: referencing names in the interface being defined](#open-question-referencing-names-in-the-interface-being-defined)
    -   [Manual type equality](#manual-type-equality)
        -   [`observe` declarations](#observe-declarations)
-   [Other constraints as type-of-types](#other-constraints-as-type-of-types)
    -   [Is a derived class](#is-a-derived-class)
    -   [Type compatible with another type](#type-compatible-with-another-type)
        -   [Same implementation restriction](#same-implementation-restriction)
        -   [Example: Multiple implementations of the same interface](#example-multiple-implementations-of-the-same-interface)
        -   [Example: Creating an impl out of other impls](#example-creating-an-impl-out-of-other-impls)
    -   [Type facet of another type](#type-facet-of-another-type)
    -   [Sized types and type-of-types](#sized-types-and-type-of-types)
        -   [Implementation model](#implementation-model-2)
    -   [`TypeId`](#typeid)
-   [Future work](#future-work)
    -   [Conditional conformance](#conditional-conformance)
    -   [Parameterized impls](#parameterized-impls)
        -   [Lookup resolution and specialization](#lookup-resolution-and-specialization)
    -   [Dynamic types](#dynamic-types)
        -   [Runtime type parameters](#runtime-type-parameters)
        -   [Runtime type fields](#runtime-type-fields)
    -   [Abstract return types](#abstract-return-types)
    -   [Interface defaults](#interface-defaults)
    -   [Evolution](#evolution)
    -   [Testing](#testing)
    -   [Operator overloading](#operator-overloading)
    -   [Impls with state](#impls-with-state)
    -   [Generic associated types and higher-ranked types](#generic-associated-types-and-higher-ranked-types)
        -   [Generic associated types](#generic-associated-types)
        -   [Higher-ranked types](#higher-ranked-types)
    -   [Field requirements](#field-requirements)
    -   [Generic type specialization](#generic-type-specialization)
    -   [Bridge for C++ customization points](#bridge-for-c-customization-points)
    -   [Variadic arguments](#variadic-arguments)
    -   [Range constraints on generic integers](#range-constraints-on-generic-integers)
-   [References](#references)

<!-- tocstop -->

## Overview

This document goes into the details of the design of generic type parameters.

Imagine we want to write a function parameterized by a type argument. Maybe our
function is `PrintToStdout` and let's say we want to operate on values that have
a type for which we have an implementation of the `ConvertibleToString`
interface. The `ConvertibleToString` interface has a `ToString` method returning
a string. To do this, we give the `PrintToStdout` function two parameters: one
is the value to print, let's call that `val`, the other is the type of that
value, let's call that `T`. The type of `val` is `T`, what is the type of `T`?
Well, since we want to let `T` be any type implementing the
`ConvertibleToString` interface, we express that in the "interfaces are
type-of-types" model by saying the type of `T` is `ConvertibleToString`.

Since we can figure out `T` from the type of `val`, we don't need the caller to
pass in `T` explicitly, so it can be a
[deduced parameter](terminology.md#deduced-parameter) (also see
[deduced parameters](overview.md#deduced-parameters) in the Generics overview
doc). Basically, the user passes in a value for `val`, and the type of `val`
determines `T`. `T` still gets passed into the function though, and it plays an
important role -- it defines the implementation of the interface. We can think
of the interface as defining a struct type whose members are function pointers,
and an implementation of an interface as a value of that struct with actual
function pointer values. So an implementation is a table of function pointers
(one per function defined in the interface) that gets passed into a function as
the type argument. For more on this, see
[the implementation model section](#implementation-model) below.

In addition to function pointer members, interfaces can include any constants
that belong to a type. For example, the
[type's size](#sized-types-and-type-of-types) (represented by an integer
constant member of the type) could be a member of an interface and its
implementation. There are a few cases why we would include another interface
implementation as a member:

-   [associated types](#associated-types)
-   [type parameters](#parameterized-interfaces)
-   [interface requirements](#interface-requiring-other-interfaces)

The function expresses that the type argument is passed in
[statically](terminology.md#static-dispatch-witness-table), basically generating
a separate function body for every different type passed in, by using the
"generic argument" syntax `:!`, see [the generics section](#generics) below. The
interface contains enough information to
[type and definition check](terminology.md#complete-definition-checking) the
function body -- you can only call functions defined in the interface in the
function body. Contrast this with making the type a template argument, where you
could just use `Type` instead of an interface and it will work as long as the
function is only called with types that allow the definition of the function to
compile. The interface bound has other benefits:

-   allows the compiler to deliver clearer error messages,
-   documents expectations, and
-   expresses that a type has certain semantics beyond what is captured in its
    member function names and signatures.

The last piece of the puzzle is how the caller of the function can produce a
value with the right type. Let's say the user has a value of type `Song`, and of
course songs have all sorts of functionality. If we want a `Song` to be printed
using the `PrintToStdout` function, it needs to implement the
`ConvertibleToString` interface. Note that we _don't_ say that `Song` is of type
`ConvertibleToString` but instead that it has a "facet type". This means there
is another type, called `Song as ConvertibleToString`, with the following
properties:

-   `Song as ConvertibleToString` has the same _data representation_ as `Song`.
-   `Song as ConvertibleToString` is an implementation of the interface
    `ConvertibleToString`. The functions of `Song as ConvertibleToString` are
    just implementations of the names and signatures defined in the
    `ConvertibleToString` interface, like `ToString`, and not the functions
    defined on `Song` values.
-   Carbon will implicitly convert values from type `Song` to type
    `Song as ConvertibleToString` when calling a function that can only accept
    types of type `ConvertibleToString`.
-   In the normal case where the implementation of `ConvertibleToString` for
    `Song` is not defined as `external`, every member of
    `Song as ConvertibleToString` is also a member of `Song`. This includes
    members of `ConvertibleToString` that are not explicitly named in the `impl`
    definition but have defaults.
-   You may access the `ToString` function for a `Song` value `w` by writing a
    _qualified_ function call, like `w.(ConvertibleToString.ToString)()`. The
    same effect may be achieved by casting, as in
    `(w as (Song as ConvertibleToString)).ToString()`. This qualified syntax is
    available whether or not the implementation is defined as `external`.
-   If other interfaces are implemented for `Song`, they are also implemented
    for `Song as ConvertibleToString`. The only thing that changes when casting
    a `Song` `w` to `Song as ConvertibleToString` are the names that are
    accessible without using the qualification syntax. A
    `Song as ConvertibleToString` value can likewise be cast to a `Song`; a
    `Song` acts just like another facet type for these purposes.

We define these facet types (alternatively, interface implementations) either
with the type, with the interface, or somewhere else where Carbon can be
guaranteed to see when needed. For more on this, see
[the implementing interfaces section](#implementing-interfaces) below.

If `Song` doesn't implement an interface or we would like to use a different
implementation of that interface, we can define another type that also has the
same data representation as `Song` that has whatever different interface
implementations we want. However, Carbon won't implicitly convert to that other
type, the user will have to explicitly cast to that type in order to select
those alternate implementations. For more on this, see
[the adapting type section](#adapting-types) below.

## Interfaces

An [interface](terminology.md#interface), defines an API that a given type can
implement. For example, an interface capturing a linear-algebra vector API might
have two methods:

```
interface Vector {
  // Here `Self` means "the type implementing this interface".
  fn Add[me: Self](b: Self) -> Self;
  fn Scale[me: Self](v: Double) -> Self;
}
```

The syntax here is to match
[how the same members would be defined in a type](/docs/design/classes.md#methods).
Each declaration in the interface defines an
[associated entity](terminology.md#associated-entity). In this example, `Vector`
has two associated methods, `Add` and `Scale`.

An interface defines a type-of-type, that is a type whose values are types. The
values of an interface are specifically
[facet types](terminology.md#facet-type), by which we mean types that are
declared as specifically implementing **exactly** this interface, and which
provide definitions for all the functions (and other members) declared in the
interface.

## Implementing interfaces

Carbon interfaces are ["nominal"](terminology.md#nominal-interfaces), which
means that types explicitly describe how they implement interfaces. An
["impl"](terminology.md#impls-implementations-of-interfaces) defines how one
interface is implemented for a type. Every associated entity is given a
definition. Different types satisfying `Vector` can have different definitions
for `Add` and `Scale`, so we say their definitions are _associated_ with what
type is implementing `Vector`. The `impl` defines what is associated with the
type for that interface.

Impls may be defined inline inside the type definition:

```
class Point {
  var x: Double;
  var y: Double;
  impl as Vector {
    // In this scope, "Self" is an alias for "Point".
    fn Add[me: Self](b: Self) -> Self {
      return {.x = a.x + b.x, .y = a.y + b.y};
    }
    fn Scale[me: Self](v: Double) -> Self {
      return {.x = a.x * v, .y = a.y * v};
    }
  }
}
```

Interfaces that are implemented inline contribute to the type's API:

```
var p1: Point = {.x = 1.0, .y = 2.0};
var p2: Point = {.x = 2.0, .y = 4.0};
Assert(p1.Scale(2.0) == p2);
Assert(p1.Add(p1) == p2);
```

**Note:** A type may implement any number of different interfaces, but may
provide at most one implementation of any single interface. This makes the act
of selecting an implementation of an interface for a type unambiguous throughout
the whole program.

**Comparison with other languages:** Rust defines implementations lexically
outside of the `class` definition. This Carbon approach means that a type's API
is described by declarations inside the `class` definition and doesn't change
afterwards.

**References:** This interface implementation syntax was accepted in
[proposal #553](https://github.com/carbon-language/carbon-lang/pull/553). In
particular, see
[the alternatives considered](/proposals/p0553.md#interface-implementation-syntax).

### Facet type

The `impl` definition defines a [facet type](terminology.md#facet-type):
`Point as Vector`. While the API of `Point` includes the two fields `x` and `y`
along with the `Add` and `Scale` methods, the API of `Point as Vector` _only_
has the `Add` and `Scale` methods of the `Vector` interface. The facet type
`Point as Vector` is [compatible](terminology.md#compatible-types) with `Point`,
meaning their data representations are the same, so we allow you to convert
between the two freely:

```
var a: Point = {.x = 1.0, .y = 2.0};
// `a` has `Add` and `Scale` methods:
a.Add(a.Scale(2.0));

// Cast from Point implicitly
var b: Point as Vector = a;
// `b` has `Add` and `Scale` methods:
b.Add(b.Scale(2.0));

// Will also implicitly convert when calling functions:
fn F(c: Point as Vector, d: Point) {
  d.Add(c.Scale(2.0));
}
F(a, b);

// Explicit casts
var z: Point as Vector = (a as (Point as Vector)).Scale(3.0);
z.Add(b);
var w: Point = z as Point;
```

These [conversions](terminology.md#subtyping-and-casting) change which names are
exposed in the type's API, but as much as possible we don't want the meaning of
any given name to change. Instead we want these casts to simply change the
subset of names that are visible.

**Note:** In general the above is written assuming that casts are written
"`a as T`" where `a` is a value and `T` is the type to cast to. When we write
`Point as Vector`, the value `Point` is a type, and `Vector` is a type of a
type, or a "type-of-type".

**Note:** A type may implement any number of different interfaces, but may
provide at most one implementation of any single interface. This makes the act
of selecting an implementation of an interface for a type unambiguous throughout
the whole program, so for example `Point as Vector` is well defined.

We don't expect users to ordinarily name facet types explicitly in source code.
Instead, values are implicitly converted to a facet type as part of calling a
generic function, as described in the [Generics](#generics) section.

### Implementing multiple interfaces

To implement more than one interface when defining a type, simply include an
`impl` block per interface.

```
class Point {
  var x: Double;
  var y: Double;
  impl as Vector {
    fn Add[me: Self](b: Self) -> Self { ... }
    fn Scale[me: Self](v: Double) -> Self { ... }
  }
  impl as Drawable {
    fn Draw[me: Self]() { ... }
  }
}
```

In this case, all the functions `Add`, `Scale`, and `Draw` end up a part of the
API for `Point`. This means you can't implement two interfaces that have a name
in common (unless you use an `external impl` for one or both, as described
below).

```
class GameBoard {
  impl as Drawable {
    fn Draw[me: Self]() { ... }
  }
  impl as EndOfGame {
    // ❌ Error: `GameBoard` has two methods named
    // `Draw` with the same signature.
    fn Draw[me: Self]() { ... }
    fn Winner[me: Self](player: i32) { ... }
  }
}
```

**Open question:** Should we have some syntax for the case where you want both
names to be given the same implementation? It seems like that might be a common
case, but we won't really know if this is an important case until we get more
experience.

```
class Player {
  var name: String;
  impl as Icon {
    fn Name[me: Self]() -> String { return me.name; }
    // ...
  }
  impl as GameUnit {
    // Possible syntax options for defining
    // `GameUnit.Name` as the same as `Icon.Name`:
    alias Name = Icon.Name;
    fn Name[me: Self]() -> String = Icon.Name;
    // ...
  }
}
```

### External impl

Interfaces may also be implemented for a type
[externally](terminology.md#external-impl), by using the `external impl`
construct. An external impl does not add the interface's methods to the type.

```
class Point2 {
  var x: Double;
  var y: Double;

  external impl as Vector {
    // In this scope, `Self` is an alias for `Point2`.
    fn Add[me: Self](b: Self) -> Self {
      return {.x = a.x + b.x, .y = a.y + b.y};
    }
    fn Scale[me: Self](v: Double) -> Self {
      return {.x = a.x * v, .y = a.y * v};
    }
  }
}

var a: Point2 = {.x = 1.0, .y = 2.0};
// `a` does *not* have `Add` and `Scale` methods:
// ❌ Error: a.Add(a.Scale(2.0));
```

An external impl may be defined out-of-line, by including the name of the
existing type before `as`, which is otherwise optional:

```
class Point3 {
  var x: Double;
  var y: Double;
}

external impl Point3 as Vector {
  // In this scope, `Self` is an alias for `Point3`.
  fn Add[me: Self](b: Self) -> Self {
    return {.x = a.x + b.x, .y = a.y + b.y};
  }
  fn Scale[me: Self](v: Double) -> Self {
    return {.x = a.x * v, .y = a.y * v};
  }
}
```

**References:** The external interface implementation syntax was decided in
[proposal #553](https://github.com/carbon-language/carbon-lang/pull/553). In
particular, see
[the alternatives considered](/proposals/p0553.md#interface-implementation-syntax).

The `external impl` statement is allowed to be defined in a different library
from `Point3`, restricted by [the coherence/orphan rules](#impl-lookup) that
ensure that the implementation of an interface can't change based on imports. In
particular, the `external impl` statement is allowed in the library defining the
interface (`Vector` in this case) in addition to the library that defines the
type (`Point3` here). This (at least partially) addresses
[the expression problem](https://eli.thegreenplace.net/2016/the-expression-problem-and-its-solutions).

Carbon requires `impl`s defined in a different library to be `external` so that
the API of `Point3` doesn't change based on what is imported. It would be
particularly bad if two different libraries implemented interfaces with
conflicting names that both affected the API of a single type. As a consequence
of this restriction, you can find all the names of direct (unqualified) members
of a type in the definition of that type. The only thing that may be in another
library is an `impl` of an interface.

You might also use `external impl` to implement an interface for a type to avoid
cluttering the API of that type, for example to avoid a name collision. A syntax
for reusing method implementations allows us to do this selectively when needed.
In this case, the `external impl` may be declared lexically inside the class
scope.

```
class Point4a {
  var x: Double;
  var y: Double;
  fn Add[me: Self](b: Self) -> Self {
    return {.x = a.x + b.x, .y = a.y + b.y};
  }
  external impl as Vector {
    alias Add = Point4a.Add;  // Syntax TBD
    fn Scale[me: Self](v: Double) -> Self {
      return {.x = a.x * v, .y = a.y * v};
    }
  }
}

// OR:

class Point4b {
  var x: Double;
  var y: Double;
  external impl as Vector {
    fn Add[me: Self](b: Self) -> Self {
      return {.x = a.x + b.x, .y = a.y + b.y};
    }
    fn Scale[me: Self](v: Double) -> Self {
      return {.x = a.x * v, .y = a.y * v};
    }
  }
  alias Add = Vector.Add;  // Syntax TBD
}

// OR:

class Point4c {
  var x: Double;
  var y: Double;
  fn Add[me: Self](b: Self) -> Self {
    return {.x = a.x + b.x, .y = a.y + b.y};
  }
}

external impl Point4c as Vector {
  alias Add = Point4c.Add;  // Syntax TBD
  fn Scale[me: Self](v: Double) -> Self {
    return {.x = a.x * v, .y = a.y * v};
  }
}
```

Being defined lexically inside the class means that implementation is available
to other members defined in the class. For example, it would allow implementing
another interface or method that requires this interface to be implemented.

**Open question:** Do implementations need to be defined lexically inside the
class to get access to private members, or is it sufficient to be defined in the
same library as the class?

**Rejected alternative:** We could allow types to have different APIs in
different files based on explicit configuration in that file. For example, we
could support a declaration that a given interface or a given method of an
interface is "in scope" for a particular type in this file. With that
declaration, the method could be called unqualified. This avoids most concerns
arising from name collisions between interfaces. It has a few downsides though:

-   It increases variability between files, since the same type will have
    different APIs depending on these declarations. This makes it harder to
    copy-paste code between files.
-   It makes reading code harder, since you have to search the file for these
    declarations that affect name lookup.

**Comparison with other languages:** Both Rust and Swift support external
implementation.
[Swift's syntax](https://docs.swift.org/swift-book/LanguageGuide/Protocols.html#ID277)
does this as an "extension" of the original type. In Rust, all implementations
are external as in
[this example](https://doc.rust-lang.org/rust-by-example/trait.html). Unlike
Swift and Rust, we don't allow a type's API to be modified outside its
definition. So in Carbon a type's API is consistent no matter what is imported,
unlike Swift and Rust.

### Qualified member names

Given a value of type `Point3` and an interface `Vector` implemented for that
type, you can access the methods from that interface using the member's
_qualified name_, whether or not the implementation is done externally with an
`external impl` declaration:

```
var p1: Point3 = {.x = 1.0, .y = 2.0};
var p2: Point3 = {.x = 2.0, .y = 4.0};
Assert(p1.(Vector.Scale)(2.0) == p2);
Assert(p1.(Vector.Add)(p1) == p2);
```

Note that the name in the parens is looked up in the containing scope, not in
the names of members of `Point3`. So if there was another interface `Drawable`
with method `Draw` defined in the `Plot` package also implemented for `Point3`,
as in:

```
package Plot;
import Points;

interface Drawable {
  fn Draw[me: Self]();
}

external impl Points.Point3 as Drawable { ... }
```

You could access `Draw` with a qualified name:

```
import Plot;
import Points;

var p: Points.Point3 = {.x = 1.0, .y = 2.0};
p.(Plot.Drawable.Draw)();
```

**Comparison with other languages:** This is intended to be analogous to, in
C++, adding `ClassName::` in front of a member name to disambiguate, such as
[names defined in both a parent and child class](https://stackoverflow.com/questions/357307/how-to-call-a-parent-class-function-from-derived-class-function).

### Access

An `impl` must be visible to all code that can see both the type and the
interface being implemented:

-   If either the type or interface is private to a single file, then since the
    only way to define the `impl` is to use that private name, the `impl` must
    be defined private to that file as well.
-   Otherwise, if the type or interface is private but declared in an API file,
    then the `impl` must be declared in the same file so the existence of that
    `impl` is visible to all files in that library.
-   Otherwise, the `impl` must be defined in the public API file of the library,
    so it is visible in all places that might use it.

No access control modifiers are allowed on `impl` declarations, an `impl` is
always visible to the intersection of the visibility of all names used in the
declaration of the `impl`.

## Generics

Here is a function that can accept values of any type that has implemented the
`Vector` interface:

```
fn AddAndScaleGeneric[T:! Vector](a: T, b: T, s: Double) -> T {
  return a.Add(b).Scale(s);
}
var v: Point = AddAndScaleGeneric(a, w, 2.5);
```

Here `T` is a type whose type is `Vector`. The `:!` syntax means that `T` is a
_[generic parameter](terminology.md#generic-versus-template-parameters)_, that
is it must be known to the caller but we will only use the information present
in the signature of the function to typecheck the body of `AddAndScaleGeneric`'s
definition. In this case, we know that any value of type `T` implements the
`Vector` interface and so has an `Add` and a `Scale` method.

When we call `AddAndScaleGeneric`, we need to determine the value of `T` to use
when passed values with type `Point`. Since `T` has type `Vector`, the compiler
simply sets `T` to `Point as Vector`. This
[cast](terminology.md#subtyping-and-casting)
[erases](terminology.md#type-erasure) all of the API of `Point` and substitutes
the api of `Vector`, without changing anything about the data representation. It
acts like we called this non-generic function, found by setting `T` to
`Point as Vector`:

```
fn AddAndScaleForPointAsVector(
      a: Point as Vector, b: Point as Vector, s: Double)
      -> Point as Vector {
  return a.Add(b).Scale(s);
}
// May still be called with Point arguments, due to implicit conversions.
// Similarly the return value can be implicitly converted to a Point.
var v2: Point = AddAndScaleForPointAsVector(a, w, 2.5);
```

Since `Point` implements `Vector` inline, `Point` also has definitions for `Add`
and `Scale`:

```
fn AddAndScaleForPoint(a: Point, b: Point, s: Double) -> Point {
  return a.Add(b).Scale(s);
}

AddAndScaleForPoint(a, w, 2.5);
```

However, for another type implementing `Vector` but externally, such as
`Point2`, or out-of-line using an `external impl` statement like `Point3`, the
situation is different:

```
fn AddAndScaleForPoint2(a: Point2, b: Point2, s: Double) -> Point2 {
  // ❌ ERROR: `Point2` doesn't have `Add` or `Scale` methods.
  return a.Add(b).Scale(s);
}
fn AddAndScaleForPoint3(a: Point3, b: Point3, s: Double) -> Point3 {
  // ❌ ERROR: `Point3` doesn't have `Add` or `Scale` methods.
  return a.Add(b).Scale(s);
}
```

Even though `Point2` and `Point3` don't have `Add` and `Scale` methods, they
still implement `Vector` and so can still call `AddAndScaleGeneric`:

```
var a2: Point2 = {.x = 1.0, .y = 2.0};
var w2: Point2 = {.x = 3.0, .y = 4.0};
var v3: Point2 = AddAndScaleGeneric(a, w, 2.5);
```

**References:** The `:!` syntax was accepted in
[proposal #676](https://github.com/carbon-language/carbon-lang/pull/676).

### Implementation model

The underlying model here is interfaces are
[type-of-types](terminology.md#type-of-type), in particular, the type of
[facet types](terminology.md#facet-type):

-   [Interfaces](#interfaces) are types of
    [witness tables](terminology.md#witness-tables)
-   Facet types (defined by [Impls](#implementing-interfaces)) are
    [witness table](terminology.md#witness-tables) values
-   The compiler rewrites functions with an implicit type argument
    (`fn Foo[InterfaceName:! T](...)`) to have an actual argument with type
    determined by the interface, and supplied at the callsite using a value
    determined by the impl.

For the example above, [the Vector interface](#interfaces) could be thought of
defining a witness table type like:

```
class Vector {
  // `Self` is the representation type, which is only
  // known at compile time.
  var Self:! Type;
  // `fnty` is **placeholder** syntax for a "function type",
  // so `Add` is a function that takes two `Self` parameters
  // and returns a value of type `Self`.
  var Add: fnty(a: Self, b: Self) -> Self;
  var Scale: fnty(a: Self, v: Double) -> Self;
}
```

The [impl of Vector for Point](#implementing-interfaces) would be a value of
this type:

```
var VectorForPoint: Vector  = {
    .Self = Point,
    // `lambda` is **placeholder** syntax for defining a
    // function value.
    .Add = lambda(a: Point, b: Point) -> Point {
      return {.x = a.x + b.x, .y = a.y + b.y};
    },
    .Scale = lambda(a: Point, v: Double) -> Point {
      return {.x = a.x * v, .y = a.y * v};
    },
};
```

Finally we can define a generic function and call it, like
[`AddAndScaleGeneric` from the "Generics" section](#generics) by making the
witness table an explicit argument to the function:

```
fn AddAndScaleGeneric
    (t:! Vector, a: t.Self, b: t.Self, s: Double) -> t.Self {
  return t.Scale(t.Add(a, b), s);
}
// Point implements Vector.
var v: Point = AddAndScaleGeneric(VectorForPoint, a, w, 2.5);
```

The rule is that generic arguments (declared using `:!`) are passed at compile
time, so the actual value of the `t` argument here can be used to generate the
code for `AddAndScaleGeneric`. So `AddAndScaleGeneric` is using a
[static-dispatch witness table](terminology.md#static-dispatch-witness-table).

Note that this implementation strategy only works for impls that the caller
knows the callee needs.

## Interfaces recap

Interfaces have a name and a definition.

The definition of an interface consists of a set of declarations. Each
declaration defines a requirement for any `impl` that is in turn a capability
that consumers of that `impl` can rely on. Typically those declarations also
have names, useful for both saying how the `impl` satisfies the requirement and
accessing the capability.

Interfaces are ["nominal"](terminology.md#nominal-interfaces), which means their
name is significant. So two interfaces with the same body definition but
different names are different, just like two classes with the same definition
but different names are considered different types. For example, lets say we
define another interface, say `LegoFish`, with the same `Add` and `Scale` method
signatures. Implementing `Vector` would not imply an implementation of
`LegoFish`, because the `impl` definition explicitly refers to the name
`Vector`.

An interface's name may be used in a few different contexts:

-   to define [an `impl` for a type](#implementing-interfaces),
-   as a namespace name in [a qualified name](#qualified-member-names), and
-   as a [type-of-type](terminology.md#type-of-type) for
    [a generic type parameter](#generics).

While interfaces are examples of type-of-types, type-of-types are a more general
concept, for which interfaces are a building block.

## Type-of-types and facet types

A [type-of-type](terminology.md#type-of-type) consists of a set of requirements
and a set of names. Requirements are typically a set of interfaces that a type
must satisfy, though other kinds of requirements are added below. The names are
aliases for qualified names in those interfaces.

An interface is one particularly simple example of a type-of-type. For example,
`Vector` as a type-of-type has a set of requirements consisting of the single
interface `Vector`. Its set of names consists of `Add` and `Scale` which are
aliases for the corresponding qualified names inside `Vector` as a namespace.

The requirements determine which types may be converted to a given type-of-type.
The result of converting a type `T` to a type-of-type `I` (written `T as I`) is
called a facet type, you might say a facet type `F` is the `I` facet of `T` if
`F` is `T as I`. The API of `F` is determined by the set of names in the
type-of-type.

This general structure of type-of-types holds not just for interfaces, but
others described in the rest of this document.

## Named constraints

If the interfaces discussed above are the building blocks for type-of-types,
[generic named constraints](terminology.md#named-constraints) describe how they
may be composed together. Unlike interfaces which are nominal, the name of a
named constraint is not a part of its value. Two different named constraints
with the same definition are equivalent even if they have different names. This
is because types don't explicitly specify which named constraints they
implement, types automatically implement any named constraints they can satisfy.

A named constraint definition can contain interface requirements using `impl`
declarations and names using `alias` declarations. Note that this allows us to
declare the aspects of a type-of-type directly.

```
constraint VectorLegoFish {
  // Interface implementation requirements
  impl as Vector;
  impl as LegoFish;
  // Names
  alias Scale = Vector.Scale;
  alias VAdd = Vector.Add;
  alias LFAdd = LegoFish.Add;
}
```

We don't expect developers to directly define many named constraints, but other
constructs we do expect them to use will be defined in terms of them. For
example, we can define the Carbon builtin `Type` as:

```
constraint Type { }
```

That is, `Type` is the type-of-type with no requirements (so matches every
type), and defines no names.

```
fn Identity[T:! Type](x: T) -> T {
  // Can accept values of any type. But, since we know nothing about the
  // type, we don't know about any operations on `x` inside this function.
  return x;
}

var i: i32 = Identity(3);
var s: String = Identity("string");
```

**Aside:** We can define `auto` as syntactic sugar for `(template _:! Type)`.
This definition allows you to use `auto` as the type for a local variable whose
type can be statically determined by the compiler. It also allows you to use
`auto` as the type of a function parameter, to mean "accepts a value of any
type, and this function will be instantiated separately for every different
type." This is consistent with the
[use of `auto` in the C++20 Abbreviated function template feature](https://en.cppreference.com/w/cpp/language/function_template#Abbreviated_function_template).

In general, the declarations in `constraint` definition match a subset of the
declarations in an `interface`. Named constraints used with generics, as opposed
to templates, should only include required interfaces and aliases to named
members of those interfaces.

To declare a named constraint that includes other declarations for use with
template parameters, use the `template` keyword before `constraint`. Method,
associated type, and associated function requirements may only be declared
inside a `template constraint`. Note that a generic constraint matches all
facets of a type if it matches any, but a template constraint can depend on the
specific names of members used in a particular facet.

There is an analogy between declarations used in a `constraint` and in an
`interface` definition. If an `interface` `I` has (non-`alias`) declarations
`X`, `Y`, and `Z`, like so:

```
interface I {
  X;
  Y;
  Z;
}
```

Then a type implementing `I` would have `impl as I` with definitions for `X`,
`Y`, and `Z`, as in:

```
class ImplementsI {
  // ...
  impl as I {
    X { ... }
    Y { ... }
    Z { ... }
  }
}
```

But the corresponding `constraint` or `template constraint`, `S`:

```
// or template constraint S {
constraint S {
  X;
  Y;
  Z;
}
```

would match any type with definitions for `X`, `Y`, and `Z` directly:

```
class ImplementsS {
  // ...
  X { ... }
  Y { ... }
  Z { ... }
}
```

**TODO:** Move the `template constraint` and `auto` content to the template
design document, once it exists.

### Subtyping between type-of-types

There is a subtyping relationship between type-of-types that allows you to call
one generic function from another as long as you are calling a function with a
subset of your requirements.

Given a generic type `T` with type-of-type `I1`, it may be
[implicitly converted](../expressions/implicit_conversions.md) to a type-of-type
`I2`, resulting in `T as I2`, as long as the requirements of `I1` are a superset
of the requirements of `I2`. Further, given a value `x` of type `T`, it can be
implicitly converted to `T as I2`. For example:

```
interface Printable { fn Print[me: Self](); }
interface Renderable { fn Draw[me: Self](); }

constraint PrintAndRender {
  impl as Printable;
  impl as Renderable;
}
constraint JustPrint {
  impl as Printable;
}

fn PrintIt[T2:! JustPrint](x2: T2) {
  x2.(Printable.Print)();
}
fn PrintDrawPrint[T1:! PrintAndRender](x1: T1) {
  // x1 implements `Printable` and `Renderable`.
  x1.(Printable.Print)();
  x1.(Renderable.Draw)();
  // Can call `PrintIt` since `T1` satisfies `JustPrint` since
  // it implements `Printable` (in addition to `Renderable`).
  // This calls `PrintIt` with `T2 == T1 as JustPrint` and
  // `x2 == x1 as T2`.
  PrintIt(x1);
}
```

## Combining interfaces by anding type-of-types

In order to support functions that require more than one interface to be
implemented, we provide a combination operator on type-of-types, written `&`.
This operator gives the type-of-type with the union of all the requirements and
the union of the names minus any conflicts.

```
interface Printable {
  fn Print[me: Self]();
}
interface Renderable {
  fn Center[me: Self]() -> (i32, i32);
  fn Draw[me: Self]();
}

// `Printable & Renderable` is syntactic sugar for this type-of-type:
constraint {
  impl as Printable;
  impl as Renderable;
  alias Print = Printable.Print;
  alias Center = Renderable.Center;
  alias Draw = Renderable.Draw;
}

fn PrintThenDraw[T:! Printable & Renderable](x: T) {
  // Can use methods of `Printable` or `Renderable` on `x` here.
  x.Print();  // Same as `x.(Printable.Print)();`.
  x.Draw();  // Same as `x.(Renderable.Draw)();`.
}

class Sprite {
  // ...
  impl as Printable {
    fn Print[me: Self]() { ... }
  }
  impl as Renderable {
    fn Center[me: Self]() -> (i32, i32) { ... }
    fn Draw[me: Self]() { ... }
  }
}

var s: Sprite = ...;
PrintThenDraw(s);
```

Any conflicting names between the two types are replaced with a name that is an
error to use.

```
interface Renderable {
  fn Center[me: Self]() -> (i32, i32);
  fn Draw[me: Self]();
}
interface EndOfGame {
  fn Draw[me: Self]();
  fn Winner[me: Self](player: i32);
}
// `Renderable & EndOfGame` is syntactic sugar for this type-of-type:
constraint {
  impl as Renderable;
  impl as EndOfGame;
  alias Center = Renderable.Center;
  // Open question: `forbidden`, `invalid`, or something else?
  forbidden Draw
    message "Ambiguous, use either `(Renderable.Draw)` or `(EndOfGame.Draw)`.";
  alias Winner = EndOfGame.Winner;
}
```

Conflicts can be resolved at the call site using
[the qualified name syntax](#qualified-member-names), or by defining a named
constraint explicitly and renaming the methods:

```
constraint RenderableAndEndOfGame {
  impl as Renderable;
  impl as EndOfGame;
  alias Center = Renderable.Center;
  alias RenderableDraw = Renderable.Draw;
  alias TieGame = EndOfGame.Draw;
  alias Winner = EndOfGame.Winner;
}

fn RenderTieGame[T:! RenderableAndEndOfGame](x: T) {
  // Calls Renderable.Draw()
  x.RenderableDraw();
  // Calls EndOfGame.Draw()
  x.TieGame();
}
```

Reserving the name when there is a conflict is part of resolving what happens
when you combine more than two type-of-types. If `x` is forbidden in `A`, it is
forbidden in `A & B`, whether or not `B` defines the name `x`. This makes `&`
associative and commutative, and so it is well defined on sets of interfaces, or
other type-of-types, independent of order.

Note that we do _not_ consider two type-of-types using the same name to mean the
same thing to be a conflict. For example, combining a type-of-type with itself
gives itself, `MyTypeOfType & MyTypeOfType == MyTypeOfType`. Also, given two
[interface extensions](#interface-extension) of a common base interface, the sum
should not conflict on any names in the common base.

**Rejected alternative:** Instead of using `&` as the combining operator, we
considered using `+`,
[like Rust](https://rust-lang.github.io/rfcs/0087-trait-bounds-with-plus.html).
See [#531](https://github.com/carbon-language/carbon-lang/issues/531) for the
discussion.

**Future work:** We may want to define another operator on type-of-types for
adding requirements to a type-of-type without affecting the names, and so avoid
the possibility of name conflicts. Note this means the operation is not
commutative. If we call this operator `[&]`, then `A [&] B` has the names of `A`
and `B [&] A` has the names of `B`.

```
// `Printable [&] Renderable` is syntactic sugar for this type-of-type:
constraint {
  impl as Printable;
  impl as Renderable;
  alias Print = Printable.Print;
}

// `Renderable [&] EndOfGame` is syntactic sugar for this type-of-type:
constraint {
  impl as Renderable;
  impl as EndOfGame;
  alias Center = Renderable.Center;
  alias Draw = Renderable.Draw;
}
```

Note that all three expressions `A & B`, `A [&] B`, and `B [&] A` have the same
requirements, and so you would be able to switch a function declaration between
them without affecting callers.

Nothing in this design depends on the `[&]` operator, and having both `&` and
`[&]` might be confusing for users, so it makes sense to postpone implementing
`[&]` until we have a demonstrated need. The `[&]` operator seems most useful
for adding requirements for interfaces used for
[operator overloading](#operator-overloading), where merely implementing the
interface is enough to be able to use the operator to access the functionality.

**Alternatives considered:** See
[Carbon: Access to interface methods](https://docs.google.com/document/d/1u_i_s31OMI_apPur7WmVxcYq6MUXsG3oCiKwH893GRI/edit?usp=sharing&resourcekey=0-0lzSNebBMtUBi4lStL825g).

**Comparison with other languages:** This `&` operation on interfaces works very
similarly to Rust's `+` operation, with the main difference being how you
[qualify names when there is a conflict](https://doc.rust-lang.org/rust-by-example/trait/disambiguating.html).

## Interface requiring other interfaces

Some interfaces will depend on other interfaces being implemented for the same
type. For example, in C++,
[the `Container` concept](https://en.cppreference.com/w/cpp/named_req/Container#Other_requirements)
requires all containers to also satisfy the requirements of
`DefaultConstructible`, `CopyConstructible`, `EqualityComparable`, and
`Swappable`. This is already a capability for
[type-of-types in general](#type-of-types-and-facet-types). For consistency we
will use the same semantics and syntax as we do for
[named constraints](#named-constraints):

```
interface Equatable { fn Equals[me: Self](rhs: Self) -> bool; }

interface Iterable {
  fn Advance[addr me: Self*]() -> bool;
  impl as Equatable;
}

def DoAdvanceAndEquals[T:! Iterable](x: T) {
  // `x` has type `T` that implements `Iterable`, and so has `Advance`.
  x.Advance();
  // `Iterable` requires an implementation of `Equatable`,
  // so `T` also implements `Equatable`.
  x.(Equatable.Equals)(x);
}

class Iota {
  impl as Iterable { fn Advance[me: Self]() { ... } }
  impl as Equatable { fn Equals[me: Self](rhs: Self) -> bool { ... } }
}
var x: Iota;
DoAdvanceAndEquals(x);
```

Like with named constraints, an interface implementation requirement doesn't by
itself add any names to the interface, but again those can be added with `alias`
declarations:

```
interface Hashable {
  fn Hash[me: Self]() -> u64;
  impl as Equatable;
  alias Equals = Equatable.Equals;
}

def DoHashAndEquals[T:! Hashable](x: T) {
  // Now both `Hash` and `Equals` are available directly:
  x.Hash();
  x.Equals(x);
}
```

**Comparison with other languages:**
[This feature is called "Supertraits" in Rust](https://doc.rust-lang.org/book/ch19-03-advanced-traits.html#using-supertraits-to-require-one-traits-functionality-within-another-trait).

### Interface extension

When implementing an interface, we should allow implementing the aliased names
as well. In the case of `Hashable` above, this includes all the members of
`Equatable`, obviating the need to implement `Equatable` itself:

```
class Song {
  impl as Hashable {
    fn Hash[me: Self]() -> u64 { ... }
    fn Equals[me: Self](rhs: Self) -> bool { ... }
  }
}
var y: Song;
DoHashAndEquals(y);
```

This allows us to say that `Hashable`
["extends"](terminology.md#extending-an-interface) `Equatable`, with some
benefits:

-   This allows `Equatable` to be an implementation detail of `Hashable`.
-   This allows types implementing `Hashable` to implement all of its API in one
    place.
-   This reduces the boilerplate for types implementing `Hashable`.

We expect this concept to be common enough to warrant dedicated syntax:

```
interface Equatable { fn Equals[me: Self](rhs: Self) -> bool; }

interface Hashable {
  extends Equatable;
  fn Hash[me: Self]() -> u64;
}
// is equivalent to the definition of Hashable from before:
// interface Hashable {
//   impl as Equatable;
//   alias Equals = Equatable.Equals;
//   fn Hash[me: Self]() -> u64;
// }
```

No names in `Hashable` are allowed to conflict with names in `Equatable` (unless
those names are marked as `upcoming` or `deprecated` as in
[evolution future work](#evolution)). Hopefully this won't be a problem in
practice, since interface extension is a very closely coupled relationship, but
this may be something we will have to revisit in the future.

Examples:

-   The C++
    [Boost.Graph library](https://www.boost.org/doc/libs/1_74_0/libs/graph/doc/)
    [graph concepts](https://www.boost.org/doc/libs/1_74_0/libs/graph/doc/graph_concepts.html#fig:graph-concepts)
    has many refining relationships between concepts.
    [Carbon generics use case: graph library](https://docs.google.com/document/d/1xk0GLtpBl2OOnf3F_6Z-A3DtTt-r7wdOZ5wPipYUSO0/edit?usp=sharing&resourcekey=0-mBSmwn6b6jwbLaQw2WG6OA)
    shows how those concepts might be translated into Carbon interfaces.
-   The [C++ concepts](https://en.cppreference.com/w/cpp/named_req) for
    containers, iterators, and concurrency include many requirement
    relationships.
-   Swift protocols, such as
    [Collection](https://developer.apple.com/documentation/swift/collection).

To write an interface extending multiple interfaces, use multiple `extends`
declarations. For example, the
[`BinaryInteger` protocol in Swift](https://developer.apple.com/documentation/swift/binaryinteger)
inherits from `CustomStringConvertible`, `Hashable`, `Numeric`, and `Stridable`.
The [`SetAlgeba` protocol](https://swiftdoc.org/v5.1/protocol/setalgebra/)
extends `Equatable` and `ExpressibleByArrayLiteral`, which would be declared in
Carbon:

```
interface SetAlgebra {
  extends Equatable;
  extends ExpressibleByArrayLiteral;
}
```

**Alternative considered:** The `extends` declarations are in the body of the
`interface` definition instead of the header so we can use
[associated types (defined below)](#associated-types) also defined in the body
in parameters or constraints of the interface being extended.

```
// A type can implement `ConvertibleTo` many times, using
// different values of `T`.
interface ConvertibleTo(T:! Type) { ... }

// A type can only implement `PreferredConversion` once.
interface PreferredConversion {
  let AssociatedType:! Type;
  extends ConvertibleTo(AssociatedType);
}
```

#### `extends` and `impl` with named constraints

The `extends` declaration makes sense with the same meaning inside a
[`constraint`](#named-constraints) definition, and so is also supported.

```
interface Media {
  fn Play[me: Self]();
}
interface Job {
  fn Run[me: Self]();
}

constraint Combined {
  extends Media;
  extends Job;
}
```

This definition of `Combined` is equivalent to requiring both the `Media` and
`Job` interfaces being implemented, and aliases their methods.

```
// Equivalent
constraint Combined {
  impl as Media;
  alias Play = Media.Play;
  impl as Job;
  alias Run = Job.Run;
}
```

Notice how `Combined` has aliases for all the methods in the interfaces it
requires. That condition is sufficient to allow a type to `impl` the named
constraint:

```
class Song {
  impl as Combined {
    fn Play[me: Self]() { ... }
    fn Run[me: Self]() { ... }
  }
}
```

This is equivalent to implementing the required interfaces directly:

```
class Song {
  impl as Media {
    fn Play[me: Self]() { ... }
  }
  impl as Job {
    fn Run[me: Self]() { ... }
  }
}
```

This is just like when you get an implementation of `Equatable` by implementing
`Hashable` when `Hashable` extends `Equatable`. This provides a tool useful for
[evolution](#evolution).

Conversely, an `interface` can extend a `constraint`:

```
interface MovieCodec {
  extends Combined;

  fn Load[addr me: Self*](filename: String);
}
```

This gives `MovieCodec` the same requirements and names as `Combined`, and so is
equivalent to:

```
interface MovieCodec {
  impl as Media;
  alias Play = Media.Play;
  impl as Job;
  alias Run = Job.Run;

  fn Load[addr me: Self*](filename: String);
}
```

#### Diamond dependency issue

Consider this set of interfaces, simplified from
[this example generic graph library doc](https://docs.google.com/document/d/1xk0GLtpBl2OOnf3F_6Z-A3DtTt-r7wdOZ5wPipYUSO0/edit?resourcekey=0-mBSmwn6b6jwbLaQw2WG6OA#):

```
interface Graph {
  fn Source[addr me: Self*](e: EdgeDescriptor) -> VertexDescriptor;
  fn Target[addr me: Self*](e: EdgeDescriptor) -> VertexDescriptor;
}

interface IncidenceGraph {
  extends Graph;
  fn OutEdges[addr me: Self*](u: VertexDescriptor)
    -> (EdgeIterator, EdgeIterator);
}

interface EdgeListGraph {
  extends Graph;
  fn Edges[addr me: Self*]() -> (EdgeIterator, EdgeIterator);
}
```

We need to specify what happens when a graph type implements both
`IncidenceGraph` and `EdgeListGraph`, since both interfaces extend the `Graph`
interface.

```
class MyEdgeListIncidenceGraph {
  impl as IncidenceGraph { ... }
  impl as EdgeListGraph { ... }
}
```

The rule is that we need one definition of each method of `Graph`. Each method
though could be defined in the `impl` block of `IncidenceGraph`,
`EdgeListGraph`, or `Graph`. These would all be valid:

-   `IncidenceGraph` implements all methods of `Graph`, `EdgeListGraph`
    implements none of them.

    ```
    class MyEdgeListIncidenceGraph {
      impl as IncidenceGraph {
        fn Source[me: Self](e: EdgeDescriptor) -> VertexDescriptor { ... }
        fn Target[me: Self](e: EdgeDescriptor) -> VertexDescriptor { ... }
        fn OutEdges[addr me: Self*](u: VertexDescriptor)
            -> (EdgeIterator, EdgeIterator) { ... }
      }
      impl as EdgeListGraph {
        fn Edges[addr me: Self*]() -> (EdgeIterator, EdgeIterator) { ... }
      }
    }
    ```

-   `IncidenceGraph` and `EdgeListGraph` implement all methods of `Graph`
    between them, but with no overlap.

    ```
    class MyEdgeListIncidenceGraph {
      impl as IncidenceGraph {
        fn Source[me: Self](e: EdgeDescriptor) -> VertexDescriptor { ... }
        fn OutEdges[addr me: Self*](u: VertexDescriptor)
            -> (EdgeIterator, EdgeIterator) { ... }
      }
      impl as EdgeListGraph {
        fn Target[me: Self](e: EdgeDescriptor) -> VertexDescriptor { ... }
        fn Edges[addr me: Self*]() -> (EdgeIterator, EdgeIterator) { ... }
      }
    }
    ```

-   Explicitly implementing `Graph`.

    ```
    class MyEdgeListIncidenceGraph {
      impl as Graph {
        fn Source[me: Self](e: EdgeDescriptor) -> VertexDescriptor { ... }
        fn Target[me: Self](e: EdgeDescriptor) -> VertexDescriptor { ... }
      }
      impl as IncidenceGraph { ... }
      impl as EdgeListGraph { ... }
    }
    ```

-   Implementing `Graph` externally.

    ```
    class MyEdgeListIncidenceGraph {
      impl as IncidenceGraph { ... }
      impl as EdgeListGraph { ... }
    }
    external impl MyEdgeListIncidenceGraph as Graph {
      fn Source[me: Self](e: EdgeDescriptor) -> VertexDescriptor { ... }
      fn Target[me: Self](e: EdgeDescriptor) -> VertexDescriptor { ... }
    }
    ```

This last point means that there are situations where we can only detect a
missing method definition by the end of the file. This doesn't delay other
aspects of semantic checking, which will just assume that these methods will
eventually be provided.

**Open question:** We could require that the `external impl` of the required
interface be declared lexically in the class scope in this case. That would
allow earlier detection of missing definitions.

### Use case: overload resolution

Implementing an extended interface is an example of a more specific match for
[lookup resolution](#lookup-resolution-and-specialization). For example, this
could be used to provide different implementations of an algorithm depending on
the capabilities of the iterator being passed in:

```
interface ForwardIntIterator {
  fn Advance[addr me: Self*]();
  fn Get[me: Self]() -> i32;
}
interface BidirectionalIntIterator {
  extends ForwardIntIterator;
  fn Back[addr me: Self*]();
}
interface RandomAccessIntIterator {
  extends BidirectionalIntIterator;
  fn Skip[addr me: Self*](offset: i32);
  fn Difference[me: Self](rhs: Self) -> i32;
}

fn SearchInSortedList[IterT:! ForwardIntIterator]
    (begin: IterT, end: IterT, needle: i32) -> bool {
  ... // does linear search
}
// Will prefer the following overload when it matches
// since it is more specific.
fn SearchInSortedList[IterT:! RandomAccessIntIterator]
    (begin: IterT, end: IterT, needle: i32) -> bool {
  ... // does binary search
}
```

This would be an example of the more general rule that an interface `A`
requiring an implementation of interface `B` means `A` is more specific than
`B`.

## Type compatibility

None of the conversions between facet types change the implementation of any
interfaces for a type. So the result of a conversion does not depend on the
sequence of conversions you perform, just the original type and the final
type-of-type. That is, these types will all be equal:

-   `T as I`
-   `(T as A) as I`
-   `(((T as A) as B) as C) as I`

Now consider a type with a generic type parameter, like a hash map type:

```
interface Hashable { ... }
class HashMap(KeyT:! Hashable, ValueT:! Type) {
  fn Find[me:Self](key: KeyT) -> Optional(ValueT);
  // ...
}
```

A user of this type will provide specific values for the key and value types:

```
var hm: HashMap(String, i32) = ...;
var result: Optional(i32) = hm.Find("Needle");
```

Since the `Find` function is generic, it can only use the capabilities that
`HashMap` requires of `KeyT` and `ValueT`. This implies that the
_implementation_ of `HashMap(String, i32).Find` and
`HashMap(String as Hashable, i32).Find` are the same. In fact, we could
substitute any facet of `String`, and `Find` would still use
`String as Hashable` in its implementation. So these types:

-   `HashMap(String, i32)`
-   `HashMap(String as Hashable, i32 as Type)`
-   `HashMap(String as Printable, i32)`
-   `HashMap((String as Printable & Hashable) as Hashable, i32)`

are also facets of each other, and Carbon can freely allow casts and implicit
conversions between them.

This means we don't generally need to worry about getting the wrong facet type
as the argument for a generic type. This means we don't get type mismatches when
calling functions as in this example, where the type parameters have different
constraints than the type requires:

```
fn PrintValue
    [KeyT:! Printable & Hashable, ValueT:! Printable]
    (map: HashMap(KeyT, ValueT), key: KeyT) { ... }

var m: HashMap(String, i32) = ...;
PrintValue(m, "key");
```

However, those types are still different. A caller of `Find` observes that its
signature reflects the actual type parameters passed to `HashMap`, not their
projection onto the `Hashable` or `Type` facets. In particular, the return type
of `hm.Find` is `Optional(i32)`, not `Optional(i32 as Type)`. (Incidentally,
`Optional(i32)` and `Optional(i32 as Type)` are also facets of each other.)

## Adapting types

Since interfaces may only be implemented for a type once, and we limit where
implementations may be added to a type, there is a need to allow the user to
switch the type of a value to access different interface implementations. Carbon
therefore provides a way to create new types
[compatible with](terminology.md#compatible-types) existing types with different
APIs, in particular with different interface implementations, by
[adapting](terminology.md#adapting-a-type) them:

```
interface Printable {
  fn Print[me: Self]();
}
interface Comparable {
  fn Less[me: Self](rhs: Self) -> bool;
}
class Song {
  impl as Printable { fn Print[me: Self]() { ... } }
}
adapter SongByTitle for Song {
  impl as Comparable {
    fn Less[me: Self](rhs: Self) -> bool { ... }
  }
}
adapter FormattedSong for Song {
  impl as Printable { fn Print[me: Self]() { ... } }
}
adapter FormattedSongByTitle for Song {
  impl as Printable = FormattedSong as Printable;
  impl as Comparable = SongByTitle as Comparable;
}
```

This allows developers to provide implementations of new interfaces (as in
`SongByTitle`), provide different implementations of the same interface (as in
`FormattedSong`), or mix and match implementations from other compatible types
(as in `FormattedSongByTitle`). The rules are:

-   You can add any declaration that you could add to a class except for
    declarations that would change the representation of the type. This means
    you can add methods, functions, interface implementations, and aliases, but
    not fields, base classes, or virtual functions.
-   The adapted type is compatible with the original type, and that relationship
    is an equivalence class, so all of `Song`, `SongByTitle`, `FormattedSong`,
    and `FormattedSongByTitle` end up compatible with each other.
-   Since adapted types are compatible with the original type, you may
    explicitly cast between them, but there is no implicit conversion between
    these types (unlike between a type and one of its facet types / impls).

Inside an adapter, the `Self` type matches the adapter. Members of the original
type may be accessed like any other facet type; either by a cast:

```
adapter SongByTitle for Song {
  impl as Comparable {
    fn Less[me: Self](rhs: Self) -> bool {
      return (this as Song).Title() < (rhs as Song).Title();
    }
  }
}
```

or using qualified names:

```
adapter SongByTitle for Song {
  impl as Comparable {
    fn Less[me: Self](rhs: Self) -> bool {
      return me.(Song.Title)() < rhs.(Song.Title)();
    }
  }
}
```

**Open question:** As an alternative to:

```
impl as Printable = FormattedSong as Printable;
```

we could allow users to write:

```
impl as Printable = FormattedSong;
```

This would remove ceremony that the compiler doesn't need. The concern is
whether it makes sense or is a category error. In this example, is
`FormattedSong`, a type, a suitable value to provide when asking for a
`Printable` implementation? An argument for this terser syntax is that the
implicit conversion is legal in other contexts:

```
// ✅ Legal implicit conversion
var v:! Printable = FormattedSong;
```

**Comparison with other languages:** This matches the Rust idiom called
"newtype", which is used to implement traits on types while avoiding coherence
problems, see
[here](https://doc.rust-lang.org/book/ch19-03-advanced-traits.html#using-the-newtype-pattern-to-implement-external-traits-on-external-types)
and
[here](https://github.com/Ixrec/rust-orphan-rules#user-content-why-are-the-orphan-rules-controversial).
Rust's mechanism doesn't directly support reusing implementations, though some
of that is provided by macros defined in libraries. Haskell has a
[`newtype` feature](https://wiki.haskell.org/Newtype) as well. Haskell's feature
doesn't directly support reusing implementations either, but the most popular
compiler provides it as
[an extension](https://ghc.gitlab.haskell.org/ghc/doc/users_guide/exts/newtype_deriving.html).

### Adapter compatibility

The framework from the [type compatibility section](#type-compatibility) allows
us to evaluate when we can convert between two different arguments to a
parameterized type. Consider three compatible types, all of which implement
`Hashable`:

```
class Song {
  impl as Hashable { ... }
  impl as Printable { ... }
}
adapter SongHashedByTitle for Song {
  impl as Hashable { ... }
}
adapter PlayableSong for Song {
  impl as Hashable = Song as Hashable;
  impl as Media { ... }
}
```

Observe that `Song as Hashable` is different from
`SongHashedByTitle as Hashable`, since they have different definitions of the
`Hashable` interface even though they are compatible types. However
`Song as Hashable` and `PlayableSong as Hashable` are almost the same. In
addition to using the same data representation, they both implement one
interface, `Hashable`, and use the same implementation for that interface. The
one difference between them is that `Song as Hashable` may be implicitly
converted to `Song`, which implements interface `Printable`, and
`PlayableSong as Hashable` may be implicitly converted to `PlayableSong`, which
implements interface `Media`. This means that it is safe to convert between
`HashMap(Song, i32)` and `HashMap(PlayableSong, i32)` (though maybe only with an
explicit cast), since the implementation of all the methods will use the same
implementation of the `Hashable` interface. But
`HashMap(SongHashedByTitle, i32)` is incompatible. This is a relief, because we
know that in practice the invariants of a `HashMap` implementation rely on the
hashing function staying the same.

### Extending adapter

Frequently we expect that the adapter type will want to preserve most or all of
the API of the original type. The two most common cases expected are adding and
replacing an interface implementation. Users would indicate that an adapter
starts from the original type's existing API by using the `extends` keyword
instead of `for`:

```
class Song {
  impl as Hashable { ... }
  impl as Printable { ... }
}

adapter SongByArtist extends Song {
  // Add an implementation of a new interface
  impl as Comparable { ... }

  // Replace an existing implementation of an interface
  // with an alternative.
  impl as Hashable { ... }
}
```

The resulting type `SongByArtist` would:

-   implement `Comparable`, unlike `Song`,
-   implement `Hashable`, but differently than `Song`, and
-   implement `Printable`, inherited from `Song`.

Unlike the similar `class B extends A` notation, `adaptor B extends A` is
permitted even if `A` is a final class. Also, there is no implicit conversion
from `B` to `A`, matching `adapter`...`for` but unlike class extension.

To avoid or resolve name conflicts between interfaces, an `impl` may be declared
[`external`](#external-impl). The names in that interface may then be pulled in
individually or renamed using `alias` declarations.

```
adapter SongRenderToPrintDriver extends Song {
  // Add a new `Print()` member function.
  fn Print[me: Self]() { ... }

  // Avoid name conflict with new `Print` function by making
  // the implementation of the `Printable` interface external.
  external impl as Printable = Song as Printable;

  // Make the `Print` function from `Printable` available
  // under the name `PrintToScreen`.
  alias PrintToScreen = Printable.Print;
}
```

### Use case: Using independent libraries together

Imagine we have two packages that are developed independently. Package
`CompareLib` defines an interface `CompareLib.Comparable` and a generic
algorithm `CompareLib.Sort` that operates on types that implement
`CompareLib.Comparable`. Package `SongLib` defines a type `SongLib.Song`.
Neither has a dependency on the other, so neither package defines an
implementation for `CompareLib.Comparable` for type `SongLib.Song`. A user that
wants to pass a value of type `SongLib.Song` to `CompareLib.Sort` has to define
an adapter that provides an implementation of `CompareLib.Comparable` for
`SongLib.Song`. This adapter will probably use the
[`extends` facility of adapters](#extending-adapter) to preserve the
`SongLib.Song` API.

```
import CompareLib;
import SongLib;

adapter Song extends SongLib.Song {
  impl as CompareLib.Comparable { ... }
}
// Or, to keep the names from CompareLib.Comparable out of Song's API:
adapter Song extends SongLib.Song { }
external impl Song as CompareLib.Comparable { ... }
// Or, equivalently:
adapter Song extends SongLib.Song {
  external impl as CompareLib.Comparable { ... }
}
```

The caller can either convert `SongLib.Song` values to `Song` when calling
`CompareLib.Sort` or just start with `Song` values in the first place.

```
var lib_song: SongLib.Song = ...;
CompareLib.Sort((lib_song as Song,));

var song: Song = ...;
CompareLib.Sort((song,));
```

### Use case: Defining an impl for use by other types

Let's say we want to provide a possible implementation of an interface for use
by types for which that implementation would be appropriate. We can do that by
defining an adapter implementing the interface that is parameterized on the type
it is adapting. That impl may then be pulled in using the `impl as ... = ...;`
syntax.

For example, given an interface `Comparable` for deciding which value is
smaller:

```
interface Comparable {
  fn Less[me: Self](rhs: Self) -> bool;
}
```

We might define an adapter that implements `Comparable` for types that define
another interface `Difference`:

```
interface Difference {
  fn Sub[me:Self](rhs: Self) -> i32;
}
adapter ComparableFromDifference(T:! Difference) for T {
  impl as Comparable {
    fn Less[me: Self](rhs: Self) -> bool {
      return (me as T).Sub(rhs) < 0;
    }
  }
}
class IntWrapper {
  var x: i32;
  impl as Difference {
    fn Sub[me: Self](rhs: Self) -> i32 {
      return left.x - right.x;
    }
  }
  impl as Comparable = ComparableFromDifferenceFn(IntWrapper);
}
```

**TODO:** If we support function types, we could potentially pass a function to
use to the adapter instead:

```
adapter ComparableFromDifferenceFn
    (T:! Type, Difference:! fnty(T, T)->i32) for T {
  impl as Comparable {
    fn Less[me: Self](rhs: Self) -> bool {
      return Difference(me, rhs) < 0;
    }
  }
}
class IntWrapper {
  var x: i32;
  fn Difference(left: Self, right: Self) {
    return left.x - right.x;
  }
  impl as Comparable =
      ComparableFromDifferenceFn(IntWrapper, Difference)
      as Comparable;
}
```

<<<<<<< HEAD
### Use case: Private impl

Adapter types can be used when a library publicly exposes a type, but only wants
to say that type implements an interface as a private detail internal to the
implementation of the type. In that case, instead of implementing the interface
for the public type, the library can create a private adapter for that type and
implement the interface on that instead. Any member of the class can cast its
`me` parameter to the adapter type when it wants to make use of the private
impl.

```
// Public, in API file
class Complex64 {
  // ...
  fn CloserToOrigin[me: Self](them: Self) -> bool;
}

// Private

adapter ByReal extends Complex64 {
  // Complex numbers are not generally comparable,
  // but this comparison function is useful for some
  // method implementations.
  impl as Comparable {
    fn Less[me: Self](that: Self) -> bool {
      return me.Real() < that.Real();
    }
  }
}

fn Complex64.CloserToOrigin[me: Self](them: Self) -> bool {
  var me_mag: ByReal = me * me.Conj() as ByReal;
  var them_mag: ByReal = them * them.Conj() as ByReal;
  return me_mag.Less(them_mag);
}
```

=======
>>>>>>> efa076c0
### Adapter with stricter invariants

**Future work:** Rust also uses the newtype idiom to create types with
additional invariants or other information encoded in the type
([1](https://doc.rust-lang.org/rust-by-example/generics/new_types.html),
[2](https://doc.rust-lang.org/book/ch19-04-advanced-types.html#using-the-newtype-pattern-for-type-safety-and-abstraction),
[3](https://www.worthe-it.co.za/blog/2020-10-31-newtype-pattern-in-rust.html)).
This is used to record in the type system that some data has passed validation
checks, like `ValidDate` with the same data layout as `Date`. Or to record the
units associated with a value, such as `Seconds` versus `Milliseconds` or `Feet`
versus `Meters`. We should have some way of restricting the casts between a type
and an adapter to address this use case.

## Associated constants

In addition to associated methods, we allow other kinds of
[associated entities](terminology.md#associated-entity). For consistency, we use
the same syntax to describe a constant in an interface as in a type without
assigning a value. As constants, they are declared using the `let` introducer.
For example, a fixed-dimensional point type could have the dimension as an
associated constant.

```
interface NSpacePoint {
  let N:! i32;
  // The following require: 0 <= i < N.
  fn Get[addr me: Self*](i: i32) -> f64;
  fn Set[addr me: Self*](i: i32, value: f64);
  // Associated constants may be used in signatures:
  fn SetAll[addr me: Self*](value: Array(f64, N));
}
```

Implementations of `NSpacePoint` for different types might have different values
for `N`:

```
class Point2D {
  impl as NSpacePoint {
    let N:! i32 = 2;
    fn Get[addr me: Self*](i: i32) -> f64 { ... }
    fn Set[addr me: Self*](i: i32, value: f64) { ... }
    fn SetAll[addr me: Self*](value: Array(f64, 2)) { ... }
  }
}

class Point3D {
  impl as NSpacePoint {
    let N:! i32 = 3;
    fn Get[addr me: Self*](i: i32) -> f64 { ... }
    fn Set[addr me: Self*](i: i32, value: f64) { ... }
    fn SetAll[addr me: Self*](value: Array(f64, 3)) { ... }
  }
}
```

And these values may be accessed as members of the type:

```
Assert(Point2D.N == 2);
Assert(Point3D.N == 3);

fn PrintPoint[PointT:! NSpacePoint](p: PointT) {
  for (var i: i32 = 0; i < PointT.N; ++i) {
    if (i > 0) { Print(", "); }
    Print(p.Get(i));
  }
}

fn ExtractPoint[PointT:! NSpacePoint](
    p: PointT,
    dest: Array(f64, PointT.N)*) {
  for (var i: i32 = 0; i < PointT.N; ++i) {
    (*dest)[i] = p.Get(i);
  }
}
```

**Comparison with other languages:** This feature is also called
[associated constants in Rust](https://doc.rust-lang.org/reference/items/associated-items.html#associated-constants).

**Aside:** In general, the use of `:!` here means these `let` declarations will
only have compile-time and not runtime storage associated with them.

### Associated class functions

To be consistent with normal
[class function](/docs/design/classes.md#class-functions) declaration syntax,
associated class functions are written using a `fn` declaration:

```
interface DeserializeFromString {
  fn Deserialize(serialized: String) -> Self;
}

class MySerializableType {
  var i: i32;

  impl as DeserializeFromString {
    fn Deserialize(serialized: String) -> Self {
      return (.i = StringToInt(serialized));
    }
  }
}

var x: MySerializableType = MySerializableType.Deserialize("3");

fn Deserialize(T:! DeserializeFromString, serialized: String) -> T {
  return T.Deserialize(serialized);
}
var y: MySerializableType = Deserialize(MySerializableType, "4");
```

This is instead of declaring an associated constant using `let` with a function
type.

Together associated methods and associated class functions are called
_associated functions_, much like together methods and class functions are
called [member functions](/docs/design/classes.md#member-functions).

## Associated types

Associated types are [associated entities](terminology.md#associated-entity)
that happen to be types. These are particularly interesting since they can be
used in the signatures of associated methods or functions, to allow the
signatures of methods to vary from implementation to implementation. We already
have one example of this: the `Self` type discussed
[in the "Interfaces" section](#interfaces). For other cases, we can say that the
interface declares that each implementation will provide a type under a specific
name. For example:

```
interface StackAssociatedType {
  let ElementType:! Type;
  fn Push[addr me: Self*](value: ElementType);
  fn Pop[addr me: Self*]() -> ElementType;
  fn IsEmpty[addr me: Self*]() -> bool;
}
```

Here we have an interface called `StackAssociatedType` which defines two
methods, `Push` and `Pop`. The signatures of those two methods declare them as
accepting or returning values with the type `ElementType`, which any implementer
of `StackAssociatedType` must also define. For example, maybe `DynamicArray`
implements `StackAssociatedType`:

```
class DynamicArray(T:! Type) {
  class IteratorType { ... }
  fn Begin[addr me: Self*]() -> IteratorType;
  fn End[addr me: Self*]() -> IteratorType;
  fn Insert[addr me: Self*](pos: IteratorType, value: T);
  fn Remove[addr me: Self*](pos: IteratorType);

  impl as StackAssociatedType {
    // Set the associated type `ElementType` to `T`.
    let ElementType:! Type = T;
    fn Push[addr me: Self*](value: ElementType) {
      me->Insert(me->End(), value);
    }
    fn Pop[addr me: Self*]() -> ElementType {
      var pos: IteratorType = me->End();
      Assert(pos != me->Begin());
      --pos;
      returned var ret: ElementType = *pos;
      me->Remove(pos);
      return var;
    }
    fn IsEmpty[addr me: Self*]() -> bool {
      return me->Begin() == me->End();
    }
  }
}
```

**Alternatives considered:** See
[other syntax options considered in #731 for specifying associated types](/proposals/p0731.md#syntax-for-associated-constants).
In particular, it was deemed that
[Swift's approach of inferring the associated type from method signatures in the impl](https://docs.swift.org/swift-book/LanguageGuide/Generics.html#ID190)
was unneeded complexity.

The definition of the `StackAssociatedType` is sufficient for writing a generic
function that operates on anything implementing that interface, for example:

```
fn PeekAtTopOfStack[StackType:! StackAssociatedType](s: StackType*)
    -> StackType.ElementType {
  var top: StackType.ElementType = s->Pop();
  s->Push(top);
  return top;
}

var my_array: DynamicArray(i32) = (1, 2, 3);
// PeekAtTopOfStack's `StackType` is set to
// `DynamicArray(i32) as StackAssociatedType`.
// `StackType.ElementType` becomes `i32`.
Assert(PeekAtTopOfStack(my_array) == 3);
```

Associated types can also be implemented using a
[member type](/docs/design/classes.md#member-type).

```
interface Container {
  let IteratorType:! Iterator;
  ...
}

class DynamicArray(T:! Type) {
  ...
  impl as Container {
    class IteratorType { ... }
    ...
  }
}
```

For context, see
["Interface type parameters and associated types" in the generics terminology document](terminology.md#interface-type-parameters-versus-associated-types).

**Comparison with other languages:** Both
[Rust](https://doc.rust-lang.org/book/ch19-03-advanced-traits.html#specifying-placeholder-types-in-trait-definitions-with-associated-types)
and [Swift](https://docs.swift.org/swift-book/LanguageGuide/Generics.html#ID189)
support associated types.

### Implementation model

The associated type can be modeled by a witness table field in the interface's
witness table.

```
interface Iterator {
  fn Advance[addr me: Self*]();
}

interface Container {
  let IteratorType:! Iterator;
  fn Begin[addr me: Self*]() -> IteratorType;
}
```

is represented by:

```
class Iterator(Self:! Type) {
  var Advance: fnty(this: Self*);
  ...
}
class Container(Self:! Type) {
  // Representation type for the iterator.
  let IteratorType:! Type;
  // Witness that IteratorType implements Iterator.
  var iterator_impl: Iterator(IteratorType)*;

  // Method
  var Begin: fnty (this: Self*) -> IteratorType;
  ...
}
```

## Parameterized interfaces

Associated types don't change the fact that a type can only implement an
interface at most once.

If instead you want a family of related interfaces, one per possible value of a
type parameter, multiple of which could be implemented for a single type, you
would use
[parameterized interfaces](terminology.md#interface-type-parameters-versus-associated-types).
To write a parameterized version of the stack interface, instead of using
associated types, write a parameter list after the name of the interface instead
of the associated type declaration:

```
interface StackParameterized(ElementType:! Type) {
  fn Push[addr me: Self*](value: ElementType);
  fn Pop[addr me: Self*]() -> ElementType;
  fn IsEmpty[addr me: Self*]() -> bool;
}
```

Then `StackParameterized(Fruit)` and `StackParameterized(Veggie)` would be
considered different interfaces, with distinct implementations.

```
class Produce {
  var fruit: DynamicArray(Fruit);
  var veggie: DynamicArray(Veggie);
  impl as StackParameterized(Fruit) {
    fn Push[addr me: Self*](value: Fruit) {
      me->fruit.Push(value);
    }
    fn Pop[addr me: Self*]() -> Fruit {
      return me->fruit.Pop();
    }
    fn IsEmpty[addr me: Self*]() -> bool {
      return me->fruit.IsEmpty();
    }
  }
  impl as StackParameterized(Veggie) {
    fn Push[addr me: Self*](value: Veggie) {
      me->veggie.Push(value);
    }
    fn Pop[addr me: Self*]() -> Veggie {
      return me->veggie.Pop();
    }
    fn IsEmpty[addr me: Self*]() -> bool {
      return me->veggie.IsEmpty();
    }
  }
}
```

Unlike associated types in interfaces and parameters to types, interface
parameters can't be deduced. For example, if we were to rewrite
[the `PeekAtTopOfStack` example in the "associated types" section](#associated-types)
for `StackParameterized(T)` it would generate a compile error:

```
// ❌ Error: can't deduce interface parameter `T`.
fn BrokenPeekAtTopOfStackParameterized
    [T:! Type, StackType:! StackParameterized(T)]
    (s: StackType*) -> T { ... }
```

This error is because the compiler can not determine if `T` should be `Fruit` or
`Veggie` when passing in argument of type `Produce*`. The function's signature
would have to be changed so that the value for `T` could be determined from the
explicit parameters.

```
fn PeekAtTopOfStackParameterized
    [T:! Type, StackType:! StackParameterized(T)]
    (s: StackType*, _:! singleton_type_of(T)) -> T { ... }

var produce: Produce = ...;
var top_fruit: Fruit =
    PeekAtTopOfStackParameterized(&produce, Fruit);
var top_veggie: Veggie =
    PeekAtTopOfStackParameterized(&produce, Veggie);
```

The pattern `_:! singleton_type_of(T)` is a placeholder syntax for an expression
that will only match `T`, until issue
[#578: Value patterns as function parameters](https://github.com/carbon-language/carbon-lang/issues/578)
is resolved. Using that pattern in the explicit parameter list allows us to make
`T` available earlier in the declaration so it can be passed as the argument to
the parameterized interface `StackParameterized`.

This approach is useful for the `ComparableTo(T)` interface, where a type might
be comparable with multiple other types, and in fact interfaces for
[operator overloads](#operator-overloading) more generally. Example:

```
interface EquatableWith(T:! Type) {
  fn Equals[me: Self](rhs: T) -> bool;
  ...
}
class Complex {
  var real: f64;
  var imag: f64;
  // Can implement this interface more than once
  // as long as it has different arguments.
  impl as EquatableWith(Complex) { ... }
  impl as EquatableWith(f64) { ... }
}
```

All interface parameters must be marked as "generic", using the `:!` syntax.
This reflects these two properties of these parameters:

-   They must be resolved at compile-time, and so can't be passed regular
    dynamic values.
-   We allow either generic or template values to be passed in.

**Note:** Interface parameters aren't required to be types, but that is the vast
majority of cases. As an example, if we had an interface that allowed a type to
define how the tuple-member-read operator would work, the index of the member
could be an interface parameter:

```
interface ReadTupleMember(index:! u32) {
  let T:! Type;
  // Returns me[index]
  fn Get[me: Self]() -> T;
}
```

This requires that the index be known at compile time, but allows different
indices to be associated with different types.

**Caveat:** When implementing an interface twice for a type, the interface
parameters are required to always be different. For example:

```
interface Map(FromType:! Type, ToType:! Type) {
  fn Map[addr me: Self*](needle: FromType) -> Optional(ToType);
}
class Bijection(FromType:! Type, ToType:! Type) {
  impl as Map(FromType, ToType) { ... }
  impl as Map(ToType, FromType) { ... }
}
// ❌ Error: Bijection has two impls of interface Map(String, String)
var oops: Bijection(String, String) = ...;
```

In this case, it would be better to have an [adapting type](#adapting-types) to
contain the `impl` for the reverse map lookup, instead of implementing the `Map`
interface twice:

```
class Bijection(FromType:! Type, ToType:! Type) {
  impl as Map(FromType, ToType) { ... }
}
adapter ReverseLookup(FromType:! Type, ToType:! Type)
    for Bijection(FromType, ToType) {
  impl as Map(ToType, FromType) { ... }
}
```

**Comparison with other languages:** Rust calls
[traits with type parameters "generic traits"](https://doc.rust-lang.org/reference/items/traits.html#generic-traits)
and
[uses them for operator overloading](https://doc.rust-lang.org/book/ch19-03-advanced-traits.html#default-generic-type-parameters-and-operator-overloading).

[Rust uses the term "type parameters"](https://github.com/rust-lang/rfcs/blob/master/text/0195-associated-items.md#clearer-trait-matching)
for both interface type parameters and associated types. The difference is that
interface parameters are "inputs" since they _determine_ which `impl` to use,
and associated types are "outputs" since they are determined _by_ the `impl`,
but play no role in selecting the `impl`.

### Impl lookup

Let's say you have some interface `I(T, U(V))` being implemented for some type
`A(B(C(D), E))`. To satisfy the orphan rule for coherence, that `impl` must be
defined in some library that must be imported in any code that looks up whether
that interface is implemented for that type. This requires that `impl` is
defined in the same library that defines the interface or one of the names
needed by the type. That is, the `impl` must be defined with one of `I`, `T`,
`U`, `V`, `A`, `B`, `C`, `D`, or `E`. We further require anything looking up
this `impl` to import the _definitions_ of all of those names. Seeing a forward
declaration of these names is insufficient, since you can presumably see forward
declarations without seeing an `impl` with the definition. This accomplishes a
few goals:

-   The compiler can check that there is only one definition of any `impl` that
    is actually used, avoiding
    [One Definition Rule (ODR)](https://en.wikipedia.org/wiki/One_Definition_Rule)
    problems.
-   Every attempt to use an `impl` will see the exact same `impl`, making the
    interpretation and semantics of code consistent no matter its context, in
    accordance with the
    [low context-sensitivity principle](/docs/project/principles/low_context_sensitivity.md).
-   Allowing the `impl` to be defined with either the interface or the type
    addresses the
    [expression problem](https://eli.thegreenplace.net/2016/the-expression-problem-and-its-solutions).

Note that [the rules for specialization](#lookup-resolution-and-specialization)
do allow there to be more than one `impl` to be defined for a type, as long as
one can unambiguously be picked as most specific.

**References:** Implementation coherence is
[defined in terminology](terminology.md#coherence), and is
[a goal for Carbon](goals.md#coherence). More detail can be found in
[this appendix with the rationale and alternatives considered](appendix-coherence.md).

### Parameterized named constraints

We should also allow the [named constraint](#named-constraints) construct to
support parameters. Parameters would work the same way as for interfaces.

## Where constraints

So far, we have restricted a generic type parameter by saying it has to
implement an interface or a set of interfaces. There are a variety of other
constraints we would like to be able to express, such as applying restrictions
to its associated types and associated constants. This is done using the `where`
operator that adds constraints to a type-of-type.

The where operator can be applied to a type-of-type in a declaration context:

```
// Constraints on function parameters:
fn F[V:! D where ...](v: V) { ... }

// Constraints on a class parameter:
class S(T:! B where ...) {
  // Constraints on a method:
  fn G[me: Self, V:! D where ...](v: V);
}

// Constraints on an interface parameter:
interface A(T:! B where ...) {
  // Constraints on an associated type:
  let U:! C where ...;
  // Constraints on an associated method:
  fn G[me: Self, V:! D where ...](v: V);
}
```

We also allow you to name constraints using a `where` operator in a `let` or
`constraint` definition. The expressions that can follow the `where` keyword are
described in the ["constraint use cases"](#constraint-use-cases) section, but
generally look like boolean expressions that should evaluate to `true`.

The result of applying a `where` operator to a type-of-type is another
type-of-type. Note that this expands the kinds of requirements that
type-of-types can have from just interface requirements to also include the
various kinds of constraints discussed later in this section. In addition, it
can introduce relationships between different type variables, such as that a
member of one is equal to the member of another.

**Comparison with other languages:** Both Swift and Rust use `where` clauses on
declarations instead of in the expression syntax. These happen after the type
that is being constrained has been given a name and use that name to express the
constraint.

Rust also supports
[directly passing in the values for associated types](https://rust-lang.github.io/rfcs/0195-associated-items.html#constraining-associated-types)
when using a trait as a constraint. This is helpful when specifying concrete
types for all associated types in a trait in order to
[make it object safe so it can be used to define a trait object type](https://rust-lang.github.io/rfcs/0195-associated-items.html#trait-objects).

Rust is adding trait aliases
([RFC](https://github.com/rust-lang/rfcs/blob/master/text/1733-trait-alias.md),
[tracking issue](https://github.com/rust-lang/rust/issues/41517)) to support
naming some classes of constraints.

### Constraint use cases

#### Set an associated constant to a specific value

We might need to write a function that only works with a specific value of an
[associated constant](#associated-constants) `N`. In this case, the name of the
associated constant is written first, followed by an `=`, and then the value:

```
fn PrintPoint2D[PointT:! NSpacePoint where .N = 2](p: PointT) {
  Print(p.Get(0), ", ", p.Get(1));
}
```

Similarly in an interface definition:

```
interface {
  let PointT:! NSpacePoint where .N = 2;
}
```

To name such a constraint, you may use a `let` or a `constraint` declaration:

```
let Point2DInterface:! auto = NSpacePoint where .N = 2;
constraint Point2DInterface {
  extends NSpacePoint where .N = 2;
}
```

**Concern:** Using `=` for this use case is not consistent with other `where`
clauses that write a boolean expression that evaluates to `true` when the
constraint is satisfied.

A constraint to say that two associated constants should have the same value
without specifying what specific value they should have must use `==` instead of
`=`:

```
interface PointCloud {
  let Dim:! i32;
  let PointT:! NSpacePoint where .N == Dim;
}
```

#### Same type constraints

##### Set an associated type to a specific value

Functions accepting a generic type might also want to constrain one of its
associated types to be a specific, concrete type. For example, we might want to
have a function only accept stacks containing integers:

```
fn SumIntStack[T:! Stack where .ElementType = i32](s: T*) -> i32 {
  var sum: i32 = 0;
  while (!s->IsEmpty()) {
    // s->Pop() has type `T.ElementType` == i32:
    sum += s->Pop();
  }
  return sum;
}
```

To name these sorts of constraints, we could use `let` statements or
`constraint` definitions:

```
let IntStack:! auto = Stack where .ElementType = i32;
constraint IntStack {
  extends Stack where .ElementType = i32;
}
```

##### Equal generic types

Alternatively, two generic types could be constrained to be equal to each other,
without specifying what that type is. This uses `==` instead of `=`. For
example, we could make the `ElementType` of an `Iterator` interface equal to the
`ElementType` of a `Container` interface as follows:

```
interface Iterator {
  let ElementType:! Type;
  ...
}
interface Container {
  let ElementType:! Type;
  let IteratorType:! Iterator where .ElementType == ElementType;
  ...
}
```

Given an interface with two associated types

```
interface PairInterface {
  let Left:! Type;
  let Right:! Type;
}
```

we can constrain them to be equal in a function signature:

```
fn F[MatchedPairType:! PairInterface where .Left == .Right]
    (x: MatchedPairType*);
```

or in an interface definition:

```
interface HasEqualPair {
  let P:! PairInterface where .Left == .Right;
}
```

This kind of constraint can be named:

```
let EqualPair:! auto =
    PairInterface where .Left == .Right;
constraint EqualPair {
  extends PairInterface where .Left == .Right;
}
```

Another example of same type constraints is when associated types of two
different interfaces are constrained to be equal:

```
fn Map[CT:! Container,
       FT:! Function where .InputType == CT.ElementType]
      (c: CT, f: FT) -> Vector(FT.OutputType);
```

###### Satisfying both type-of-types

If the two types being constrained to be equal have been declared with different
type-of-types, then the actual type value they are set to will have to satisfy
both constraints. For example, if `SortedContainer.ElementType` is declared to
be `Comparable`, then in this declaration:

```
fn Contains
    [SC:! SortedContainer,
     CT:! Container where .ElementType == SC.ElementType]
    (haystack: SC, needles: CT) -> bool;
```

the `where` constraint means `CT.ElementType` must satisfy `Comparable` as well.
However, inside the body of `Contains`, `CT.ElementType` will only act like the
implementation of `Comparable` is [external](#external-impl). That is, items
from the `needles` container won't have an unqualified `Compare` method member,
but can still be implicitly converted to `Comparable` and can still call
`Compare` using the qualified member syntax, `needle.(Comparable.Compare)(elt)`.
The rule is that an `==` `where` constraint between two type variables does not
modify the set of unqualified member names of either type. (If you write
`where .ElementType = String` with a `=` and a concrete type, then
`.ElementType` is actually set to `String` including the complete unqualified
`String` API.)

Note that `==` constraints are symmetric, so the previous declaration of
`Contains` is equivalent to an alternative declaration where `CT` is declared
first and the `where` clause is attached to `SortedContainer`:

```
fn Contains
    [CT:! Container,
     SC:! SortedContainer where .ElementType == CT.ElementType]
    (haystack: SC, needles: CT) -> bool;
```

#### Type bound for associated type

A `where` clause can express that a type must implement an interface. This is
more flexible than the usual approach of including that interface in the type
since it can be applied to associated type members as well.

##### Type bounds on associated types in declarations

In the following example, normally the `ElementType` of a `Container` can be any
type. The `SortContainer` function, however, takes a pointer to a type
satisfying `Container` with the additional constraint that its `ElementType`
must satisfy the `Comparable` interface.

```
interface Container {
  let ElementType:! Type;
  ...
}

fn SortContainer
    [ContainerType:! Container where .ElementType is Comparable]
    (container_to_sort: ContainerType*);
```

In contrast to [a same type constraint](#same-type-constraints), this does not
say what type `ElementType` exactly is, just that it must satisfy some
type-of-type.

**Open question:** How do you spell that? Provisionally we are writing `is`,
following Swift, but maybe we should have another operator that more clearly
returns a boolean like `has_type`?

**Note:** `Container` defines `ElementType` as having type `Type`, but
`ContainerType.ElementType` has type `Comparable`. This is because
`ContainerType` has type `Container where .ElementType is Comparable`, not
`Container`. This means we need to be a bit careful when talking about the type
of `ContainerType` when there is a `where` clause modifying it.

##### Type bounds on associated types in interfaces

Given these definitions (omitting `ElementType` for brevity):

```
interface IteratorInterface { ... }
interface ContainerInterface {
  let IteratorType:! IteratorInterface;
  ...
}
interface RandomAccessIterator {
  extends IteratorInterface;
  ...
}
```

We can then define a function that only accepts types that implement
`ContainerInterface` where its `IteratorType` associated type implements
`RandomAccessIterator`:

```
fn F[ContainerType:! ContainerInterface
     where .IteratorType is RandomAccessIterator]
    (c: ContainerType);
```

We would like to be able to name this constraint, defining a
`RandomAccessContainer` to be a type-of-type whose types satisfy
`ContainerInterface` with an `IteratorType` satisfying `RandomAccessIterator`.

```
let RandomAccessContainer:! auto =
    ContainerInterface where .IteratorType is RandomAccessIterator;
// or
constraint RandomAccessContainer {
  extends ContainerInterface
      where .IteratorType is RandomAccessIterator;
}

// With the above definition:
fn F[ContainerType:! RandomAccessContainer](c: ContainerType);
// is equivalent to:
fn F[ContainerType:! ContainerInterface
     where .IteratorType is RandomAccessIterator]
    (c: ContainerType);
```

#### Combining constraints

Constraints can be combined by separating constraint clauses with the `and`
keyword. This example expresses a constraint that two associated types are equal
and satisfy an interface:

```
fn EqualContainers
    [CT1:! Container,
     CT2:! Container where .ElementType is HasEquality
                       and .ElementType == CT1.ElementType]
    (c1: CT1*, c2: CT2*) -> bool;
```

**Comparison with other languages:** Swift and Rust use commas `,` to separate
constraint clauses, but that only works because they place the `where` in a
different position in a declaration. In Carbon, the `where` is attached to a
type in a parameter list that is already using commas to separate parameters.

#### Recursive constraints

We sometimes need to constrain a type to equal one of its associated types. In
this first example, we want to represent the function `Abs` which will return
`Self` for some but not all types, so we use an associated type `MagnitudeType`
to encode the return type:

```
interface HasAbs {
  extends Numeric;
  let MagnitudeType:! Numeric;
  fn Abs[me: Self]() -> MagnitudeType;
}
```

For types representing subsets of the real numbers, such as `i32` or `f32`, the
`MagnitudeType` will match `Self`, the type implementing an interface. For types
representing complex numbers, the types will be different. For example, the
`Abs()` applied to a `Complex64` value would produce a `f32` result. The goal is
to write a constraint to restrict to the first case.

In a second example, when you take the slice of a type implementing `Container`
you get a type implementing `Container` which may or may not be the same type as
the original container type. However, taking the slice of a slice always gives
you the same type, and some functions want to only operate on containers whose
slice type is the same as the container type.

To solve this problem, we think of `Self` as an actual associated type member of
every interface. We can then address it using `.Self` in a `where` clause, like
any other associated type member.

```
fn Relu[T:! HasAbs where .MagnitudeType == .Self](x: T) {
  // T.MagnitudeType == T so the following is allowed:
  return (x.Abs() + x) / 2;
}
fn UseContainer[T:! Container where .SliceType == .Self](c: T) -> bool {
  // T.SliceType == T so `c` and `c.Slice(...)` can be compared:
  return c == c.Slice(...);
}
```

Notice that in an interface definition, `Self` refers to the type implementing
this interface while `.Self` refers to the associated type currently being
defined.

```
interface Container {
  let ElementType:! Type;

  let SliceType:! Container
      where .ElementType == ElementType and
            .SliceType == .Self;

  fn GetSlice[addr me: Self*]
      (start: IteratorType, end: IteratorType) -> SliceType;
}
```

These recursive constraints can be named:

```
let RealAbs:! auto = HasAbs where .MagnitudeType == .Self;
constraint RealAbs {
  extends HasAbs where .MagnitudeType == Self;
}
let ContainerIsSlice:! auto =
    Container where .SliceType == .Self;
constraint ContainerIsSlice {
  extends Container where .SliceType == Self;
}
```

Note that using the `constraint` approach we can name these constraints using
`Self` instead of `.Self`, since they are facets of the same type: `Self` is the
facet corresponding to the containing interface and `.Self` is the facet
corresponding to the interface being extended.

#### Parameterized type implements interface

There are times when a function will pass a generic type parameter of the
function as an argument to a parameterized type, as in the previous case, and in
addition the function needs the result to implement a specific interface.

```
// Some parametized type.
class Vector(T:! Type) { ... }

// Parameterized type implements interface only for some arguments.
external impl Vector(String) as Printable { ... }

// Constraint: `T` such that `Vector(T)` implements `Printable`
fn PrintThree
    [T:! Type where Vector(.Self) is Printable]
    (a: T, b: T, c: T) {
  var v: Vector(T) = (a, b, c);
  Print(v);
}
```

**Comparison with other languages:** This use case was part of the
[Rust rationale for adding support for `where` clauses](https://rust-lang.github.io/rfcs/0135-where.html#motivation).

#### Another type implements parameterized interface

In this case, we need some other type to implement an interface parameterized by
a generic type parameter. The syntax for this case follows the previous case,
except now the `.Self` parameter is on the interface to the right of the `is`.
For example, we might need a type parameter `T` to support explicit conversion
from an integer type like `i32`:

```
interface As(T:! Type) {
  fn Convert[me: Self]() -> T;
}

fn Double[T:! Mul where i32 is As(.Self)](x: T) -> T {
  return x * (2 as T);
}
```

### Implied constraints

Imagine we have a generic function that accepts an arbitrary `HashMap`:

```
fn LookUp[KeyType:! Type](hm: HashMap(KeyType, i32)*,
                          k: KeyType) -> i32;

fn PrintValueOrDefault[KeyType:! Printable,
                       ValueT:! Printable & HasDefault]
    (map: HashMap(KeyType, ValueT), key: KeyT);
```

The `KeyType` in these declarations does not visibly satisfy the requirements of
`HashMap`, which requires the type implement `Hashable` and other interfaces:

```
class HashMap(
    KeyType:! Hashable & EqualityComparable & Movable,
    ...) { ... }
```

In this case, `KeyType` gets `Hashable` and so on as _implied constraints_.
Effectively that means that these functions are automatically rewritten to add a
`where` constraint on `KeyType` attached to the `HashMap` type:

```
fn LookUp[KeyType:! Type]
    (hm: HashMap(KeyType, i32)*
        where KeyType is Hashable & EqualityComparable & Movable,
     k: KeyType) -> i32;

fn PrintValueOrDefault[KeyType:! Printable,
                       ValueT:! Printable & HasDefault]
    (map: HashMap(KeyType, ValueT)
        where KeyType is Hashable & EqualityComparable & Movable,
     key: KeyT);
```

In this case, Carbon will accept the definition and infer the needed constraints
on the generic type parameter. This is both more concise for the author of the
code and follows the
["don't repeat yourself" principle](https://en.wikipedia.org/wiki/Don%27t_repeat_yourself).
This redundancy is undesirable since it means if the needed constraints for
`HashMap` are changed, then the code has to be updated in more locations.
Further it can add noise that obscures relevant information. In practice, any
user of these functions will have to pass in a valid `HashMap` instance, and so
will have already satisfied these constraints.

This implied constraint is equivalent to the explicit constraint that each
parameter and return type [is legal](#must-be-legal-type-argument-constraints).

**Note:** These implied constraints affect the _requirements_ of a generic type
parameter, but not its _unqualified member names_. This way you can always look
at the declaration to see how name resolution works, without having to look up
the definitions of everything it is used as an argument to.

**Limitation:** To limit readability concerns and ambiguity, this feature is
limited to a single signature. Consider this interface declaration:

```
interface GraphNode {
  let Edge:! Type;
  fn EdgesFrom[me: Self]() -> HashSet(Edge);
}
```

One approach would be to say the use of `HashSet(Edge)` in the signature of the
`EdgesFrom` function would imply that `Edge` satisfies the requirements of an
argument to `HashSet`, such as being `Hashable`. Another approach would be to
say that the `EdgesFrom` would only be conditionally available when `Edge` does
satisfy the constraints on `HashSet` arguments. Instead, Carbon will reject this
definition, requiring the user to include all the constraints required for the
other declarations in the interface in the declaration of the `Edge` associated
type. Similarly, a parameter to a class must be declared with all the
constraints needed to declare the members of the class that depend on that
parameter.

**Comparison with other languages:** Both Swift
([1](https://www.swiftbysundell.com/tips/inferred-generic-type-constraints/),
[2](https://github.com/apple/swift/blob/main/docs/Generics.rst#constraint-inference))
and
[Rust](https://play.rust-lang.org/?version=stable&mode=debug&edition=2018&gist=0b2d645bd205f24a7a6e2330d652c32e)
support some form of this feature as part of their type inference.

#### Must be legal type argument constraints

Now consider the case that the generic type parameter is going to be used as an
argument to a parameterized type in a function body, not in the signature. If
the parameterized type was explicitly mentioned in the signature, the implied
constraint feature would ensure all of its requirements were met. The developer
can create a trivial
[parameterized type implements interface](#parameterized-type-implements-interface)
`where` constraint to just say the type is a legal with this argument, by saying
that the parameterized type implements `Type`, which all types do.

For example, a function that adds its parameters to a `HashSet` to deduplicate
them, needs them to be `Hashable` and so on. To say "`T` is a type where
`HashSet(T)` is legal," we can write:

```
fn NumDistinct[T:! Type where HashSet(.Self) is Type]
    (a: T, b: T, c: T) -> i32 {
  var set: HashSet(T);
  set.Add(a);
  set.Add(b);
  set.Add(c);
  return set.Size();
}
```

This has the same advantages over repeating the constraints on `HashSet`
arguments in the type of `T` as the general implied constraints above.

### Open question: referencing names in the interface being defined

Should the constraint in a `where` clause be required to only reference earlier
names from this scope, as in this example?

```
interface Graph {
  let E: Edge;
  let V: Vert where .E == E and .Self == E.V;
}
```

The downside is that if you could reference later names, there is a more
pleasingly symmetric formulation of those same constraints:

```
interface Graph {
  let E: Edge where .V == V;
  let V: Vert where .E == E;
}
```

**TODO:** Revisit this question once issue
[#472: Open question: Calling functions defined later in the same file](https://github.com/carbon-language/carbon-lang/issues/472)
and proposal
[#875: Principle: information accumulation](https://github.com/carbon-language/carbon-lang/pull/875)
are resolved.

### Manual type equality

Imagine we have some function with generic parameters:

```
fn F[T:! SomeInterface](x: T) {
  x.G(x.H());
}
```

We want to know if the return type of method `T.H` is the same as the parameter
type of `T.G` in order to typecheck the function. However, determining whether
two type expressions are transitively equal is in general undecidable, as
[has been shown in Swift](https://forums.swift.org/t/swift-type-checking-is-undecidable/39024).

Carbon's approach is to only allow implicit conversions between two type
expressions that are constrained to be equal in a single where clause. This
means that if two type expressions are only transitively equal, the user will
need to include a sequence of casts or use an
[`observe` declaration](#observe-declarations) to convert between them.

Given this interface `Transitive` that has associated types that are constrained
to all be equal, with interfaces `P`, `Q`, and `R`:

```
interface P { fn InP[me:Self](); }
interface Q { fn InQ[me:Self](); }
interface R { fn InR[me:Self](); }

interface Transitive {
  let A:! P;
  let B:! Q where .Self == A;
  let C:! R where .Self == B;

  fn GetA[me: Self]() -> A;
  fn TakesC[me:Self](c: C);
}
```

A cast to `B` is needed to call `TakesC` with a value of type `A`, so each step
only relies on one equality:

```
fn F[T:! Transitive](t: T) {
  // ✅ Allowed
  t.TakesC(t.GetA() as T.B);

  // ✅ Allowed
  let b: T.B = t.GetA();
  t.TakesC(b);

  // ❌ Not allowed: t.TakesC(t.GetA());
}
```

A value of type `A`, such as the return value of `GetA()`, has the API of `P`.
Any such value also implements `Q`, and since the compiler can see that by way
of a single `where` equality, values of type `A` are treated as if they
implement `Q` [externally](terminology.md#external-impl). However, the compiler
will require a cast to `B` or `C` to see that the type implements `R`.

```
fn TakesPQR[U:! P & Q & R](u: U);

fn G[T:! Transitive](t: T) {
  var a: T.A = t.GetA();

  // ✅ Allowed: `T.A` implements `P`.
  a.InP();

  // ✅ Allowed: `T.A` implements `Q` externally.
  a.(Q.InQ)();

  // ❌ Not allowed: a.InQ();

  // ✅ Allowed: values of type `T.A` may be cast
  // to `T.B`, which implements `Q` internally.
  (a as T.B).InQ();

  // ✅ Allowed: `T.B` implements `R` externally.
  (a as T.B).(R.InR)();

  // ❌ Not allowed: TakesPQR(a);

  // ✅ Allowed: `T.B` implements `P`, `Q`, and
  // `R`, though the implementations of `P`
  // and `R` are external.
  TakesPQR(a as T.B);
}
```

The compiler may have several different `where` clauses to consider,
particularly when an interface has associated types that recursively satisfy the
same interface. For example, given this interface `Commute`:

```
interface Commute {
  let X:! Commute;
  let Y:! Commute where .X == X.Y;

  fn GetX[me: Self]() -> X;
  fn GetY[me: Self]() -> Y;
  fn TakesXXY[me:Self](xxy: X.X.Y);
}
```

and a function `H` taking a value with some type implementing this interface,
then the following would be legal statements in `H`:

```
fn H[C: Commute](c: C) {
  // ✅ Legal: argument has type `C.X.X.Y`
  c.TakesXXY(c.GetX().GetX().GetY());

  // ✅ Legal: argument has type `C.X.Y.X` which is equal
  // to `C.X.X.Y` following only one `where` clause.
  c.TakesXXY(c.GetX().GetY().GetX());

  // ✅ Legal: cast is legal since it matches a `where`
  // clause, and produces an argument that has type
  // `C.X.Y.X`.
  c.TakesXXY(c.GetY().GetX().GetX() as C.X.Y.X);
}
```

That last call would not be legal without the cast, though.

**Comparison with other languages:** Other languages such as Swift and Rust
instead perform automatic type equality. In practice this means that their
compiler can reject some legal programs based on heuristics simply to avoid
running for an unbounded length of time.

The benefits of the manual approach include:

-   fast compilation, since the compiler does not need to explore a potentially
    large set of combinations of equality restrictions, supporting
    [Carbon's goal of fast and scalable development](/docs/project/goals.md#fast-and-scalable-development);
-   expressive and predictable semantics, since there are no limitations on how
    complex a set of constraints can be supported; and
-   simplicity.

The main downsides are:

-   manual work for the source code author to prove to the compiler that types
    are equal; and
-   verbosity.

We expect that rich error messages and IDE tooling will be able to suggest
changes to the source code when a single equality constraint is not sufficient
to show two type expressions are equal, but a more extensive automated search
can find a sequence that prove they are equal.

#### `observe` declarations

An `observe` declaration lists a sequence of type expressions that are equal by
some same-type `where` constraints. These `observe` declarations may be included
in an `interface` definition or a function body, as in:

```
interface Commute {
  let X:! Commute;
  let Y:! Commute where .X == X.Y;
  ...
  observe X.X.Y == X.Y.X == Y.X.X;
}

fn H[C: Commute](c: C) {
  observe C.X.Y.Y == C.Y.X.Y == C.Y.Y.X;
  ...
}
```

Every type expression after the first must be equal to some earlier type
expression in the sequence by a single `where` equality constraint. In this
example,

```
interface Commute {
  let X:! Commute;
  let Y:! Commute where .X == X.Y;
  ...
  // ✅ Legal:
  observe X.X.Y.Y == X.Y.X.Y == Y.X.X.Y == X.Y.Y.X;
}
```

the expression `X.Y.Y.X` is one equality away from `X.Y.X.Y` and so it is
allowed. This is even though `X.Y.X.Y` isn't the type expression immediately
prior to `X.Y.Y.X`.

After an `observe` declaration, all of the listed type expressions are
considered equal to each other using a single `where` equality. In this example,
the `observe` declaration in the `Transitive` interface definition provides the
link between associated types `A` and `C` that allows function `F` to type
check.

```
interface P { fn InP[me:Self](); }
interface Q { fn InQ[me:Self](); }
interface R { fn InR[me:Self](); }

interface Transitive {
  let A:! P;
  let B:! Q where .Self == A;
  let C:! R where .Self == B;

  fn GetA[me: Self]() -> A;
  fn TakesC[me:Self](c: C);

  // Without this `observe` declaration, the
  // calls in `F` below would not be allowed.
  observe A == B == C;
}

fn TakesPQR[U:! P & Q & R](u: U);

fn F[T:! Transitive](t: T) {
  var a: T.A = t.GetA();

  // ✅ Allowed: `T.A` == `T.C`
  t.TakesC(a);
  a.(R.InR());

  // ✅ Allowed: `T.A` implements `P`,
  // `T.A` == `T.B` that implements `Q`, and
  // `T.A` == `T.C` that implements `R`.
  TakesPQR(a);
}
```

Since adding an `observe` declaration only adds external implementations of
interfaces to generic types, they may be added without breaking existing code.

## Other constraints as type-of-types

There are some constraints that we will naturally represent as named
type-of-types. These can either be used directly to constrain a generic type
parameter, or in a `where ... is ...` clause to constrain an associated type.

The compiler determines which types implement these interfaces, developers can
not explicitly implement these interfaces for their own types.

**Open question:** Are these names part of the prelude or in a standard library?

### Is a derived class

Given a type `T`, `Extends(T)` is a type-of-type whose values are types that are
derived from `T`. That is, `Extends(T)` is the set of all types `U` that are
subtypes of `T`.

```
fn F[T:! Extends(BaseType)](p: T*);
fn UpCast[T:! Type](p: T*, U:! Type where T is Extends(.Self)) -> U*;
fn DownCast[T:! Type](p: T*, U:! Extends(T)) -> U*;
```

**Open question:** Alternatively, we could define a new `extends` operator:

```
fn F[T:! Type where .Self extends BaseType](p: T*);
fn UpCast[T:! Type](p: T*, U:! Type where T extends .Self) -> U*;
fn DownCast[T:! Type](p: T*, U:! Type where .Self extends T) -> U*;
```

**Comparison to other languages:** In Swift, you can
[add a required superclass to a type bound using `&`](https://docs.swift.org/swift-book/LanguageGuide/Protocols.html#ID282).

### Type compatible with another type

Given a type `U`, define the type-of-type `CompatibleWith(U)` as follows:

> `CompatibleWith(U)` is a type whose values are types `T` such that `T` and `U`
> are [compatible](terminology.md#compatible-types). That is values of types `T`
> and `U` can be cast back and forth without any change in representation (for
> example `T` is an [adapter](#adapting-types) for `U`).

To support this, we extend the requirements that type-of-types are allowed to
have to include a "data representation requirement" option.

`CompatibleWith` determines an equivalence relationship between types.
Specifically, given two types `T1` and `T2`, they are equivalent if
`T1 is CompatibleWith(T2)`. That is, if `T1` has the type `CompatibleWith(T2)`.

**Note:** Just like interface parameters, we require the user to supply `U`,
they may not be deduced. Specifically, this code would be illegal:

```
fn Illegal[U:! Type, T:! CompatibleWith(U)](x: T*) ...
```

In general there would be multiple choices for `U` given a specific `T` here,
and no good way of picking one. However, similar code is allowed if there is
another way of determining `U`:

```
fn Allowed[U:! Type, T:! CompatibleWith(U)](x: U*, y: T*) ...
```

#### Same implementation restriction

In some cases, we need to restrict to types that implement certain interfaces
the same way as the type `U`.

> The values of type `CompatibleWith(U, TT)` are types satisfying
> `CompatibleWith(U)` that have the same implementation of `TT` as `U`.

For example, if we have a type `HashSet(T)`:

```
class HashSet(T:! Hashable) { ... }
```

Then `HashSet(T)` may be cast to `HashSet(U)` if
`T is CompatibleWith(U, Hashable)`. The one-parameter interpretation of
`CompatibleWith(U)` is recovered by letting the default for the second `TT`
parameter be `Type`.

#### Example: Multiple implementations of the same interface

This allows us to represent functions that accept multiple implementations of
the same interface for a type.

```
enum CompareResult { Less, Equal, Greater }
interface Comparable {
  fn Compare[me: Self](rhs: Self) -> CompareResult;
}
fn CombinedLess[T:! Type](a: T, b: T,
                          U:! CompatibleWith(T) & Comparable,
                          V:! CompatibleWith(T) & Comparable) -> bool {
  match ((a as U).Compare(b as U)) {
    case CompareResult.Less => { return True; }
    case CompareResult.Greater => { return False; }
    case CompareResult.Equal => {
      return (a as V).Compare(b as V) == CompareResult.Less;
    }
  }
}
```

Used as:

```
class Song { ... }
adapter SongByArtist for Song { impl as Comparable { ... } }
adapter SongByTitle for Song { impl as Comparable { ... } }
var s1: Song = ...;
var s2: Song = ...;
assert(CombinedLess(s1, s2, SongByArtist, SongByTitle) == True);
```

We might generalize this to a list of implementations:

```
fn CombinedCompare[T:! Type]
    (a: T, b: T, CompareList:! List(CompatibleWith(T) & Comparable))
    -> CompareResult {
  for (let U:! auto in CompareList) {
    var result: CompareResult = (a as U).Compare(b);
    if (result != CompareResult.Equal) {
      return result;
    }
  }
  return CompareResult.Equal;
}

assert(CombinedCompare(Song(...), Song(...), (SongByArtist, SongByTitle)) ==
       CompareResult.Less);
```

**Open question:** How are compile-time lists of types declared and iterated
through? They will also be needed for
[variadic argument support](#variadic-arguments).

#### Example: Creating an impl out of other impls

And then to package this functionality as an implementation of `Comparable`, we
combine `CompatibleWith` with [type adaptation](#adapting-types):

```
adapter ThenCompare(
      T:! Type,
      CompareList:! List(CompatibleWith(T) & Comparable))
    for T {
  impl as Comparable {
    fn Compare[me: Self](rhs: Self) -> CompareResult {
      for (let U:! auto in CompareList) {
        var result: CompareResult = (me as U).Compare(rhs as U);
        if (result != CompareResult.Equal) {
          return result;
        }
      }
      return CompareResult.Equal;
    }
  }
}

let SongByArtistThenTitle: auto = ThenCompare(Song, (SongByArtist, SongByTitle));
var s1: Song = ...;
var s2: SongByArtistThenTitle =
    Song(...) as SongByArtistThenTitle;
assert((s1 as SongByArtistThenTitle).Compare(s2) ==
       CompareResult.Less);
```

### Type facet of another type

Similar to `CompatibleWith(T)`, `FacetOf(T)` introduces an equivalence
relationship between types. `T1 is FacetOf(T2)` if both `T1` and `T2` are facets
of the same type.

### Sized types and type-of-types

What is the size of a type?

-   It could be fully known and fixed at compile time -- this is true of
    primitive types (`i32`, `f64`, and so on), most
    [classes](/docs/design/classes.md), and most other concrete types.
-   It could be known generically. This means that it will be known at codegen
    time, but not at type-checking time.
-   It could be dynamic. For example, it could be a
    [dynamic type](#runtime-type-fields), a slice, variable-sized type (such as
    [found in Rust](https://doc.rust-lang.org/nomicon/exotic-sizes.html#dynamically-sized-types-dsts)),
    or you could dereference a pointer to a base class that could actually point
    to a [derived class](/docs/design/classes.md#inheritance).
-   It could be unknown which category the type is in. In practice this will be
    essentially equivalent to having dynamic size.

A type is called _sized_ if it is in the first two categories, and _unsized_
otherwise. Note: something with size 0 is still considered "sized". The
type-of-type `Sized` is defined as follows:

> `Sized` is a type whose values are types `T` that are "sized" -- that is the
> size of `T` is known, though possibly only generically.

Knowing a type is sized is a precondition to declaring variables of that type,
taking values of that type as parameters, returning values of that type, and
defining arrays of that type. Users will not typically need to express the
`Sized` constraint explicitly, though, since it will usually be a dependency of
some other constraint the type will need such as `Movable`.

**Note:** The compiler will determine which types are "sized", this is not
something types will implement explicitly like ordinary interfaces.

Example:

```
// In the Carbon standard library
interface DefaultConstructible {
  // Types must be sized to be default constructible.
  impl as Sized;
  fn Default() -> Self;
}

// Classes are "sized" by default.
class Name {
  impl as DefaultConstructible {
    fn Default() -> Self { ... }
  }
  ...
}

fn F[T:! Type](x: T*) {  // T is unsized.
  // ✅ Allowed: may access unsized values through a pointer.
  var y: T* = x;
  // ❌ Illegal: T is unsized.
  var z: T;
}

// T is sized, but its size is only known generically.
fn G[T: DefaultConstructible](x: T*) {
  // ✅ Allowed: T is default constructible, which means sized.
  var y: T = T.Default();
}

var z: Name = Name.Default();;
// ✅ Allowed: `Name` is sized and implements `DefaultConstructible`.
G(&z);
```

**Open question:** Even if the size is fixed, it won't be known at the time of
compiling the generic function if we are using the dynamic strategy. Should we
automatically
[box](<https://en.wikipedia.org/wiki/Object_type_(object-oriented_programming)#Boxing>)
local variables when using the dynamic strategy? Or should we only allow
`MaybeBox` values to be instantiated locally? Or should this just be a case
where the compiler won't necessarily use the dynamic strategy?

**Open question:** Should the `Sized` type-of-type expose an associated constant
with the size? So you could say `T.ByteSize` in the above example to get a
generic int value with the size of `T`. Similarly you might say `T.ByteStride`
to get the number of bytes used for each element of an array of `T`.

#### Implementation model

This requires a special integer field be included in the witness table type to
hold the size of the type. This field will only be known generically, so if its
value is used for type checking, we need some way of evaluating those type tests
symbolically.

### `TypeId`

There are some capabilities every type can provide. For example, every type
should be able to return its name or identify whether it is equal to another
type. It is rare, however, for code to need to access these capabilities, so we
relegate these capabilities to an interface called `TypeId` that all types
automatically implement. This way generic code can indicate that it needs those
capabilities by including `TypeId` in the list of requirements. In the case
where no type capabilities are needed, for example the code is only manipulating
pointers to the type, you would write `T:! Type` and get the efficiency of
`void*` but without giving up type safety.

```
fn SortByAddress[T:! Type](v: Vector(T*)*) { ... }
```

In particular, the compiler should in general avoid monomorphizing to generate
multiple instantiations of the function in this case.

**Note:** To achieve this goal, the user will not even be allowed to destroy a
value of type `T` in this case.

**Open question:** Should `TypeId` be
[implemented externally](terminology.md#external-impl) for types to avoid name
pollution (`.TypeName`, `.TypeHash`, etc.) unless the function specifically
requests those capabilities?

## Future work

### Conditional conformance

[The problem](terminology.md#conditional-conformance) we are trying to solve
here is expressing that we have an `impl` of some interface for some type, but
only if some additional type restrictions are met.

### Parameterized impls

Also known as "blanket `impl`s", these are when you have an `impl` definition
that is parameterized so it applies to more than a single type and interface
combination.

#### Lookup resolution and specialization

For this to work, we need a rule that picks a single `impl` in the case where
there are multiple `impl` definitions that match a particular type and interface
combination.

### Dynamic types

Generics provide enough structure to support runtime dispatch for values with
types that vary at runtime, without giving up type safety. Both Rust and Swift
have demonstrated the value of this feature.

#### Runtime type parameters

This feature is about allowing a function's type parameter to be passed in as a
dynamic (non-generic) parameter. All values of that type would still be required
to have the same type.

#### Runtime type fields

Instead of passing in a single type parameter to a function, we could store a
type per value. This changes the data layout of the value, and so is a somewhat
more invasive change. It also means that when a function operates on multiple
values they could have different real types.

### Abstract return types

This lets you return an anonymous type implementing an interface from a
function. In Rust this is the
[`impl Trait` return type](https://rust-lang.github.io/rfcs/1522-conservative-impl-trait.html).

In Swift, there are discussions about implementing this feature under the name
"reverse generics" or "opaque result types":
[1](https://forums.swift.org/t/improving-the-ui-of-generics/22814#heading--reverse-generics),
[2](https://forums.swift.org/t/reverse-generics-and-opaque-result-types/21608),
[3](https://forums.swift.org/t/se-0244-opaque-result-types/21252),
[4](https://forums.swift.org/t/se-0244-opaque-result-types-reopened/22942),
Swift is considering spelling this `<V: Collection> V` or `some Collection`.

### Interface defaults

Rust supports specifying defaults for
[interface parameters](https://doc.rust-lang.org/book/ch19-03-advanced-traits.html#default-generic-type-parameters-and-operator-overloading),
[methods](https://doc.rust-lang.org/book/ch10-02-traits.html#default-implementations),
[associated constants](https://doc.rust-lang.org/reference/items/associated-items.html#associated-constants-examples).
We should support this too. It is helpful for evolution, as well as reducing
boilerplate. Defaults address the gap between the minimum necessary for a type
to provide the desired functionality of an interface and the breadth of API that
user's desire.

### Evolution

There are a collection of use cases for making different changes to interfaces
that are already in use. These should be addressed either by describing how they
can be accomplished with existing generics features, or by adding features.

In addition, evolution from (C++ or Carbon) templates to generics needs to be
supported and made safe.

### Testing

The idea is that you would write tests alongside an interface that validate the
expected behavior of any type implementing that interface.

### Operator overloading

We will need a story for defining how an operation is overloaded for a type by
implementing an interface for that type.

### Impls with state

A feature we might consider where an `impl` itself can have state.

### Generic associated types and higher-ranked types

This would be some way to express the requirement that there is a way to go from
a type to an implementation of an interface parameterized by that type.

#### Generic associated types

Generic associated types are about when this is a requirement of an interface.
These are also called "associated type constructors."

#### Higher-ranked types

Higher-ranked types are used to represent this requirement in a function
signature. They can be
[emulated using generic associated types](https://smallcultfollowing.com/babysteps//blog/2016/11/03/associated-type-constructors-part-2-family-traits/).

### Field requirements

We might want to allow interfaces to express the requirement that any
implementing type has a particular field. This would be to match the
expressivity of inheritance, which can express "all subtypes start with this
list of fields."

### Generic type specialization

See [generic specialization](terminology.md#generic-specialization) for a
description of what this might involve.

### Bridge for C++ customization points

See details in [the goals document](goals.md#bridge-for-c-customization-points).

### Variadic arguments

Some facility for allowing a function to generically take a variable number of
arguments.

### Range constraints on generic integers

We currently only support `where` clauses on type-of-types. We may want to also
support constraints on generic integers. The constraint with the most expected
value is the ability to do comparisons like `<`, or `>=`. For example, you might
constrain the `N` member of [`NSpacePoint`](#associated-constants) using an
expression like `PointT:! NSpacePoint where 2 <= .N and .N <= 3`.

The concern here is supporting this at compile time with more benefit than
complexity. For example, we probably don't want to support integer-range based
types at runtime, and there are also concerns about reasoning about comparisons
between multiple generic integer parameters. For example, if `J < K` and
`K <= L`, can we call a function that requires `J < L`? There is also a
secondary syntactic concern about how to write this kind of constraint on a
parameter, as opposed to an associated type, as in `N:! u32 where ___ >= 2`.

## References

-   [#553: Generics details part 1](https://github.com/carbon-language/carbon-lang/pull/553)
-   [#731: Generics details 2: adapters, associated types, parameterized interfaces](https://github.com/carbon-language/carbon-lang/pull/731)
-   [#818: Constraints for generics (generics details 3)](https://github.com/carbon-language/carbon-lang/pull/818)
-   [#931: Generic impls access (details 4)](https://github.com/carbon-language/carbon-lang/pull/931)<|MERGE_RESOLUTION|>--- conflicted
+++ resolved
@@ -36,10 +36,7 @@
     -   [Extending adapter](#extending-adapter)
     -   [Use case: Using independent libraries together](#use-case-using-independent-libraries-together)
     -   [Use case: Defining an impl for use by other types](#use-case-defining-an-impl-for-use-by-other-types)
-<<<<<<< HEAD
     -   [Use case: Private impl](#use-case-private-impl)
-=======
->>>>>>> efa076c0
     -   [Adapter with stricter invariants](#adapter-with-stricter-invariants)
 -   [Associated constants](#associated-constants)
     -   [Associated class functions](#associated-class-functions)
@@ -1873,7 +1870,6 @@
 }
 ```
 
-<<<<<<< HEAD
 ### Use case: Private impl
 
 Adapter types can be used when a library publicly exposes a type, but only wants
@@ -1911,8 +1907,6 @@
 }
 ```
 
-=======
->>>>>>> efa076c0
 ### Adapter with stricter invariants
 
 **Future work:** Rust also uses the newtype idiom to create types with
