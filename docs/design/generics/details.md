# Generics: Details

<!--
Part of the Carbon Language project, under the Apache License v2.0 with LLVM
Exceptions. See /LICENSE for license information.
SPDX-License-Identifier: Apache-2.0 WITH LLVM-exception
-->

<!-- toc -->

## Table of contents

-   [Overview](#overview)
-   [Interfaces](#interfaces)
-   [Implementing interfaces](#implementing-interfaces)
    -   [Implementing multiple interfaces](#implementing-multiple-interfaces)
    -   [External impl](#external-impl)
    -   [Qualified member names](#qualified-member-names)
    -   [Access](#access)
-   [Generics](#generics)
<<<<<<< HEAD
    -   [Return type](#return-type)
    -   [Model](#model)
=======
    -   [Implementation model](#implementation-model)
>>>>>>> a34f2d73
-   [Interfaces recap](#interfaces-recap)
-   [Type-of-types](#type-of-types)
-   [Named constraints](#named-constraints)
    -   [Subtyping between type-of-types](#subtyping-between-type-of-types)
-   [Combining interfaces by anding type-of-types](#combining-interfaces-by-anding-type-of-types)
-   [Interface requiring other interfaces](#interface-requiring-other-interfaces)
    -   [Interface extension](#interface-extension)
        -   [`extends` and `impl` with named constraints](#extends-and-impl-with-named-constraints)
        -   [Diamond dependency issue](#diamond-dependency-issue)
    -   [Use case: overload resolution](#use-case-overload-resolution)
-   [Adapting types](#adapting-types)
    -   [Adapter compatibility](#adapter-compatibility)
    -   [Extending adapter](#extending-adapter)
    -   [Use case: Using independent libraries together](#use-case-using-independent-libraries-together)
    -   [Use case: Defining an impl for use by other types](#use-case-defining-an-impl-for-use-by-other-types)
    -   [Use case: Private impl](#use-case-private-impl)
    -   [Adapter with stricter invariants](#adapter-with-stricter-invariants)
<<<<<<< HEAD
    -   [Application: Defining an impl for use by other types](#application-defining-an-impl-for-use-by-other-types)
    -   [Use case: Accessing external names](#use-case-accessing-external-names)
=======
>>>>>>> a34f2d73
-   [Associated constants](#associated-constants)
    -   [Associated class functions](#associated-class-functions)
-   [Associated types](#associated-types)
    -   [Implementation model](#implementation-model-1)
-   [Parameterized interfaces](#parameterized-interfaces)
    -   [Impl lookup](#impl-lookup)
    -   [Parameterized named constraints](#parameterized-named-constraints)
-   [Where constraints](#where-constraints)
    -   [Constraint use cases](#constraint-use-cases)
        -   [Set an associated constant to a specific value](#set-an-associated-constant-to-a-specific-value)
        -   [Same type constraints](#same-type-constraints)
            -   [Set an associated type to a specific value](#set-an-associated-type-to-a-specific-value)
            -   [Equal generic types](#equal-generic-types)
                -   [Satisfying both type-of-types](#satisfying-both-type-of-types)
        -   [Type bound for associated type](#type-bound-for-associated-type)
            -   [Type bounds on associated types in declarations](#type-bounds-on-associated-types-in-declarations)
            -   [Type bounds on associated types in interfaces](#type-bounds-on-associated-types-in-interfaces)
        -   [Combining constraints](#combining-constraints)
        -   [Recursive constraints](#recursive-constraints)
        -   [Parameterized type implements interface](#parameterized-type-implements-interface)
        -   [Another type implements parameterized interface](#another-type-implements-parameterized-interface)
    -   [Implied constraints](#implied-constraints)
        -   [Must be legal type argument constraints](#must-be-legal-type-argument-constraints)
    -   [Open question: referencing names in the interface being defined](#open-question-referencing-names-in-the-interface-being-defined)
    -   [Manual type equality](#manual-type-equality)
        -   [`observe` declarations](#observe-declarations)
-   [Other constraints as type-of-types](#other-constraints-as-type-of-types)
    -   [Is a derived class](#is-a-derived-class)
    -   [Type compatible with another type](#type-compatible-with-another-type)
        -   [Same implementation restriction](#same-implementation-restriction)
        -   [Example: Multiple implementations of the same interface](#example-multiple-implementations-of-the-same-interface)
        -   [Example: Creating an impl out of other impls](#example-creating-an-impl-out-of-other-impls)
    -   [Sized types and type-of-types](#sized-types-and-type-of-types)
        -   [Implementation model](#implementation-model-2)
    -   [`TypeId`](#typeid)
-   [Generic `let`](#generic-let)
-   [Future work](#future-work)
    -   [Conditional conformance](#conditional-conformance)
    -   [Parameterized impls](#parameterized-impls)
        -   [Lookup resolution and specialization](#lookup-resolution-and-specialization)
    -   [Dynamic types](#dynamic-types)
        -   [Runtime type parameters](#runtime-type-parameters)
        -   [Runtime type fields](#runtime-type-fields)
    -   [Abstract return types](#abstract-return-types)
    -   [Interface defaults](#interface-defaults)
    -   [Evolution](#evolution)
    -   [Testing](#testing)
    -   [Operator overloading](#operator-overloading)
    -   [Impls with state](#impls-with-state)
    -   [Generic associated types and higher-ranked types](#generic-associated-types-and-higher-ranked-types)
        -   [Generic associated types](#generic-associated-types)
        -   [Higher-ranked types](#higher-ranked-types)
    -   [Field requirements](#field-requirements)
    -   [Generic type specialization](#generic-type-specialization)
    -   [Bridge for C++ customization points](#bridge-for-c-customization-points)
    -   [Variadic arguments](#variadic-arguments)
    -   [Range constraints on generic integers](#range-constraints-on-generic-integers)
-   [References](#references)

<!-- tocstop -->

## Overview

This document goes into the details of the design of generic type parameters.

Imagine we want to write a function parameterized by a type argument. Maybe our
function is `PrintToStdout` and let's say we want to operate on values that have
a type for which we have an implementation of the `ConvertibleToString`
interface. The `ConvertibleToString` interface has a `ToString` method returning
a string. To do this, we give the `PrintToStdout` function two parameters: one
is the value to print, let's call that `val`, the other is the type of that
value, let's call that `T`. The type of `val` is `T`, what is the type of `T`?
Well, since we want to let `T` be any type implementing the
`ConvertibleToString` interface, we express that in the "interfaces are
type-of-types" model by saying the type of `T` is `ConvertibleToString`.

Since we can figure out `T` from the type of `val`, we don't need the caller to
pass in `T` explicitly, so it can be a
[deduced parameter](terminology.md#deduced-parameter) (also see
[deduced parameters](overview.md#deduced-parameters) in the Generics overview
doc). Basically, the user passes in a value for `val`, and the type of `val`
determines `T`. `T` still gets passed into the function though, and it plays an
important role -- it defines the implementation of the interface. We can think
of the interface as defining a struct type whose members are function pointers,
and an implementation of an interface as a value of that struct with actual
function pointer values. So an implementation is a table of function pointers
(one per function defined in the interface) that gets passed into a function as
the type argument. For more on this, see
[the implementation model section](#implementation-model) below.

In addition to function pointer members, interfaces can include any constants
that belong to a type. For example, the
[type's size](#sized-types-and-type-of-types) (represented by an integer
constant member of the type) could be a member of an interface and its
implementation. There are a few cases why we would include another interface
implementation as a member:

-   [associated types](#associated-types)
-   [type parameters](#parameterized-interfaces)
-   [interface requirements](#interface-requiring-other-interfaces)

The function expresses that the type argument is passed in
[statically](terminology.md#static-dispatch-witness-table), basically generating
a separate function body for every different type passed in, by using the
"generic argument" syntax `:!`, see [the generics section](#generics) below. The
interface contains enough information to
[type and definition check](terminology.md#complete-definition-checking) the
function body -- you can only call functions defined in the interface in the
function body. Contrast this with making the type a template argument, where you
could just use `Type` instead of an interface and it will work as long as the
function is only called with types that allow the definition of the function to
compile. The interface bound has other benefits:

-   allows the compiler to deliver clearer error messages,
-   documents expectations, and
-   expresses that a type has certain semantics beyond what is captured in its
    member function names and signatures.

The last piece of the puzzle is calling the function. For a value of type `Song`
to be printed using the `PrintToStdout` function, `Song` needs to implement the
`ConvertibleToString` interface. Interface implementations will usually be
defined either with the type or with the interface. In may also be defined
somewhere else as long as Carbon can be guaranteed to see the definition when
needed. For more on this, see
[the implementing interfaces section](#implementing-interfaces) below.

Unless the implementation of `ConvertibleToString` for `Song` is defined as
`external`, every member of `ConvertibleToString` is also a member of `Song`.
This includes members of `ConvertibleToString` that are not explicitly named in
the `impl` definition but have defaults. Whether the implementation is defined
as [internal](terminology.md#internal-impl) or
[external](terminology.md#external-impl), you may access the `ToString` function
for a `Song` value `s` by writing a
[qualified](terminology.md#qualified-and-unqualified-member-names) function
call, like `s.(ConvertibleToString.ToString)()`.

If `Song` doesn't implement an interface or we would like to use a different
implementation of that interface, we can define another type that also has the
same data representation as `Song` that has whatever different interface
implementations we want. However, Carbon won't implicitly convert to that other
type, the user will have to explicitly cast to that type in order to select
those alternate implementations. For more on this, see
[the adapting type section](#adapting-types) below.

## Interfaces

An [interface](terminology.md#interface), defines an API that a given type can
implement. For example, an interface capturing a linear-algebra vector API might
have two methods:

```
interface Vector {
  // Here `Self` means "the type implementing this interface".
  fn Add[me: Self](b: Self) -> Self;
  fn Scale[me: Self](v: Double) -> Self;
}
```

The syntax here is to match
[how the same members would be defined in a type](/docs/design/classes.md#methods).
Each declaration in the interface defines an
[associated entity](terminology.md#associated-entity). In this example, `Vector`
has two associated methods, `Add` and `Scale`.

An interface defines a type-of-type, that is a type whose values are types. The
values of an interface are any types implementing the interface, and so provide
definitions for all the functions (and other members) declared in the interface.

## Implementing interfaces

Carbon interfaces are ["nominal"](terminology.md#nominal-interfaces), which
means that types explicitly describe how they implement interfaces. An
["impl"](terminology.md#impls-implementations-of-interfaces) defines how one
interface is implemented for a type. Every associated entity is given a
definition. Different types satisfying `Vector` can have different definitions
for `Add` and `Scale`, so we say their definitions are _associated_ with what
type is implementing `Vector`. The `impl` defines what is associated with the
type for that interface.

Impls may be defined inline inside the type definition:

```
class Point {
  var x: Double;
  var y: Double;
  impl as Vector {
    // In this scope, "Self" is an alias for "Point".
    fn Add[me: Self](b: Self) -> Self {
      return {.x = a.x + b.x, .y = a.y + b.y};
    }
    fn Scale[me: Self](v: Double) -> Self {
      return {.x = a.x * v, .y = a.y * v};
    }
  }
}
```

Interfaces that are implemented inline contribute to the type's API:

```
var p1: Point = {.x = 1.0, .y = 2.0};
var p2: Point = {.x = 2.0, .y = 4.0};
Assert(p1.Scale(2.0) == p2);
Assert(p1.Add(p1) == p2);
```

**Note:** A type may implement any number of different interfaces, but may
provide at most one implementation of any single interface. This makes the act
of selecting an implementation of an interface for a type unambiguous throughout
the whole program.

**Comparison with other languages:** Rust defines implementations lexically
outside of the `class` definition. This Carbon approach means that a type's API
is described by declarations inside the `class` definition and doesn't change
afterwards.

**References:** This interface implementation syntax was accepted in
[proposal #553](https://github.com/carbon-language/carbon-lang/pull/553). In
particular, see
[the alternatives considered](/proposals/p0553.md#interface-implementation-syntax).

### Implementing multiple interfaces

To implement more than one interface when defining a type, simply include an
`impl` block per interface.

```
class Point {
  var x: Double;
  var y: Double;
  impl as Vector {
    fn Add[me: Self](b: Self) -> Self { ... }
    fn Scale[me: Self](v: Double) -> Self { ... }
  }
  impl as Drawable {
    fn Draw[me: Self]() { ... }
  }
}
```

In this case, all the functions `Add`, `Scale`, and `Draw` end up a part of the
API for `Point`. This means you can't implement two interfaces that have a name
in common (unless you use an `external impl` for one or both, as described
below).

```
class GameBoard {
  impl as Drawable {
    fn Draw[me: Self]() { ... }
  }
  impl as EndOfGame {
    // ❌ Error: `GameBoard` has two methods named
    // `Draw` with the same signature.
    fn Draw[me: Self]() { ... }
    fn Winner[me: Self](player: i32) { ... }
  }
}
```

**Open question:** Should we have some syntax for the case where you want both
names to be given the same implementation? It seems like that might be a common
case, but we won't really know if this is an important case until we get more
experience.

```
class Player {
  var name: String;
  impl as Icon {
    fn Name[me: Self]() -> String { return me.name; }
    // ...
  }
  impl as GameUnit {
    // Possible syntax options for defining
    // `GameUnit.Name` as the same as `Icon.Name`:
    alias Name = Icon.Name;
    fn Name[me: Self]() -> String = Icon.Name;
    // ...
  }
}
```

### External impl

Interfaces may also be implemented for a type
[externally](terminology.md#external-impl), by using the `external impl`
construct. An external impl does not add the interface's methods to the type.

```
class Point2 {
  var x: Double;
  var y: Double;

  external impl as Vector {
    // In this scope, `Self` is an alias for `Point2`.
    fn Add[me: Self](b: Self) -> Self {
      return {.x = a.x + b.x, .y = a.y + b.y};
    }
    fn Scale[me: Self](v: Double) -> Self {
      return {.x = a.x * v, .y = a.y * v};
    }
  }
}

var a: Point2 = {.x = 1.0, .y = 2.0};
// `a` does *not* have `Add` and `Scale` methods:
// ❌ Error: a.Add(a.Scale(2.0));
```

An external impl may be defined out-of-line, by including the name of the
existing type before `as`, which is otherwise optional:

```
class Point3 {
  var x: Double;
  var y: Double;
}

external impl Point3 as Vector {
  // In this scope, `Self` is an alias for `Point3`.
  fn Add[me: Self](b: Self) -> Self {
    return {.x = a.x + b.x, .y = a.y + b.y};
  }
  fn Scale[me: Self](v: Double) -> Self {
    return {.x = a.x * v, .y = a.y * v};
  }
}
```

**References:** The external interface implementation syntax was decided in
[proposal #553](https://github.com/carbon-language/carbon-lang/pull/553). In
particular, see
[the alternatives considered](/proposals/p0553.md#interface-implementation-syntax).

The `external impl` statement is allowed to be defined in a different library
from `Point3`, restricted by [the coherence/orphan rules](#impl-lookup) that
ensure that the implementation of an interface can't change based on imports. In
particular, the `external impl` statement is allowed in the library defining the
interface (`Vector` in this case) in addition to the library that defines the
type (`Point3` here). This (at least partially) addresses
[the expression problem](https://eli.thegreenplace.net/2016/the-expression-problem-and-its-solutions).

Carbon requires `impl`s defined in a different library to be `external` so that
the API of `Point3` doesn't change based on what is imported. It would be
particularly bad if two different libraries implemented interfaces with
conflicting names that both affected the API of a single type. As a consequence
of this restriction, you can find all the names of direct (unqualified) members
of a type in the definition of that type. The only thing that may be in another
library is an `impl` of an interface.

You might also use `external impl` to implement an interface for a type to avoid
cluttering the API of that type, for example to avoid a name collision. A syntax
for reusing method implementations allows us to do this selectively when needed.
In this case, the `external impl` may be declared lexically inside the class
scope.

```
class Point4a {
  var x: Double;
  var y: Double;
  fn Add[me: Self](b: Self) -> Self {
    return {.x = a.x + b.x, .y = a.y + b.y};
  }
  external impl as Vector {
    alias Add = Point4a.Add;  // Syntax TBD
    fn Scale[me: Self](v: Double) -> Self {
      return {.x = a.x * v, .y = a.y * v};
    }
  }
}

// OR:

class Point4b {
  var x: Double;
  var y: Double;
  external impl as Vector {
    fn Add[me: Self](b: Self) -> Self {
      return {.x = a.x + b.x, .y = a.y + b.y};
    }
    fn Scale[me: Self](v: Double) -> Self {
      return {.x = a.x * v, .y = a.y * v};
    }
  }
  alias Add = Vector.Add;  // Syntax TBD
}

// OR:

class Point4c {
  var x: Double;
  var y: Double;
  fn Add[me: Self](b: Self) -> Self {
    return {.x = a.x + b.x, .y = a.y + b.y};
  }
}

external impl Point4c as Vector {
  alias Add = Point4c.Add;  // Syntax TBD
  fn Scale[me: Self](v: Double) -> Self {
    return {.x = a.x * v, .y = a.y * v};
  }
}
```

Being defined lexically inside the class means that implementation is available
to other members defined in the class. For example, it would allow implementing
another interface or method that requires this interface to be implemented.

**Open question:** Do implementations need to be defined lexically inside the
class to get access to private members, or is it sufficient to be defined in the
same library as the class?

**Rejected alternative:** We could allow types to have different APIs in
different files based on explicit configuration in that file. For example, we
could support a declaration that a given interface or a given method of an
interface is "in scope" for a particular type in this file. With that
declaration, the method could be called unqualified. This avoids most concerns
arising from name collisions between interfaces. It has a few downsides though:

-   It increases variability between files, since the same type will have
    different APIs depending on these declarations. This makes it harder to
    copy-paste code between files.
-   It makes reading code harder, since you have to search the file for these
    declarations that affect name lookup.

**Comparison with other languages:** Both Rust and Swift support external
implementation.
[Swift's syntax](https://docs.swift.org/swift-book/LanguageGuide/Protocols.html#ID277)
does this as an "extension" of the original type. In Rust, all implementations
are external as in
[this example](https://doc.rust-lang.org/rust-by-example/trait.html). Unlike
Swift and Rust, we don't allow a type's API to be modified outside its
definition. So in Carbon a type's API is consistent no matter what is imported,
unlike Swift and Rust.

### Qualified member names

Given a value of type `Point3` and an interface `Vector` implemented for that
type, you can access the methods from that interface using the member's
_qualified name_, whether or not the implementation is done externally with an
`external impl` declaration:

```
var p1: Point3 = {.x = 1.0, .y = 2.0};
var p2: Point3 = {.x = 2.0, .y = 4.0};
Assert(p1.(Vector.Scale)(2.0) == p2);
Assert(p1.(Vector.Add)(p1) == p2);
```

Note that the name in the parens is looked up in the containing scope, not in
the names of members of `Point3`. So if there was another interface `Drawable`
with method `Draw` defined in the `Plot` package also implemented for `Point3`,
as in:

```
package Plot;
import Points;

interface Drawable {
  fn Draw[me: Self]();
}

external impl Points.Point3 as Drawable { ... }
```

You could access `Draw` with a qualified name:

```
import Plot;
import Points;

var p: Points.Point3 = {.x = 1.0, .y = 2.0};
p.(Plot.Drawable.Draw)();
```

**Comparison with other languages:** This is intended to be analogous to, in
C++, adding `ClassName::` in front of a member name to disambiguate, such as
[names defined in both a parent and child class](https://stackoverflow.com/questions/357307/how-to-call-a-parent-class-function-from-derived-class-function).

### Access

An `impl` must be visible to all code that can see both the type and the
interface being implemented:

-   If either the type or interface is private to a single file, then since the
    only way to define the `impl` is to use that private name, the `impl` must
    be defined private to that file as well.
-   Otherwise, if the type or interface is private but declared in an API file,
    then the `impl` must be declared in the same file so the existence of that
    `impl` is visible to all files in that library.
-   Otherwise, the `impl` must be defined in the public API file of the library,
    so it is visible in all places that might use it.

No access control modifiers are allowed on `impl` declarations, an `impl` is
always visible to the intersection of the visibility of all names used in the
declaration of the `impl`.

## Generics

Here is a function that can accept values of any type that has implemented the
`Vector` interface:

```
fn AddAndScaleGeneric[T:! Vector](a: T, b: T, s: Double) -> T {
  return a.Add(b).Scale(s);
}
var v: Point = AddAndScaleGeneric(a, w, 2.5);
```

Here `T` is a type whose type is `Vector`. The `:!` syntax means that `T` is a
_[generic parameter](terminology.md#generic-versus-template-parameters)_. That
means it must be known to the caller, but we will only use the information
present in the signature of the function to type check the body of
`AddAndScaleGeneric`'s definition. In this case, we know that any value of type
`T` implements the `Vector` interface and so has an `Add` and a `Scale` method.

**References:** The `:!` syntax was accepted in
[proposal #676](https://github.com/carbon-language/carbon-lang/pull/676).

Names are looked up in the body of `AddAndScaleGeneric` for values of type `T`
in `Vector`. This means that `AddAndScaleGeneric` is interpreted as equivalent
to adding a `Vector` qualification to all unqualified member accesses of `T`:

```
fn AddAndScaleGeneric[T:! Vector](a: T, b: T, s: Double) -> T {
  return a.(Vector.Add)(b).(Vector.Scale)(s);
}
```

With these qualifications, the function can be type-checked for any `T`
implementing `Vector`. This type checking is equivalent to type checking the
function with `T` set to an [archetype](terminology.md#archetype) of `Vector`.
An archetype is a placeholder type considered to satisfy its constraint, which
is `Vector` in this case, and no more. It acts as the most general type
satisfying the interface. The effect of this is that an archetype of `Vector`
acts like a [supertype](https://en.wikipedia.org/wiki/Subtyping) of any `T`
implementing `Vector`.

For name lookup purposes, an archetype is considered to have
[implemented its constraint internally](terminology.md#internal-impl). The only
oddity is that the archetype may have different names for members than specific
types `T`. This is already can be true of supertypes in C++, for example members
in a derived class can hide members in the base class with the same name, though
it is not that common for it to come up in practice.

The behavior of calling `AddAndScaleGeneric` with a value of a specific type
like `Point` is to set `T` to `Point` after all the names have been qualified.

```
// AddAndScaleGeneric with T = Point
fn AddAndScaleForPoint(a: Point, b: Point, s: Double) -> Point {
  return a.(Vector.Add)(b).(Vector.Scale)(s);
}
```

<<<<<<< HEAD
This qualification gives a consistent interpretation to the body of the function
even when the type supplied by the caller
[implements the interface externally](terminology.md#external-impl), as `Point2`
does:
=======
However, for another type implementing `Vector` but externally, such as
`Point2`, or out-of-line using an `external impl` statement like `Point3`, the
situation is different:
>>>>>>> a34f2d73

```
// AddAndScaleGeneric with T = Point2
fn AddAndScaleForPoint2(a: Point2, b: Point2, s: Double) -> Point2 {
  // ✅ This works even though `a.Add(b).Scale(s)` wouldn't.
  return a.(Vector.Add)(b).(Vector.Scale)(s);
}
fn AddAndScaleForPoint3(a: Point3, b: Point3, s: Double) -> Point3 {
  // ❌ ERROR: `Point3` doesn't have `Add` or `Scale` methods.
  return a.Add(b).Scale(s);
}
```

<<<<<<< HEAD
### Return type

From the caller's perspective, the return type is the result of substituting the
caller's values for the generic parameters into the return type expression. So
`AddAndScaleGeneric` called with `Point` values returns a `Point` and called
with `Point2` values returns a `Point2`. So looking up a member on the resulting
value will look in `Point` or `Point2` rather than `Vector`.

This is part of realizing
[the goal that generic functions can be used in place of regular functions without changing the return type that callers see](goals.md#path-from-regular-functions).
In this example, `AddAndScaleGeneric` can be substituted for
`AddAndScaleForPoint` and `AddAndScaleForPoint2` without affecting the return
types. This requires the return value to be converted to the type that the
caller expects instead of the erased type used inside the generic function.

A generic caller of a generic function performs the same substitution process to
determine the return type, but the result may be generic. In this example of
calling a generic from another generic,
=======
Even though `Point2` and `Point3` don't have `Add` and `Scale` methods, they
still implement `Vector` and so can still call `AddAndScaleGeneric`:
>>>>>>> a34f2d73

```
fn DoubleThreeTimes[U:! Vector](a: U) -> U {
  return AddAndScaleGeneric(a, a, 2.0).Scale(2.0);
}
```

the return type of `AddAndScaleGeneric` is found by substituting in the `U` from
`DoubleThreeTimes` for the `T` from `AddAndScaleGeneric` in the return type
expression of `AddAndScaleGeneric`.

If `U` had a more specific type, the return value would have the additional
capabilities of `U`. For example, given a parameterized type `GeneralPoint`
implementing `Vector`, and a function that takes a `GeneralPoint` and calls
`AddAndScaleGeneric` with it:

```
class GeneralPoint(C:! Numeric) {
  impl Vector { ... }
  fn Get[me: Self](i: i32) -> C;
}

fn CallWithGeneralPoint[C:! Numeric](p: GeneralPoint(C)) -> C {
  return AddAndScaleGeneric(p, p, 2.0).Get(0);
}
```

the result of the call to `AddAndScaleGeneric` has type `GeneralPoint(C)` and so
has a `Get` method.

### Implementation model

A possible model for generating code for a generic function is to use a
[witness table](terminology.md#witness-tables) to represent how a type
implements an interface:

-   [Interfaces](#interfaces) are types of witness tables.
-   [Impls](#implementing-interfaces) are witness table values.
-   The compiler rewrites functions with an implicit type argument
    (`fn Foo[InterfaceName:! T](...)`) to have an actual argument with type
    determined by the interface, and supplied at the callsite using a value
    determined by the impl.

For the example above, [the Vector interface](#interfaces) could be thought of
defining a witness table type like:

```
class Vector {
  // `Self` is the representation type, which is only
  // known at compile time.
  var Self:! Type;
  // `fnty` is **placeholder** syntax for a "function type",
  // so `Add` is a function that takes two `Self` parameters
  // and returns a value of type `Self`.
  var Add: fnty(a: Self, b: Self) -> Self;
  var Scale: fnty(a: Self, v: Double) -> Self;
}
```

The [impl of Vector for Point](#implementing-interfaces) would be a value of
this type:

```
var VectorForPoint: Vector  = {
    .Self = Point,
    // `lambda` is **placeholder** syntax for defining a
    // function value.
    .Add = lambda(a: Point, b: Point) -> Point {
      return {.x = a.x + b.x, .y = a.y + b.y};
    },
    .Scale = lambda(a: Point, v: Double) -> Point {
      return {.x = a.x * v, .y = a.y * v};
    },
};
```

Finally we can define a generic function and call it, like
[`AddAndScaleGeneric` from the "Generics" section](#generics) by making the
witness table an explicit argument to the function:

```
fn AddAndScaleGeneric
    (t:! Vector, a: t.Self, b: t.Self, s: Double) -> t.Self {
  return t.Scale(t.Add(a, b), s);
}
// Point implements Vector.
var v: Point = AddAndScaleGeneric(VectorForPoint, a, w, 2.5);
```

The rule is that generic arguments (declared using `:!`) are passed at compile
time, so the actual value of the `t` argument here can be used to generate the
code for `AddAndScaleGeneric`. So `AddAndScaleGeneric` is using a
[static-dispatch witness table](terminology.md#static-dispatch-witness-table).

Note that this implementation strategy only works for impls that the caller
knows the callee needs.

## Interfaces recap

Interfaces have a name and a definition.

The definition of an interface consists of a set of declarations. Each
declaration defines a requirement for any `impl` that is in turn a capability
that consumers of that `impl` can rely on. Typically those declarations also
have names, useful for both saying how the `impl` satisfies the requirement and
accessing the capability.

Interfaces are ["nominal"](terminology.md#nominal-interfaces), which means their
name is significant. So two interfaces with the same body definition but
different names are different, just like two classes with the same definition
but different names are considered different types. For example, lets say we
define another interface, say `LegoFish`, with the same `Add` and `Scale` method
signatures. Implementing `Vector` would not imply an implementation of
`LegoFish`, because the `impl` definition explicitly refers to the name
`Vector`.

An interface's name may be used in a few different contexts:

-   to define [an `impl` for a type](#implementing-interfaces),
-   as a namespace name in [a qualified name](#qualified-member-names), and
-   as a [type-of-type](terminology.md#type-of-type) for
    [a generic type parameter](#generics).

While interfaces are examples of type-of-types, type-of-types are a more general
concept, for which interfaces are a building block.

## Type-of-types

A [type-of-type](terminology.md#type-of-type) consists of a set of requirements
and a set of names. Requirements are typically a set of interfaces that a type
must satisfy, though other kinds of requirements are added below. The names are
aliases for qualified names in those interfaces.

An interface is one particularly simple example of a type-of-type. For example,
`Vector` as a type-of-type has a set of requirements consisting of the single
interface `Vector`. Its set of names consists of `Add` and `Scale` which are
aliases for the corresponding qualified names inside `Vector` as a namespace.

The requirements determine which types are values of a given type-of-type. The
set of names in a type-of-type determines the API of a generic type value and
define the result of qualified member name lookup.

This general structure of type-of-types holds not just for interfaces, but
others described in the rest of this document.

## Named constraints

If the interfaces discussed above are the building blocks for type-of-types,
[generic named constraints](terminology.md#named-constraints) describe how they
may be composed together. Unlike interfaces which are nominal, the name of a
named constraint is not a part of its value. Two different named constraints
with the same definition are equivalent even if they have different names. This
is because types don't explicitly specify which named constraints they
implement, types automatically implement any named constraints they can satisfy.

A named constraint definition can contain interface requirements using `impl`
declarations and names using `alias` declarations. Note that this allows us to
declare the aspects of a type-of-type directly.

```
constraint VectorLegoFish {
  // Interface implementation requirements
  impl as Vector;
  impl as LegoFish;
  // Names
  alias Scale = Vector.Scale;
  alias VAdd = Vector.Add;
  alias LFAdd = LegoFish.Add;
}
```

We don't expect developers to directly define many named constraints, but other
constructs we do expect them to use will be defined in terms of them. For
example, we can define the Carbon builtin `Type` as:

```
constraint Type { }
```

That is, `Type` is the type-of-type with no requirements (so matches every
type), and defines no names.

```
fn Identity[T:! Type](x: T) -> T {
  // Can accept values of any type. But, since we know nothing about the
  // type, we don't know about any operations on `x` inside this function.
  return x;
}

var i: i32 = Identity(3);
var s: String = Identity("string");
```

**Aside:** We can define `auto` as syntactic sugar for `(template _:! Type)`.
This definition allows you to use `auto` as the type for a local variable whose
type can be statically determined by the compiler. It also allows you to use
`auto` as the type of a function parameter, to mean "accepts a value of any
type, and this function will be instantiated separately for every different
type." This is consistent with the
[use of `auto` in the C++20 Abbreviated function template feature](https://en.cppreference.com/w/cpp/language/function_template#Abbreviated_function_template).

In general, the declarations in `constraint` definition match a subset of the
declarations in an `interface`. Named constraints used with generics, as opposed
to templates, should only include required interfaces and aliases to named
members of those interfaces.

To declare a named constraint that includes other declarations for use with
template parameters, use the `template` keyword before `constraint`. Method,
associated type, and associated function requirements may only be declared
inside a `template constraint`. Note that a generic constraint ignores the
unqualified member names defined for a type, but a template constraint can
depend on them.

There is an analogy between declarations used in a `constraint` and in an
`interface` definition. If an `interface` `I` has (non-`alias`) declarations
`X`, `Y`, and `Z`, like so:

```
interface I {
  X;
  Y;
  Z;
}
```

Then a type implementing `I` would have `impl as I` with definitions for `X`,
`Y`, and `Z`, as in:

```
class ImplementsI {
  // ...
  impl as I {
    X { ... }
    Y { ... }
    Z { ... }
  }
}
```

But the corresponding `constraint` or `template constraint`, `S`:

```
// or template constraint S {
constraint S {
  X;
  Y;
  Z;
}
```

would match any type with definitions for `X`, `Y`, and `Z` directly:

```
class ImplementsS {
  // ...
  X { ... }
  Y { ... }
  Z { ... }
}
```

**TODO:** Move the `template constraint` and `auto` content to the template
design document, once it exists.

### Subtyping between type-of-types

There is a subtyping relationship between type-of-types that allows calls of one
generic function from another as long as it has a subset of the requirements.

Given a generic type variable `T` with type-of-type `I1`, it satisfies a
type-of-type `I2` as long as the requirements of `I1` are a superset of the
requirements of `I2`. This means a value `x` of type `T` may be passed to
functions requiring types to satisfy `I2`, as in this example:

```
interface Printable { fn Print[me: Self](); }
interface Renderable { fn Draw[me: Self](); }

constraint PrintAndRender {
  impl as Printable;
  impl as Renderable;
}
constraint JustPrint {
  impl as Printable;
}

fn PrintIt[T2:! JustPrint](x2: T2) {
  x2.(Printable.Print)();
}
fn PrintDrawPrint[T1:! PrintAndRender](x1: T1) {
  // x1 implements `Printable` and `Renderable`.
  x1.(Printable.Print)();
  x1.(Renderable.Draw)();
  // Can call `PrintIt` since `T1` satisfies `JustPrint` since
  // it implements `Printable` (in addition to `Renderable`).
  PrintIt(x1);
}
```

## Combining interfaces by anding type-of-types

In order to support functions that require more than one interface to be
implemented, we provide a combination operator on type-of-types, written `&`.
This operator gives the type-of-type with the union of all the requirements and
the union of the names minus any conflicts.

```
interface Printable {
  fn Print[me: Self]();
}
interface Renderable {
  fn Center[me: Self]() -> (i32, i32);
  fn Draw[me: Self]();
}

// `Printable & Renderable` is syntactic sugar for this type-of-type:
constraint {
  impl as Printable;
  impl as Renderable;
  alias Print = Printable.Print;
  alias Center = Renderable.Center;
  alias Draw = Renderable.Draw;
}

fn PrintThenDraw[T:! Printable & Renderable](x: T) {
  // Can use methods of `Printable` or `Renderable` on `x` here.
  x.Print();  // Same as `x.(Printable.Print)();`.
  x.Draw();  // Same as `x.(Renderable.Draw)();`.
}

class Sprite {
  // ...
  impl as Printable {
    fn Print[me: Self]() { ... }
  }
  impl as Renderable {
    fn Center[me: Self]() -> (i32, i32) { ... }
    fn Draw[me: Self]() { ... }
  }
}

var s: Sprite = ...;
PrintThenDraw(s);
```

Any conflicting names between the two types are replaced with a name that is an
error to use.

```
interface Renderable {
  fn Center[me: Self]() -> (i32, i32);
  fn Draw[me: Self]();
}
interface EndOfGame {
  fn Draw[me: Self]();
  fn Winner[me: Self](player: i32);
}
// `Renderable & EndOfGame` is syntactic sugar for this type-of-type:
constraint {
  impl as Renderable;
  impl as EndOfGame;
  alias Center = Renderable.Center;
  // Open question: `forbidden`, `invalid`, or something else?
  forbidden Draw
    message "Ambiguous, use either `(Renderable.Draw)` or `(EndOfGame.Draw)`.";
  alias Winner = EndOfGame.Winner;
}
```

Conflicts can be resolved at the call site using
[the qualified name syntax](#qualified-member-names), or by defining a named
constraint explicitly and renaming the methods:

```
constraint RenderableAndEndOfGame {
  impl as Renderable;
  impl as EndOfGame;
  alias Center = Renderable.Center;
  alias RenderableDraw = Renderable.Draw;
  alias TieGame = EndOfGame.Draw;
  alias Winner = EndOfGame.Winner;
}

fn RenderTieGame[T:! RenderableAndEndOfGame](x: T) {
  // Calls Renderable.Draw()
  x.RenderableDraw();
  // Calls EndOfGame.Draw()
  x.TieGame();
}
```

Reserving the name when there is a conflict is part of resolving what happens
when you combine more than two type-of-types. If `x` is forbidden in `A`, it is
forbidden in `A & B`, whether or not `B` defines the name `x`. This makes `&`
associative and commutative, and so it is well defined on sets of interfaces, or
other type-of-types, independent of order.

Note that we do _not_ consider two type-of-types using the same name to mean the
same thing to be a conflict. For example, combining a type-of-type with itself
gives itself, `MyTypeOfType & MyTypeOfType == MyTypeOfType`. Also, given two
[interface extensions](#interface-extension) of a common base interface, the sum
should not conflict on any names in the common base.

**Rejected alternative:** Instead of using `&` as the combining operator, we
considered using `+`,
[like Rust](https://rust-lang.github.io/rfcs/0087-trait-bounds-with-plus.html).
See [#531](https://github.com/carbon-language/carbon-lang/issues/531) for the
discussion.

**Future work:** We may want to define another operator on type-of-types for
adding requirements to a type-of-type without affecting the names, and so avoid
the possibility of name conflicts. Note this means the operation is not
commutative. If we call this operator `[&]`, then `A [&] B` has the names of `A`
and `B [&] A` has the names of `B`.

```
// `Printable [&] Renderable` is syntactic sugar for this type-of-type:
constraint {
  impl as Printable;
  impl as Renderable;
  alias Print = Printable.Print;
}

// `Renderable [&] EndOfGame` is syntactic sugar for this type-of-type:
constraint {
  impl as Renderable;
  impl as EndOfGame;
  alias Center = Renderable.Center;
  alias Draw = Renderable.Draw;
}
```

Note that all three expressions `A & B`, `A [&] B`, and `B [&] A` have the same
requirements, and so you would be able to switch a function declaration between
them without affecting callers.

Nothing in this design depends on the `[&]` operator, and having both `&` and
`[&]` might be confusing for users, so it makes sense to postpone implementing
`[&]` until we have a demonstrated need. The `[&]` operator seems most useful
for adding requirements for interfaces used for
[operator overloading](#operator-overloading), where merely implementing the
interface is enough to be able to use the operator to access the functionality.

**Alternatives considered:** See
[Carbon: Access to interface methods](https://docs.google.com/document/d/1u_i_s31OMI_apPur7WmVxcYq6MUXsG3oCiKwH893GRI/edit?usp=sharing&resourcekey=0-0lzSNebBMtUBi4lStL825g).

**Comparison with other languages:** This `&` operation on interfaces works very
similarly to Rust's `+` operation, with the main difference being how you
[qualify names when there is a conflict](https://doc.rust-lang.org/rust-by-example/trait/disambiguating.html).

## Interface requiring other interfaces

Some interfaces will depend on other interfaces being implemented for the same
type. For example, in C++,
[the `Container` concept](https://en.cppreference.com/w/cpp/named_req/Container#Other_requirements)
requires all containers to also satisfy the requirements of
`DefaultConstructible`, `CopyConstructible`, `EqualityComparable`, and
`Swappable`. This is already a capability for
[type-of-types in general](#type-of-types). For consistency we will use the same
semantics and syntax as we do for [named constraints](#named-constraints):

```
interface Equatable { fn Equals[me: Self](rhs: Self) -> bool; }

interface Iterable {
  fn Advance[addr me: Self*]() -> bool;
  impl as Equatable;
}

def DoAdvanceAndEquals[T:! Iterable](x: T) {
  // `x` has type `T` that implements `Iterable`, and so has `Advance`.
  x.Advance();
  // `Iterable` requires an implementation of `Equatable`,
  // so `T` also implements `Equatable`.
  x.(Equatable.Equals)(x);
}

class Iota {
  impl as Iterable { fn Advance[me: Self]() { ... } }
  impl as Equatable { fn Equals[me: Self](rhs: Self) -> bool { ... } }
}
var x: Iota;
DoAdvanceAndEquals(x);
```

Like with named constraints, an interface implementation requirement doesn't by
itself add any names to the interface, but again those can be added with `alias`
declarations:

```
interface Hashable {
  fn Hash[me: Self]() -> u64;
  impl as Equatable;
  alias Equals = Equatable.Equals;
}

def DoHashAndEquals[T:! Hashable](x: T) {
  // Now both `Hash` and `Equals` are available directly:
  x.Hash();
  x.Equals(x);
}
```

**Comparison with other languages:**
[This feature is called "Supertraits" in Rust](https://doc.rust-lang.org/book/ch19-03-advanced-traits.html#using-supertraits-to-require-one-traits-functionality-within-another-trait).

### Interface extension

When implementing an interface, we should allow implementing the aliased names
as well. In the case of `Hashable` above, this includes all the members of
`Equatable`, obviating the need to implement `Equatable` itself:

```
class Song {
  impl as Hashable {
    fn Hash[me: Self]() -> u64 { ... }
    fn Equals[me: Self](rhs: Self) -> bool { ... }
  }
}
var y: Song;
DoHashAndEquals(y);
```

This allows us to say that `Hashable`
["extends"](terminology.md#extending-an-interface) `Equatable`, with some
benefits:

-   This allows `Equatable` to be an implementation detail of `Hashable`.
-   This allows types implementing `Hashable` to implement all of its API in one
    place.
-   This reduces the boilerplate for types implementing `Hashable`.

We expect this concept to be common enough to warrant dedicated syntax:

```
interface Equatable { fn Equals[me: Self](rhs: Self) -> bool; }

interface Hashable {
  extends Equatable;
  fn Hash[me: Self]() -> u64;
}
// is equivalent to the definition of Hashable from before:
// interface Hashable {
//   impl as Equatable;
//   alias Equals = Equatable.Equals;
//   fn Hash[me: Self]() -> u64;
// }
```

No names in `Hashable` are allowed to conflict with names in `Equatable` (unless
those names are marked as `upcoming` or `deprecated` as in
[evolution future work](#evolution)). Hopefully this won't be a problem in
practice, since interface extension is a very closely coupled relationship, but
this may be something we will have to revisit in the future.

Examples:

-   The C++
    [Boost.Graph library](https://www.boost.org/doc/libs/1_74_0/libs/graph/doc/)
    [graph concepts](https://www.boost.org/doc/libs/1_74_0/libs/graph/doc/graph_concepts.html#fig:graph-concepts)
    has many refining relationships between concepts.
    [Carbon generics use case: graph library](https://docs.google.com/document/d/1xk0GLtpBl2OOnf3F_6Z-A3DtTt-r7wdOZ5wPipYUSO0/edit?usp=sharing&resourcekey=0-mBSmwn6b6jwbLaQw2WG6OA)
    shows how those concepts might be translated into Carbon interfaces.
-   The [C++ concepts](https://en.cppreference.com/w/cpp/named_req) for
    containers, iterators, and concurrency include many requirement
    relationships.
-   Swift protocols, such as
    [Collection](https://developer.apple.com/documentation/swift/collection).

To write an interface extending multiple interfaces, use multiple `extends`
declarations. For example, the
[`BinaryInteger` protocol in Swift](https://developer.apple.com/documentation/swift/binaryinteger)
inherits from `CustomStringConvertible`, `Hashable`, `Numeric`, and `Stridable`.
The [`SetAlgeba` protocol](https://swiftdoc.org/v5.1/protocol/setalgebra/)
extends `Equatable` and `ExpressibleByArrayLiteral`, which would be declared in
Carbon:

```
interface SetAlgebra {
  extends Equatable;
  extends ExpressibleByArrayLiteral;
}
```

**Alternative considered:** The `extends` declarations are in the body of the
`interface` definition instead of the header so we can use
[associated types (defined below)](#associated-types) also defined in the body
in parameters or constraints of the interface being extended.

```
// A type can implement `ConvertibleTo` many times, using
// different values of `T`.
interface ConvertibleTo(T:! Type) { ... }

// A type can only implement `PreferredConversion` once.
interface PreferredConversion {
  let AssociatedType:! Type;
  extends ConvertibleTo(AssociatedType);
}
```

#### `extends` and `impl` with named constraints

The `extends` declaration makes sense with the same meaning inside a
[`constraint`](#named-constraints) definition, and so is also supported.

```
interface Media {
  fn Play[me: Self]();
}
interface Job {
  fn Run[me: Self]();
}

constraint Combined {
  extends Media;
  extends Job;
}
```

This definition of `Combined` is equivalent to requiring both the `Media` and
`Job` interfaces being implemented, and aliases their methods.

```
// Equivalent
constraint Combined {
  impl as Media;
  alias Play = Media.Play;
  impl as Job;
  alias Run = Job.Run;
}
```

Notice how `Combined` has aliases for all the methods in the interfaces it
requires. That condition is sufficient to allow a type to `impl` the named
constraint:

```
class Song {
  impl as Combined {
    fn Play[me: Self]() { ... }
    fn Run[me: Self]() { ... }
  }
}
```

This is equivalent to implementing the required interfaces directly:

```
class Song {
  impl as Media {
    fn Play[me: Self]() { ... }
  }
  impl as Job {
    fn Run[me: Self]() { ... }
  }
}
```

This is just like when you get an implementation of `Equatable` by implementing
`Hashable` when `Hashable` extends `Equatable`. This provides a tool useful for
[evolution](#evolution).

Conversely, an `interface` can extend a `constraint`:

```
interface MovieCodec {
  extends Combined;

  fn Load[addr me: Self*](filename: String);
}
```

This gives `MovieCodec` the same requirements and names as `Combined`, and so is
equivalent to:

```
interface MovieCodec {
  impl as Media;
  alias Play = Media.Play;
  impl as Job;
  alias Run = Job.Run;

  fn Load[addr me: Self*](filename: String);
}
```

#### Diamond dependency issue

Consider this set of interfaces, simplified from
[this example generic graph library doc](https://docs.google.com/document/d/1xk0GLtpBl2OOnf3F_6Z-A3DtTt-r7wdOZ5wPipYUSO0/edit?resourcekey=0-mBSmwn6b6jwbLaQw2WG6OA#):

```
interface Graph {
  fn Source[addr me: Self*](e: EdgeDescriptor) -> VertexDescriptor;
  fn Target[addr me: Self*](e: EdgeDescriptor) -> VertexDescriptor;
}

interface IncidenceGraph {
  extends Graph;
  fn OutEdges[addr me: Self*](u: VertexDescriptor)
    -> (EdgeIterator, EdgeIterator);
}

interface EdgeListGraph {
  extends Graph;
  fn Edges[addr me: Self*]() -> (EdgeIterator, EdgeIterator);
}
```

We need to specify what happens when a graph type implements both
`IncidenceGraph` and `EdgeListGraph`, since both interfaces extend the `Graph`
interface.

```
class MyEdgeListIncidenceGraph {
  impl as IncidenceGraph { ... }
  impl as EdgeListGraph { ... }
}
```

The rule is that we need one definition of each method of `Graph`. Each method
though could be defined in the `impl` block of `IncidenceGraph`,
`EdgeListGraph`, or `Graph`. These would all be valid:

-   `IncidenceGraph` implements all methods of `Graph`, `EdgeListGraph`
    implements none of them.

    ```
    class MyEdgeListIncidenceGraph {
      impl as IncidenceGraph {
        fn Source[me: Self](e: EdgeDescriptor) -> VertexDescriptor { ... }
        fn Target[me: Self](e: EdgeDescriptor) -> VertexDescriptor { ... }
        fn OutEdges[addr me: Self*](u: VertexDescriptor)
            -> (EdgeIterator, EdgeIterator) { ... }
      }
      impl as EdgeListGraph {
        fn Edges[addr me: Self*]() -> (EdgeIterator, EdgeIterator) { ... }
      }
    }
    ```

-   `IncidenceGraph` and `EdgeListGraph` implement all methods of `Graph`
    between them, but with no overlap.

    ```
    class MyEdgeListIncidenceGraph {
      impl as IncidenceGraph {
        fn Source[me: Self](e: EdgeDescriptor) -> VertexDescriptor { ... }
        fn OutEdges[addr me: Self*](u: VertexDescriptor)
            -> (EdgeIterator, EdgeIterator) { ... }
      }
      impl as EdgeListGraph {
        fn Target[me: Self](e: EdgeDescriptor) -> VertexDescriptor { ... }
        fn Edges[addr me: Self*]() -> (EdgeIterator, EdgeIterator) { ... }
      }
    }
    ```

-   Explicitly implementing `Graph`.

    ```
    class MyEdgeListIncidenceGraph {
      impl as Graph {
        fn Source[me: Self](e: EdgeDescriptor) -> VertexDescriptor { ... }
        fn Target[me: Self](e: EdgeDescriptor) -> VertexDescriptor { ... }
      }
      impl as IncidenceGraph { ... }
      impl as EdgeListGraph { ... }
    }
    ```

-   Implementing `Graph` externally.

    ```
    class MyEdgeListIncidenceGraph {
      impl as IncidenceGraph { ... }
      impl as EdgeListGraph { ... }
    }
    external impl MyEdgeListIncidenceGraph as Graph {
      fn Source[me: Self](e: EdgeDescriptor) -> VertexDescriptor { ... }
      fn Target[me: Self](e: EdgeDescriptor) -> VertexDescriptor { ... }
    }
    ```

This last point means that there are situations where we can only detect a
missing method definition by the end of the file. This doesn't delay other
aspects of semantic checking, which will just assume that these methods will
eventually be provided.

**Open question:** We could require that the `external impl` of the required
interface be declared lexically in the class scope in this case. That would
allow earlier detection of missing definitions.

### Use case: overload resolution

Implementing an extended interface is an example of a more specific match for
[lookup resolution](#lookup-resolution-and-specialization). For example, this
could be used to provide different implementations of an algorithm depending on
the capabilities of the iterator being passed in:

```
interface ForwardIntIterator {
  fn Advance[addr me: Self*]();
  fn Get[me: Self]() -> i32;
}
interface BidirectionalIntIterator {
  extends ForwardIntIterator;
  fn Back[addr me: Self*]();
}
interface RandomAccessIntIterator {
  extends BidirectionalIntIterator;
  fn Skip[addr me: Self*](offset: i32);
  fn Difference[me: Self](rhs: Self) -> i32;
}

fn SearchInSortedList[IterT:! ForwardIntIterator]
    (begin: IterT, end: IterT, needle: i32) -> bool {
  ... // does linear search
}
// Will prefer the following overload when it matches
// since it is more specific.
fn SearchInSortedList[IterT:! RandomAccessIntIterator]
    (begin: IterT, end: IterT, needle: i32) -> bool {
  ... // does binary search
}
```

This would be an example of the more general rule that an interface `A`
requiring an implementation of interface `B` means `A` is more specific than
`B`.

## Adapting types

Since interfaces may only be implemented for a type once, and we limit where
implementations may be added to a type, there is a need to allow the user to
switch the type of a value to access different interface implementations. Carbon
therefore provides a way to create new types
[compatible with](terminology.md#compatible-types) existing types with different
APIs, in particular with different interface implementations, by
[adapting](terminology.md#adapting-a-type) them:

```
interface Printable {
  fn Print[me: Self]();
}
interface Comparable {
  fn Less[me: Self](rhs: Self) -> bool;
}
class Song {
  impl as Printable { fn Print[me: Self]() { ... } }
}
adapter SongByTitle for Song {
  impl as Comparable {
    fn Less[me: Self](rhs: Self) -> bool { ... }
  }
}
adapter FormattedSong for Song {
  impl as Printable { fn Print[me: Self]() { ... } }
}
adapter FormattedSongByTitle for Song {
  impl as Printable = FormattedSong;
  impl as Comparable = SongByTitle;
}
```

This allows developers to provide implementations of new interfaces (as in
`SongByTitle`), provide different implementations of the same interface (as in
`FormattedSong`), or mix and match implementations from other compatible types
(as in `FormattedSongByTitle`). The rules are:

-   You can add any declaration that you could add to a class except for
    declarations that would change the representation of the type. This means
    you can add methods, functions, interface implementations, and aliases, but
    not fields, base classes, or virtual functions.
-   The adapted type is compatible with the original type, and that relationship
    is an equivalence class, so all of `Song`, `SongByTitle`, `FormattedSong`,
    and `FormattedSongByTitle` end up compatible with each other.
-   Since adapted types are compatible with the original type, you may
    explicitly cast between them, but there is no implicit conversion between
<<<<<<< HEAD
    these types.
-   For the purposes of generics, we only need to support adding interface
    implementations. But this `adapter` feature could be used more generally,
    such as to add methods.
=======
    these types (unlike between a type and one of its facet types / impls).
>>>>>>> a34f2d73

Inside an adapter, the `Self` type matches the adapter. Members of the original
type may be accessed either by a cast:

```
adapter SongByTitle for Song {
  impl as Comparable {
    fn Less[me: Self](rhs: Self) -> bool {
      return (this as Song).Title() < (rhs as Song).Title();
    }
  }
}
```

or using qualified names:

```
adapter SongByTitle for Song {
  impl as Comparable {
    fn Less[me: Self](rhs: Self) -> bool {
      return me.(Song.Title)() < rhs.(Song.Title)();
    }
  }
}
```

**Comparison with other languages:** This matches the Rust idiom called
"newtype", which is used to implement traits on types while avoiding coherence
problems, see
[here](https://doc.rust-lang.org/book/ch19-03-advanced-traits.html#using-the-newtype-pattern-to-implement-external-traits-on-external-types)
and
[here](https://github.com/Ixrec/rust-orphan-rules#user-content-why-are-the-orphan-rules-controversial).
Rust's mechanism doesn't directly support reusing implementations, though some
of that is provided by macros defined in libraries. Haskell has a
[`newtype` feature](https://wiki.haskell.org/Newtype) as well. Haskell's feature
doesn't directly support reusing implementations either, but the most popular
compiler provides it as
[an extension](https://ghc.gitlab.haskell.org/ghc/doc/users_guide/exts/newtype_deriving.html).

### Adapter compatibility

Consider a type with a generic type parameter, like a hash map:

```
interface Hashable { ... }
class HashMap(KeyT:! Hashable, ValueT:! Type) {
  fn Find[me:Self](key: KeyT) -> Optional(ValueT);
  // ...
}
```

A user of this type will provide specific values for the key and value types:

```
class Song {
  impl as Hashable { ... }
  // ...
}

var play_count: HashMap(Song, i32) = ...;
var thriller_count: Optional(i32) =
    play_count.Find(Song("Thriller"));
```

Since the `Find` function is generic, it can only use the capabilities that
`HashMap` requires of `KeyT` and `ValueT`. This allows us to evaluate when we
can convert between two different arguments to a parameterized type. Consider
two adapters of `Song` that implement `Hashable`:

```
adapter PlayableSong for Song {
  impl as Hashable = Song;
  impl as Media { ... }
}
adapter SongHashedByTitle for Song {
  impl as Hashable { ... }
}
```

`Song` and `PlayableSong` have the same implementation of `Hashable` in addition
to using the same data representation. This means that it is safe to convert
between `HashMap(Song, i32)` and `HashMap(PlayableSong, i32)`, though Carbon
requires an explicit cast, since the implementation of all the methods will use
the same implementation of the `Hashable` interface.

On the other hand, `SongHashedByTitle` has a different implementation of
`Hashable` than `Song`. So even though `Song` and `SongHashedByTitle` are
compatible types, `HashMap(Song, i32)` and `HashMap(SongHashedByTitle, i32)` are
incompatible. This is important because we know that in practice the invariants
of a `HashMap` implementation rely on the hashing function staying the same.

### Extending adapter

Frequently we expect that the adapter type will want to preserve most or all of
the API of the original type. The two most common cases expected are adding and
replacing an interface implementation. Users would indicate that an adapter
starts from the original type's existing API by using the `extends` keyword
instead of `for`:

```
class Song {
  impl as Hashable { ... }
  impl as Printable { ... }
}

adapter SongByArtist extends Song {
  // Add an implementation of a new interface
  impl as Comparable { ... }

  // Replace an existing implementation of an interface
  // with an alternative.
  impl as Hashable { ... }
}
```

The resulting type `SongByArtist` would:

-   implement `Comparable`, unlike `Song`,
-   implement `Hashable`, but differently than `Song`, and
-   implement `Printable`, inherited from `Song`.

Unlike the similar `class B extends A` notation, `adaptor B extends A` is
permitted even if `A` is a final class. Also, there is no implicit conversion
from `B` to `A`, matching `adapter`...`for` but unlike class extension.

To avoid or resolve name conflicts between interfaces, an `impl` may be declared
[`external`](#external-impl). The names in that interface may then be pulled in
individually or renamed using `alias` declarations.

```
adapter SongRenderToPrintDriver extends Song {
  // Add a new `Print()` member function.
  fn Print[me: Self]() { ... }

  // Avoid name conflict with new `Print` function by making
  // the implementation of the `Printable` interface external.
  external impl as Printable = Song;

  // Make the `Print` function from `Printable` available
  // under the name `PrintToScreen`.
  alias PrintToScreen = Printable.Print;
}
```

### Use case: Using independent libraries together

Imagine we have two packages that are developed independently. Package
`CompareLib` defines an interface `CompareLib.Comparable` and a generic
algorithm `CompareLib.Sort` that operates on types that implement
`CompareLib.Comparable`. Package `SongLib` defines a type `SongLib.Song`.
Neither has a dependency on the other, so neither package defines an
implementation for `CompareLib.Comparable` for type `SongLib.Song`. A user that
wants to pass a value of type `SongLib.Song` to `CompareLib.Sort` has to define
an adapter that provides an implementation of `CompareLib.Comparable` for
`SongLib.Song`. This adapter will probably use the
[`extends` facility of adapters](#extending-adapter) to preserve the
`SongLib.Song` API.

```
import CompareLib;
import SongLib;

adapter Song extends SongLib.Song {
  impl as CompareLib.Comparable { ... }
}
// Or, to keep the names from CompareLib.Comparable out of Song's API:
adapter Song extends SongLib.Song { }
external impl Song as CompareLib.Comparable { ... }
// Or, equivalently:
adapter Song extends SongLib.Song {
  external impl as CompareLib.Comparable { ... }
}
```

The caller can either convert `SongLib.Song` values to `Song` when calling
`CompareLib.Sort` or just start with `Song` values in the first place.

```
var lib_song: SongLib.Song = ...;
CompareLib.Sort((lib_song as Song,));

var song: Song = ...;
CompareLib.Sort((song,));
```

### Use case: Defining an impl for use by other types

Let's say we want to provide a possible implementation of an interface for use
by types for which that implementation would be appropriate. We can do that by
defining an adapter implementing the interface that is parameterized on the type
it is adapting. That impl may then be pulled in using the `impl as ... = ...;`
syntax.

For example, given an interface `Comparable` for deciding which value is
smaller:

```
interface Comparable {
  fn Less[me: Self](rhs: Self) -> bool;
}
```

We might define an adapter that implements `Comparable` for types that define
another interface `Difference`:

```
interface Difference {
  fn Sub[me:Self](rhs: Self) -> i32;
}
adapter ComparableFromDifference(T:! Difference) for T {
  impl as Comparable {
    fn Less[me: Self](rhs: Self) -> bool {
      return (me as T).Sub(rhs) < 0;
    }
  }
}
class IntWrapper {
  var x: i32;
  impl as Difference {
    fn Sub[me: Self](rhs: Self) -> i32 {
      return left.x - right.x;
    }
  }
  impl as Comparable = ComparableFromDifferenceFn(IntWrapper);
}
```

**TODO:** If we support function types, we could potentially pass a function to
use to the adapter instead:

```
adapter ComparableFromDifferenceFn
    (T:! Type, Difference:! fnty(T, T)->i32) for T {
  impl as Comparable {
    fn Less[me: Self](rhs: Self) -> bool {
      return Difference(me, rhs) < 0;
    }
  }
}
class IntWrapper {
  var x: i32;
  fn Difference(left: Self, right: Self) {
    return left.x - right.x;
  }
  impl as Comparable =
      ComparableFromDifferenceFn(IntWrapper, Difference);
}
```

### Use case: Accessing external names

Consider a case where a function will call several functions from an interface
that is [implemented externally](terminology.md#external-impl) for a type.

```
interface DrawingContext {
  fn SetPen[me: Self](...);
  fn SetFill[me: Self](...);
  fn DrawRectangle[me: Self](...);
  fn DrawLine[me: Self](...);
  ...
}
external impl Window as DrawingContext { ... }
```

An adapter can make that much more convenient by making a compatible type where
the interface is [implemented internally](terminology.md#internal-impl). This
avoids having to
[qualify](terminology.md#qualified-and-unqualified-member-names) each call to
methods in the interface.

```
adapter DrawInWindow for Window {
  extends DrawingContext = Window;
}
fn Render(w: Window) {
  let d: DrawInWindow = w as DrawInWindow;
  d.SetPen(...);
  d.SetFill(...);
  d.DrawRectangle(...);
  ...
}
```

### Use case: Private impl

Adapter types can be used when a library publicly exposes a type, but only wants
to say that type implements an interface as a private detail internal to the
implementation of the type. In that case, instead of implementing the interface
for the public type, the library can create a private adapter for that type and
implement the interface on that instead. Any member of the class can cast its
`me` parameter to the adapter type when it wants to make use of the private
impl.

```
// Public, in API file
class Complex64 {
  // ...
  fn CloserToOrigin[me: Self](them: Self) -> bool;
}

// Private

adapter ByReal extends Complex64 {
  // Complex numbers are not generally comparable,
  // but this comparison function is useful for some
  // method implementations.
  impl as Comparable {
    fn Less[me: Self](that: Self) -> bool {
      return me.Real() < that.Real();
    }
  }
}

fn Complex64.CloserToOrigin[me: Self](them: Self) -> bool {
  var me_mag: ByReal = me * me.Conj() as ByReal;
  var them_mag: ByReal = them * them.Conj() as ByReal;
  return me_mag.Less(them_mag);
}
```

### Adapter with stricter invariants

**Future work:** Rust also uses the newtype idiom to create types with
additional invariants or other information encoded in the type
([1](https://doc.rust-lang.org/rust-by-example/generics/new_types.html),
[2](https://doc.rust-lang.org/book/ch19-04-advanced-types.html#using-the-newtype-pattern-for-type-safety-and-abstraction),
[3](https://www.worthe-it.co.za/blog/2020-10-31-newtype-pattern-in-rust.html)).
This is used to record in the type system that some data has passed validation
checks, like `ValidDate` with the same data layout as `Date`. Or to record the
units associated with a value, such as `Seconds` versus `Milliseconds` or `Feet`
versus `Meters`. We should have some way of restricting the casts between a type
and an adapter to address this use case.

## Associated constants

In addition to associated methods, we allow other kinds of
[associated entities](terminology.md#associated-entity). For consistency, we use
the same syntax to describe a constant in an interface as in a type without
assigning a value. As constants, they are declared using the `let` introducer.
For example, a fixed-dimensional point type could have the dimension as an
associated constant.

```
interface NSpacePoint {
  let N:! i32;
  // The following require: 0 <= i < N.
  fn Get[addr me: Self*](i: i32) -> f64;
  fn Set[addr me: Self*](i: i32, value: f64);
  // Associated constants may be used in signatures:
  fn SetAll[addr me: Self*](value: Array(f64, N));
}
```

Implementations of `NSpacePoint` for different types might have different values
for `N`:

```
class Point2D {
  impl as NSpacePoint {
    let N:! i32 = 2;
    fn Get[addr me: Self*](i: i32) -> f64 { ... }
    fn Set[addr me: Self*](i: i32, value: f64) { ... }
    fn SetAll[addr me: Self*](value: Array(f64, 2)) { ... }
  }
}

class Point3D {
  impl as NSpacePoint {
    let N:! i32 = 3;
    fn Get[addr me: Self*](i: i32) -> f64 { ... }
    fn Set[addr me: Self*](i: i32, value: f64) { ... }
    fn SetAll[addr me: Self*](value: Array(f64, 3)) { ... }
  }
}
```

And these values may be accessed as members of the type:

```
Assert(Point2D.N == 2);
Assert(Point3D.N == 3);

fn PrintPoint[PointT:! NSpacePoint](p: PointT) {
  for (var i: i32 = 0; i < PointT.N; ++i) {
    if (i > 0) { Print(", "); }
    Print(p.Get(i));
  }
}

fn ExtractPoint[PointT:! NSpacePoint](
    p: PointT,
    dest: Array(f64, PointT.N)*) {
  for (var i: i32 = 0; i < PointT.N; ++i) {
    (*dest)[i] = p.Get(i);
  }
}
```

**Comparison with other languages:** This feature is also called
[associated constants in Rust](https://doc.rust-lang.org/reference/items/associated-items.html#associated-constants).

**Aside:** In general, the use of `:!` here means these `let` declarations will
only have compile-time and not runtime storage associated with them.

### Associated class functions

To be consistent with normal
[class function](/docs/design/classes.md#class-functions) declaration syntax,
associated class functions are written using a `fn` declaration:

```
interface DeserializeFromString {
  fn Deserialize(serialized: String) -> Self;
}

class MySerializableType {
  var i: i32;

  impl as DeserializeFromString {
    fn Deserialize(serialized: String) -> Self {
      return (.i = StringToInt(serialized));
    }
  }
}

var x: MySerializableType = MySerializableType.Deserialize("3");

fn Deserialize(T:! DeserializeFromString, serialized: String) -> T {
  return T.Deserialize(serialized);
}
var y: MySerializableType = Deserialize(MySerializableType, "4");
```

This is instead of declaring an associated constant using `let` with a function
type.

Together associated methods and associated class functions are called
_associated functions_, much like together methods and class functions are
called [member functions](/docs/design/classes.md#member-functions).

## Associated types

Associated types are [associated entities](terminology.md#associated-entity)
that happen to be types. These are particularly interesting since they can be
used in the signatures of associated methods or functions, to allow the
signatures of methods to vary from implementation to implementation. We already
have one example of this: the `Self` type discussed
[in the "Interfaces" section](#interfaces). For other cases, we can say that the
interface declares that each implementation will provide a type under a specific
name. For example:

```
interface StackAssociatedType {
  let ElementType:! Type;
  fn Push[addr me: Self*](value: ElementType);
  fn Pop[addr me: Self*]() -> ElementType;
  fn IsEmpty[addr me: Self*]() -> bool;
}
```

Here we have an interface called `StackAssociatedType` which defines two
methods, `Push` and `Pop`. The signatures of those two methods declare them as
accepting or returning values with the type `ElementType`, which any implementer
of `StackAssociatedType` must also define. For example, maybe `DynamicArray`
implements `StackAssociatedType`:

```
class DynamicArray(T:! Type) {
  class IteratorType { ... }
  fn Begin[addr me: Self*]() -> IteratorType;
  fn End[addr me: Self*]() -> IteratorType;
  fn Insert[addr me: Self*](pos: IteratorType, value: T);
  fn Remove[addr me: Self*](pos: IteratorType);

  impl as StackAssociatedType {
    // Set the associated type `ElementType` to `T`.
    let ElementType:! Type = T;
    fn Push[addr me: Self*](value: ElementType) {
      me->Insert(me->End(), value);
    }
    fn Pop[addr me: Self*]() -> ElementType {
<<<<<<< HEAD
      var pos: IteratorType = this->End();
7      Assert(pos != this->Begin());
=======
      var pos: IteratorType = me->End();
      Assert(pos != me->Begin());
>>>>>>> a34f2d73
      --pos;
      returned var ret: ElementType = *pos;
      me->Remove(pos);
      return var;
    }
    fn IsEmpty[addr me: Self*]() -> bool {
      return me->Begin() == me->End();
    }
  }
}
```

**Alternatives considered:** See
[other syntax options considered in #731 for specifying associated types](/proposals/p0731.md#syntax-for-associated-constants).
In particular, it was deemed that
[Swift's approach of inferring the associated type from method signatures in the impl](https://docs.swift.org/swift-book/LanguageGuide/Generics.html#ID190)
was unneeded complexity.

The definition of the `StackAssociatedType` is sufficient for writing a generic
function that operates on anything implementing that interface, for example:

```
fn PeekAtTopOfStack[StackType:! StackAssociatedType](s: StackType*)
    -> StackType.ElementType {
  var top: StackType.ElementType = s->Pop();
  s->Push(top);
  return top;
}
```

Inside the generic function `PeekAtTopOfStack`, the `ElementType` associated
type member of `StackType` is erased. This means `StackType.ElementType` has the
API dictated by the declaration of `ElementType` in the interface
`StackAssociatedType`.

Outside the generic, associated types have the concrete type values determined
by impl lookup, rather than the erased version of that type used inside a
generic.

```
var my_array: DynamicArray(i32) = (1, 2, 3);
// PeekAtTopOfStack's `StackType` is set to `DynamicArray(i32)`
// with `StackType.ElementType` set to `i32`.
Assert(PeekAtTopOfStack(my_array) == 3);
```

This is another part of achieving
[the goal that generic functions can be used in place of regular functions without changing the return type that callers see](goals.md#path-from-regular-functions)
discussed in the [return type section](#return-type).

Associated types can also be implemented using a
[member type](/docs/design/classes.md#member-type).

```
interface Container {
  let IteratorType:! Iterator;
  ...
}

class DynamicArray(T:! Type) {
  ...
  impl as Container {
    class IteratorType {
      impl Iterator { ... }
    }
    ...
  }
}
```

For context, see
["Interface type parameters and associated types" in the generics terminology document](terminology.md#interface-type-parameters-versus-associated-types).

**Comparison with other languages:** Both
[Rust](https://doc.rust-lang.org/book/ch19-03-advanced-traits.html#specifying-placeholder-types-in-trait-definitions-with-associated-types)
and [Swift](https://docs.swift.org/swift-book/LanguageGuide/Generics.html#ID189)
support associated types.

### Implementation model

The associated type can be modeled by a witness table field in the interface's
witness table.

```
interface Iterator {
  fn Advance[addr me: Self*]();
}

interface Container {
  let IteratorType:! Iterator;
  fn Begin[addr me: Self*]() -> IteratorType;
}
```

is represented by:

```
class Iterator(Self:! Type) {
  var Advance: fnty(this: Self*);
  ...
}
class Container(Self:! Type) {
  // Representation type for the iterator.
  let IteratorType:! Type;
  // Witness that IteratorType implements Iterator.
  var iterator_impl: Iterator(IteratorType)*;

  // Method
  var Begin: fnty (this: Self*) -> IteratorType;
  ...
}
```

## Parameterized interfaces

Associated types don't change the fact that a type can only implement an
interface at most once.

If instead you want a family of related interfaces, one per possible value of a
type parameter, multiple of which could be implemented for a single type, you
would use
[parameterized interfaces](terminology.md#interface-type-parameters-versus-associated-types).
To write a parameterized version of the stack interface, instead of using
associated types, write a parameter list after the name of the interface instead
of the associated type declaration:

```
interface StackParameterized(ElementType:! Type) {
  fn Push[addr me: Self*](value: ElementType);
  fn Pop[addr me: Self*]() -> ElementType;
  fn IsEmpty[addr me: Self*]() -> bool;
}
```

Then `StackParameterized(Fruit)` and `StackParameterized(Veggie)` would be
considered different interfaces, with distinct implementations.

```
class Produce {
  var fruit: DynamicArray(Fruit);
  var veggie: DynamicArray(Veggie);
  impl as StackParameterized(Fruit) {
    fn Push[addr me: Self*](value: Fruit) {
      me->fruit.Push(value);
    }
    fn Pop[addr me: Self*]() -> Fruit {
      return me->fruit.Pop();
    }
    fn IsEmpty[addr me: Self*]() -> bool {
      return me->fruit.IsEmpty();
    }
  }
  impl as StackParameterized(Veggie) {
    fn Push[addr me: Self*](value: Veggie) {
      me->veggie.Push(value);
    }
    fn Pop[addr me: Self*]() -> Veggie {
      return me->veggie.Pop();
    }
    fn IsEmpty[addr me: Self*]() -> bool {
      return me->veggie.IsEmpty();
    }
  }
}
```

Unlike associated types in interfaces and parameters to types, interface
parameters can't be deduced. For example, if we were to rewrite
[the `PeekAtTopOfStack` example in the "associated types" section](#associated-types)
for `StackParameterized(T)` it would generate a compile error:

```
// ❌ Error: can't deduce interface parameter `T`.
fn BrokenPeekAtTopOfStackParameterized
    [T:! Type, StackType:! StackParameterized(T)]
    (s: StackType*) -> T { ... }
```

This error is because the compiler can not determine if `T` should be `Fruit` or
`Veggie` when passing in argument of type `Produce*`. The function's signature
would have to be changed so that the value for `T` could be determined from the
explicit parameters.

```
fn PeekAtTopOfStackParameterized
    [T:! Type, StackType:! StackParameterized(T)]
    (s: StackType*, _:! singleton_type_of(T)) -> T { ... }

var produce: Produce = ...;
var top_fruit: Fruit =
    PeekAtTopOfStackParameterized(&produce, Fruit);
var top_veggie: Veggie =
    PeekAtTopOfStackParameterized(&produce, Veggie);
```

The pattern `_:! singleton_type_of(T)` is a placeholder syntax for an expression
that will only match `T`, until issue
[#578: Value patterns as function parameters](https://github.com/carbon-language/carbon-lang/issues/578)
is resolved. Using that pattern in the explicit parameter list allows us to make
`T` available earlier in the declaration so it can be passed as the argument to
the parameterized interface `StackParameterized`.

This approach is useful for the `ComparableTo(T)` interface, where a type might
be comparable with multiple other types, and in fact interfaces for
[operator overloads](#operator-overloading) more generally. Example:

```
interface EquatableWith(T:! Type) {
  fn Equals[me: Self](rhs: T) -> bool;
  ...
}
class Complex {
  var real: f64;
  var imag: f64;
  // Can implement this interface more than once
  // as long as it has different arguments.
  impl as EquatableWith(Complex) { ... }
  impl as EquatableWith(f64) { ... }
}
```

All interface parameters must be marked as "generic", using the `:!` syntax.
This reflects these two properties of these parameters:

-   They must be resolved at compile-time, and so can't be passed regular
    dynamic values.
-   We allow either generic or template values to be passed in.

**Note:** Interface parameters aren't required to be types, but that is the vast
majority of cases. As an example, if we had an interface that allowed a type to
define how the tuple-member-read operator would work, the index of the member
could be an interface parameter:

```
interface ReadTupleMember(index:! u32) {
  let T:! Type;
  // Returns me[index]
  fn Get[me: Self]() -> T;
}
```

This requires that the index be known at compile time, but allows different
indices to be associated with different types.

**Caveat:** When implementing an interface twice for a type, the interface
parameters are required to always be different. For example:

```
interface Map(FromType:! Type, ToType:! Type) {
  fn Map[addr me: Self*](needle: FromType) -> Optional(ToType);
}
class Bijection(FromType:! Type, ToType:! Type) {
  impl as Map(FromType, ToType) { ... }
  impl as Map(ToType, FromType) { ... }
}
// ❌ Error: Bijection has two impls of interface Map(String, String)
var oops: Bijection(String, String) = ...;
```

In this case, it would be better to have an [adapting type](#adapting-types) to
contain the `impl` for the reverse map lookup, instead of implementing the `Map`
interface twice:

```
class Bijection(FromType:! Type, ToType:! Type) {
  impl as Map(FromType, ToType) { ... }
}
adapter ReverseLookup(FromType:! Type, ToType:! Type)
    for Bijection(FromType, ToType) {
  impl as Map(ToType, FromType) { ... }
}
```

**Comparison with other languages:** Rust calls
[traits with type parameters "generic traits"](https://doc.rust-lang.org/reference/items/traits.html#generic-traits)
and
[uses them for operator overloading](https://doc.rust-lang.org/book/ch19-03-advanced-traits.html#default-generic-type-parameters-and-operator-overloading).

[Rust uses the term "type parameters"](https://github.com/rust-lang/rfcs/blob/master/text/0195-associated-items.md#clearer-trait-matching)
for both interface type parameters and associated types. The difference is that
interface parameters are "inputs" since they _determine_ which `impl` to use,
and associated types are "outputs" since they are determined _by_ the `impl`,
but play no role in selecting the `impl`.

### Impl lookup

Let's say you have some interface `I(T, U(V))` being implemented for some type
`A(B(C(D), E))`. To satisfy the orphan rule for coherence, that `impl` must be
defined in some library that must be imported in any code that looks up whether
that interface is implemented for that type. This requires that `impl` is
defined in the same library that defines the interface or one of the names
needed by the type. That is, the `impl` must be defined with one of `I`, `T`,
`U`, `V`, `A`, `B`, `C`, `D`, or `E`. We further require anything looking up
this `impl` to import the _definitions_ of all of those names. Seeing a forward
declaration of these names is insufficient, since you can presumably see forward
declarations without seeing an `impl` with the definition. This accomplishes a
few goals:

-   The compiler can check that there is only one definition of any `impl` that
    is actually used, avoiding
    [One Definition Rule (ODR)](https://en.wikipedia.org/wiki/One_Definition_Rule)
    problems.
-   Every attempt to use an `impl` will see the exact same `impl`, making the
    interpretation and semantics of code consistent no matter its context, in
    accordance with the
    [low context-sensitivity principle](/docs/project/principles/low_context_sensitivity.md).
-   Allowing the `impl` to be defined with either the interface or the type
    addresses the
    [expression problem](https://eli.thegreenplace.net/2016/the-expression-problem-and-its-solutions).

Note that [the rules for specialization](#lookup-resolution-and-specialization)
do allow there to be more than one `impl` to be defined for a type, as long as
one can unambiguously be picked as most specific.

**References:** Implementation coherence is
[defined in terminology](terminology.md#coherence), and is
[a goal for Carbon](goals.md#coherence). More detail can be found in
[this appendix with the rationale and alternatives considered](appendix-coherence.md).

### Parameterized named constraints

We should also allow the [named constraint](#named-constraints) construct to
support parameters. Parameters would work the same way as for interfaces.

## Where constraints

So far, we have restricted a generic type parameter by saying it has to
implement an interface or a set of interfaces. There are a variety of other
constraints we would like to be able to express, such as applying restrictions
to its associated types and associated constants. This is done using the `where`
operator that adds constraints to a type-of-type.

The where operator can be applied to a type-of-type in a declaration context:

```
// Constraints on function parameters:
fn F[V:! D where ...](v: V) { ... }

// Constraints on a class parameter:
class S(T:! B where ...) {
  // Constraints on a method:
  fn G[me: Self, V:! D where ...](v: V);
}

// Constraints on an interface parameter:
interface A(T:! B where ...) {
  // Constraints on an associated type:
  let U:! C where ...;
  // Constraints on an associated method:
  fn G[me: Self, V:! D where ...](v: V);
}
```

We also allow you to name constraints using a `where` operator in a `let` or
`constraint` definition. The expressions that can follow the `where` keyword are
described in the ["constraint use cases"](#constraint-use-cases) section, but
generally look like boolean expressions that should evaluate to `true`.

The result of applying a `where` operator to a type-of-type is another
type-of-type. Note that this expands the kinds of requirements that
type-of-types can have from just interface requirements to also include the
various kinds of constraints discussed later in this section. In addition, it
can introduce relationships between different type variables, such as that a
member of one is equal to the member of another.

**Comparison with other languages:** Both Swift and Rust use `where` clauses on
declarations instead of in the expression syntax. These happen after the type
that is being constrained has been given a name and use that name to express the
constraint.

Rust also supports
[directly passing in the values for associated types](https://rust-lang.github.io/rfcs/0195-associated-items.html#constraining-associated-types)
when using a trait as a constraint. This is helpful when specifying concrete
types for all associated types in a trait in order to
[make it object safe so it can be used to define a trait object type](https://rust-lang.github.io/rfcs/0195-associated-items.html#trait-objects).

Rust is adding trait aliases
([RFC](https://github.com/rust-lang/rfcs/blob/master/text/1733-trait-alias.md),
[tracking issue](https://github.com/rust-lang/rust/issues/41517)) to support
naming some classes of constraints.

### Constraint use cases

#### Set an associated constant to a specific value

We might need to write a function that only works with a specific value of an
[associated constant](#associated-constants) `N`. In this case, the name of the
associated constant is written first, followed by an `=`, and then the value:

```
fn PrintPoint2D[PointT:! NSpacePoint where .N = 2](p: PointT) {
  Print(p.Get(0), ", ", p.Get(1));
}
```

Similarly in an interface definition:

```
interface {
  let PointT:! NSpacePoint where .N = 2;
}
```

To name such a constraint, you may use a `let template` or a `constraint`
declaration:

```
let template Point2DInterface:! auto = NSpacePoint where .N = 2;
constraint Point2DInterface {
  extends NSpacePoint where .N = 2;
}
```

**Concern:** Using `=` for this use case is not consistent with other `where`
clauses that write a boolean expression that evaluates to `true` when the
constraint is satisfied.

A constraint to say that two associated constants should have the same value
without specifying what specific value they should have must use `==` instead of
`=`:

```
interface PointCloud {
  let Dim:! i32;
  let PointT:! NSpacePoint where .N == Dim;
}
```

#### Same type constraints

##### Set an associated type to a specific value

Functions accepting a generic type might also want to constrain one of its
associated types to be a specific, concrete type. For example, we might want to
have a function only accept stacks containing integers:

```
fn SumIntStack[T:! Stack where .ElementType = i32](s: T*) -> i32 {
  var sum: i32 = 0;
  while (!s->IsEmpty()) {
    // s->Pop() has type `T.ElementType` == i32:
    sum += s->Pop();
  }
  return sum;
}
```

To name these sorts of constraints, we could use `let template` declarations or
`constraint` definitions:

```
let template IntStack:! auto = Stack where .ElementType = i32;
constraint IntStack {
  extends Stack where .ElementType = i32;
}
```

##### Equal generic types

Alternatively, two generic types could be constrained to be equal to each other,
without specifying what that type is. This uses `==` instead of `=`. For
example, we could make the `ElementType` of an `Iterator` interface equal to the
`ElementType` of a `Container` interface as follows:

```
interface Iterator {
  let ElementType:! Type;
  ...
}
interface Container {
  let ElementType:! Type;
  let IteratorType:! Iterator where .ElementType == ElementType;
  ...
}
```

Given an interface with two associated types

```
interface PairInterface {
  let Left:! Type;
  let Right:! Type;
}
```

we can constrain them to be equal in a function signature:

```
fn F[MatchedPairType:! PairInterface where .Left == .Right]
    (x: MatchedPairType*);
```

or in an interface definition:

```
interface HasEqualPair {
  let P:! PairInterface where .Left == .Right;
}
```

This kind of constraint can be named:

```
let template EqualPair:! auto =
    PairInterface where .Left == .Right;
constraint EqualPair {
  extends PairInterface where .Left == .Right;
}
```

Another example of same type constraints is when associated types of two
different interfaces are constrained to be equal:

```
fn Map[CT:! Container,
       FT:! Function where .InputType == CT.ElementType]
      (c: CT, f: FT) -> Vector(FT.OutputType);
```

###### Satisfying both type-of-types

If the two types being constrained to be equal have been declared with different
type-of-types, then the actual type value they are set to will have to satisfy
both constraints. For example, if `SortedContainer.ElementType` is declared to
be `Comparable`, then in this declaration:

```
fn Contains
    [SC:! SortedContainer,
     CT:! Container where .ElementType == SC.ElementType]
    (haystack: SC, needles: CT) -> bool;
```

the `where` constraint means `CT.ElementType` must satisfy `Comparable` as well.
However, inside the body of `Contains`, `CT.ElementType` will only act like the
implementation of `Comparable` is [external](#external-impl). That is, items
from the `needles` container won't have an unqualified `Compare` method member,
but can still be implicitly converted to `Comparable` and can still call
`Compare` using the qualified member syntax, `needle.(Comparable.Compare)(elt)`.
The rule is that an `==` `where` constraint between two type variables does not
modify the set of unqualified member names of either type. (If you write
`where .ElementType = String` with a `=` and a concrete type, then
`.ElementType` is actually set to `String` including the complete unqualified
`String` API.)

Note that `==` constraints are symmetric, so the previous declaration of
`Contains` is equivalent to an alternative declaration where `CT` is declared
first and the `where` clause is attached to `SortedContainer`:

```
fn Contains
    [CT:! Container,
     SC:! SortedContainer where .ElementType == CT.ElementType]
    (haystack: SC, needles: CT) -> bool;
```

#### Type bound for associated type

A `where` clause can express that a type must implement an interface. This is
more flexible than the usual approach of including that interface in the type
since it can be applied to associated type members as well.

##### Type bounds on associated types in declarations

In the following example, normally the `ElementType` of a `Container` can be any
type. The `SortContainer` function, however, takes a pointer to a type
satisfying `Container` with the additional constraint that its `ElementType`
must satisfy the `Comparable` interface.

```
interface Container {
  let ElementType:! Type;
  ...
}

fn SortContainer
    [ContainerType:! Container where .ElementType is Comparable]
    (container_to_sort: ContainerType*);
```

In contrast to [a same type constraint](#same-type-constraints), this does not
say what type `ElementType` exactly is, just that it must satisfy some
type-of-type.

**Open question:** How do you spell that? Provisionally we are writing `is`,
following Swift, but maybe we should have another operator that more clearly
returns a boolean like `has_type`?

**Note:** `Container` defines `ElementType` as having type `Type`, but
`ContainerType.ElementType` has type `Comparable`. This is because
`ContainerType` has type `Container where .ElementType is Comparable`, not
`Container`. This means we need to be a bit careful when talking about the type
of `ContainerType` when there is a `where` clause modifying it.

##### Type bounds on associated types in interfaces

Given these definitions (omitting `ElementType` for brevity):

```
interface IteratorInterface { ... }
interface ContainerInterface {
  let IteratorType:! IteratorInterface;
  ...
}
interface RandomAccessIterator {
  extends IteratorInterface;
  ...
}
```

We can then define a function that only accepts types that implement
`ContainerInterface` where its `IteratorType` associated type implements
`RandomAccessIterator`:

```
fn F[ContainerType:! ContainerInterface
     where .IteratorType is RandomAccessIterator]
    (c: ContainerType);
```

We would like to be able to name this constraint, defining a
`RandomAccessContainer` to be a type-of-type whose types satisfy
`ContainerInterface` with an `IteratorType` satisfying `RandomAccessIterator`.

```
let template RandomAccessContainer:! auto =
    ContainerInterface where .IteratorType is RandomAccessIterator;
// or
constraint RandomAccessContainer {
  extends ContainerInterface
      where .IteratorType is RandomAccessIterator;
}

// With the above definition:
fn F[ContainerType:! RandomAccessContainer](c: ContainerType);
// is equivalent to:
fn F[ContainerType:! ContainerInterface
     where .IteratorType is RandomAccessIterator]
    (c: ContainerType);
```

#### Combining constraints

Constraints can be combined by separating constraint clauses with the `and`
keyword. This example expresses a constraint that two associated types are equal
and satisfy an interface:

```
fn EqualContainers
    [CT1:! Container,
     CT2:! Container where .ElementType is HasEquality
                       and .ElementType == CT1.ElementType]
    (c1: CT1*, c2: CT2*) -> bool;
```

**Comparison with other languages:** Swift and Rust use commas `,` to separate
constraint clauses, but that only works because they place the `where` in a
different position in a declaration. In Carbon, the `where` is attached to a
type in a parameter list that is already using commas to separate parameters.

#### Recursive constraints

We sometimes need to constrain a type to equal one of its associated types. In
this first example, we want to represent the function `Abs` which will return
`Self` for some but not all types, so we use an associated type `MagnitudeType`
to encode the return type:

```
interface HasAbs {
  extends Numeric;
  let MagnitudeType:! Numeric;
  fn Abs[me: Self]() -> MagnitudeType;
}
```

For types representing subsets of the real numbers, such as `i32` or `f32`, the
`MagnitudeType` will match `Self`, the type implementing an interface. For types
representing complex numbers, the types will be different. For example, the
`Abs()` applied to a `Complex64` value would produce a `f32` result. The goal is
to write a constraint to restrict to the first case.

In a second example, when you take the slice of a type implementing `Container`
you get a type implementing `Container` which may or may not be the same type as
the original container type. However, taking the slice of a slice always gives
you the same type, and some functions want to only operate on containers whose
slice type is the same as the container type.

To solve this problem, we think of `Self` as an actual associated type member of
every interface. We can then address it using `.Self` in a `where` clause, like
any other associated type member.

```
fn Relu[T:! HasAbs where .MagnitudeType == .Self](x: T) {
  // T.MagnitudeType == T so the following is allowed:
  return (x.Abs() + x) / 2;
}
fn UseContainer[T:! Container where .SliceType == .Self](c: T) -> bool {
  // T.SliceType == T so `c` and `c.Slice(...)` can be compared:
  return c == c.Slice(...);
}
```

Notice that in an interface definition, `Self` refers to the type implementing
this interface while `.Self` refers to the associated type currently being
defined.

```
interface Container {
  let ElementType:! Type;

  let SliceType:! Container
      where .ElementType == ElementType and
            .SliceType == .Self;

  fn GetSlice[addr me: Self*]
      (start: IteratorType, end: IteratorType) -> SliceType;
}
```

These recursive constraints can be named:

```
let template RealAbs:! auto = HasAbs where .MagnitudeType == .Self;
constraint RealAbs {
  extends HasAbs where .MagnitudeType == Self;
}
let template ContainerIsSlice:! auto =
    Container where .SliceType == .Self;
constraint ContainerIsSlice {
  extends Container where .SliceType == Self;
}
```

Note that using the `constraint` approach we can name these constraints using
`Self` instead of `.Self`, since they refer to the same type.

#### Parameterized type implements interface

There are times when a function will pass a generic type parameter of the
function as an argument to a parameterized type, as in the previous case, and in
addition the function needs the result to implement a specific interface.

```
// Some parametized type.
class Vector(T:! Type) { ... }

// Parameterized type implements interface only for some arguments.
external impl Vector(String) as Printable { ... }

// Constraint: `T` such that `Vector(T)` implements `Printable`
fn PrintThree
    [T:! Type where Vector(.Self) is Printable]
    (a: T, b: T, c: T) {
  var v: Vector(T) = (a, b, c);
  Print(v);
}
```

**Comparison with other languages:** This use case was part of the
[Rust rationale for adding support for `where` clauses](https://rust-lang.github.io/rfcs/0135-where.html#motivation).

#### Another type implements parameterized interface

In this case, we need some other type to implement an interface parameterized by
a generic type parameter. The syntax for this case follows the previous case,
except now the `.Self` parameter is on the interface to the right of the `is`.
For example, we might need a type parameter `T` to support explicit conversion
from an integer type like `i32`:

```
interface As(T:! Type) {
  fn Convert[me: Self]() -> T;
}

fn Double[T:! Mul where i32 is As(.Self)](x: T) -> T {
  return x * (2 as T);
}
```

### Implied constraints

Imagine we have a generic function that accepts an arbitrary `HashMap`:

```
fn LookUp[KeyType:! Type](hm: HashMap(KeyType, i32)*,
                          k: KeyType) -> i32;

fn PrintValueOrDefault[KeyType:! Printable,
                       ValueT:! Printable & HasDefault]
    (map: HashMap(KeyType, ValueT), key: KeyT);
```

The `KeyType` in these declarations does not visibly satisfy the requirements of
`HashMap`, which requires the type implement `Hashable` and other interfaces:

```
class HashMap(
    KeyType:! Hashable & EqualityComparable & Movable,
    ...) { ... }
```

In this case, `KeyType` gets `Hashable` and so on as _implied constraints_.
Effectively that means that these functions are automatically rewritten to add a
`where` constraint on `KeyType` attached to the `HashMap` type:

```
fn LookUp[KeyType:! Type]
    (hm: HashMap(KeyType, i32)*
        where KeyType is Hashable & EqualityComparable & Movable,
     k: KeyType) -> i32;

fn PrintValueOrDefault[KeyType:! Printable,
                       ValueT:! Printable & HasDefault]
    (map: HashMap(KeyType, ValueT)
        where KeyType is Hashable & EqualityComparable & Movable,
     key: KeyT);
```

In this case, Carbon will accept the definition and infer the needed constraints
on the generic type parameter. This is both more concise for the author of the
code and follows the
["don't repeat yourself" principle](https://en.wikipedia.org/wiki/Don%27t_repeat_yourself).
This redundancy is undesirable since it means if the needed constraints for
`HashMap` are changed, then the code has to be updated in more locations.
Further it can add noise that obscures relevant information. In practice, any
user of these functions will have to pass in a valid `HashMap` instance, and so
will have already satisfied these constraints.

This implied constraint is equivalent to the explicit constraint that each
parameter and return type [is legal](#must-be-legal-type-argument-constraints).

**Note:** These implied constraints affect the _requirements_ of a generic type
parameter, but not its _unqualified member names_. This way you can always look
at the declaration to see how name resolution works, without having to look up
the definitions of everything it is used as an argument to.

**Limitation:** To limit readability concerns and ambiguity, this feature is
limited to a single signature. Consider this interface declaration:

```
interface GraphNode {
  let Edge:! Type;
  fn EdgesFrom[me: Self]() -> HashSet(Edge);
}
```

One approach would be to say the use of `HashSet(Edge)` in the signature of the
`EdgesFrom` function would imply that `Edge` satisfies the requirements of an
argument to `HashSet`, such as being `Hashable`. Another approach would be to
say that the `EdgesFrom` would only be conditionally available when `Edge` does
satisfy the constraints on `HashSet` arguments. Instead, Carbon will reject this
definition, requiring the user to include all the constraints required for the
other declarations in the interface in the declaration of the `Edge` associated
type. Similarly, a parameter to a class must be declared with all the
constraints needed to declare the members of the class that depend on that
parameter.

**Comparison with other languages:** Both Swift
([1](https://www.swiftbysundell.com/tips/inferred-generic-type-constraints/),
[2](https://github.com/apple/swift/blob/main/docs/Generics.rst#constraint-inference))
and
[Rust](https://play.rust-lang.org/?version=stable&mode=debug&edition=2018&gist=0b2d645bd205f24a7a6e2330d652c32e)
support some form of this feature as part of their type inference.

#### Must be legal type argument constraints

Now consider the case that the generic type parameter is going to be used as an
argument to a parameterized type in a function body, not in the signature. If
the parameterized type was explicitly mentioned in the signature, the implied
constraint feature would ensure all of its requirements were met. The developer
can create a trivial
[parameterized type implements interface](#parameterized-type-implements-interface)
`where` constraint to just say the type is a legal with this argument, by saying
that the parameterized type implements `Type`, which all types do.

For example, a function that adds its parameters to a `HashSet` to deduplicate
them, needs them to be `Hashable` and so on. To say "`T` is a type where
`HashSet(T)` is legal," we can write:

```
fn NumDistinct[T:! Type where HashSet(.Self) is Type]
    (a: T, b: T, c: T) -> i32 {
  var set: HashSet(T);
  set.Add(a);
  set.Add(b);
  set.Add(c);
  return set.Size();
}
```

This has the same advantages over repeating the constraints on `HashSet`
arguments in the type of `T` as the general implied constraints above.

### Open question: referencing names in the interface being defined

Should the constraint in a `where` clause be required to only reference earlier
names from this scope, as in this example?

```
interface Graph {
  let E: Edge;
  let V: Vert where .E == E and .Self == E.V;
}
```

The downside is that if you could reference later names, there is a more
pleasingly symmetric formulation of those same constraints:

```
interface Graph {
  let E: Edge where .V == V;
  let V: Vert where .E == E;
}
```

**TODO:** Revisit this question once issue
[#472: Open question: Calling functions defined later in the same file](https://github.com/carbon-language/carbon-lang/issues/472)
and proposal
[#875: Principle: information accumulation](https://github.com/carbon-language/carbon-lang/pull/875)
are resolved.

### Manual type equality

Imagine we have some function with generic parameters:

```
fn F[T:! SomeInterface](x: T) {
  x.G(x.H());
}
```

We want to know if the return type of method `T.H` is the same as the parameter
type of `T.G` in order to typecheck the function. However, determining whether
two type expressions are transitively equal is in general undecidable, as
[has been shown in Swift](https://forums.swift.org/t/swift-type-checking-is-undecidable/39024).

Carbon's approach is to only allow implicit conversions between two type
expressions that are constrained to be equal in a single where clause. This
means that if two type expressions are only transitively equal, the user will
need to include a sequence of casts or use an
[`observe` declaration](#observe-declarations) to convert between them.

Given this interface `Transitive` that has associated types that are constrained
to all be equal, with interfaces `P`, `Q`, and `R`:

```
interface P { fn InP[me:Self](); }
interface Q { fn InQ[me:Self](); }
interface R { fn InR[me:Self](); }

interface Transitive {
  let A:! P;
  let B:! Q where .Self == A;
  let C:! R where .Self == B;

  fn GetA[me: Self]() -> A;
  fn TakesC[me:Self](c: C);
}
```

A cast to `B` is needed to call `TakesC` with a value of type `A`, so each step
only relies on one equality:

```
fn F[T:! Transitive](t: T) {
  // ✅ Allowed
  t.TakesC(t.GetA() as T.B);

  // ✅ Allowed
  let b: T.B = t.GetA();
  t.TakesC(b);

  // ❌ Not allowed: t.TakesC(t.GetA());
}
```

A value of type `A`, such as the return value of `GetA()`, has the API of `P`.
Any such value also implements `Q`, and since the compiler can see that by way
of a single `where` equality, values of type `A` are treated as if they
implement `Q` [externally](terminology.md#external-impl). However, the compiler
will require a cast to `B` or `C` to see that the type implements `R`.

```
fn TakesPQR[U:! P & Q & R](u: U);

fn G[T:! Transitive](t: T) {
  var a: T.A = t.GetA();

  // ✅ Allowed: `T.A` implements `P`.
  a.InP();

  // ✅ Allowed: `T.A` implements `Q` externally.
  a.(Q.InQ)();

  // ❌ Not allowed: a.InQ();

  // ✅ Allowed: values of type `T.A` may be cast
  // to `T.B`, which implements `Q` internally.
  (a as T.B).InQ();

  // ✅ Allowed: `T.B` implements `R` externally.
  (a as T.B).(R.InR)();

  // ❌ Not allowed: TakesPQR(a);

  // ✅ Allowed: `T.B` implements `P`, `Q`, and
  // `R`, though the implementations of `P`
  // and `R` are external.
  TakesPQR(a as T.B);
}
```

The compiler may have several different `where` clauses to consider,
particularly when an interface has associated types that recursively satisfy the
same interface. For example, given this interface `Commute`:

```
interface Commute {
  let X:! Commute;
  let Y:! Commute where .X == X.Y;

  fn GetX[me: Self]() -> X;
  fn GetY[me: Self]() -> Y;
  fn TakesXXY[me:Self](xxy: X.X.Y);
}
```

and a function `H` taking a value with some type implementing this interface,
then the following would be legal statements in `H`:

```
fn H[C: Commute](c: C) {
  // ✅ Legal: argument has type `C.X.X.Y`
  c.TakesXXY(c.GetX().GetX().GetY());

  // ✅ Legal: argument has type `C.X.Y.X` which is equal
  // to `C.X.X.Y` following only one `where` clause.
  c.TakesXXY(c.GetX().GetY().GetX());

  // ✅ Legal: cast is legal since it matches a `where`
  // clause, and produces an argument that has type
  // `C.X.Y.X`.
  c.TakesXXY(c.GetY().GetX().GetX() as C.X.Y.X);
}
```

That last call would not be legal without the cast, though.

**Comparison with other languages:** Other languages such as Swift and Rust
instead perform automatic type equality. In practice this means that their
compiler can reject some legal programs based on heuristics simply to avoid
running for an unbounded length of time.

The benefits of the manual approach include:

-   fast compilation, since the compiler does not need to explore a potentially
    large set of combinations of equality restrictions, supporting
    [Carbon's goal of fast and scalable development](/docs/project/goals.md#fast-and-scalable-development);
-   expressive and predictable semantics, since there are no limitations on how
    complex a set of constraints can be supported; and
-   simplicity.

The main downsides are:

-   manual work for the source code author to prove to the compiler that types
    are equal; and
-   verbosity.

We expect that rich error messages and IDE tooling will be able to suggest
changes to the source code when a single equality constraint is not sufficient
to show two type expressions are equal, but a more extensive automated search
can find a sequence that prove they are equal.

#### `observe` declarations

An `observe` declaration lists a sequence of type expressions that are equal by
some same-type `where` constraints. These `observe` declarations may be included
in an `interface` definition or a function body, as in:

```
interface Commute {
  let X:! Commute;
  let Y:! Commute where .X == X.Y;
  ...
  observe X.X.Y == X.Y.X == Y.X.X;
}

fn H[C: Commute](c: C) {
  observe C.X.Y.Y == C.Y.X.Y == C.Y.Y.X;
  ...
}
```

Every type expression after the first must be equal to some earlier type
expression in the sequence by a single `where` equality constraint. In this
example,

```
interface Commute {
  let X:! Commute;
  let Y:! Commute where .X == X.Y;
  ...
  // ✅ Legal:
  observe X.X.Y.Y == X.Y.X.Y == Y.X.X.Y == X.Y.Y.X;
}
```

the expression `X.Y.Y.X` is one equality away from `X.Y.X.Y` and so it is
allowed. This is even though `X.Y.X.Y` isn't the type expression immediately
prior to `X.Y.Y.X`.

After an `observe` declaration, all of the listed type expressions are
considered equal to each other using a single `where` equality. In this example,
the `observe` declaration in the `Transitive` interface definition provides the
link between associated types `A` and `C` that allows function `F` to type
check.

```
interface P { fn InP[me:Self](); }
interface Q { fn InQ[me:Self](); }
interface R { fn InR[me:Self](); }

interface Transitive {
  let A:! P;
  let B:! Q where .Self == A;
  let C:! R where .Self == B;

  fn GetA[me: Self]() -> A;
  fn TakesC[me:Self](c: C);

  // Without this `observe` declaration, the
  // calls in `F` below would not be allowed.
  observe A == B == C;
}

fn TakesPQR[U:! P & Q & R](u: U);

fn F[T:! Transitive](t: T) {
  var a: T.A = t.GetA();

  // ✅ Allowed: `T.A` == `T.C`
  t.TakesC(a);
  a.(R.InR());

  // ✅ Allowed: `T.A` implements `P`,
  // `T.A` == `T.B` that implements `Q`, and
  // `T.A` == `T.C` that implements `R`.
  TakesPQR(a);
}
```

Since adding an `observe` declaration only adds external implementations of
interfaces to generic types, they may be added without breaking existing code.

## Other constraints as type-of-types

There are some constraints that we will naturally represent as named
type-of-types. These can either be used directly to constrain a generic type
parameter, or in a `where ... is ...` clause to constrain an associated type.

The compiler determines which types implement these interfaces, developers can
not explicitly implement these interfaces for their own types.

**Open question:** Are these names part of the prelude or in a standard library?

### Is a derived class

Given a type `T`, `Extends(T)` is a type-of-type whose values are types that are
derived from `T`. That is, `Extends(T)` is the set of all types `U` that are
subtypes of `T`.

```
fn F[T:! Extends(BaseType)](p: T*);
fn UpCast[T:! Type](p: T*, U:! Type where T is Extends(.Self)) -> U*;
fn DownCast[T:! Type](p: T*, U:! Extends(T)) -> U*;
```

**Open question:** Alternatively, we could define a new `extends` operator:

```
fn F[T:! Type where .Self extends BaseType](p: T*);
fn UpCast[T:! Type](p: T*, U:! Type where T extends .Self) -> U*;
fn DownCast[T:! Type](p: T*, U:! Type where .Self extends T) -> U*;
```

**Comparison to other languages:** In Swift, you can
[add a required superclass to a type bound using `&`](https://docs.swift.org/swift-book/LanguageGuide/Protocols.html#ID282).

### Type compatible with another type

Given a type `U`, define the type-of-type `CompatibleWith(U)` as follows:

> `CompatibleWith(U)` is a type whose values are types `T` such that `T` and `U`
> are [compatible](terminology.md#compatible-types). That is values of types `T`
> and `U` can be cast back and forth without any change in representation (for
> example `T` is an [adapter](#adapting-types) for `U`).

To support this, we extend the requirements that type-of-types are allowed to
have to include a "data representation requirement" option.

`CompatibleWith` determines an equivalence relationship between types.
Specifically, given two types `T1` and `T2`, they are equivalent if
`T1 is CompatibleWith(T2)`. That is, if `T1` has the type `CompatibleWith(T2)`.

**Note:** Just like interface parameters, we require the user to supply `U`,
they may not be deduced. Specifically, this code would be illegal:

```
fn Illegal[U:! Type, T:! CompatibleWith(U)](x: T*) ...
```

In general there would be multiple choices for `U` given a specific `T` here,
and no good way of picking one. However, similar code is allowed if there is
another way of determining `U`:

```
fn Allowed[U:! Type, T:! CompatibleWith(U)](x: U*, y: T*) ...
```

#### Same implementation restriction

In some cases, we need to restrict to types that implement certain interfaces
the same way as the type `U`.

> The values of type `CompatibleWith(U, TT)` are types satisfying
> `CompatibleWith(U)` that have the same implementation of `TT` as `U`.

For example, if we have a type `HashSet(T)`:

```
class HashSet(T:! Hashable) { ... }
```

Then `HashSet(T)` may be cast to `HashSet(U)` if
`T is CompatibleWith(U, Hashable)`. The one-parameter interpretation of
`CompatibleWith(U)` is recovered by letting the default for the second `TT`
parameter be `Type`.

#### Example: Multiple implementations of the same interface

This allows us to represent functions that accept multiple implementations of
the same interface for a type.

```
enum CompareResult { Less, Equal, Greater }
interface Comparable {
  fn Compare[me: Self](rhs: Self) -> CompareResult;
}
fn CombinedLess[T:! Type](a: T, b: T,
                          U:! CompatibleWith(T) & Comparable,
                          V:! CompatibleWith(T) & Comparable) -> bool {
  match ((a as U).Compare(b as U)) {
    case CompareResult.Less => { return True; }
    case CompareResult.Greater => { return False; }
    case CompareResult.Equal => {
      return (a as V).Compare(b as V) == CompareResult.Less;
    }
  }
}
```

Used as:

```
class Song { ... }
adapter SongByArtist for Song { impl as Comparable { ... } }
adapter SongByTitle for Song { impl as Comparable { ... } }
var s1: Song = ...;
var s2: Song = ...;
assert(CombinedLess(s1, s2, SongByArtist, SongByTitle) == True);
```

We might generalize this to a list of implementations:

```
fn CombinedCompare[T:! Type]
    (a: T, b: T, CompareList:! List(CompatibleWith(T) & Comparable))
    -> CompareResult {
  for (let U:! auto in CompareList) {
    var result: CompareResult = (a as U).Compare(b);
    if (result != CompareResult.Equal) {
      return result;
    }
  }
  return CompareResult.Equal;
}

assert(CombinedCompare(Song(...), Song(...), (SongByArtist, SongByTitle)) ==
       CompareResult.Less);
```

**Open question:** How are compile-time lists of types declared and iterated
through? They will also be needed for
[variadic argument support](#variadic-arguments).

#### Example: Creating an impl out of other impls

And then to package this functionality as an implementation of `Comparable`, we
combine `CompatibleWith` with [type adaptation](#adapting-types):

```
adapter ThenCompare(
      T:! Type,
      CompareList:! List(CompatibleWith(T) & Comparable))
    for T {
  impl as Comparable {
    fn Compare[me: Self](rhs: Self) -> CompareResult {
      for (let U:! auto in CompareList) {
        var result: CompareResult = (me as U).Compare(rhs as U);
        if (result != CompareResult.Equal) {
          return result;
        }
      }
      return CompareResult.Equal;
    }
  }
}

let template SongByArtistThenTitle: auto =
    ThenCompare(Song, (SongByArtist, SongByTitle));
var s1: Song = ...;
var s2: SongByArtistThenTitle =
    Song(...) as SongByArtistThenTitle;
assert((s1 as SongByArtistThenTitle).Compare(s2) ==
       CompareResult.Less);
```

### Sized types and type-of-types

What is the size of a type?

-   It could be fully known and fixed at compile time -- this is true of
    primitive types (`i32`, `f64`, and so on), most
    [classes](/docs/design/classes.md), and most other concrete types.
-   It could be known generically. This means that it will be known at codegen
    time, but not at type-checking time.
-   It could be dynamic. For example, it could be a
    [dynamic type](#runtime-type-fields), a slice, variable-sized type (such as
    [found in Rust](https://doc.rust-lang.org/nomicon/exotic-sizes.html#dynamically-sized-types-dsts)),
    or you could dereference a pointer to a base class that could actually point
    to a [derived class](/docs/design/classes.md#inheritance).
-   It could be unknown which category the type is in. In practice this will be
    essentially equivalent to having dynamic size.

A type is called _sized_ if it is in the first two categories, and _unsized_
otherwise. Note: something with size 0 is still considered "sized". The
type-of-type `Sized` is defined as follows:

> `Sized` is a type whose values are types `T` that are "sized" -- that is the
> size of `T` is known, though possibly only generically.

Knowing a type is sized is a precondition to declaring variables of that type,
taking values of that type as parameters, returning values of that type, and
defining arrays of that type. Users will not typically need to express the
`Sized` constraint explicitly, though, since it will usually be a dependency of
some other constraint the type will need such as `Movable`.

**Note:** The compiler will determine which types are "sized", this is not
something types will implement explicitly like ordinary interfaces.

Example:

```
// In the Carbon standard library
interface DefaultConstructible {
  // Types must be sized to be default constructible.
  impl as Sized;
  fn Default() -> Self;
}

// Classes are "sized" by default.
class Name {
  impl as DefaultConstructible {
    fn Default() -> Self { ... }
  }
  ...
}

fn F[T:! Type](x: T*) {  // T is unsized.
  // ✅ Allowed: may access unsized values through a pointer.
  var y: T* = x;
  // ❌ Illegal: T is unsized.
  var z: T;
}

// T is sized, but its size is only known generically.
fn G[T: DefaultConstructible](x: T*) {
  // ✅ Allowed: T is default constructible, which means sized.
  var y: T = T.Default();
}

var z: Name = Name.Default();;
// ✅ Allowed: `Name` is sized and implements `DefaultConstructible`.
G(&z);
```

**Open question:** Even if the size is fixed, it won't be known at the time of
compiling the generic function if we are using the dynamic strategy. Should we
automatically
[box](<https://en.wikipedia.org/wiki/Object_type_(object-oriented_programming)#Boxing>)
local variables when using the dynamic strategy? Or should we only allow
`MaybeBox` values to be instantiated locally? Or should this just be a case
where the compiler won't necessarily use the dynamic strategy?

**Open question:** Should the `Sized` type-of-type expose an associated constant
with the size? So you could say `T.ByteSize` in the above example to get a
generic int value with the size of `T`. Similarly you might say `T.ByteStride`
to get the number of bytes used for each element of an array of `T`.

#### Implementation model

This requires a special integer field be included in the witness table type to
hold the size of the type. This field will only be known generically, so if its
value is used for type checking, we need some way of evaluating those type tests
symbolically.

### `TypeId`

There are some capabilities every type can provide. For example, every type
should be able to return its name or identify whether it is equal to another
type. It is rare, however, for code to need to access these capabilities, so we
relegate these capabilities to an interface called `TypeId` that all types
automatically implement. This way generic code can indicate that it needs those
capabilities by including `TypeId` in the list of requirements. In the case
where no type capabilities are needed, for example the code is only manipulating
pointers to the type, you would write `T:! Type` and get the efficiency of
`void*` but without giving up type safety.

```
fn SortByAddress[T:! Type](v: Vector(T*)*) { ... }
```

In particular, the compiler should in general avoid monomorphizing to generate
multiple instantiations of the function in this case.

**Note:** To achieve this goal, the user will not even be allowed to destroy a
value of type `T` in this case.

**Open question:** Should `TypeId` be
[implemented externally](terminology.md#external-impl) for types to avoid name
pollution (`.TypeName`, `.TypeHash`, etc.) unless the function specifically
requests those capabilities?

## Generic `let`

A `let` statement inside a function body may be used to get the change in type
behavior of calling a generic function without having to introduce a function
call.

```
fn F(...) {
  ...
  let T:! C = U;
  X;
  Y;
  Z;
}
```

gets rewritten to:

```
fn F(...) {
  ...
  fn Closure(T:! C where .Self == U) {
    X;
    Y;
    Z;
  }
  Closure(U);
}
```

The `where .Self == U` modifier allows values to implicitly convert between type
`T`, the erased type, and type `U`, the concrete type. Note that implicit
conversion is
[only performed across a single `where` equality](#manual-type-equality). This
can be used to switch to the API of `C` when it is external, as an alternative
to [using an adapter](#use-case-accessing-external-names), or to simplify
inlining of a generic function while preserving semantics.

## Future work

### Conditional conformance

[The problem](terminology.md#conditional-conformance) we are trying to solve
here is expressing that we have an `impl` of some interface for some type, but
only if some additional type restrictions are met.

### Parameterized impls

Also known as "blanket `impl`s", these are when you have an `impl` definition
that is parameterized so it applies to more than a single type and interface
combination.

#### Lookup resolution and specialization

For this to work, we need a rule that picks a single `impl` in the case where
there are multiple `impl` definitions that match a particular type and interface
combination.

### Dynamic types

Generics provide enough structure to support runtime dispatch for values with
types that vary at runtime, without giving up type safety. Both Rust and Swift
have demonstrated the value of this feature.

#### Runtime type parameters

This feature is about allowing a function's type parameter to be passed in as a
dynamic (non-generic) parameter. All values of that type would still be required
to have the same type.

#### Runtime type fields

Instead of passing in a single type parameter to a function, we could store a
type per value. This changes the data layout of the value, and so is a somewhat
more invasive change. It also means that when a function operates on multiple
values they could have different real types.

### Abstract return types

This lets you return an anonymous type implementing an interface from a
function. In Rust this is the
[`impl Trait` return type](https://rust-lang.github.io/rfcs/1522-conservative-impl-trait.html).

In Swift, there are discussions about implementing this feature under the name
"reverse generics" or "opaque result types":
[1](https://forums.swift.org/t/improving-the-ui-of-generics/22814#heading--reverse-generics),
[2](https://forums.swift.org/t/reverse-generics-and-opaque-result-types/21608),
[3](https://forums.swift.org/t/se-0244-opaque-result-types/21252),
[4](https://forums.swift.org/t/se-0244-opaque-result-types-reopened/22942),
Swift is considering spelling this `<V: Collection> V` or `some Collection`.

### Interface defaults

Rust supports specifying defaults for
[interface parameters](https://doc.rust-lang.org/book/ch19-03-advanced-traits.html#default-generic-type-parameters-and-operator-overloading),
[methods](https://doc.rust-lang.org/book/ch10-02-traits.html#default-implementations),
[associated constants](https://doc.rust-lang.org/reference/items/associated-items.html#associated-constants-examples).
We should support this too. It is helpful for evolution, as well as reducing
boilerplate. Defaults address the gap between the minimum necessary for a type
to provide the desired functionality of an interface and the breadth of API that
user's desire.

### Evolution

There are a collection of use cases for making different changes to interfaces
that are already in use. These should be addressed either by describing how they
can be accomplished with existing generics features, or by adding features.

In addition, evolution from (C++ or Carbon) templates to generics needs to be
supported and made safe.

### Testing

The idea is that you would write tests alongside an interface that validate the
expected behavior of any type implementing that interface.

### Operator overloading

We will need a story for defining how an operation is overloaded for a type by
implementing an interface for that type.

### Impls with state

A feature we might consider where an `impl` itself can have state.

### Generic associated types and higher-ranked types

This would be some way to express the requirement that there is a way to go from
a type to an implementation of an interface parameterized by that type.

#### Generic associated types

Generic associated types are about when this is a requirement of an interface.
These are also called "associated type constructors."

#### Higher-ranked types

Higher-ranked types are used to represent this requirement in a function
signature. They can be
[emulated using generic associated types](https://smallcultfollowing.com/babysteps//blog/2016/11/03/associated-type-constructors-part-2-family-traits/).

### Field requirements

We might want to allow interfaces to express the requirement that any
implementing type has a particular field. This would be to match the
expressivity of inheritance, which can express "all subtypes start with this
list of fields."

### Generic type specialization

See [generic specialization](terminology.md#generic-specialization) for a
description of what this might involve.

### Bridge for C++ customization points

See details in [the goals document](goals.md#bridge-for-c-customization-points).

### Variadic arguments

Some facility for allowing a function to generically take a variable number of
arguments.

### Range constraints on generic integers

We currently only support `where` clauses on type-of-types. We may want to also
support constraints on generic integers. The constraint with the most expected
value is the ability to do comparisons like `<`, or `>=`. For example, you might
constrain the `N` member of [`NSpacePoint`](#associated-constants) using an
expression like `PointT:! NSpacePoint where 2 <= .N and .N <= 3`.

The concern here is supporting this at compile time with more benefit than
complexity. For example, we probably don't want to support integer-range based
types at runtime, and there are also concerns about reasoning about comparisons
between multiple generic integer parameters. For example, if `J < K` and
`K <= L`, can we call a function that requires `J < L`? There is also a
secondary syntactic concern about how to write this kind of constraint on a
parameter, as opposed to an associated type, as in `N:! u32 where ___ >= 2`.

## References

-   [#553: Generics details part 1](https://github.com/carbon-language/carbon-lang/pull/553)
-   [#731: Generics details 2: adapters, associated types, parameterized interfaces](https://github.com/carbon-language/carbon-lang/pull/731)
-   [#818: Constraints for generics (generics details 3)](https://github.com/carbon-language/carbon-lang/pull/818)
-   [#931: Generic impls access (details 4)](https://github.com/carbon-language/carbon-lang/pull/931)<|MERGE_RESOLUTION|>--- conflicted
+++ resolved
@@ -18,12 +18,8 @@
     -   [Qualified member names](#qualified-member-names)
     -   [Access](#access)
 -   [Generics](#generics)
-<<<<<<< HEAD
     -   [Return type](#return-type)
-    -   [Model](#model)
-=======
     -   [Implementation model](#implementation-model)
->>>>>>> a34f2d73
 -   [Interfaces recap](#interfaces-recap)
 -   [Type-of-types](#type-of-types)
 -   [Named constraints](#named-constraints)
@@ -40,12 +36,8 @@
     -   [Use case: Using independent libraries together](#use-case-using-independent-libraries-together)
     -   [Use case: Defining an impl for use by other types](#use-case-defining-an-impl-for-use-by-other-types)
     -   [Use case: Private impl](#use-case-private-impl)
+    -   [Use case: Accessing external names](#use-case-accessing-external-names)
     -   [Adapter with stricter invariants](#adapter-with-stricter-invariants)
-<<<<<<< HEAD
-    -   [Application: Defining an impl for use by other types](#application-defining-an-impl-for-use-by-other-types)
-    -   [Use case: Accessing external names](#use-case-accessing-external-names)
-=======
->>>>>>> a34f2d73
 -   [Associated constants](#associated-constants)
     -   [Associated class functions](#associated-class-functions)
 -   [Associated types](#associated-types)
@@ -372,6 +364,10 @@
     return {.x = a.x * v, .y = a.y * v};
   }
 }
+
+var a: Point3 = {.x = 1.0, .y = 2.0};
+// `a` does *not* have `Add` and `Scale` methods:
+// ❌ Error: a.Add(a.Scale(2.0));
 ```
 
 **References:** The external interface implementation syntax was decided in
@@ -601,16 +597,10 @@
 }
 ```
 
-<<<<<<< HEAD
 This qualification gives a consistent interpretation to the body of the function
 even when the type supplied by the caller
 [implements the interface externally](terminology.md#external-impl), as `Point2`
 does:
-=======
-However, for another type implementing `Vector` but externally, such as
-`Point2`, or out-of-line using an `external impl` statement like `Point3`, the
-situation is different:
->>>>>>> a34f2d73
 
 ```
 // AddAndScaleGeneric with T = Point2
@@ -618,13 +608,8 @@
   // ✅ This works even though `a.Add(b).Scale(s)` wouldn't.
   return a.(Vector.Add)(b).(Vector.Scale)(s);
 }
-fn AddAndScaleForPoint3(a: Point3, b: Point3, s: Double) -> Point3 {
-  // ❌ ERROR: `Point3` doesn't have `Add` or `Scale` methods.
-  return a.Add(b).Scale(s);
-}
-```
-
-<<<<<<< HEAD
+```
+
 ### Return type
 
 From the caller's perspective, the return type is the result of substituting the
@@ -643,10 +628,6 @@
 A generic caller of a generic function performs the same substitution process to
 determine the return type, but the result may be generic. In this example of
 calling a generic from another generic,
-=======
-Even though `Point2` and `Point3` don't have `Add` and `Scale` methods, they
-still implement `Vector` and so can still call `AddAndScaleGeneric`:
->>>>>>> a34f2d73
 
 ```
 fn DoubleThreeTimes[U:! Vector](a: U) -> U {
@@ -1527,14 +1508,7 @@
     and `FormattedSongByTitle` end up compatible with each other.
 -   Since adapted types are compatible with the original type, you may
     explicitly cast between them, but there is no implicit conversion between
-<<<<<<< HEAD
     these types.
--   For the purposes of generics, we only need to support adding interface
-    implementations. But this `adapter` feature could be used more generally,
-    such as to add methods.
-=======
-    these types (unlike between a type and one of its facet types / impls).
->>>>>>> a34f2d73
 
 Inside an adapter, the `Self` type matches the adapter. Members of the original
 type may be accessed either by a cast:
@@ -1780,42 +1754,8 @@
     return left.x - right.x;
   }
   impl as Comparable =
-      ComparableFromDifferenceFn(IntWrapper, Difference);
-}
-```
-
-### Use case: Accessing external names
-
-Consider a case where a function will call several functions from an interface
-that is [implemented externally](terminology.md#external-impl) for a type.
-
-```
-interface DrawingContext {
-  fn SetPen[me: Self](...);
-  fn SetFill[me: Self](...);
-  fn DrawRectangle[me: Self](...);
-  fn DrawLine[me: Self](...);
-  ...
-}
-external impl Window as DrawingContext { ... }
-```
-
-An adapter can make that much more convenient by making a compatible type where
-the interface is [implemented internally](terminology.md#internal-impl). This
-avoids having to
-[qualify](terminology.md#qualified-and-unqualified-member-names) each call to
-methods in the interface.
-
-```
-adapter DrawInWindow for Window {
-  extends DrawingContext = Window;
-}
-fn Render(w: Window) {
-  let d: DrawInWindow = w as DrawInWindow;
-  d.SetPen(...);
-  d.SetFill(...);
-  d.DrawRectangle(...);
-  ...
+      ComparableFromDifferenceFn(IntWrapper, Difference)
+      as Comparable;
 }
 ```
 
@@ -1853,6 +1793,41 @@
   var me_mag: ByReal = me * me.Conj() as ByReal;
   var them_mag: ByReal = them * them.Conj() as ByReal;
   return me_mag.Less(them_mag);
+}
+```
+
+### Use case: Accessing external names
+
+Consider a case where a function will call several functions from an interface
+that is [implemented externally](terminology.md#external-impl) for a type.
+
+```
+interface DrawingContext {
+  fn SetPen[me: Self](...);
+  fn SetFill[me: Self](...);
+  fn DrawRectangle[me: Self](...);
+  fn DrawLine[me: Self](...);
+  ...
+}
+external impl Window as DrawingContext { ... }
+```
+
+An adapter can make that much more convenient by making a compatible type where
+the interface is [implemented internally](terminology.md#internal-impl). This
+avoids having to
+[qualify](terminology.md#qualified-and-unqualified-member-names) each call to
+methods in the interface.
+
+```
+adapter DrawInWindow for Window {
+  extends DrawingContext = Window;
+}
+fn Render(w: Window) {
+  let d: DrawInWindow = w as DrawInWindow;
+  d.SetPen(...);
+  d.SetFill(...);
+  d.DrawRectangle(...);
+  ...
 }
 ```
 
@@ -2017,13 +1992,8 @@
       me->Insert(me->End(), value);
     }
     fn Pop[addr me: Self*]() -> ElementType {
-<<<<<<< HEAD
-      var pos: IteratorType = this->End();
-7      Assert(pos != this->Begin());
-=======
       var pos: IteratorType = me->End();
       Assert(pos != me->Begin());
->>>>>>> a34f2d73
       --pos;
       returned var ret: ElementType = *pos;
       me->Remove(pos);
