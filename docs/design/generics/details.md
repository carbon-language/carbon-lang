--- conflicted
+++ resolved
@@ -95,17 +95,14 @@
 -   [Interface members with definitions](#interface-members-with-definitions)
     -   [Interface defaults](#interface-defaults)
     -   [`final` members](#final-members)
-<<<<<<< HEAD
 -   [Interface requiring other interfaces revisited](#interface-requiring-other-interfaces-revisited)
     -   [Requirements with `where` constraints](#requirements-with-where-constraints)
 -   [Observing a type implements an interface](#observing-a-type-implements-an-interface)
     -   [Observing interface requirements](#observing-interface-requirements)
     -   [Observing blanket impls](#observing-blanket-impls)
-=======
 -   [Operator overloading](#operator-overloading)
     -   [Binary operators](#binary-operators)
     -   [`like` operator for implicit conversions](#like-operator-for-implicit-conversions)
->>>>>>> 853a745b
 -   [Future work](#future-work)
     -   [Dynamic types](#dynamic-types)
         -   [Runtime type parameters](#runtime-type-parameters)
@@ -4447,7 +4444,6 @@
 
 Note that this applies to associated entities, not interface parameters.
 
-<<<<<<< HEAD
 ## Interface requiring other interfaces revisited
 
 Recall that an
@@ -4650,7 +4646,7 @@
 In the case of an error, a quality Carbon implementation will do a deeper search
 for chains of requirements and blanket impls and suggest `observe` declarations
 that would make the code compile if any solution is found.
-=======
+
 ## Operator overloading
 
 Operations are overloaded for a type by implementing an interface specific to
@@ -4993,7 +4989,8 @@
 external impl [T:! IntLike] like T
     as MultipliableWith(like T) where .Result = T;
 ```
->>>>>>> 853a745b
+
+> > > > > > > upstream/trunk
 
 ## Future work
 
@@ -5120,8 +5117,5 @@
 -   [#983: Generic details 7: final impls](https://github.com/carbon-language/carbon-lang/pull/983)
 -   [#990: Generics details 8: interface default and final members](https://github.com/carbon-language/carbon-lang/pull/990)
 -   [#1013: Generics: Set associated constants using where constraints](https://github.com/carbon-language/carbon-lang/pull/1013)
-<<<<<<< HEAD
 -   [#1088: Generic details 10: interface-implemented requirements](https://github.com/carbon-language/carbon-lang/pull/1088)
-=======
--   [#1144: Generic details 11: operator overloading](https://github.com/carbon-language/carbon-lang/pull/1144)
->>>>>>> 853a745b
+-   [#1144: Generic details 11: operator overloading](https://github.com/carbon-language/carbon-lang/pull/1144)