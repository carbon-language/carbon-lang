# Generics: Details

<!--
Part of the Carbon Language project, under the Apache License v2.0 with LLVM
Exceptions. See /LICENSE for license information.
SPDX-License-Identifier: Apache-2.0 WITH LLVM-exception
-->

<!-- toc -->

## Table of contents

-   [Overview](#overview)
-   [Interfaces](#interfaces)
-   [Implementing interfaces](#implementing-interfaces)
    -   [Facet type](#facet-type)
    -   [Implementing multiple interfaces](#implementing-multiple-interfaces)
    -   [External impl](#external-impl)
    -   [Qualified member names](#qualified-member-names)
    -   [Access](#access)
-   [Generics](#generics)
    -   [Implementation model](#implementation-model)
-   [Interfaces recap](#interfaces-recap)
-   [Type-of-types and facet types](#type-of-types-and-facet-types)
-   [Named constraints](#named-constraints)
    -   [Subtyping between type-of-types](#subtyping-between-type-of-types)
-   [Combining interfaces by anding type-of-types](#combining-interfaces-by-anding-type-of-types)
-   [Interface requiring other interfaces](#interface-requiring-other-interfaces)
    -   [Interface extension](#interface-extension)
        -   [`extends` and `impl` with named constraints](#extends-and-impl-with-named-constraints)
        -   [Diamond dependency issue](#diamond-dependency-issue)
    -   [Use case: overload resolution](#use-case-overload-resolution)
-   [Type compatibility](#type-compatibility)
-   [Adapting types](#adapting-types)
    -   [Adapter compatibility](#adapter-compatibility)
    -   [Extending adapter](#extending-adapter)
    -   [Use case: Using independent libraries together](#use-case-using-independent-libraries-together)
    -   [Use case: Defining an impl for use by other types](#use-case-defining-an-impl-for-use-by-other-types)
    -   [Use case: Private impl](#use-case-private-impl)
    -   [Adapter with stricter invariants](#adapter-with-stricter-invariants)
-   [Associated constants](#associated-constants)
    -   [Associated class functions](#associated-class-functions)
-   [Associated types](#associated-types)
    -   [Implementation model](#implementation-model-1)
-   [Parameterized interfaces](#parameterized-interfaces)
    -   [Impl lookup](#impl-lookup)
    -   [Parameterized named constraints](#parameterized-named-constraints)
-   [Where constraints](#where-constraints)
    -   [Constraint use cases](#constraint-use-cases)
        -   [Set an associated constant to a specific value](#set-an-associated-constant-to-a-specific-value)
        -   [Same type constraints](#same-type-constraints)
            -   [Set an associated type to a specific value](#set-an-associated-type-to-a-specific-value)
            -   [Equal generic types](#equal-generic-types)
                -   [Satisfying both type-of-types](#satisfying-both-type-of-types)
        -   [Type bound for associated type](#type-bound-for-associated-type)
            -   [Type bounds on associated types in declarations](#type-bounds-on-associated-types-in-declarations)
            -   [Type bounds on associated types in interfaces](#type-bounds-on-associated-types-in-interfaces)
        -   [Combining constraints](#combining-constraints)
        -   [Recursive constraints](#recursive-constraints)
        -   [Parameterized type implements interface](#parameterized-type-implements-interface)
        -   [Another type implements parameterized interface](#another-type-implements-parameterized-interface)
    -   [Implied constraints](#implied-constraints)
        -   [Must be legal type argument constraints](#must-be-legal-type-argument-constraints)
    -   [Open question: referencing names in the interface being defined](#open-question-referencing-names-in-the-interface-being-defined)
    -   [Manual type equality](#manual-type-equality)
        -   [`observe` declarations](#observe-declarations)
-   [Other constraints as type-of-types](#other-constraints-as-type-of-types)
    -   [Is a derived class](#is-a-derived-class)
    -   [Type compatible with another type](#type-compatible-with-another-type)
        -   [Same implementation restriction](#same-implementation-restriction)
        -   [Example: Multiple implementations of the same interface](#example-multiple-implementations-of-the-same-interface)
        -   [Example: Creating an impl out of other impls](#example-creating-an-impl-out-of-other-impls)
    -   [Type facet of another type](#type-facet-of-another-type)
    -   [Sized types and type-of-types](#sized-types-and-type-of-types)
        -   [Implementation model](#implementation-model-2)
    -   [`TypeId`](#typeid)
-   [Parameterized impls](#parameterized-impls)
    -   [Impl for a parameterized type](#impl-for-a-parameterized-type)
    -   [Conditional conformance](#conditional-conformance)
        -   [Conditional methods](#conditional-methods)
    -   [Blanket impls](#blanket-impls)
        -   [Difference between blanket impls and named constraints](#difference-between-blanket-impls-and-named-constraints)
    -   [Wildcard impls](#wildcard-impls)
    -   [Combinations](#combinations)
    -   [Lookup resolution and specialization](#lookup-resolution-and-specialization)
        -   [Type structure of an impl declaration](#type-structure-of-an-impl-declaration)
        -   [Orphan rule](#orphan-rule)
        -   [Overlap rule](#overlap-rule)
        -   [Prioritization rule](#prioritization-rule)
        -   [Acyclic rule](#acyclic-rule)
        -   [Termination rule](#termination-rule)
<<<<<<< HEAD
        -   [Comparison to Rust](#comparison-to-rust)
-   [Interface defaults](#interface-defaults)
    -   [`final` members](#final-members)
=======
    -   [`final` impls](#final-impls)
        -   [Libraries that can contain `final` impls](#libraries-that-can-contain-final-impls)
    -   [Comparison to Rust](#comparison-to-rust)
>>>>>>> 7ffcbc06
-   [Future work](#future-work)
    -   [Dynamic types](#dynamic-types)
        -   [Runtime type parameters](#runtime-type-parameters)
        -   [Runtime type fields](#runtime-type-fields)
    -   [Abstract return types](#abstract-return-types)
    -   [Evolution](#evolution)
    -   [Testing](#testing)
    -   [Operator overloading](#operator-overloading)
    -   [Impls with state](#impls-with-state)
    -   [Generic associated types and higher-ranked types](#generic-associated-types-and-higher-ranked-types)
        -   [Generic associated types](#generic-associated-types)
        -   [Higher-ranked types](#higher-ranked-types)
    -   [Field requirements](#field-requirements)
    -   [Generic type specialization](#generic-type-specialization)
    -   [Bridge for C++ customization points](#bridge-for-c-customization-points)
    -   [Variadic arguments](#variadic-arguments)
    -   [Range constraints on generic integers](#range-constraints-on-generic-integers)
-   [References](#references)

<!-- tocstop -->

## Overview

This document goes into the details of the design of generic type parameters.

Imagine we want to write a function parameterized by a type argument. Maybe our
function is `PrintToStdout` and let's say we want to operate on values that have
a type for which we have an implementation of the `ConvertibleToString`
interface. The `ConvertibleToString` interface has a `ToString` method returning
a string. To do this, we give the `PrintToStdout` function two parameters: one
is the value to print, let's call that `val`, the other is the type of that
value, let's call that `T`. The type of `val` is `T`, what is the type of `T`?
Well, since we want to let `T` be any type implementing the
`ConvertibleToString` interface, we express that in the "interfaces are
type-of-types" model by saying the type of `T` is `ConvertibleToString`.

Since we can figure out `T` from the type of `val`, we don't need the caller to
pass in `T` explicitly, so it can be a
[deduced parameter](terminology.md#deduced-parameter) (also see
[deduced parameters](overview.md#deduced-parameters) in the Generics overview
doc). Basically, the user passes in a value for `val`, and the type of `val`
determines `T`. `T` still gets passed into the function though, and it plays an
important role -- it defines the implementation of the interface. We can think
of the interface as defining a struct type whose members are function pointers,
and an implementation of an interface as a value of that struct with actual
function pointer values. So an implementation is a table of function pointers
(one per function defined in the interface) that gets passed into a function as
the type argument. For more on this, see
[the implementation model section](#implementation-model) below.

In addition to function pointer members, interfaces can include any constants
that belong to a type. For example, the
[type's size](#sized-types-and-type-of-types) (represented by an integer
constant member of the type) could be a member of an interface and its
implementation. There are a few cases why we would include another interface
implementation as a member:

-   [associated types](#associated-types)
-   [type parameters](#parameterized-interfaces)
-   [interface requirements](#interface-requiring-other-interfaces)

The function expresses that the type argument is passed in
[statically](terminology.md#static-dispatch-witness-table), basically generating
a separate function body for every different type passed in, by using the
"generic argument" syntax `:!`, see [the generics section](#generics) below. The
interface contains enough information to
[type and definition check](terminology.md#complete-definition-checking) the
function body -- you can only call functions defined in the interface in the
function body. Contrast this with making the type a template argument, where you
could just use `Type` instead of an interface and it will work as long as the
function is only called with types that allow the definition of the function to
compile. The interface bound has other benefits:

-   allows the compiler to deliver clearer error messages,
-   documents expectations, and
-   expresses that a type has certain semantics beyond what is captured in its
    member function names and signatures.

The last piece of the puzzle is how the caller of the function can produce a
value with the right type. Let's say the user has a value of type `Song`, and of
course songs have all sorts of functionality. If we want a `Song` to be printed
using the `PrintToStdout` function, it needs to implement the
`ConvertibleToString` interface. Note that we _don't_ say that `Song` is of type
`ConvertibleToString` but instead that it has a "facet type". This means there
is another type, called `Song as ConvertibleToString`, with the following
properties:

-   `Song as ConvertibleToString` has the same _data representation_ as `Song`.
-   `Song as ConvertibleToString` is an implementation of the interface
    `ConvertibleToString`. The functions of `Song as ConvertibleToString` are
    just implementations of the names and signatures defined in the
    `ConvertibleToString` interface, like `ToString`, and not the functions
    defined on `Song` values.
-   Carbon will implicitly convert values from type `Song` to type
    `Song as ConvertibleToString` when calling a function that can only accept
    types of type `ConvertibleToString`.
-   In the normal case where the implementation of `ConvertibleToString` for
    `Song` is not defined as `external`, every member of
    `Song as ConvertibleToString` is also a member of `Song`. This includes
    members of `ConvertibleToString` that are not explicitly named in the `impl`
    definition but have defaults.
-   You may access the `ToString` function for a `Song` value `w` by writing a
    _qualified_ function call, like `w.(ConvertibleToString.ToString)()`. The
    same effect may be achieved by casting, as in
    `(w as (Song as ConvertibleToString)).ToString()`. This qualified syntax is
    available whether or not the implementation is defined as `external`.
-   If other interfaces are implemented for `Song`, they are also implemented
    for `Song as ConvertibleToString`. The only thing that changes when casting
    a `Song` `w` to `Song as ConvertibleToString` are the names that are
    accessible without using the qualification syntax. A
    `Song as ConvertibleToString` value can likewise be cast to a `Song`; a
    `Song` acts just like another facet type for these purposes.

We define these facet types (alternatively, interface implementations) either
with the type, with the interface, or somewhere else where Carbon can be
guaranteed to see when needed. For more on this, see
[the implementing interfaces section](#implementing-interfaces) below.

If `Song` doesn't implement an interface or we would like to use a different
implementation of that interface, we can define another type that also has the
same data representation as `Song` that has whatever different interface
implementations we want. However, Carbon won't implicitly convert to that other
type, the user will have to explicitly cast to that type in order to select
those alternate implementations. For more on this, see
[the adapting type section](#adapting-types) below.

## Interfaces

An [interface](terminology.md#interface), defines an API that a given type can
implement. For example, an interface capturing a linear-algebra vector API might
have two methods:

```
interface Vector {
  // Here `Self` means "the type implementing this interface".
  fn Add[me: Self](b: Self) -> Self;
  fn Scale[me: Self](v: f64) -> Self;
}
```

The syntax here is to match
[how the same members would be defined in a type](/docs/design/classes.md#methods).
Each declaration in the interface defines an
[associated entity](terminology.md#associated-entity). In this example, `Vector`
has two associated methods, `Add` and `Scale`.

An interface defines a type-of-type, that is a type whose values are types. The
values of an interface are specifically
[facet types](terminology.md#facet-type), by which we mean types that are
declared as specifically implementing **exactly** this interface, and which
provide definitions for all the functions (and other members) declared in the
interface.

## Implementing interfaces

Carbon interfaces are ["nominal"](terminology.md#nominal-interfaces), which
means that types explicitly describe how they implement interfaces. An
["impl"](terminology.md#impls-implementations-of-interfaces) defines how one
interface is implemented for a type. Every associated entity is given a
definition. Different types satisfying `Vector` can have different definitions
for `Add` and `Scale`, so we say their definitions are _associated_ with what
type is implementing `Vector`. The `impl` defines what is associated with the
type for that interface.

Impls may be defined inline inside the type definition:

```
class Point {
  var x: f64;
  var y: f64;
  impl as Vector {
    // In this scope, "Self" is an alias for "Point".
    fn Add[me: Self](b: Self) -> Self {
      return {.x = a.x + b.x, .y = a.y + b.y};
    }
    fn Scale[me: Self](v: f64) -> Self {
      return {.x = a.x * v, .y = a.y * v};
    }
  }
}
```

Interfaces that are implemented inline contribute to the type's API:

```
var p1: Point = {.x = 1.0, .y = 2.0};
var p2: Point = {.x = 2.0, .y = 4.0};
Assert(p1.Scale(2.0) == p2);
Assert(p1.Add(p1) == p2);
```

**Note:** A type may implement any number of different interfaces, but may
provide at most one implementation of any single interface. This makes the act
of selecting an implementation of an interface for a type unambiguous throughout
the whole program.

**Comparison with other languages:** Rust defines implementations lexically
outside of the `class` definition. This Carbon approach means that a type's API
is described by declarations inside the `class` definition and doesn't change
afterwards.

**References:** This interface implementation syntax was accepted in
[proposal #553](https://github.com/carbon-language/carbon-lang/pull/553). In
particular, see
[the alternatives considered](/proposals/p0553.md#interface-implementation-syntax).

### Facet type

The `impl` definition defines a [facet type](terminology.md#facet-type):
`Point as Vector`. While the API of `Point` includes the two fields `x` and `y`
along with the `Add` and `Scale` methods, the API of `Point as Vector` _only_
has the `Add` and `Scale` methods of the `Vector` interface. The facet type
`Point as Vector` is [compatible](terminology.md#compatible-types) with `Point`,
meaning their data representations are the same, so we allow you to convert
between the two freely:

```
var a: Point = {.x = 1.0, .y = 2.0};
// `a` has `Add` and `Scale` methods:
a.Add(a.Scale(2.0));

// Cast from Point implicitly
var b: Point as Vector = a;
// `b` has `Add` and `Scale` methods:
b.Add(b.Scale(2.0));

// Will also implicitly convert when calling functions:
fn F(c: Point as Vector, d: Point) {
  d.Add(c.Scale(2.0));
}
F(a, b);

// Explicit casts
var z: Point as Vector = (a as (Point as Vector)).Scale(3.0);
z.Add(b);
var w: Point = z as Point;
```

These [conversions](terminology.md#subtyping-and-casting) change which names are
exposed in the type's API, but as much as possible we don't want the meaning of
any given name to change. Instead we want these casts to simply change the
subset of names that are visible.

**Note:** In general the above is written assuming that casts are written
"`a as T`" where `a` is a value and `T` is the type to cast to. When we write
`Point as Vector`, the value `Point` is a type, and `Vector` is a type of a
type, or a "type-of-type".

**Note:** A type may implement any number of different interfaces, but may
provide at most one implementation of any single interface. This makes the act
of selecting an implementation of an interface for a type unambiguous throughout
the whole program, so for example `Point as Vector` is well defined.

We don't expect users to ordinarily name facet types explicitly in source code.
Instead, values are implicitly converted to a facet type as part of calling a
generic function, as described in the [Generics](#generics) section.

### Implementing multiple interfaces

To implement more than one interface when defining a type, simply include an
`impl` block per interface.

```
class Point {
  var x: f64;
  var y: f64;
  impl as Vector {
    fn Add[me: Self](b: Self) -> Self { ... }
    fn Scale[me: Self](v: f64) -> Self { ... }
  }
  impl as Drawable {
    fn Draw[me: Self]() { ... }
  }
}
```

In this case, all the functions `Add`, `Scale`, and `Draw` end up a part of the
API for `Point`. This means you can't implement two interfaces that have a name
in common (unless you use an `external impl` for one or both, as described
below).

```
class GameBoard {
  impl as Drawable {
    fn Draw[me: Self]() { ... }
  }
  impl as EndOfGame {
    // ❌ Error: `GameBoard` has two methods named
    // `Draw` with the same signature.
    fn Draw[me: Self]() { ... }
    fn Winner[me: Self](player: i32) { ... }
  }
}
```

**Open question:** Should we have some syntax for the case where you want both
names to be given the same implementation? It seems like that might be a common
case, but we won't really know if this is an important case until we get more
experience.

```
class Player {
  var name: String;
  impl as Icon {
    fn Name[me: Self]() -> String { return me.name; }
    // ...
  }
  impl as GameUnit {
    // Possible syntax options for defining
    // `GameUnit.Name` as the same as `Icon.Name`:
    alias Name = Icon.Name;
    fn Name[me: Self]() -> String = Icon.Name;
    // ...
  }
}
```

### External impl

Interfaces may also be implemented for a type
[externally](terminology.md#external-impl), by using the `external impl`
construct. An external impl does not add the interface's methods to the type.

```
class Point2 {
  var x: f64;
  var y: f64;

  external impl as Vector {
    // In this scope, `Self` is an alias for `Point2`.
    fn Add[me: Self](b: Self) -> Self {
      return {.x = a.x + b.x, .y = a.y + b.y};
    }
    fn Scale[me: Self](v: f64) -> Self {
      return {.x = a.x * v, .y = a.y * v};
    }
  }
}

var a: Point2 = {.x = 1.0, .y = 2.0};
// `a` does *not* have `Add` and `Scale` methods:
// ❌ Error: a.Add(a.Scale(2.0));
```

An external impl may be defined out-of-line, by including the name of the
existing type before `as`, which is otherwise optional:

```
class Point3 {
  var x: f64;
  var y: f64;
}

external impl Point3 as Vector {
  // In this scope, `Self` is an alias for `Point3`.
  fn Add[me: Self](b: Self) -> Self {
    return {.x = a.x + b.x, .y = a.y + b.y};
  }
  fn Scale[me: Self](v: f64) -> Self {
    return {.x = a.x * v, .y = a.y * v};
  }
}
```

**References:** The external interface implementation syntax was decided in
[proposal #553](https://github.com/carbon-language/carbon-lang/pull/553). In
particular, see
[the alternatives considered](/proposals/p0553.md#interface-implementation-syntax).

The `external impl` statement is allowed to be defined in a different library
from `Point3`, restricted by [the coherence/orphan rules](#impl-lookup) that
ensure that the implementation of an interface can't change based on imports. In
particular, the `external impl` statement is allowed in the library defining the
interface (`Vector` in this case) in addition to the library that defines the
type (`Point3` here). This (at least partially) addresses
[the expression problem](https://eli.thegreenplace.net/2016/the-expression-problem-and-its-solutions).

Carbon requires `impl`s defined in a different library to be `external` so that
the API of `Point3` doesn't change based on what is imported. It would be
particularly bad if two different libraries implemented interfaces with
conflicting names that both affected the API of a single type. As a consequence
of this restriction, you can find all the names of direct (unqualified) members
of a type in the definition of that type. The only thing that may be in another
library is an `impl` of an interface.

You might also use `external impl` to implement an interface for a type to avoid
cluttering the API of that type, for example to avoid a name collision. A syntax
for reusing method implementations allows us to do this selectively when needed.
In this case, the `external impl` may be declared lexically inside the class
scope.

```
class Point4a {
  var x: f64;
  var y: f64;
  fn Add[me: Self](b: Self) -> Self {
    return {.x = a.x + b.x, .y = a.y + b.y};
  }
  external impl as Vector {
    alias Add = Point4a.Add;  // Syntax TBD
    fn Scale[me: Self](v: f64) -> Self {
      return {.x = a.x * v, .y = a.y * v};
    }
  }
}

// OR:

class Point4b {
  var x: f64;
  var y: f64;
  external impl as Vector {
    fn Add[me: Self](b: Self) -> Self {
      return {.x = a.x + b.x, .y = a.y + b.y};
    }
    fn Scale[me: Self](v: f64) -> Self {
      return {.x = a.x * v, .y = a.y * v};
    }
  }
  alias Add = Vector.Add;  // Syntax TBD
}

// OR:

class Point4c {
  var x: f64;
  var y: f64;
  fn Add[me: Self](b: Self) -> Self {
    return {.x = a.x + b.x, .y = a.y + b.y};
  }
}

external impl Point4c as Vector {
  alias Add = Point4c.Add;  // Syntax TBD
  fn Scale[me: Self](v: f64) -> Self {
    return {.x = a.x * v, .y = a.y * v};
  }
}
```

Being defined lexically inside the class means that implementation is available
to other members defined in the class. For example, it would allow implementing
another interface or method that requires this interface to be implemented.

**Open question:** Do implementations need to be defined lexically inside the
class to get access to private members, or is it sufficient to be defined in the
same library as the class?

**Rejected alternative:** We could allow types to have different APIs in
different files based on explicit configuration in that file. For example, we
could support a declaration that a given interface or a given method of an
interface is "in scope" for a particular type in this file. With that
declaration, the method could be called unqualified. This avoids most concerns
arising from name collisions between interfaces. It has a few downsides though:

-   It increases variability between files, since the same type will have
    different APIs depending on these declarations. This makes it harder to
    copy-paste code between files.
-   It makes reading code harder, since you have to search the file for these
    declarations that affect name lookup.

**Comparison with other languages:** Both Rust and Swift support external
implementation.
[Swift's syntax](https://docs.swift.org/swift-book/LanguageGuide/Protocols.html#ID277)
does this as an "extension" of the original type. In Rust, all implementations
are external as in
[this example](https://doc.rust-lang.org/rust-by-example/trait.html). Unlike
Swift and Rust, we don't allow a type's API to be modified outside its
definition. So in Carbon a type's API is consistent no matter what is imported,
unlike Swift and Rust.

### Qualified member names

Given a value of type `Point3` and an interface `Vector` implemented for that
type, you can access the methods from that interface using the member's
_qualified name_, whether or not the implementation is done externally with an
`external impl` declaration:

```
var p1: Point3 = {.x = 1.0, .y = 2.0};
var p2: Point3 = {.x = 2.0, .y = 4.0};
Assert(p1.(Vector.Scale)(2.0) == p2);
Assert(p1.(Vector.Add)(p1) == p2);
```

Note that the name in the parens is looked up in the containing scope, not in
the names of members of `Point3`. So if there was another interface `Drawable`
with method `Draw` defined in the `Plot` package also implemented for `Point3`,
as in:

```
package Plot;
import Points;

interface Drawable {
  fn Draw[me: Self]();
}

external impl Points.Point3 as Drawable { ... }
```

You could access `Draw` with a qualified name:

```
import Plot;
import Points;

var p: Points.Point3 = {.x = 1.0, .y = 2.0};
p.(Plot.Drawable.Draw)();
```

**Comparison with other languages:** This is intended to be analogous to, in
C++, adding `ClassName::` in front of a member name to disambiguate, such as
[names defined in both a parent and child class](https://stackoverflow.com/questions/357307/how-to-call-a-parent-class-function-from-derived-class-function).

### Access

An `impl` must be visible to all code that can see both the type and the
interface being implemented:

-   If either the type or interface is private to a single file, then since the
    only way to define the `impl` is to use that private name, the `impl` must
    be defined private to that file as well.
-   Otherwise, if the type or interface is private but declared in an API file,
    then the `impl` must be declared in the same file so the existence of that
    `impl` is visible to all files in that library.
-   Otherwise, the `impl` must be defined in the public API file of the library,
    so it is visible in all places that might use it.

No access control modifiers are allowed on `impl` declarations, an `impl` is
always visible to the intersection of the visibility of all names used in the
declaration of the `impl`.

## Generics

Here is a function that can accept values of any type that has implemented the
`Vector` interface:

```
fn AddAndScaleGeneric[T:! Vector](a: T, b: T, s: f64) -> T {
  return a.Add(b).Scale(s);
}
var v: Point = AddAndScaleGeneric(a, w, 2.5);
```

Here `T` is a type whose type is `Vector`. The `:!` syntax means that `T` is a
_[generic parameter](terminology.md#generic-versus-template-parameters)_, that
is it must be known to the caller but we will only use the information present
in the signature of the function to typecheck the body of `AddAndScaleGeneric`'s
definition. In this case, we know that any value of type `T` implements the
`Vector` interface and so has an `Add` and a `Scale` method.

When we call `AddAndScaleGeneric`, we need to determine the value of `T` to use
when passed values with type `Point`. Since `T` has type `Vector`, the compiler
simply sets `T` to `Point as Vector`. This
[cast](terminology.md#subtyping-and-casting)
[erases](terminology.md#type-erasure) all of the API of `Point` and substitutes
the api of `Vector`, without changing anything about the data representation. It
acts like we called this non-generic function, found by setting `T` to
`Point as Vector`:

```
fn AddAndScaleForPointAsVector(
      a: Point as Vector, b: Point as Vector, s: f64)
      -> Point as Vector {
  return a.Add(b).Scale(s);
}
// May still be called with Point arguments, due to implicit conversions.
// Similarly the return value can be implicitly converted to a Point.
var v2: Point = AddAndScaleForPointAsVector(a, w, 2.5);
```

Since `Point` implements `Vector` inline, `Point` also has definitions for `Add`
and `Scale`:

```
fn AddAndScaleForPoint(a: Point, b: Point, s: f64) -> Point {
  return a.Add(b).Scale(s);
}

AddAndScaleForPoint(a, w, 2.5);
```

However, for another type implementing `Vector` but externally, such as
`Point2`, or out-of-line using an `external impl` statement like `Point3`, the
situation is different:

```
fn AddAndScaleForPoint2(a: Point2, b: Point2, s: f64) -> Point2 {
  // ❌ ERROR: `Point2` doesn't have `Add` or `Scale` methods.
  return a.Add(b).Scale(s);
}
fn AddAndScaleForPoint3(a: Point3, b: Point3, s: f64) -> Point3 {
  // ❌ ERROR: `Point3` doesn't have `Add` or `Scale` methods.
  return a.Add(b).Scale(s);
}
```

Even though `Point2` and `Point3` don't have `Add` and `Scale` methods, they
still implement `Vector` and so can still call `AddAndScaleGeneric`:

```
var a2: Point2 = {.x = 1.0, .y = 2.0};
var w2: Point2 = {.x = 3.0, .y = 4.0};
var v3: Point2 = AddAndScaleGeneric(a, w, 2.5);
```

**References:** The `:!` syntax was accepted in
[proposal #676](https://github.com/carbon-language/carbon-lang/pull/676).

### Implementation model

The underlying model here is interfaces are
[type-of-types](terminology.md#type-of-type), in particular, the type of
[facet types](terminology.md#facet-type):

-   [Interfaces](#interfaces) are types of
    [witness tables](terminology.md#witness-tables)
-   Facet types (defined by [Impls](#implementing-interfaces)) are
    [witness table](terminology.md#witness-tables) values
-   The compiler rewrites functions with an implicit type argument
    (`fn Foo[InterfaceName:! T](...)`) to have an actual argument with type
    determined by the interface, and supplied at the callsite using a value
    determined by the impl.

For the example above, [the Vector interface](#interfaces) could be thought of
defining a witness table type like:

```
class Vector {
  // `Self` is the representation type, which is only
  // known at compile time.
  var Self:! Type;
  // `fnty` is **placeholder** syntax for a "function type",
  // so `Add` is a function that takes two `Self` parameters
  // and returns a value of type `Self`.
  var Add: fnty(a: Self, b: Self) -> Self;
  var Scale: fnty(a: Self, v: f64) -> Self;
}
```

The [impl of Vector for Point](#implementing-interfaces) would be a value of
this type:

```
var VectorForPoint: Vector  = {
    .Self = Point,
    // `lambda` is **placeholder** syntax for defining a
    // function value.
    .Add = lambda(a: Point, b: Point) -> Point {
      return {.x = a.x + b.x, .y = a.y + b.y};
    },
    .Scale = lambda(a: Point, v: f64) -> Point {
      return {.x = a.x * v, .y = a.y * v};
    },
};
```

Finally we can define a generic function and call it, like
[`AddAndScaleGeneric` from the "Generics" section](#generics) by making the
witness table an explicit argument to the function:

```
fn AddAndScaleGeneric
    (t:! Vector, a: t.Self, b: t.Self, s: f64) -> t.Self {
  return t.Scale(t.Add(a, b), s);
}
// Point implements Vector.
var v: Point = AddAndScaleGeneric(VectorForPoint, a, w, 2.5);
```

The rule is that generic arguments (declared using `:!`) are passed at compile
time, so the actual value of the `t` argument here can be used to generate the
code for `AddAndScaleGeneric`. So `AddAndScaleGeneric` is using a
[static-dispatch witness table](terminology.md#static-dispatch-witness-table).

Note that this implementation strategy only works for impls that the caller
knows the callee needs.

## Interfaces recap

Interfaces have a name and a definition.

The definition of an interface consists of a set of declarations. Each
declaration defines a requirement for any `impl` that is in turn a capability
that consumers of that `impl` can rely on. Typically those declarations also
have names, useful for both saying how the `impl` satisfies the requirement and
accessing the capability.

Interfaces are ["nominal"](terminology.md#nominal-interfaces), which means their
name is significant. So two interfaces with the same body definition but
different names are different, just like two classes with the same definition
but different names are considered different types. For example, lets say we
define another interface, say `LegoFish`, with the same `Add` and `Scale` method
signatures. Implementing `Vector` would not imply an implementation of
`LegoFish`, because the `impl` definition explicitly refers to the name
`Vector`.

An interface's name may be used in a few different contexts:

-   to define [an `impl` for a type](#implementing-interfaces),
-   as a namespace name in [a qualified name](#qualified-member-names), and
-   as a [type-of-type](terminology.md#type-of-type) for
    [a generic type parameter](#generics).

While interfaces are examples of type-of-types, type-of-types are a more general
concept, for which interfaces are a building block.

## Type-of-types and facet types

A [type-of-type](terminology.md#type-of-type) consists of a set of requirements
and a set of names. Requirements are typically a set of interfaces that a type
must satisfy, though other kinds of requirements are added below. The names are
aliases for qualified names in those interfaces.

An interface is one particularly simple example of a type-of-type. For example,
`Vector` as a type-of-type has a set of requirements consisting of the single
interface `Vector`. Its set of names consists of `Add` and `Scale` which are
aliases for the corresponding qualified names inside `Vector` as a namespace.

The requirements determine which types may be converted to a given type-of-type.
The result of converting a type `T` to a type-of-type `I` (written `T as I`) is
called a facet type, you might say a facet type `F` is the `I` facet of `T` if
`F` is `T as I`. The API of `F` is determined by the set of names in the
type-of-type.

This general structure of type-of-types holds not just for interfaces, but
others described in the rest of this document.

## Named constraints

If the interfaces discussed above are the building blocks for type-of-types,
[generic named constraints](terminology.md#named-constraints) describe how they
may be composed together. Unlike interfaces which are nominal, the name of a
named constraint is not a part of its value. Two different named constraints
with the same definition are equivalent even if they have different names. This
is because types don't explicitly specify which named constraints they
implement, types automatically implement any named constraints they can satisfy.

A named constraint definition can contain interface requirements using `impl`
declarations and names using `alias` declarations. Note that this allows us to
declare the aspects of a type-of-type directly.

```
constraint VectorLegoFish {
  // Interface implementation requirements
  impl as Vector;
  impl as LegoFish;
  // Names
  alias Scale = Vector.Scale;
  alias VAdd = Vector.Add;
  alias LFAdd = LegoFish.Add;
}
```

We don't expect developers to directly define many named constraints, but other
constructs we do expect them to use will be defined in terms of them. For
example, we can define the Carbon builtin `Type` as:

```
constraint Type { }
```

That is, `Type` is the type-of-type with no requirements (so matches every
type), and defines no names.

```
fn Identity[T:! Type](x: T) -> T {
  // Can accept values of any type. But, since we know nothing about the
  // type, we don't know about any operations on `x` inside this function.
  return x;
}

var i: i32 = Identity(3);
var s: String = Identity("string");
```

**Aside:** We can define `auto` as syntactic sugar for `(template _:! Type)`.
This definition allows you to use `auto` as the type for a local variable whose
type can be statically determined by the compiler. It also allows you to use
`auto` as the type of a function parameter, to mean "accepts a value of any
type, and this function will be instantiated separately for every different
type." This is consistent with the
[use of `auto` in the C++20 Abbreviated function template feature](https://en.cppreference.com/w/cpp/language/function_template#Abbreviated_function_template).

In general, the declarations in `constraint` definition match a subset of the
declarations in an `interface`. Named constraints used with generics, as opposed
to templates, should only include required interfaces and aliases to named
members of those interfaces.

To declare a named constraint that includes other declarations for use with
template parameters, use the `template` keyword before `constraint`. Method,
associated type, and associated function requirements may only be declared
inside a `template constraint`. Note that a generic constraint matches all
facets of a type if it matches any, but a template constraint can depend on the
specific names of members used in a particular facet.

There is an analogy between declarations used in a `constraint` and in an
`interface` definition. If an `interface` `I` has (non-`alias`) declarations
`X`, `Y`, and `Z`, like so:

```
interface I {
  X;
  Y;
  Z;
}
```

Then a type implementing `I` would have `impl as I` with definitions for `X`,
`Y`, and `Z`, as in:

```
class ImplementsI {
  // ...
  impl as I {
    X { ... }
    Y { ... }
    Z { ... }
  }
}
```

But the corresponding `constraint` or `template constraint`, `S`:

```
// or template constraint S {
constraint S {
  X;
  Y;
  Z;
}
```

would match any type with definitions for `X`, `Y`, and `Z` directly:

```
class ImplementsS {
  // ...
  X { ... }
  Y { ... }
  Z { ... }
}
```

**TODO:** Move the `template constraint` and `auto` content to the template
design document, once it exists.

### Subtyping between type-of-types

There is a subtyping relationship between type-of-types that allows you to call
one generic function from another as long as you are calling a function with a
subset of your requirements.

Given a generic type `T` with type-of-type `I1`, it may be
[implicitly converted](../expressions/implicit_conversions.md) to a type-of-type
`I2`, resulting in `T as I2`, as long as the requirements of `I1` are a superset
of the requirements of `I2`. Further, given a value `x` of type `T`, it can be
implicitly converted to `T as I2`. For example:

```
interface Printable { fn Print[me: Self](); }
interface Renderable { fn Draw[me: Self](); }

constraint PrintAndRender {
  impl as Printable;
  impl as Renderable;
}
constraint JustPrint {
  impl as Printable;
}

fn PrintIt[T2:! JustPrint](x2: T2) {
  x2.(Printable.Print)();
}
fn PrintDrawPrint[T1:! PrintAndRender](x1: T1) {
  // x1 implements `Printable` and `Renderable`.
  x1.(Printable.Print)();
  x1.(Renderable.Draw)();
  // Can call `PrintIt` since `T1` satisfies `JustPrint` since
  // it implements `Printable` (in addition to `Renderable`).
  // This calls `PrintIt` with `T2 == T1 as JustPrint` and
  // `x2 == x1 as T2`.
  PrintIt(x1);
}
```

## Combining interfaces by anding type-of-types

In order to support functions that require more than one interface to be
implemented, we provide a combination operator on type-of-types, written `&`.
This operator gives the type-of-type with the union of all the requirements and
the union of the names minus any conflicts.

```
interface Printable {
  fn Print[me: Self]();
}
interface Renderable {
  fn Center[me: Self]() -> (i32, i32);
  fn Draw[me: Self]();
}

// `Printable & Renderable` is syntactic sugar for this type-of-type:
constraint {
  impl as Printable;
  impl as Renderable;
  alias Print = Printable.Print;
  alias Center = Renderable.Center;
  alias Draw = Renderable.Draw;
}

fn PrintThenDraw[T:! Printable & Renderable](x: T) {
  // Can use methods of `Printable` or `Renderable` on `x` here.
  x.Print();  // Same as `x.(Printable.Print)();`.
  x.Draw();  // Same as `x.(Renderable.Draw)();`.
}

class Sprite {
  // ...
  impl as Printable {
    fn Print[me: Self]() { ... }
  }
  impl as Renderable {
    fn Center[me: Self]() -> (i32, i32) { ... }
    fn Draw[me: Self]() { ... }
  }
}

var s: Sprite = ...;
PrintThenDraw(s);
```

Any conflicting names between the two types are replaced with a name that is an
error to use.

```
interface Renderable {
  fn Center[me: Self]() -> (i32, i32);
  fn Draw[me: Self]();
}
interface EndOfGame {
  fn Draw[me: Self]();
  fn Winner[me: Self](player: i32);
}
// `Renderable & EndOfGame` is syntactic sugar for this type-of-type:
constraint {
  impl as Renderable;
  impl as EndOfGame;
  alias Center = Renderable.Center;
  // Open question: `forbidden`, `invalid`, or something else?
  forbidden Draw
    message "Ambiguous, use either `(Renderable.Draw)` or `(EndOfGame.Draw)`.";
  alias Winner = EndOfGame.Winner;
}
```

Conflicts can be resolved at the call site using
[the qualified name syntax](#qualified-member-names), or by defining a named
constraint explicitly and renaming the methods:

```
constraint RenderableAndEndOfGame {
  impl as Renderable;
  impl as EndOfGame;
  alias Center = Renderable.Center;
  alias RenderableDraw = Renderable.Draw;
  alias TieGame = EndOfGame.Draw;
  alias Winner = EndOfGame.Winner;
}

fn RenderTieGame[T:! RenderableAndEndOfGame](x: T) {
  // Calls Renderable.Draw()
  x.RenderableDraw();
  // Calls EndOfGame.Draw()
  x.TieGame();
}
```

Reserving the name when there is a conflict is part of resolving what happens
when you combine more than two type-of-types. If `x` is forbidden in `A`, it is
forbidden in `A & B`, whether or not `B` defines the name `x`. This makes `&`
associative and commutative, and so it is well defined on sets of interfaces, or
other type-of-types, independent of order.

Note that we do _not_ consider two type-of-types using the same name to mean the
same thing to be a conflict. For example, combining a type-of-type with itself
gives itself, `MyTypeOfType & MyTypeOfType == MyTypeOfType`. Also, given two
[interface extensions](#interface-extension) of a common base interface, the sum
should not conflict on any names in the common base.

**Rejected alternative:** Instead of using `&` as the combining operator, we
considered using `+`,
[like Rust](https://rust-lang.github.io/rfcs/0087-trait-bounds-with-plus.html).
See [#531](https://github.com/carbon-language/carbon-lang/issues/531) for the
discussion.

**Future work:** We may want to define another operator on type-of-types for
adding requirements to a type-of-type without affecting the names, and so avoid
the possibility of name conflicts. Note this means the operation is not
commutative. If we call this operator `[&]`, then `A [&] B` has the names of `A`
and `B [&] A` has the names of `B`.

```
// `Printable [&] Renderable` is syntactic sugar for this type-of-type:
constraint {
  impl as Printable;
  impl as Renderable;
  alias Print = Printable.Print;
}

// `Renderable [&] EndOfGame` is syntactic sugar for this type-of-type:
constraint {
  impl as Renderable;
  impl as EndOfGame;
  alias Center = Renderable.Center;
  alias Draw = Renderable.Draw;
}
```

Note that all three expressions `A & B`, `A [&] B`, and `B [&] A` have the same
requirements, and so you would be able to switch a function declaration between
them without affecting callers.

Nothing in this design depends on the `[&]` operator, and having both `&` and
`[&]` might be confusing for users, so it makes sense to postpone implementing
`[&]` until we have a demonstrated need. The `[&]` operator seems most useful
for adding requirements for interfaces used for
[operator overloading](#operator-overloading), where merely implementing the
interface is enough to be able to use the operator to access the functionality.

**Alternatives considered:** See
[Carbon: Access to interface methods](https://docs.google.com/document/d/1u_i_s31OMI_apPur7WmVxcYq6MUXsG3oCiKwH893GRI/edit?usp=sharing&resourcekey=0-0lzSNebBMtUBi4lStL825g).

**Comparison with other languages:** This `&` operation on interfaces works very
similarly to Rust's `+` operation, with the main difference being how you
[qualify names when there is a conflict](https://doc.rust-lang.org/rust-by-example/trait/disambiguating.html).

## Interface requiring other interfaces

Some interfaces will depend on other interfaces being implemented for the same
type. For example, in C++,
[the `Container` concept](https://en.cppreference.com/w/cpp/named_req/Container#Other_requirements)
requires all containers to also satisfy the requirements of
`DefaultConstructible`, `CopyConstructible`, `EqualityComparable`, and
`Swappable`. This is already a capability for
[type-of-types in general](#type-of-types-and-facet-types). For consistency we
will use the same semantics and syntax as we do for
[named constraints](#named-constraints):

```
interface Equatable { fn Equals[me: Self](rhs: Self) -> bool; }

interface Iterable {
  fn Advance[addr me: Self*]() -> bool;
  impl as Equatable;
}

def DoAdvanceAndEquals[T:! Iterable](x: T) {
  // `x` has type `T` that implements `Iterable`, and so has `Advance`.
  x.Advance();
  // `Iterable` requires an implementation of `Equatable`,
  // so `T` also implements `Equatable`.
  x.(Equatable.Equals)(x);
}

class Iota {
  impl as Iterable { fn Advance[me: Self]() { ... } }
  impl as Equatable { fn Equals[me: Self](rhs: Self) -> bool { ... } }
}
var x: Iota;
DoAdvanceAndEquals(x);
```

Like with named constraints, an interface implementation requirement doesn't by
itself add any names to the interface, but again those can be added with `alias`
declarations:

```
interface Hashable {
  fn Hash[me: Self]() -> u64;
  impl as Equatable;
  alias Equals = Equatable.Equals;
}

def DoHashAndEquals[T:! Hashable](x: T) {
  // Now both `Hash` and `Equals` are available directly:
  x.Hash();
  x.Equals(x);
}
```

**Comparison with other languages:**
[This feature is called "Supertraits" in Rust](https://doc.rust-lang.org/book/ch19-03-advanced-traits.html#using-supertraits-to-require-one-traits-functionality-within-another-trait).

### Interface extension

When implementing an interface, we should allow implementing the aliased names
as well. In the case of `Hashable` above, this includes all the members of
`Equatable`, obviating the need to implement `Equatable` itself:

```
class Song {
  impl as Hashable {
    fn Hash[me: Self]() -> u64 { ... }
    fn Equals[me: Self](rhs: Self) -> bool { ... }
  }
}
var y: Song;
DoHashAndEquals(y);
```

This allows us to say that `Hashable`
["extends"](terminology.md#extending-an-interface) `Equatable`, with some
benefits:

-   This allows `Equatable` to be an implementation detail of `Hashable`.
-   This allows types implementing `Hashable` to implement all of its API in one
    place.
-   This reduces the boilerplate for types implementing `Hashable`.

We expect this concept to be common enough to warrant dedicated syntax:

```
interface Equatable { fn Equals[me: Self](rhs: Self) -> bool; }

interface Hashable {
  extends Equatable;
  fn Hash[me: Self]() -> u64;
}
// is equivalent to the definition of Hashable from before:
// interface Hashable {
//   impl as Equatable;
//   alias Equals = Equatable.Equals;
//   fn Hash[me: Self]() -> u64;
// }
```

No names in `Hashable` are allowed to conflict with names in `Equatable` (unless
those names are marked as `upcoming` or `deprecated` as in
[evolution future work](#evolution)). Hopefully this won't be a problem in
practice, since interface extension is a very closely coupled relationship, but
this may be something we will have to revisit in the future.

Examples:

-   The C++
    [Boost.Graph library](https://www.boost.org/doc/libs/1_74_0/libs/graph/doc/)
    [graph concepts](https://www.boost.org/doc/libs/1_74_0/libs/graph/doc/graph_concepts.html#fig:graph-concepts)
    has many refining relationships between concepts.
    [Carbon generics use case: graph library](https://docs.google.com/document/d/1xk0GLtpBl2OOnf3F_6Z-A3DtTt-r7wdOZ5wPipYUSO0/edit?usp=sharing&resourcekey=0-mBSmwn6b6jwbLaQw2WG6OA)
    shows how those concepts might be translated into Carbon interfaces.
-   The [C++ concepts](https://en.cppreference.com/w/cpp/named_req) for
    containers, iterators, and concurrency include many requirement
    relationships.
-   Swift protocols, such as
    [Collection](https://developer.apple.com/documentation/swift/collection).

To write an interface extending multiple interfaces, use multiple `extends`
declarations. For example, the
[`BinaryInteger` protocol in Swift](https://developer.apple.com/documentation/swift/binaryinteger)
inherits from `CustomStringConvertible`, `Hashable`, `Numeric`, and `Stridable`.
The [`SetAlgeba` protocol](https://swiftdoc.org/v5.1/protocol/setalgebra/)
extends `Equatable` and `ExpressibleByArrayLiteral`, which would be declared in
Carbon:

```
interface SetAlgebra {
  extends Equatable;
  extends ExpressibleByArrayLiteral;
}
```

**Alternative considered:** The `extends` declarations are in the body of the
`interface` definition instead of the header so we can use
[associated types (defined below)](#associated-types) also defined in the body
in parameters or constraints of the interface being extended.

```
// A type can implement `ConvertibleTo` many times, using
// different values of `T`.
interface ConvertibleTo(T:! Type) { ... }

// A type can only implement `PreferredConversion` once.
interface PreferredConversion {
  let AssociatedType:! Type;
  extends ConvertibleTo(AssociatedType);
}
```

#### `extends` and `impl` with named constraints

The `extends` declaration makes sense with the same meaning inside a
[`constraint`](#named-constraints) definition, and so is also supported.

```
interface Media {
  fn Play[me: Self]();
}
interface Job {
  fn Run[me: Self]();
}

constraint Combined {
  extends Media;
  extends Job;
}
```

This definition of `Combined` is equivalent to requiring both the `Media` and
`Job` interfaces being implemented, and aliases their methods.

```
// Equivalent
constraint Combined {
  impl as Media;
  alias Play = Media.Play;
  impl as Job;
  alias Run = Job.Run;
}
```

Notice how `Combined` has aliases for all the methods in the interfaces it
requires. That condition is sufficient to allow a type to `impl` the named
constraint:

```
class Song {
  impl as Combined {
    fn Play[me: Self]() { ... }
    fn Run[me: Self]() { ... }
  }
}
```

This is equivalent to implementing the required interfaces directly:

```
class Song {
  impl as Media {
    fn Play[me: Self]() { ... }
  }
  impl as Job {
    fn Run[me: Self]() { ... }
  }
}
```

This is just like when you get an implementation of `Equatable` by implementing
`Hashable` when `Hashable` extends `Equatable`. This provides a tool useful for
[evolution](#evolution).

Conversely, an `interface` can extend a `constraint`:

```
interface MovieCodec {
  extends Combined;

  fn Load[addr me: Self*](filename: String);
}
```

This gives `MovieCodec` the same requirements and names as `Combined`, and so is
equivalent to:

```
interface MovieCodec {
  impl as Media;
  alias Play = Media.Play;
  impl as Job;
  alias Run = Job.Run;

  fn Load[addr me: Self*](filename: String);
}
```

#### Diamond dependency issue

Consider this set of interfaces, simplified from
[this example generic graph library doc](https://docs.google.com/document/d/1xk0GLtpBl2OOnf3F_6Z-A3DtTt-r7wdOZ5wPipYUSO0/edit?resourcekey=0-mBSmwn6b6jwbLaQw2WG6OA#):

```
interface Graph {
  fn Source[addr me: Self*](e: EdgeDescriptor) -> VertexDescriptor;
  fn Target[addr me: Self*](e: EdgeDescriptor) -> VertexDescriptor;
}

interface IncidenceGraph {
  extends Graph;
  fn OutEdges[addr me: Self*](u: VertexDescriptor)
    -> (EdgeIterator, EdgeIterator);
}

interface EdgeListGraph {
  extends Graph;
  fn Edges[addr me: Self*]() -> (EdgeIterator, EdgeIterator);
}
```

We need to specify what happens when a graph type implements both
`IncidenceGraph` and `EdgeListGraph`, since both interfaces extend the `Graph`
interface.

```
class MyEdgeListIncidenceGraph {
  impl as IncidenceGraph { ... }
  impl as EdgeListGraph { ... }
}
```

The rule is that we need one definition of each method of `Graph`. Each method
though could be defined in the `impl` block of `IncidenceGraph`,
`EdgeListGraph`, or `Graph`. These would all be valid:

-   `IncidenceGraph` implements all methods of `Graph`, `EdgeListGraph`
    implements none of them.

    ```
    class MyEdgeListIncidenceGraph {
      impl as IncidenceGraph {
        fn Source[me: Self](e: EdgeDescriptor) -> VertexDescriptor { ... }
        fn Target[me: Self](e: EdgeDescriptor) -> VertexDescriptor { ... }
        fn OutEdges[addr me: Self*](u: VertexDescriptor)
            -> (EdgeIterator, EdgeIterator) { ... }
      }
      impl as EdgeListGraph {
        fn Edges[addr me: Self*]() -> (EdgeIterator, EdgeIterator) { ... }
      }
    }
    ```

-   `IncidenceGraph` and `EdgeListGraph` implement all methods of `Graph`
    between them, but with no overlap.

    ```
    class MyEdgeListIncidenceGraph {
      impl as IncidenceGraph {
        fn Source[me: Self](e: EdgeDescriptor) -> VertexDescriptor { ... }
        fn OutEdges[addr me: Self*](u: VertexDescriptor)
            -> (EdgeIterator, EdgeIterator) { ... }
      }
      impl as EdgeListGraph {
        fn Target[me: Self](e: EdgeDescriptor) -> VertexDescriptor { ... }
        fn Edges[addr me: Self*]() -> (EdgeIterator, EdgeIterator) { ... }
      }
    }
    ```

-   Explicitly implementing `Graph`.

    ```
    class MyEdgeListIncidenceGraph {
      impl as Graph {
        fn Source[me: Self](e: EdgeDescriptor) -> VertexDescriptor { ... }
        fn Target[me: Self](e: EdgeDescriptor) -> VertexDescriptor { ... }
      }
      impl as IncidenceGraph { ... }
      impl as EdgeListGraph { ... }
    }
    ```

-   Implementing `Graph` externally.

    ```
    class MyEdgeListIncidenceGraph {
      impl as IncidenceGraph { ... }
      impl as EdgeListGraph { ... }
    }
    external impl MyEdgeListIncidenceGraph as Graph {
      fn Source[me: Self](e: EdgeDescriptor) -> VertexDescriptor { ... }
      fn Target[me: Self](e: EdgeDescriptor) -> VertexDescriptor { ... }
    }
    ```

This last point means that there are situations where we can only detect a
missing method definition by the end of the file. This doesn't delay other
aspects of semantic checking, which will just assume that these methods will
eventually be provided.

**Open question:** We could require that the `external impl` of the required
interface be declared lexically in the class scope in this case. That would
allow earlier detection of missing definitions.

### Use case: overload resolution

Implementing an extended interface is an example of a more specific match for
[lookup resolution](#lookup-resolution-and-specialization). For example, this
could be used to provide different implementations of an algorithm depending on
the capabilities of the iterator being passed in:

```
interface ForwardIntIterator {
  fn Advance[addr me: Self*]();
  fn Get[me: Self]() -> i32;
}
interface BidirectionalIntIterator {
  extends ForwardIntIterator;
  fn Back[addr me: Self*]();
}
interface RandomAccessIntIterator {
  extends BidirectionalIntIterator;
  fn Skip[addr me: Self*](offset: i32);
  fn Difference[me: Self](rhs: Self) -> i32;
}

fn SearchInSortedList[IterT:! ForwardIntIterator]
    (begin: IterT, end: IterT, needle: i32) -> bool {
  ... // does linear search
}
// Will prefer the following overload when it matches
// since it is more specific.
fn SearchInSortedList[IterT:! RandomAccessIntIterator]
    (begin: IterT, end: IterT, needle: i32) -> bool {
  ... // does binary search
}
```

This would be an example of the more general rule that an interface `A`
requiring an implementation of interface `B` means `A` is more specific than
`B`.

## Type compatibility

None of the conversions between facet types change the implementation of any
interfaces for a type. So the result of a conversion does not depend on the
sequence of conversions you perform, just the original type and the final
type-of-type. That is, these types will all be equal:

-   `T as I`
-   `(T as A) as I`
-   `(((T as A) as B) as C) as I`

Now consider a type with a generic type parameter, like a hash map type:

```
interface Hashable { ... }
class HashMap(KeyT:! Hashable, ValueT:! Type) {
  fn Find[me:Self](key: KeyT) -> Optional(ValueT);
  // ...
}
```

A user of this type will provide specific values for the key and value types:

```
var hm: HashMap(String, i32) = ...;
var result: Optional(i32) = hm.Find("Needle");
```

Since the `Find` function is generic, it can only use the capabilities that
`HashMap` requires of `KeyT` and `ValueT`. This implies that the
_implementation_ of `HashMap(String, i32).Find` and
`HashMap(String as Hashable, i32).Find` are the same. In fact, we could
substitute any facet of `String`, and `Find` would still use
`String as Hashable` in its implementation. So these types:

-   `HashMap(String, i32)`
-   `HashMap(String as Hashable, i32 as Type)`
-   `HashMap(String as Printable, i32)`
-   `HashMap((String as Printable & Hashable) as Hashable, i32)`

are also facets of each other, and Carbon can freely allow casts and implicit
conversions between them.

This means we don't generally need to worry about getting the wrong facet type
as the argument for a generic type. This means we don't get type mismatches when
calling functions as in this example, where the type parameters have different
constraints than the type requires:

```
fn PrintValue
    [KeyT:! Printable & Hashable, ValueT:! Printable]
    (map: HashMap(KeyT, ValueT), key: KeyT) { ... }

var m: HashMap(String, i32) = ...;
PrintValue(m, "key");
```

However, those types are still different. A caller of `Find` observes that its
signature reflects the actual type parameters passed to `HashMap`, not their
projection onto the `Hashable` or `Type` facets. In particular, the return type
of `hm.Find` is `Optional(i32)`, not `Optional(i32 as Type)`. (Incidentally,
`Optional(i32)` and `Optional(i32 as Type)` are also facets of each other.)

## Adapting types

Since interfaces may only be implemented for a type once, and we limit where
implementations may be added to a type, there is a need to allow the user to
switch the type of a value to access different interface implementations. Carbon
therefore provides a way to create new types
[compatible with](terminology.md#compatible-types) existing types with different
APIs, in particular with different interface implementations, by
[adapting](terminology.md#adapting-a-type) them:

```
interface Printable {
  fn Print[me: Self]();
}
interface Comparable {
  fn Less[me: Self](rhs: Self) -> bool;
}
class Song {
  impl as Printable { fn Print[me: Self]() { ... } }
}
adapter SongByTitle for Song {
  impl as Comparable {
    fn Less[me: Self](rhs: Self) -> bool { ... }
  }
}
adapter FormattedSong for Song {
  impl as Printable { fn Print[me: Self]() { ... } }
}
adapter FormattedSongByTitle for Song {
  impl as Printable = FormattedSong as Printable;
  impl as Comparable = SongByTitle as Comparable;
}
```

This allows developers to provide implementations of new interfaces (as in
`SongByTitle`), provide different implementations of the same interface (as in
`FormattedSong`), or mix and match implementations from other compatible types
(as in `FormattedSongByTitle`). The rules are:

-   You can add any declaration that you could add to a class except for
    declarations that would change the representation of the type. This means
    you can add methods, functions, interface implementations, and aliases, but
    not fields, base classes, or virtual functions.
-   The adapted type is compatible with the original type, and that relationship
    is an equivalence class, so all of `Song`, `SongByTitle`, `FormattedSong`,
    and `FormattedSongByTitle` end up compatible with each other.
-   Since adapted types are compatible with the original type, you may
    explicitly cast between them, but there is no implicit conversion between
    these types (unlike between a type and one of its facet types / impls).

Inside an adapter, the `Self` type matches the adapter. Members of the original
type may be accessed like any other facet type; either by a cast:

```
adapter SongByTitle for Song {
  impl as Comparable {
    fn Less[me: Self](rhs: Self) -> bool {
      return (this as Song).Title() < (rhs as Song).Title();
    }
  }
}
```

or using qualified names:

```
adapter SongByTitle for Song {
  impl as Comparable {
    fn Less[me: Self](rhs: Self) -> bool {
      return me.(Song.Title)() < rhs.(Song.Title)();
    }
  }
}
```

**Open question:** As an alternative to:

```
impl as Printable = FormattedSong as Printable;
```

we could allow users to write:

```
impl as Printable = FormattedSong;
```

This would remove ceremony that the compiler doesn't need. The concern is
whether it makes sense or is a category error. In this example, is
`FormattedSong`, a type, a suitable value to provide when asking for a
`Printable` implementation? An argument for this terser syntax is that the
implicit conversion is legal in other contexts:

```
// ✅ Legal implicit conversion
var v:! Printable = FormattedSong;
```

**Comparison with other languages:** This matches the Rust idiom called
"newtype", which is used to implement traits on types while avoiding coherence
problems, see
[here](https://doc.rust-lang.org/book/ch19-03-advanced-traits.html#using-the-newtype-pattern-to-implement-external-traits-on-external-types)
and
[here](https://github.com/Ixrec/rust-orphan-rules#user-content-why-are-the-orphan-rules-controversial).
Rust's mechanism doesn't directly support reusing implementations, though some
of that is provided by macros defined in libraries. Haskell has a
[`newtype` feature](https://wiki.haskell.org/Newtype) as well. Haskell's feature
doesn't directly support reusing implementations either, but the most popular
compiler provides it as
[an extension](https://ghc.gitlab.haskell.org/ghc/doc/users_guide/exts/newtype_deriving.html).

### Adapter compatibility

The framework from the [type compatibility section](#type-compatibility) allows
us to evaluate when we can convert between two different arguments to a
parameterized type. Consider three compatible types, all of which implement
`Hashable`:

```
class Song {
  impl as Hashable { ... }
  impl as Printable { ... }
}
adapter SongHashedByTitle for Song {
  impl as Hashable { ... }
}
adapter PlayableSong for Song {
  impl as Hashable = Song as Hashable;
  impl as Media { ... }
}
```

Observe that `Song as Hashable` is different from
`SongHashedByTitle as Hashable`, since they have different definitions of the
`Hashable` interface even though they are compatible types. However
`Song as Hashable` and `PlayableSong as Hashable` are almost the same. In
addition to using the same data representation, they both implement one
interface, `Hashable`, and use the same implementation for that interface. The
one difference between them is that `Song as Hashable` may be implicitly
converted to `Song`, which implements interface `Printable`, and
`PlayableSong as Hashable` may be implicitly converted to `PlayableSong`, which
implements interface `Media`. This means that it is safe to convert between
`HashMap(Song, i32)` and `HashMap(PlayableSong, i32)` (though maybe only with an
explicit cast), since the implementation of all the methods will use the same
implementation of the `Hashable` interface. But
`HashMap(SongHashedByTitle, i32)` is incompatible. This is a relief, because we
know that in practice the invariants of a `HashMap` implementation rely on the
hashing function staying the same.

### Extending adapter

Frequently we expect that the adapter type will want to preserve most or all of
the API of the original type. The two most common cases expected are adding and
replacing an interface implementation. Users would indicate that an adapter
starts from the original type's existing API by using the `extends` keyword
instead of `for`:

```
class Song {
  impl as Hashable { ... }
  impl as Printable { ... }
}

adapter SongByArtist extends Song {
  // Add an implementation of a new interface
  impl as Comparable { ... }

  // Replace an existing implementation of an interface
  // with an alternative.
  impl as Hashable { ... }
}
```

The resulting type `SongByArtist` would:

-   implement `Comparable`, unlike `Song`,
-   implement `Hashable`, but differently than `Song`, and
-   implement `Printable`, inherited from `Song`.

Unlike the similar `class B extends A` notation, `adaptor B extends A` is
permitted even if `A` is a final class. Also, there is no implicit conversion
from `B` to `A`, matching `adapter`...`for` but unlike class extension.

To avoid or resolve name conflicts between interfaces, an `impl` may be declared
[`external`](#external-impl). The names in that interface may then be pulled in
individually or renamed using `alias` declarations.

```
adapter SongRenderToPrintDriver extends Song {
  // Add a new `Print()` member function.
  fn Print[me: Self]() { ... }

  // Avoid name conflict with new `Print` function by making
  // the implementation of the `Printable` interface external.
  external impl as Printable = Song as Printable;

  // Make the `Print` function from `Printable` available
  // under the name `PrintToScreen`.
  alias PrintToScreen = Printable.Print;
}
```

### Use case: Using independent libraries together

Imagine we have two packages that are developed independently. Package
`CompareLib` defines an interface `CompareLib.Comparable` and a generic
algorithm `CompareLib.Sort` that operates on types that implement
`CompareLib.Comparable`. Package `SongLib` defines a type `SongLib.Song`.
Neither has a dependency on the other, so neither package defines an
implementation for `CompareLib.Comparable` for type `SongLib.Song`. A user that
wants to pass a value of type `SongLib.Song` to `CompareLib.Sort` has to define
an adapter that provides an implementation of `CompareLib.Comparable` for
`SongLib.Song`. This adapter will probably use the
[`extends` facility of adapters](#extending-adapter) to preserve the
`SongLib.Song` API.

```
import CompareLib;
import SongLib;

adapter Song extends SongLib.Song {
  impl as CompareLib.Comparable { ... }
}
// Or, to keep the names from CompareLib.Comparable out of Song's API:
adapter Song extends SongLib.Song { }
external impl Song as CompareLib.Comparable { ... }
// Or, equivalently:
adapter Song extends SongLib.Song {
  external impl as CompareLib.Comparable { ... }
}
```

The caller can either convert `SongLib.Song` values to `Song` when calling
`CompareLib.Sort` or just start with `Song` values in the first place.

```
var lib_song: SongLib.Song = ...;
CompareLib.Sort((lib_song as Song,));

var song: Song = ...;
CompareLib.Sort((song,));
```

### Use case: Defining an impl for use by other types

Let's say we want to provide a possible implementation of an interface for use
by types for which that implementation would be appropriate. We can do that by
defining an adapter implementing the interface that is parameterized on the type
it is adapting. That impl may then be pulled in using the `impl as ... = ...;`
syntax.

For example, given an interface `Comparable` for deciding which value is
smaller:

```
interface Comparable {
  fn Less[me: Self](rhs: Self) -> bool;
}
```

We might define an adapter that implements `Comparable` for types that define
another interface `Difference`:

```
interface Difference {
  fn Sub[me:Self](rhs: Self) -> i32;
}
adapter ComparableFromDifference(T:! Difference) for T {
  impl as Comparable {
    fn Less[me: Self](rhs: Self) -> bool {
      return (me as T).Sub(rhs) < 0;
    }
  }
}
class IntWrapper {
  var x: i32;
  impl as Difference {
    fn Sub[me: Self](rhs: Self) -> i32 {
      return left.x - right.x;
    }
  }
  impl as Comparable = ComparableFromDifferenceFn(IntWrapper);
}
```

**TODO:** If we support function types, we could potentially pass a function to
use to the adapter instead:

```
adapter ComparableFromDifferenceFn
    (T:! Type, Difference:! fnty(T, T)->i32) for T {
  impl as Comparable {
    fn Less[me: Self](rhs: Self) -> bool {
      return Difference(me, rhs) < 0;
    }
  }
}
class IntWrapper {
  var x: i32;
  fn Difference(left: Self, right: Self) {
    return left.x - right.x;
  }
  impl as Comparable =
      ComparableFromDifferenceFn(IntWrapper, Difference)
      as Comparable;
}
```

### Use case: Private impl

Adapter types can be used when a library publicly exposes a type, but only wants
to say that type implements an interface as a private detail internal to the
implementation of the type. In that case, instead of implementing the interface
for the public type, the library can create a private adapter for that type and
implement the interface on that instead. Any member of the class can cast its
`me` parameter to the adapter type when it wants to make use of the private
impl.

```
// Public, in API file
class Complex64 {
  // ...
  fn CloserToOrigin[me: Self](them: Self) -> bool;
}

// Private

adapter ByReal extends Complex64 {
  // Complex numbers are not generally comparable,
  // but this comparison function is useful for some
  // method implementations.
  impl as Comparable {
    fn Less[me: Self](that: Self) -> bool {
      return me.Real() < that.Real();
    }
  }
}

fn Complex64.CloserToOrigin[me: Self](them: Self) -> bool {
  var me_mag: ByReal = me * me.Conj() as ByReal;
  var them_mag: ByReal = them * them.Conj() as ByReal;
  return me_mag.Less(them_mag);
}
```

### Adapter with stricter invariants

**Future work:** Rust also uses the newtype idiom to create types with
additional invariants or other information encoded in the type
([1](https://doc.rust-lang.org/rust-by-example/generics/new_types.html),
[2](https://doc.rust-lang.org/book/ch19-04-advanced-types.html#using-the-newtype-pattern-for-type-safety-and-abstraction),
[3](https://www.worthe-it.co.za/blog/2020-10-31-newtype-pattern-in-rust.html)).
This is used to record in the type system that some data has passed validation
checks, like `ValidDate` with the same data layout as `Date`. Or to record the
units associated with a value, such as `Seconds` versus `Milliseconds` or `Feet`
versus `Meters`. We should have some way of restricting the casts between a type
and an adapter to address this use case.

## Associated constants

In addition to associated methods, we allow other kinds of
[associated entities](terminology.md#associated-entity). For consistency, we use
the same syntax to describe a constant in an interface as in a type without
assigning a value. As constants, they are declared using the `let` introducer.
For example, a fixed-dimensional point type could have the dimension as an
associated constant.

```
interface NSpacePoint {
  let N:! i32;
  // The following require: 0 <= i < N.
  fn Get[addr me: Self*](i: i32) -> f64;
  fn Set[addr me: Self*](i: i32, value: f64);
  // Associated constants may be used in signatures:
  fn SetAll[addr me: Self*](value: Array(f64, N));
}
```

Implementations of `NSpacePoint` for different types might have different values
for `N`:

```
class Point2D {
  impl as NSpacePoint {
    let N:! i32 = 2;
    fn Get[addr me: Self*](i: i32) -> f64 { ... }
    fn Set[addr me: Self*](i: i32, value: f64) { ... }
    fn SetAll[addr me: Self*](value: Array(f64, 2)) { ... }
  }
}

class Point3D {
  impl as NSpacePoint {
    let N:! i32 = 3;
    fn Get[addr me: Self*](i: i32) -> f64 { ... }
    fn Set[addr me: Self*](i: i32, value: f64) { ... }
    fn SetAll[addr me: Self*](value: Array(f64, 3)) { ... }
  }
}
```

And these values may be accessed as members of the type:

```
Assert(Point2D.N == 2);
Assert(Point3D.N == 3);

fn PrintPoint[PointT:! NSpacePoint](p: PointT) {
  for (var i: i32 = 0; i < PointT.N; ++i) {
    if (i > 0) { Print(", "); }
    Print(p.Get(i));
  }
}

fn ExtractPoint[PointT:! NSpacePoint](
    p: PointT,
    dest: Array(f64, PointT.N)*) {
  for (var i: i32 = 0; i < PointT.N; ++i) {
    (*dest)[i] = p.Get(i);
  }
}
```

**Comparison with other languages:** This feature is also called
[associated constants in Rust](https://doc.rust-lang.org/reference/items/associated-items.html#associated-constants).

**Aside:** In general, the use of `:!` here means these `let` declarations will
only have compile-time and not runtime storage associated with them.

### Associated class functions

To be consistent with normal
[class function](/docs/design/classes.md#class-functions) declaration syntax,
associated class functions are written using a `fn` declaration:

```
interface DeserializeFromString {
  fn Deserialize(serialized: String) -> Self;
}

class MySerializableType {
  var i: i32;

  impl as DeserializeFromString {
    fn Deserialize(serialized: String) -> Self {
      return (.i = StringToInt(serialized));
    }
  }
}

var x: MySerializableType = MySerializableType.Deserialize("3");

fn Deserialize(T:! DeserializeFromString, serialized: String) -> T {
  return T.Deserialize(serialized);
}
var y: MySerializableType = Deserialize(MySerializableType, "4");
```

This is instead of declaring an associated constant using `let` with a function
type.

Together associated methods and associated class functions are called
_associated functions_, much like together methods and class functions are
called [member functions](/docs/design/classes.md#member-functions).

## Associated types

Associated types are [associated entities](terminology.md#associated-entity)
that happen to be types. These are particularly interesting since they can be
used in the signatures of associated methods or functions, to allow the
signatures of methods to vary from implementation to implementation. We already
have one example of this: the `Self` type discussed
[in the "Interfaces" section](#interfaces). For other cases, we can say that the
interface declares that each implementation will provide a type under a specific
name. For example:

```
interface StackAssociatedType {
  let ElementType:! Type;
  fn Push[addr me: Self*](value: ElementType);
  fn Pop[addr me: Self*]() -> ElementType;
  fn IsEmpty[addr me: Self*]() -> bool;
}
```

Here we have an interface called `StackAssociatedType` which defines two
methods, `Push` and `Pop`. The signatures of those two methods declare them as
accepting or returning values with the type `ElementType`, which any implementer
of `StackAssociatedType` must also define. For example, maybe `DynamicArray`
implements `StackAssociatedType`:

```
class DynamicArray(T:! Type) {
  class IteratorType { ... }
  fn Begin[addr me: Self*]() -> IteratorType;
  fn End[addr me: Self*]() -> IteratorType;
  fn Insert[addr me: Self*](pos: IteratorType, value: T);
  fn Remove[addr me: Self*](pos: IteratorType);

  impl as StackAssociatedType {
    // Set the associated type `ElementType` to `T`.
    let ElementType:! Type = T;
    fn Push[addr me: Self*](value: ElementType) {
      me->Insert(me->End(), value);
    }
    fn Pop[addr me: Self*]() -> ElementType {
      var pos: IteratorType = me->End();
      Assert(pos != me->Begin());
      --pos;
      returned var ret: ElementType = *pos;
      me->Remove(pos);
      return var;
    }
    fn IsEmpty[addr me: Self*]() -> bool {
      return me->Begin() == me->End();
    }
  }
}
```

**Alternatives considered:** See
[other syntax options considered in #731 for specifying associated types](/proposals/p0731.md#syntax-for-associated-constants).
In particular, it was deemed that
[Swift's approach of inferring the associated type from method signatures in the impl](https://docs.swift.org/swift-book/LanguageGuide/Generics.html#ID190)
was unneeded complexity.

The definition of the `StackAssociatedType` is sufficient for writing a generic
function that operates on anything implementing that interface, for example:

```
fn PeekAtTopOfStack[StackType:! StackAssociatedType](s: StackType*)
    -> StackType.ElementType {
  var top: StackType.ElementType = s->Pop();
  s->Push(top);
  return top;
}

var my_array: DynamicArray(i32) = (1, 2, 3);
// PeekAtTopOfStack's `StackType` is set to
// `DynamicArray(i32) as StackAssociatedType`.
// `StackType.ElementType` becomes `i32`.
Assert(PeekAtTopOfStack(my_array) == 3);
```

Associated types can also be implemented using a
[member type](/docs/design/classes.md#member-type).

```
interface Container {
  let IteratorType:! Iterator;
  ...
}

class DynamicArray(T:! Type) {
  ...
  impl as Container {
    class IteratorType { ... }
    ...
  }
}
```

For context, see
["Interface type parameters and associated types" in the generics terminology document](terminology.md#interface-type-parameters-versus-associated-types).

**Comparison with other languages:** Both
[Rust](https://doc.rust-lang.org/book/ch19-03-advanced-traits.html#specifying-placeholder-types-in-trait-definitions-with-associated-types)
and [Swift](https://docs.swift.org/swift-book/LanguageGuide/Generics.html#ID189)
support associated types.

### Implementation model

The associated type can be modeled by a witness table field in the interface's
witness table.

```
interface Iterator {
  fn Advance[addr me: Self*]();
}

interface Container {
  let IteratorType:! Iterator;
  fn Begin[addr me: Self*]() -> IteratorType;
}
```

is represented by:

```
class Iterator(Self:! Type) {
  var Advance: fnty(this: Self*);
  ...
}
class Container(Self:! Type) {
  // Representation type for the iterator.
  let IteratorType:! Type;
  // Witness that IteratorType implements Iterator.
  var iterator_impl: Iterator(IteratorType)*;

  // Method
  var Begin: fnty (this: Self*) -> IteratorType;
  ...
}
```

## Parameterized interfaces

Associated types don't change the fact that a type can only implement an
interface at most once.

If instead you want a family of related interfaces, one per possible value of a
type parameter, multiple of which could be implemented for a single type, you
would use
[parameterized interfaces](terminology.md#interface-type-parameters-versus-associated-types).
To write a parameterized version of the stack interface, instead of using
associated types, write a parameter list after the name of the interface instead
of the associated type declaration:

```
interface StackParameterized(ElementType:! Type) {
  fn Push[addr me: Self*](value: ElementType);
  fn Pop[addr me: Self*]() -> ElementType;
  fn IsEmpty[addr me: Self*]() -> bool;
}
```

Then `StackParameterized(Fruit)` and `StackParameterized(Veggie)` would be
considered different interfaces, with distinct implementations.

```
class Produce {
  var fruit: DynamicArray(Fruit);
  var veggie: DynamicArray(Veggie);
  impl as StackParameterized(Fruit) {
    fn Push[addr me: Self*](value: Fruit) {
      me->fruit.Push(value);
    }
    fn Pop[addr me: Self*]() -> Fruit {
      return me->fruit.Pop();
    }
    fn IsEmpty[addr me: Self*]() -> bool {
      return me->fruit.IsEmpty();
    }
  }
  impl as StackParameterized(Veggie) {
    fn Push[addr me: Self*](value: Veggie) {
      me->veggie.Push(value);
    }
    fn Pop[addr me: Self*]() -> Veggie {
      return me->veggie.Pop();
    }
    fn IsEmpty[addr me: Self*]() -> bool {
      return me->veggie.IsEmpty();
    }
  }
}
```

Unlike associated types in interfaces and parameters to types, interface
parameters can't be deduced. For example, if we were to rewrite
[the `PeekAtTopOfStack` example in the "associated types" section](#associated-types)
for `StackParameterized(T)` it would generate a compile error:

```
// ❌ Error: can't deduce interface parameter `T`.
fn BrokenPeekAtTopOfStackParameterized
    [T:! Type, StackType:! StackParameterized(T)]
    (s: StackType*) -> T { ... }
```

This error is because the compiler can not determine if `T` should be `Fruit` or
`Veggie` when passing in argument of type `Produce*`. The function's signature
would have to be changed so that the value for `T` could be determined from the
explicit parameters.

```
fn PeekAtTopOfStackParameterized
    [T:! Type, StackType:! StackParameterized(T)]
    (s: StackType*, _:! singleton_type_of(T)) -> T { ... }

var produce: Produce = ...;
var top_fruit: Fruit =
    PeekAtTopOfStackParameterized(&produce, Fruit);
var top_veggie: Veggie =
    PeekAtTopOfStackParameterized(&produce, Veggie);
```

The pattern `_:! singleton_type_of(T)` is a placeholder syntax for an expression
that will only match `T`, until issue
[#578: Value patterns as function parameters](https://github.com/carbon-language/carbon-lang/issues/578)
is resolved. Using that pattern in the explicit parameter list allows us to make
`T` available earlier in the declaration so it can be passed as the argument to
the parameterized interface `StackParameterized`.

This approach is useful for the `ComparableTo(T)` interface, where a type might
be comparable with multiple other types, and in fact interfaces for
[operator overloads](#operator-overloading) more generally. Example:

```
interface EquatableWith(T:! Type) {
  fn Equals[me: Self](rhs: T) -> bool;
  ...
}
class Complex {
  var real: f64;
  var imag: f64;
  // Can implement this interface more than once
  // as long as it has different arguments.
  impl as EquatableWith(Complex) { ... }
  impl as EquatableWith(f64) { ... }
}
```

All interface parameters must be marked as "generic", using the `:!` syntax.
This reflects these two properties of these parameters:

-   They must be resolved at compile-time, and so can't be passed regular
    dynamic values.
-   We allow either generic or template values to be passed in.

**Note:** Interface parameters aren't required to be types, but that is the vast
majority of cases. As an example, if we had an interface that allowed a type to
define how the tuple-member-read operator would work, the index of the member
could be an interface parameter:

```
interface ReadTupleMember(index:! u32) {
  let T:! Type;
  // Returns me[index]
  fn Get[me: Self]() -> T;
}
```

This requires that the index be known at compile time, but allows different
indices to be associated with different types.

**Caveat:** When implementing an interface twice for a type, the interface
parameters are required to always be different. For example:

```
interface Map(FromType:! Type, ToType:! Type) {
  fn Map[addr me: Self*](needle: FromType) -> Optional(ToType);
}
class Bijection(FromType:! Type, ToType:! Type) {
  impl as Map(FromType, ToType) { ... }
  impl as Map(ToType, FromType) { ... }
}
// ❌ Error: Bijection has two impls of interface Map(String, String)
var oops: Bijection(String, String) = ...;
```

In this case, it would be better to have an [adapting type](#adapting-types) to
contain the `impl` for the reverse map lookup, instead of implementing the `Map`
interface twice:

```
class Bijection(FromType:! Type, ToType:! Type) {
  impl as Map(FromType, ToType) { ... }
}
adapter ReverseLookup(FromType:! Type, ToType:! Type)
    for Bijection(FromType, ToType) {
  impl as Map(ToType, FromType) { ... }
}
```

**Comparison with other languages:** Rust calls
[traits with type parameters "generic traits"](https://doc.rust-lang.org/reference/items/traits.html#generic-traits)
and
[uses them for operator overloading](https://doc.rust-lang.org/book/ch19-03-advanced-traits.html#default-generic-type-parameters-and-operator-overloading).

[Rust uses the term "type parameters"](https://github.com/rust-lang/rfcs/blob/master/text/0195-associated-items.md#clearer-trait-matching)
for both interface type parameters and associated types. The difference is that
interface parameters are "inputs" since they _determine_ which `impl` to use,
and associated types are "outputs" since they are determined _by_ the `impl`,
but play no role in selecting the `impl`.

### Impl lookup

Let's say you have some interface `I(T, U(V))` being implemented for some type
`A(B(C(D), E))`. To satisfy the [orphan rule for coherence](#orphan-rule), that
`impl` must be defined in some library that must be imported in any code that
looks up whether that interface is implemented for that type. This requires that
`impl` is defined in the same library that defines the interface or one of the
names needed by the type. That is, the `impl` must be defined with one of `I`,
`T`, `U`, `V`, `A`, `B`, `C`, `D`, or `E`. We further require anything looking
up this `impl` to import the _definitions_ of all of those names. Seeing a
forward declaration of these names is insufficient, since you can presumably see
forward declarations without seeing an `impl` with the definition. This
accomplishes a few goals:

-   The compiler can check that there is only one definition of any `impl` that
    is actually used, avoiding
    [One Definition Rule (ODR)](https://en.wikipedia.org/wiki/One_Definition_Rule)
    problems.
-   Every attempt to use an `impl` will see the exact same `impl`, making the
    interpretation and semantics of code consistent no matter its context, in
    accordance with the
    [low context-sensitivity principle](/docs/project/principles/low_context_sensitivity.md).
-   Allowing the `impl` to be defined with either the interface or the type
    addresses the
    [expression problem](https://eli.thegreenplace.net/2016/the-expression-problem-and-its-solutions).

Note that [the rules for specialization](#lookup-resolution-and-specialization)
do allow there to be more than one `impl` to be defined for a type, by
unambiguously picking one as most specific.

**References:** Implementation coherence is
[defined in terminology](terminology.md#coherence), and is
[a goal for Carbon](goals.md#coherence). More detail can be found in
[this appendix with the rationale and alternatives considered](appendix-coherence.md).

### Parameterized named constraints

We should also allow the [named constraint](#named-constraints) construct to
support parameters. Parameters would work the same way as for interfaces.

## Where constraints

So far, we have restricted a generic type parameter by saying it has to
implement an interface or a set of interfaces. There are a variety of other
constraints we would like to be able to express, such as applying restrictions
to its associated types and associated constants. This is done using the `where`
operator that adds constraints to a type-of-type.

The where operator can be applied to a type-of-type in a declaration context:

```
// Constraints on function parameters:
fn F[V:! D where ...](v: V) { ... }

// Constraints on a class parameter:
class S(T:! B where ...) {
  // Constraints on a method:
  fn G[me: Self, V:! D where ...](v: V);
}

// Constraints on an interface parameter:
interface A(T:! B where ...) {
  // Constraints on an associated type:
  let U:! C where ...;
  // Constraints on an associated method:
  fn G[me: Self, V:! D where ...](v: V);
}
```

We also allow you to name constraints using a `where` operator in a `let` or
`constraint` definition. The expressions that can follow the `where` keyword are
described in the ["constraint use cases"](#constraint-use-cases) section, but
generally look like boolean expressions that should evaluate to `true`.

The result of applying a `where` operator to a type-of-type is another
type-of-type. Note that this expands the kinds of requirements that
type-of-types can have from just interface requirements to also include the
various kinds of constraints discussed later in this section. In addition, it
can introduce relationships between different type variables, such as that a
member of one is equal to the member of another.

**Comparison with other languages:** Both Swift and Rust use `where` clauses on
declarations instead of in the expression syntax. These happen after the type
that is being constrained has been given a name and use that name to express the
constraint.

Rust also supports
[directly passing in the values for associated types](https://rust-lang.github.io/rfcs/0195-associated-items.html#constraining-associated-types)
when using a trait as a constraint. This is helpful when specifying concrete
types for all associated types in a trait in order to
[make it object safe so it can be used to define a trait object type](https://rust-lang.github.io/rfcs/0195-associated-items.html#trait-objects).

Rust is adding trait aliases
([RFC](https://github.com/rust-lang/rfcs/blob/master/text/1733-trait-alias.md),
[tracking issue](https://github.com/rust-lang/rust/issues/41517)) to support
naming some classes of constraints.

### Constraint use cases

#### Set an associated constant to a specific value

We might need to write a function that only works with a specific value of an
[associated constant](#associated-constants) `N`. In this case, the name of the
associated constant is written first, followed by an `=`, and then the value:

```
fn PrintPoint2D[PointT:! NSpacePoint where .N = 2](p: PointT) {
  Print(p.Get(0), ", ", p.Get(1));
}
```

Similarly in an interface definition:

```
interface {
  let PointT:! NSpacePoint where .N = 2;
}
```

To name such a constraint, you may use a `let` or a `constraint` declaration:

```
let Point2DInterface:! auto = NSpacePoint where .N = 2;
constraint Point2DInterface {
  extends NSpacePoint where .N = 2;
}
```

**Concern:** Using `=` for this use case is not consistent with other `where`
clauses that write a boolean expression that evaluates to `true` when the
constraint is satisfied.

A constraint to say that two associated constants should have the same value
without specifying what specific value they should have must use `==` instead of
`=`:

```
interface PointCloud {
  let Dim:! i32;
  let PointT:! NSpacePoint where .N == Dim;
}
```

#### Same type constraints

##### Set an associated type to a specific value

Functions accepting a generic type might also want to constrain one of its
associated types to be a specific, concrete type. For example, we might want to
have a function only accept stacks containing integers:

```
fn SumIntStack[T:! Stack where .ElementType = i32](s: T*) -> i32 {
  var sum: i32 = 0;
  while (!s->IsEmpty()) {
    // s->Pop() has type `T.ElementType` == i32:
    sum += s->Pop();
  }
  return sum;
}
```

To name these sorts of constraints, we could use `let` statements or
`constraint` definitions:

```
let IntStack:! auto = Stack where .ElementType = i32;
constraint IntStack {
  extends Stack where .ElementType = i32;
}
```

##### Equal generic types

Alternatively, two generic types could be constrained to be equal to each other,
without specifying what that type is. This uses `==` instead of `=`. For
example, we could make the `ElementType` of an `Iterator` interface equal to the
`ElementType` of a `Container` interface as follows:

```
interface Iterator {
  let ElementType:! Type;
  ...
}
interface Container {
  let ElementType:! Type;
  let IteratorType:! Iterator where .ElementType == ElementType;
  ...
}
```

Given an interface with two associated types

```
interface PairInterface {
  let Left:! Type;
  let Right:! Type;
}
```

we can constrain them to be equal in a function signature:

```
fn F[MatchedPairType:! PairInterface where .Left == .Right]
    (x: MatchedPairType*);
```

or in an interface definition:

```
interface HasEqualPair {
  let P:! PairInterface where .Left == .Right;
}
```

This kind of constraint can be named:

```
let EqualPair:! auto =
    PairInterface where .Left == .Right;
constraint EqualPair {
  extends PairInterface where .Left == .Right;
}
```

Another example of same type constraints is when associated types of two
different interfaces are constrained to be equal:

```
fn Map[CT:! Container,
       FT:! Function where .InputType == CT.ElementType]
      (c: CT, f: FT) -> Vector(FT.OutputType);
```

###### Satisfying both type-of-types

If the two types being constrained to be equal have been declared with different
type-of-types, then the actual type value they are set to will have to satisfy
both constraints. For example, if `SortedContainer.ElementType` is declared to
be `Comparable`, then in this declaration:

```
fn Contains
    [SC:! SortedContainer,
     CT:! Container where .ElementType == SC.ElementType]
    (haystack: SC, needles: CT) -> bool;
```

the `where` constraint means `CT.ElementType` must satisfy `Comparable` as well.
However, inside the body of `Contains`, `CT.ElementType` will only act like the
implementation of `Comparable` is [external](#external-impl). That is, items
from the `needles` container won't have an unqualified `Compare` method member,
but can still be implicitly converted to `Comparable` and can still call
`Compare` using the qualified member syntax, `needle.(Comparable.Compare)(elt)`.
The rule is that an `==` `where` constraint between two type variables does not
modify the set of unqualified member names of either type. (If you write
`where .ElementType = String` with a `=` and a concrete type, then
`.ElementType` is actually set to `String` including the complete unqualified
`String` API.)

Note that `==` constraints are symmetric, so the previous declaration of
`Contains` is equivalent to an alternative declaration where `CT` is declared
first and the `where` clause is attached to `SortedContainer`:

```
fn Contains
    [CT:! Container,
     SC:! SortedContainer where .ElementType == CT.ElementType]
    (haystack: SC, needles: CT) -> bool;
```

#### Type bound for associated type

A `where` clause can express that a type must implement an interface. This is
more flexible than the usual approach of including that interface in the type
since it can be applied to associated type members as well.

##### Type bounds on associated types in declarations

In the following example, normally the `ElementType` of a `Container` can be any
type. The `SortContainer` function, however, takes a pointer to a type
satisfying `Container` with the additional constraint that its `ElementType`
must satisfy the `Comparable` interface.

```
interface Container {
  let ElementType:! Type;
  ...
}

fn SortContainer
    [ContainerType:! Container where .ElementType is Comparable]
    (container_to_sort: ContainerType*);
```

In contrast to [a same type constraint](#same-type-constraints), this does not
say what type `ElementType` exactly is, just that it must satisfy some
type-of-type.

**Open question:** How do you spell that? Provisionally we are writing `is`,
following Swift, but maybe we should have another operator that more clearly
returns a boolean like `has_type`?

**Note:** `Container` defines `ElementType` as having type `Type`, but
`ContainerType.ElementType` has type `Comparable`. This is because
`ContainerType` has type `Container where .ElementType is Comparable`, not
`Container`. This means we need to be a bit careful when talking about the type
of `ContainerType` when there is a `where` clause modifying it.

##### Type bounds on associated types in interfaces

Given these definitions (omitting `ElementType` for brevity):

```
interface IteratorInterface { ... }
interface ContainerInterface {
  let IteratorType:! IteratorInterface;
  ...
}
interface RandomAccessIterator {
  extends IteratorInterface;
  ...
}
```

We can then define a function that only accepts types that implement
`ContainerInterface` where its `IteratorType` associated type implements
`RandomAccessIterator`:

```
fn F[ContainerType:! ContainerInterface
     where .IteratorType is RandomAccessIterator]
    (c: ContainerType);
```

We would like to be able to name this constraint, defining a
`RandomAccessContainer` to be a type-of-type whose types satisfy
`ContainerInterface` with an `IteratorType` satisfying `RandomAccessIterator`.

```
let RandomAccessContainer:! auto =
    ContainerInterface where .IteratorType is RandomAccessIterator;
// or
constraint RandomAccessContainer {
  extends ContainerInterface
      where .IteratorType is RandomAccessIterator;
}

// With the above definition:
fn F[ContainerType:! RandomAccessContainer](c: ContainerType);
// is equivalent to:
fn F[ContainerType:! ContainerInterface
     where .IteratorType is RandomAccessIterator]
    (c: ContainerType);
```

#### Combining constraints

Constraints can be combined by separating constraint clauses with the `and`
keyword. This example expresses a constraint that two associated types are equal
and satisfy an interface:

```
fn EqualContainers
    [CT1:! Container,
     CT2:! Container where .ElementType is HasEquality
                       and .ElementType == CT1.ElementType]
    (c1: CT1*, c2: CT2*) -> bool;
```

**Comparison with other languages:** Swift and Rust use commas `,` to separate
constraint clauses, but that only works because they place the `where` in a
different position in a declaration. In Carbon, the `where` is attached to a
type in a parameter list that is already using commas to separate parameters.

#### Recursive constraints

We sometimes need to constrain a type to equal one of its associated types. In
this first example, we want to represent the function `Abs` which will return
`Self` for some but not all types, so we use an associated type `MagnitudeType`
to encode the return type:

```
interface HasAbs {
  extends Numeric;
  let MagnitudeType:! Numeric;
  fn Abs[me: Self]() -> MagnitudeType;
}
```

For types representing subsets of the real numbers, such as `i32` or `f32`, the
`MagnitudeType` will match `Self`, the type implementing an interface. For types
representing complex numbers, the types will be different. For example, the
`Abs()` applied to a `Complex64` value would produce a `f32` result. The goal is
to write a constraint to restrict to the first case.

In a second example, when you take the slice of a type implementing `Container`
you get a type implementing `Container` which may or may not be the same type as
the original container type. However, taking the slice of a slice always gives
you the same type, and some functions want to only operate on containers whose
slice type is the same as the container type.

To solve this problem, we think of `Self` as an actual associated type member of
every interface. We can then address it using `.Self` in a `where` clause, like
any other associated type member.

```
fn Relu[T:! HasAbs where .MagnitudeType == .Self](x: T) {
  // T.MagnitudeType == T so the following is allowed:
  return (x.Abs() + x) / 2;
}
fn UseContainer[T:! Container where .SliceType == .Self](c: T) -> bool {
  // T.SliceType == T so `c` and `c.Slice(...)` can be compared:
  return c == c.Slice(...);
}
```

Notice that in an interface definition, `Self` refers to the type implementing
this interface while `.Self` refers to the associated type currently being
defined.

```
interface Container {
  let ElementType:! Type;

  let SliceType:! Container
      where .ElementType == ElementType and
            .SliceType == .Self;

  fn GetSlice[addr me: Self*]
      (start: IteratorType, end: IteratorType) -> SliceType;
}
```

These recursive constraints can be named:

```
let RealAbs:! auto = HasAbs where .MagnitudeType == .Self;
constraint RealAbs {
  extends HasAbs where .MagnitudeType == Self;
}
let ContainerIsSlice:! auto =
    Container where .SliceType == .Self;
constraint ContainerIsSlice {
  extends Container where .SliceType == Self;
}
```

Note that using the `constraint` approach we can name these constraints using
`Self` instead of `.Self`, since they are facets of the same type: `Self` is the
facet corresponding to the containing interface and `.Self` is the facet
corresponding to the interface being extended.

#### Parameterized type implements interface

There are times when a function will pass a generic type parameter of the
function as an argument to a parameterized type, as in the previous case, and in
addition the function needs the result to implement a specific interface.

```
// Some parametized type.
class Vector(T:! Type) { ... }

// Parameterized type implements interface only for some arguments.
external impl Vector(String) as Printable { ... }

// Constraint: `T` such that `Vector(T)` implements `Printable`
fn PrintThree
    [T:! Type where Vector(.Self) is Printable]
    (a: T, b: T, c: T) {
  var v: Vector(T) = (a, b, c);
  Print(v);
}
```

**Comparison with other languages:** This use case was part of the
[Rust rationale for adding support for `where` clauses](https://rust-lang.github.io/rfcs/0135-where.html#motivation).

#### Another type implements parameterized interface

In this case, we need some other type to implement an interface parameterized by
a generic type parameter. The syntax for this case follows the previous case,
except now the `.Self` parameter is on the interface to the right of the `is`.
For example, we might need a type parameter `T` to support explicit conversion
from an integer type like `i32`:

```
interface As(T:! Type) {
  fn Convert[me: Self]() -> T;
}

fn Double[T:! Mul where i32 is As(.Self)](x: T) -> T {
  return x * (2 as T);
}
```

### Implied constraints

Imagine we have a generic function that accepts an arbitrary `HashMap`:

```
fn LookUp[KeyType:! Type](hm: HashMap(KeyType, i32)*,
                          k: KeyType) -> i32;

fn PrintValueOrDefault[KeyType:! Printable,
                       ValueT:! Printable & HasDefault]
    (map: HashMap(KeyType, ValueT), key: KeyT);
```

The `KeyType` in these declarations does not visibly satisfy the requirements of
`HashMap`, which requires the type implement `Hashable` and other interfaces:

```
class HashMap(
    KeyType:! Hashable & EqualityComparable & Movable,
    ...) { ... }
```

In this case, `KeyType` gets `Hashable` and so on as _implied constraints_.
Effectively that means that these functions are automatically rewritten to add a
`where` constraint on `KeyType` attached to the `HashMap` type:

```
fn LookUp[KeyType:! Type]
    (hm: HashMap(KeyType, i32)*
        where KeyType is Hashable & EqualityComparable & Movable,
     k: KeyType) -> i32;

fn PrintValueOrDefault[KeyType:! Printable,
                       ValueT:! Printable & HasDefault]
    (map: HashMap(KeyType, ValueT)
        where KeyType is Hashable & EqualityComparable & Movable,
     key: KeyT);
```

In this case, Carbon will accept the definition and infer the needed constraints
on the generic type parameter. This is both more concise for the author of the
code and follows the
["don't repeat yourself" principle](https://en.wikipedia.org/wiki/Don%27t_repeat_yourself).
This redundancy is undesirable since it means if the needed constraints for
`HashMap` are changed, then the code has to be updated in more locations.
Further it can add noise that obscures relevant information. In practice, any
user of these functions will have to pass in a valid `HashMap` instance, and so
will have already satisfied these constraints.

This implied constraint is equivalent to the explicit constraint that each
parameter and return type [is legal](#must-be-legal-type-argument-constraints).

**Note:** These implied constraints affect the _requirements_ of a generic type
parameter, but not its _unqualified member names_. This way you can always look
at the declaration to see how name resolution works, without having to look up
the definitions of everything it is used as an argument to.

**Limitation:** To limit readability concerns and ambiguity, this feature is
limited to a single signature. Consider this interface declaration:

```
interface GraphNode {
  let Edge:! Type;
  fn EdgesFrom[me: Self]() -> HashSet(Edge);
}
```

One approach would be to say the use of `HashSet(Edge)` in the signature of the
`EdgesFrom` function would imply that `Edge` satisfies the requirements of an
argument to `HashSet`, such as being `Hashable`. Another approach would be to
say that the `EdgesFrom` would only be conditionally available when `Edge` does
satisfy the constraints on `HashSet` arguments. Instead, Carbon will reject this
definition, requiring the user to include all the constraints required for the
other declarations in the interface in the declaration of the `Edge` associated
type. Similarly, a parameter to a class must be declared with all the
constraints needed to declare the members of the class that depend on that
parameter.

**Comparison with other languages:** Both Swift
([1](https://www.swiftbysundell.com/tips/inferred-generic-type-constraints/),
[2](https://github.com/apple/swift/blob/main/docs/Generics.rst#constraint-inference))
and
[Rust](https://play.rust-lang.org/?version=stable&mode=debug&edition=2018&gist=0b2d645bd205f24a7a6e2330d652c32e)
support some form of this feature as part of their type inference.

#### Must be legal type argument constraints

Now consider the case that the generic type parameter is going to be used as an
argument to a parameterized type in a function body, not in the signature. If
the parameterized type was explicitly mentioned in the signature, the implied
constraint feature would ensure all of its requirements were met. The developer
can create a trivial
[parameterized type implements interface](#parameterized-type-implements-interface)
`where` constraint to just say the type is a legal with this argument, by saying
that the parameterized type implements `Type`, which all types do.

For example, a function that adds its parameters to a `HashSet` to deduplicate
them, needs them to be `Hashable` and so on. To say "`T` is a type where
`HashSet(T)` is legal," we can write:

```
fn NumDistinct[T:! Type where HashSet(.Self) is Type]
    (a: T, b: T, c: T) -> i32 {
  var set: HashSet(T);
  set.Add(a);
  set.Add(b);
  set.Add(c);
  return set.Size();
}
```

This has the same advantages over repeating the constraints on `HashSet`
arguments in the type of `T` as the general implied constraints above.

### Open question: referencing names in the interface being defined

Should the constraint in a `where` clause be required to only reference earlier
names from this scope, as in this example?

```
interface Graph {
  let E: Edge;
  let V: Vert where .E == E and .Self == E.V;
}
```

The downside is that if you could reference later names, there is a more
pleasingly symmetric formulation of those same constraints:

```
interface Graph {
  let E: Edge where .V == V;
  let V: Vert where .E == E;
}
```

**TODO:** Revisit this question once issue
[#472: Open question: Calling functions defined later in the same file](https://github.com/carbon-language/carbon-lang/issues/472)
and proposal
[#875: Principle: information accumulation](https://github.com/carbon-language/carbon-lang/pull/875)
are resolved.

### Manual type equality

Imagine we have some function with generic parameters:

```
fn F[T:! SomeInterface](x: T) {
  x.G(x.H());
}
```

We want to know if the return type of method `T.H` is the same as the parameter
type of `T.G` in order to typecheck the function. However, determining whether
two type expressions are transitively equal is in general undecidable, as
[has been shown in Swift](https://forums.swift.org/t/swift-type-checking-is-undecidable/39024).

Carbon's approach is to only allow implicit conversions between two type
expressions that are constrained to be equal in a single where clause. This
means that if two type expressions are only transitively equal, the user will
need to include a sequence of casts or use an
[`observe` declaration](#observe-declarations) to convert between them.

Given this interface `Transitive` that has associated types that are constrained
to all be equal, with interfaces `P`, `Q`, and `R`:

```
interface P { fn InP[me:Self](); }
interface Q { fn InQ[me:Self](); }
interface R { fn InR[me:Self](); }

interface Transitive {
  let A:! P;
  let B:! Q where .Self == A;
  let C:! R where .Self == B;

  fn GetA[me: Self]() -> A;
  fn TakesC[me:Self](c: C);
}
```

A cast to `B` is needed to call `TakesC` with a value of type `A`, so each step
only relies on one equality:

```
fn F[T:! Transitive](t: T) {
  // ✅ Allowed
  t.TakesC(t.GetA() as T.B);

  // ✅ Allowed
  let b: T.B = t.GetA();
  t.TakesC(b);

  // ❌ Not allowed: t.TakesC(t.GetA());
}
```

A value of type `A`, such as the return value of `GetA()`, has the API of `P`.
Any such value also implements `Q`, and since the compiler can see that by way
of a single `where` equality, values of type `A` are treated as if they
implement `Q` [externally](terminology.md#external-impl). However, the compiler
will require a cast to `B` or `C` to see that the type implements `R`.

```
fn TakesPQR[U:! P & Q & R](u: U);

fn G[T:! Transitive](t: T) {
  var a: T.A = t.GetA();

  // ✅ Allowed: `T.A` implements `P`.
  a.InP();

  // ✅ Allowed: `T.A` implements `Q` externally.
  a.(Q.InQ)();

  // ❌ Not allowed: a.InQ();

  // ✅ Allowed: values of type `T.A` may be cast
  // to `T.B`, which implements `Q` internally.
  (a as T.B).InQ();

  // ✅ Allowed: `T.B` implements `R` externally.
  (a as T.B).(R.InR)();

  // ❌ Not allowed: TakesPQR(a);

  // ✅ Allowed: `T.B` implements `P`, `Q`, and
  // `R`, though the implementations of `P`
  // and `R` are external.
  TakesPQR(a as T.B);
}
```

The compiler may have several different `where` clauses to consider,
particularly when an interface has associated types that recursively satisfy the
same interface. For example, given this interface `Commute`:

```
interface Commute {
  let X:! Commute;
  let Y:! Commute where .X == X.Y;

  fn GetX[me: Self]() -> X;
  fn GetY[me: Self]() -> Y;
  fn TakesXXY[me:Self](xxy: X.X.Y);
}
```

and a function `H` taking a value with some type implementing this interface,
then the following would be legal statements in `H`:

```
fn H[C: Commute](c: C) {
  // ✅ Legal: argument has type `C.X.X.Y`
  c.TakesXXY(c.GetX().GetX().GetY());

  // ✅ Legal: argument has type `C.X.Y.X` which is equal
  // to `C.X.X.Y` following only one `where` clause.
  c.TakesXXY(c.GetX().GetY().GetX());

  // ✅ Legal: cast is legal since it matches a `where`
  // clause, and produces an argument that has type
  // `C.X.Y.X`.
  c.TakesXXY(c.GetY().GetX().GetX() as C.X.Y.X);
}
```

That last call would not be legal without the cast, though.

**Comparison with other languages:** Other languages such as Swift and Rust
instead perform automatic type equality. In practice this means that their
compiler can reject some legal programs based on heuristics simply to avoid
running for an unbounded length of time.

The benefits of the manual approach include:

-   fast compilation, since the compiler does not need to explore a potentially
    large set of combinations of equality restrictions, supporting
    [Carbon's goal of fast and scalable development](/docs/project/goals.md#fast-and-scalable-development);
-   expressive and predictable semantics, since there are no limitations on how
    complex a set of constraints can be supported; and
-   simplicity.

The main downsides are:

-   manual work for the source code author to prove to the compiler that types
    are equal; and
-   verbosity.

We expect that rich error messages and IDE tooling will be able to suggest
changes to the source code when a single equality constraint is not sufficient
to show two type expressions are equal, but a more extensive automated search
can find a sequence that prove they are equal.

#### `observe` declarations

An `observe` declaration lists a sequence of type expressions that are equal by
some same-type `where` constraints. These `observe` declarations may be included
in an `interface` definition or a function body, as in:

```
interface Commute {
  let X:! Commute;
  let Y:! Commute where .X == X.Y;
  ...
  observe X.X.Y == X.Y.X == Y.X.X;
}

fn H[C: Commute](c: C) {
  observe C.X.Y.Y == C.Y.X.Y == C.Y.Y.X;
  ...
}
```

Every type expression after the first must be equal to some earlier type
expression in the sequence by a single `where` equality constraint. In this
example,

```
interface Commute {
  let X:! Commute;
  let Y:! Commute where .X == X.Y;
  ...
  // ✅ Legal:
  observe X.X.Y.Y == X.Y.X.Y == Y.X.X.Y == X.Y.Y.X;
}
```

the expression `X.Y.Y.X` is one equality away from `X.Y.X.Y` and so it is
allowed. This is even though `X.Y.X.Y` isn't the type expression immediately
prior to `X.Y.Y.X`.

After an `observe` declaration, all of the listed type expressions are
considered equal to each other using a single `where` equality. In this example,
the `observe` declaration in the `Transitive` interface definition provides the
link between associated types `A` and `C` that allows function `F` to type
check.

```
interface P { fn InP[me:Self](); }
interface Q { fn InQ[me:Self](); }
interface R { fn InR[me:Self](); }

interface Transitive {
  let A:! P;
  let B:! Q where .Self == A;
  let C:! R where .Self == B;

  fn GetA[me: Self]() -> A;
  fn TakesC[me:Self](c: C);

  // Without this `observe` declaration, the
  // calls in `F` below would not be allowed.
  observe A == B == C;
}

fn TakesPQR[U:! P & Q & R](u: U);

fn F[T:! Transitive](t: T) {
  var a: T.A = t.GetA();

  // ✅ Allowed: `T.A` == `T.C`
  t.TakesC(a);
  a.(R.InR());

  // ✅ Allowed: `T.A` implements `P`,
  // `T.A` == `T.B` that implements `Q`, and
  // `T.A` == `T.C` that implements `R`.
  TakesPQR(a);
}
```

Since adding an `observe` declaration only adds external implementations of
interfaces to generic types, they may be added without breaking existing code.

## Other constraints as type-of-types

There are some constraints that we will naturally represent as named
type-of-types. These can either be used directly to constrain a generic type
parameter, or in a `where ... is ...` clause to constrain an associated type.

The compiler determines which types implement these interfaces, developers can
not explicitly implement these interfaces for their own types.

**Open question:** Are these names part of the prelude or in a standard library?

### Is a derived class

Given a type `T`, `Extends(T)` is a type-of-type whose values are types that are
derived from `T`. That is, `Extends(T)` is the set of all types `U` that are
subtypes of `T`.

```
fn F[T:! Extends(BaseType)](p: T*);
fn UpCast[T:! Type](p: T*, U:! Type where T is Extends(.Self)) -> U*;
fn DownCast[T:! Type](p: T*, U:! Extends(T)) -> U*;
```

**Open question:** Alternatively, we could define a new `extends` operator:

```
fn F[T:! Type where .Self extends BaseType](p: T*);
fn UpCast[T:! Type](p: T*, U:! Type where T extends .Self) -> U*;
fn DownCast[T:! Type](p: T*, U:! Type where .Self extends T) -> U*;
```

**Comparison to other languages:** In Swift, you can
[add a required superclass to a type bound using `&`](https://docs.swift.org/swift-book/LanguageGuide/Protocols.html#ID282).

### Type compatible with another type

Given a type `U`, define the type-of-type `CompatibleWith(U)` as follows:

> `CompatibleWith(U)` is a type whose values are types `T` such that `T` and `U`
> are [compatible](terminology.md#compatible-types). That is values of types `T`
> and `U` can be cast back and forth without any change in representation (for
> example `T` is an [adapter](#adapting-types) for `U`).

To support this, we extend the requirements that type-of-types are allowed to
have to include a "data representation requirement" option.

`CompatibleWith` determines an equivalence relationship between types.
Specifically, given two types `T1` and `T2`, they are equivalent if
`T1 is CompatibleWith(T2)`. That is, if `T1` has the type `CompatibleWith(T2)`.

**Note:** Just like interface parameters, we require the user to supply `U`,
they may not be deduced. Specifically, this code would be illegal:

```
fn Illegal[U:! Type, T:! CompatibleWith(U)](x: T*) ...
```

In general there would be multiple choices for `U` given a specific `T` here,
and no good way of picking one. However, similar code is allowed if there is
another way of determining `U`:

```
fn Allowed[U:! Type, T:! CompatibleWith(U)](x: U*, y: T*) ...
```

#### Same implementation restriction

In some cases, we need to restrict to types that implement certain interfaces
the same way as the type `U`.

> The values of type `CompatibleWith(U, TT)` are types satisfying
> `CompatibleWith(U)` that have the same implementation of `TT` as `U`.

For example, if we have a type `HashSet(T)`:

```
class HashSet(T:! Hashable) { ... }
```

Then `HashSet(T)` may be cast to `HashSet(U)` if
`T is CompatibleWith(U, Hashable)`. The one-parameter interpretation of
`CompatibleWith(U)` is recovered by letting the default for the second `TT`
parameter be `Type`.

#### Example: Multiple implementations of the same interface

This allows us to represent functions that accept multiple implementations of
the same interface for a type.

```
enum CompareResult { Less, Equal, Greater }
interface Comparable {
  fn Compare[me: Self](rhs: Self) -> CompareResult;
}
fn CombinedLess[T:! Type](a: T, b: T,
                          U:! CompatibleWith(T) & Comparable,
                          V:! CompatibleWith(T) & Comparable) -> bool {
  match ((a as U).Compare(b as U)) {
    case CompareResult.Less => { return True; }
    case CompareResult.Greater => { return False; }
    case CompareResult.Equal => {
      return (a as V).Compare(b as V) == CompareResult.Less;
    }
  }
}
```

Used as:

```
class Song { ... }
adapter SongByArtist for Song { impl as Comparable { ... } }
adapter SongByTitle for Song { impl as Comparable { ... } }
var s1: Song = ...;
var s2: Song = ...;
assert(CombinedLess(s1, s2, SongByArtist, SongByTitle) == True);
```

We might generalize this to a list of implementations:

```
fn CombinedCompare[T:! Type]
    (a: T, b: T, CompareList:! List(CompatibleWith(T) & Comparable))
    -> CompareResult {
  for (let U:! auto in CompareList) {
    var result: CompareResult = (a as U).Compare(b);
    if (result != CompareResult.Equal) {
      return result;
    }
  }
  return CompareResult.Equal;
}

assert(CombinedCompare(Song(...), Song(...), (SongByArtist, SongByTitle)) ==
       CompareResult.Less);
```

**Open question:** How are compile-time lists of types declared and iterated
through? They will also be needed for
[variadic argument support](#variadic-arguments).

#### Example: Creating an impl out of other impls

And then to package this functionality as an implementation of `Comparable`, we
combine `CompatibleWith` with [type adaptation](#adapting-types):

```
adapter ThenCompare(
      T:! Type,
      CompareList:! List(CompatibleWith(T) & Comparable))
    for T {
  impl as Comparable {
    fn Compare[me: Self](rhs: Self) -> CompareResult {
      for (let U:! auto in CompareList) {
        var result: CompareResult = (me as U).Compare(rhs as U);
        if (result != CompareResult.Equal) {
          return result;
        }
      }
      return CompareResult.Equal;
    }
  }
}

let SongByArtistThenTitle: auto = ThenCompare(Song, (SongByArtist, SongByTitle));
var s1: Song = ...;
var s2: SongByArtistThenTitle =
    Song(...) as SongByArtistThenTitle;
assert((s1 as SongByArtistThenTitle).Compare(s2) ==
       CompareResult.Less);
```

### Type facet of another type

Similar to `CompatibleWith(T)`, `FacetOf(T)` introduces an equivalence
relationship between types. `T1 is FacetOf(T2)` if both `T1` and `T2` are facets
of the same type.

### Sized types and type-of-types

What is the size of a type?

-   It could be fully known and fixed at compile time -- this is true of
    primitive types (`i32`, `f64`, and so on), most
    [classes](/docs/design/classes.md), and most other concrete types.
-   It could be known generically. This means that it will be known at codegen
    time, but not at type-checking time.
-   It could be dynamic. For example, it could be a
    [dynamic type](#runtime-type-fields), a slice, variable-sized type (such as
    [found in Rust](https://doc.rust-lang.org/nomicon/exotic-sizes.html#dynamically-sized-types-dsts)),
    or you could dereference a pointer to a base class that could actually point
    to a [derived class](/docs/design/classes.md#inheritance).
-   It could be unknown which category the type is in. In practice this will be
    essentially equivalent to having dynamic size.

A type is called _sized_ if it is in the first two categories, and _unsized_
otherwise. Note: something with size 0 is still considered "sized". The
type-of-type `Sized` is defined as follows:

> `Sized` is a type whose values are types `T` that are "sized" -- that is the
> size of `T` is known, though possibly only generically.

Knowing a type is sized is a precondition to declaring variables of that type,
taking values of that type as parameters, returning values of that type, and
defining arrays of that type. Users will not typically need to express the
`Sized` constraint explicitly, though, since it will usually be a dependency of
some other constraint the type will need such as `Movable`.

**Note:** The compiler will determine which types are "sized", this is not
something types will implement explicitly like ordinary interfaces.

Example:

```
// In the Carbon standard library
interface DefaultConstructible {
  // Types must be sized to be default constructible.
  impl as Sized;
  fn Default() -> Self;
}

// Classes are "sized" by default.
class Name {
  impl as DefaultConstructible {
    fn Default() -> Self { ... }
  }
  ...
}

fn F[T:! Type](x: T*) {  // T is unsized.
  // ✅ Allowed: may access unsized values through a pointer.
  var y: T* = x;
  // ❌ Illegal: T is unsized.
  var z: T;
}

// T is sized, but its size is only known generically.
fn G[T: DefaultConstructible](x: T*) {
  // ✅ Allowed: T is default constructible, which means sized.
  var y: T = T.Default();
}

var z: Name = Name.Default();;
// ✅ Allowed: `Name` is sized and implements `DefaultConstructible`.
G(&z);
```

**Open question:** Even if the size is fixed, it won't be known at the time of
compiling the generic function if we are using the dynamic strategy. Should we
automatically
[box](<https://en.wikipedia.org/wiki/Object_type_(object-oriented_programming)#Boxing>)
local variables when using the dynamic strategy? Or should we only allow
`MaybeBox` values to be instantiated locally? Or should this just be a case
where the compiler won't necessarily use the dynamic strategy?

**Open question:** Should the `Sized` type-of-type expose an associated constant
with the size? So you could say `T.ByteSize` in the above example to get a
generic int value with the size of `T`. Similarly you might say `T.ByteStride`
to get the number of bytes used for each element of an array of `T`.

#### Implementation model

This requires a special integer field be included in the witness table type to
hold the size of the type. This field will only be known generically, so if its
value is used for type checking, we need some way of evaluating those type tests
symbolically.

### `TypeId`

There are some capabilities every type can provide. For example, every type
should be able to return its name or identify whether it is equal to another
type. It is rare, however, for code to need to access these capabilities, so we
relegate these capabilities to an interface called `TypeId` that all types
automatically implement. This way generic code can indicate that it needs those
capabilities by including `TypeId` in the list of requirements. In the case
where no type capabilities are needed, for example the code is only manipulating
pointers to the type, you would write `T:! Type` and get the efficiency of
`void*` but without giving up type safety.

```
fn SortByAddress[T:! Type](v: Vector(T*)*) { ... }
```

In particular, the compiler should in general avoid monomorphizing to generate
multiple instantiations of the function in this case.

**Note:** To achieve this goal, the user will not even be allowed to destroy a
value of type `T` in this case.

**Open question:** Should `TypeId` be
[implemented externally](terminology.md#external-impl) for types to avoid name
pollution (`.TypeName`, `.TypeHash`, etc.) unless the function specifically
requests those capabilities?

## Parameterized impls

There are cases where an impl definition should apply to more than a single type
and interface combination. The solution is to parameterize the impl definition,
so it applies to a family of types, interfaces, or both. This includes:

-   Declare an impl for a parameterized type, which may be external or declared
    out-of-line.
-   "Conditional conformance" where a parameterized type implements some
    interface if the parameter to the type satisfies some criteria, like
    implementing the same interface.
-   "Blanket" impls where an interface is implemented for all types that
    implement another interface, or some other criteria beyond being a specific
    type.
-   "Wildcard" impls where a family of interfaces are implemented for single
    type.

### Impl for a parameterized type

Interfaces may be implemented for a parameterized type. This can be done
lexically in the class' scope:

```
class Vector(T:! Type) {
  impl as Iterable {
    let ElementType:! Type = T;
    ...
  }
}
```

This is equivalent to naming the type between `impl` and `as`:

```
class Vector(T:! Type) {
  impl Vector(T) as Iterable {
    let ElementType:! Type = T;
    ...
  }
}
```

An impl may be declared [external](#external-impl) by adding an `external`
keyword before `impl`. External impls may also be declared out-of-line:

```
external impl [T:! Type] Vector(T) as Iterable {
  let ElementType:! Type = T;
  ...
}
// This syntax is also allowed:
external impl Vector(T:! Type) as Iterable {
  let ElementType:! Type = T;
  ...
}
```

The parameter for the type can be used as an argument to the interface being
implemented:

```
class HashMap(Key:! Hashable, Value:! Type) {
  impl as Has(Key) { ... }
  impl as Contains(HashSet(Key)) { ... }
}
```

or externally out-of-line:

```
class HashMap(Key:! Hashable, Value:! Type) { ... }
external impl [Key:! Hashable, Value:! Type]
    HashMap(Key, Value) as Has(Key) { ... }
external impl [Key:! Hashable, Value:! Type]
    HashMap(Key, Value) as Contains(HashSet(Key)) { ... }

// This syntax is also allowed:
external impl HashMap(Key:! Hashable, Value:! Type)
    as Has(Key) { ... }
external impl HashMap(Key:! Hashable, Value:! Type)
    as Contains(HashSet(Key)) { ... }
```

### Conditional conformance

[Conditional conformance](terminology.md#conditional-conformance) is expressing
that we have an `impl` of some interface for some type, but only if some
additional type restrictions are met. Examples where this would be useful
include being able to say that a container type, like `Vector`, implements some
interface when its element type satisfies the same interface:

-   A container is printable if its elements are.
-   A container could be compared to another container with the same element
    type using a
    [lexicographic comparison](https://en.wikipedia.org/wiki/Lexicographic_order)
    if the element type is comparable.
-   A container is copyable if its elements are.

To do this with an [`external impl`](#external-impl), specify a more-specific
`Self` type to the left of the `as` in the declaration:

```
interface Printable {
  fn Print[me: Self]();
}
class Vector(T:! Type) { ... }

// By saying "T:! Printable" instead of "T:! Type" here,
// we constrain T to be Printable for this impl.
external impl [T:! Printable] Vector(T) as Printable {
  fn Print[me: Self]() {
    for (let a: T in me) {
      // Can call `Print` on `a` since the constraint
      // on `T` ensures it implements `Printable`.
      a.Print();
    }
  }
}
// This syntax is also allowed:
external impl Vector(T:! Printable) as Printable { ... }
```

To define these `impl`s inline in a `class` definition, include a more-specific
type between the `impl` and `as` keywords.

```
class Array(T:! Type, template N:! Int) {
  // These are both allowed:
  impl [P:! Printable] Array(P, N) as Printable { ... }
  impl Array(P:! Printable, N) as Printable { ... }
}
```

It is legal to add the keyword `external` before the `impl` keyword to switch to
an external impl defined lexically within the class scope. Inside the scope,
both `P` and `T` refer to the same type, but `P` has the type-of-type of
`Printable` and so has a `Print` member. The relationship between `T` and `P` is
as if there was a `where P == T` clause.

**TODO:** Need to resolve whether the `T` name can be reused, or if we require
that you need to use new names, like `P`, when creating new type variables.

**Example:** Consider a type with two parameters, like `Pair(T, U)`. In this
example, the interface `Foo(T)` is only implemented when the two types are
equal.

```
interface Foo(T:! Type) { ... }
class Pair(T:! Type, U:! Type) { ... }
external impl [T:! Type] Pair(T, T) as Foo(T) { ... }
```

You may also define the `impl` inline, in which case it can be internal:

```
class Pair(T:! Type, U:! Type) {
  impl Pair(T, T) as Foo(T) { ... }
}
```

**Clarification:** Method lookup will look at all internal implementations,
whether or not the conditions on those implementations hold for the `Self` type.
If the conditions don't hold, then the call will be rejected because `Self` has
the wrong type, just like any other argument/parameter type mismatch. This means
types may not implement two different interfaces internally if they share a
member name, even if their conditions are mutually exclusive:

```
class X(T:! Type) {
  impl X(i32) as Foo {
    fn F[me: Self]();
  }
  impl X(i64) as Bar {
    // ❌ Illegal: name conflict between `Foo.F` and `Bar.F`
    fn F[me: Self](n: i64);
  }
}
```

However, the same interface may be implemented multiple times as long as there
is no overlap in the conditions:

```
class X(T:! Type) {
  impl X(i32) as Foo {
    fn F[me: Self]();
  }
  impl X(i64) as Foo {
    // ✅ Allowed: `X(T).F` consistently means `X(T).(Foo.F)`
    fn F[me: Self]();
  }
}
```

This allows a type to express that it implements an interface for a list of
types, possibly with different implementations.

In general, `X(T).F` can only mean one thing, regardless of `T`.

**Concern:** The conditional conformance feature makes the question "is this
interface implemented for this type" undecidable in general.
[This feature in Rust has been shown to allow implementing a Turing machine](https://sdleffler.github.io/RustTypeSystemTuringComplete/).
The acyclic restriction may eliminate this issue, otherwise we will likely need
some heuristic like a limit on how many steps of recursion are allowed.

**Comparison with other languages:**
[Swift supports conditional conformance](https://github.com/apple/swift-evolution/blob/master/proposals/0143-conditional-conformances.md),
but bans cases where there could be ambiguity from overlap.
[Rust also supports conditional conformance](https://doc.rust-lang.org/rust-by-example/generics/where.html).

#### Conditional methods

A method could be defined conditionally for a type by using a more specific type
in place of `Self` in the method declaration. For example, this is how to define
a vector type that only has a `Sort` method if its elements implement the
`Comparable` interface:

```
class Vector(T:! Type) {
  // `Vector(T)` has a `Sort()` method if `T` is `Comparable`.
  fn Sort[C:! Comparable, addr me: Vector(C)*]();
}
```

**Comparison with other languages:** In
[Rust](https://doc.rust-lang.org/book/ch10-02-traits.html#using-trait-bounds-to-conditionally-implement-methods)
this feature is part of conditional conformance. Swift supports conditional
methods using
[conditional extensions](https://docs.swift.org/swift-book/LanguageGuide/Generics.html#ID553)
or
[contextual where clauses](https://docs.swift.org/swift-book/LanguageGuide/Generics.html#ID628).

### Blanket impls

A _blanket impl_ is an `impl` that could apply to more than one root type, so
the `impl` will use a type variable for the `Self` type. Here are some examples
where blanket impls arise:

-   Any type implementing `Ordered` should get an implementation of
    `PartiallyOrdered`.

    ```
    external impl [T:! Ordered] T as PartiallyOrdered { ... }
    ```

-   `T` implements `CommonType(T)` for all `T`

    ```
    external impl [T:! Type] T as CommonType(T) {
      let Result:! auto = T;
    }
    ```

    This means that every type is the common type with itself.

Blanket impls must always be [external](#external-impl) and defined lexically
out-of-line.

#### Difference between blanket impls and named constraints

A blanket interface can be used to say "any type implementing `interface I` also
implements `interface B`." Compare this with defining a `constraint C` that
requires `I`. In that case, `C` will also be implemented any time `I` is. There
are differences though:

-   There can be other implementations of `interface B` without a corresponding
    implementation of `I`, unless `B` has a requirement on `I`. However, the
    types implementing `C` will be the same as the types implementing `I`.
-   More specialized implementations of `B` can override the blanket
    implementation.

### Wildcard impls

A _wildcard impl_ is an impl that defines a family of interfaces for a single
`Self` type. For example, the `BigInt` type might implement `AddTo(T)` for all
`T` that implement `ImplicitAs(i32)`. The implementation would first convert `T`
to `i32` and then add the `i32` to the `BigInt` value.

```
class BigInt {
  extern impl [T:! ImplicitAs(i32)] as AddTo(T) { ... }
  // Or:
  extern impl as AddTo(T:! ImplicitAs(i32)) { ... }
}
// Or out-of-line:
extern impl [T:! ImplicitAs(i32)] BigInt as AddTo(T) { ... }
// Or:
extern impl BigInt as AddTo(T:! ImplicitAs(i32)) { ... }
```

Wildcard impls must always be [external](#external-impl), to avoid having the
names in the interface defined for the type multiple times.

### Combinations

The different kinds of parameters to impls may be combined. For example, if `T`
implements `As(U)`, then this implements `As(Optional(U))` for `Optional(T)`:

```
external impl [U:! Type, T:! As(U)]
  Optional(T) as As(Optional(U)) { ... }
```

This has a wildcard parameter `U`, and a condition on parameter `T`.

### Lookup resolution and specialization

As much as possible, we want rules for where an impl is allowed to be defined
and for selecting which impl to use that achieve these three goals:

-   Implementations have coherence, as
    [defined in terminology](terminology.md#coherence). This is
    [a goal for Carbon](goals.md#coherence). More detail can be found in
    [this appendix with the rationale and alternatives considered](appendix-coherence.md).
-   Libraries will work together as long as they pass their separate checks.
-   A generic function can assume that some impl will be successfully selected
    if it can see an impl that applies, even though another more specific impl
    may be selected.

For this to work, we need a rule that picks a single `impl` in the case where
there are multiple `impl` definitions that match a particular type and interface
combination. This is called _specialization_ when the rule is that most specific
implementation is chosen, for some definition of specific.

#### Type structure of an impl declaration

Given an impl declaration, find the type structure by deleting deduced
parameters and replacing type parameters by a `?`. The type structure of this
declaration:

```
impl [T:! ..., U:! ...] Foo(T, i32) as Bar(String, U) { ... }
```

is:

```
impl Foo(?, i32) as Bar(String, ?)
```

To get a uniform representation across different `impl` definitions, before type
parameters are replaced the declarations are normalized as follows:

-   For impls declared lexically inline in a class definition, the type is added
    between the `impl` and `as` keywords if the type is left out.
-   Pointer types `T*` are replaced with `Ptr(T)`.
-   The `external` keyword is removed, if present.

The type structure will always contain a single interface name, which is the
name of the interface being implemented, and some number of type names. Type
names can be in the `Self` type to the left of the `as` keyword, or as
parameters to other types or the interface. These names must always be defined
either in the current library or be publicly defined in some library this
library depends on.

#### Orphan rule

To achieve coherence, we need to ensure that any given impl can only be defined
in a library that must be imported for it to apply. Specifically, given a
specific type and specific interface, impls that can match can only be in
libraries that must have been imported to name that type or interface. This is
achieved with the _orphan rule_.

**Orphan rule:** Some name from the type structure of an `impl` declaration must
be defined in the same library as the `impl`, that is some name must be _local_.

Only the implementing interface and types (self type and type parameters) in the
type structure are relevant here; an interface mentioned in a constraint is not
sufficient since it
[need not be imported](/proposals/p0920.md#orphan-rule-could-consider-interface-requirements-in-blanket-impls).

Since Carbon in addition requires there be no cyclic library dependencies, we
conclude that there is at most one library that can define impls with a
particular type structure.

#### Overlap rule

Given a specific concrete type, say `Foo(bool, i32)`, and an interface, say
`Bar(String, f32)`, the overlap rule picks, among all the matching impls, which
type structure is considered "most specific" to use as the implementation of
that type for that interface.

Given two different type structures of impls matching a query, for example:

```
impl Foo(?, i32) as Bar(String, ?)
impl Foo(?, ?) as Bar(String, f32)
```

We pick the type structure with a non-`?` at the first difference as most
specific. Here we see a difference between `Foo(?, i32)` and `Foo(?, ?)`, so we
select the one with `Foo(?, i32)`, ignoring the fact that it has another `?`
later in its type structure

This rule corresponds to a depth-first traversal of the type tree to identify
the first difference, and then picking the most specific choice at that
difference.

#### Prioritization rule

Since at most one library can define impls with a given type structure, all
impls with a given type structure must be in the same library. Furthermore by
the [impl declaration access rules](#access), they will be defined in the API
file for the library if they could match any query from outside the library. If
there is more than one impl with that type structure, they must be written
together in a prioritization block. Once a type structure is selected for a
query, the first impl in the prioritization block that matches is selected.

**Open question:** How are prioritization blocks written? A block starts with a
keyword like `match_first` or `impl_priority` and then a sequence of impl
declarations inside matching curly braces `{` ... `}`.

```
match_first {
  // If T is Foo prioritized ahead of T is Bar
  impl [T:! Foo] T as Bar { ... }
  impl [T:! Baz] T as Bar { ... }
}
```

**Open question:** How do we pick between two different prioritization blocks
when they contain a mixture of type structures? There are three options:

-   Prioritization blocks implicitly define all non-empty intersections of
    contained impls, which are then selected by their type structure.
-   The compiler first picks the impl with the type pattern most favored for the
    query, and then picks the definition of the highest priority matching impl
    in the same prioritization block block.
-   All the impls in a prioritization block are required to have the same type
    structure, at a cost in expressivity.

To see the difference between the first two options, consider two libraries with
type structures as follows:

-   Library B has `impl (A, ?, ?, D) as I` and `impl (?, B, ?, D) as I` in the
    same prioritization block.
-   Library C has `impl (A, ?, C, ?) as I`.

For the query `(A, B, C, D) as I`, using the intersection rule, library B is
considered to have the intersection impl with type structure
`impl (A, B, ?, D) as I` which is the most specific. If we instead just
considered the rules mentioned explicitly, then `impl (A, ?, C, ?) as I` from
library C is the most specific. The advantage of the implicit intersection rule
is that if library B is changed to add an impl with type structure
`impl (A, B, ?, D) as I`, it won't shift which library is serving that query.

#### Acyclic rule

A cycle is when a query, such as "does type `T` implement interface `I`?",
considers an impl that might match, and whether that impl matches is ultimately
dependent on whether that query is true. These are cycles in the graph of (type,
interface) pairs where there is an edge from pair A to pair B if whether type A
implements interface A determines whether type B implements interface B.

The test for whether something forms a cycle needs to be precise enough, and not
erase too much information when considering this graph, that these impls are not
considered to form cycles with themselves:

```
impl [T:! Printable] Optional(T) as Printable;
impl [T:! Type, U:! ComparableTo(T)] U as ComparableTo(Optional(T));
```

**Example:** If `T` implements `ComparableWith(U)`, then `U` should implement
`ComparableWith(T)`.

```
external impl [U:! Type, T:! ComparableWith(U)]
    U as ComparableWith(T);
```

This is a cycle where which types implement `ComparableWith` determines which
types implement the same interface.

**Example:** Cycles can create situations where there are multiple ways of
selecting impls that are inconsistent with each other. Consider an interface
with two blanket `impl` declarations:

```
class Y {}
class N {}
interface True {}
impl Y as True {}
interface Z(T:! Type) { let Cond:! Type; }
match_first {
  impl [T:! Type, U:! Z(T) where .Cond is True] T as Z(U) {
    let Cond:! Type = N;
  }
  impl [T:! Type, U:! Type] T as Z(U) {
    let Cond:! Type = Y;
  }
}
```

What is `i8.(Z(i16).Cond)`? It depends on which of the two blanket impls are
selected.

-   An implementation of `Z(i16)` for `i8` could come from the first blanket
    impl with `T == i8` and `U == i16` if `i16 is Z(i8)` and
    `i16.(Z(i8).Cond) == Y`. This condition is satisfied if `i16` implements
    `Z(i8)` using the second blanket impl. In this case,
    `i8.(Z(i16).Cond) == N`.
-   Equally well `Z(i8)` could be implemented for `i16` using the first blanket
    impl and `Z(i16)` for `i8` using the second. In this case,
    `i8.(Z(i16).Cond) == Y`.

There is no reason to to prefer one of these outcomes over the other.

**Example:** Further, cycles can create contradictions in the type system:

```
class A {}
class B {}
class C {}
interface D(T:! Type) { let Cond:! Type; }
match_first {
  impl [T:! Type, U:! D(T) where .Cond = B] T as D(U) {
    let Cond:! Type = C;
  }
  impl [T:! Type, U:! D(T) where .Cond = A] T as D(U) {
    let Cond:! Type = B;
  }
  impl [T:! Type, U:! Type] T as D(U) {
    let Cond:! Type = A;
  }
}
```

What is `i8.(D(i16).Cond)`? The answer is determined by which blanket impl is
selected to implement `D(i16)` for `i8`:

-   If the third blanket impl is selected, then `i8.(D(i16).Cond) == A`. This
    implies that `i16.(D(i8).Cond) == B` using the second blanket impl. If that
    is true, though, then our first impl choice was incorrect, since the first
    blanket impl applies and is higher priority. So `i8.(D(i16).Cond) == C`. But
    that means that `i16 as D(i8)` can't use the second blanket impl.
-   For the second blanket impl to be selected, so `i8.(D(i16).Cond) == B`,
    `i16.(D(i8).Cond)` would have to be `A`. This happens when `i16` implements
    `D(i8)` using the third blanket impl. However, `i8.(D(i16).Cond) == B` means
    that there is a higher priority implementation of `D(i8).Cond` for `i16`.

In either case, we arrive at a contradiction.

The workaround for this problem is to either split an interface in the cycle in
two, with a blanket implementation of one from the other, or move some of the
criteria into a [named constraint](#named-constraints).

**Concern:** Cycles could be spread out across libraries with no dependencies
between them. This means there can be problems created by a library that are
only detected by its users.

**Open question:** Should Carbon reject cycles in the absence of a query? The
two options here are:

-   Combining impls gives you an immediate error if there exists queries using
    those impls that have cycles.
-   Only when a query reveals a cyclic dependency is an error reported.

**Open question:** In the second case, should we ignore cycles if they don't
affect the result of the query? For example, the cycle might be among
implementations that are lower priority.

#### Termination rule

It is possible to define a set of impls where there isn't a cycle, but the graph
is infinite. Without some rule to prevent exhaustive exploration of the graph,
determining whether a type implements an interface could run forever.

**Example:** It could be that `A` implements `B`, so `A is B` if
`Optional(A) is B`, if `Optional(Optional(A)) is B`, and so on. This could be
the result of a single impl:

```
impl [A:! Type where Optional(.Self) is B] A as B { ... }
```

This problem can also result from a chain of impls, as in `A is B` if `A* is C`,
if `Optional(A) is B`, and so on.

Rust solves this problem by imposing a recursion limit, much like C++ compilers
use to terminate template recursion. This goes against
[Carbon's goal of predictability in generics](goals.md#predictability), but at
this time there are no known alternatives. Unfortunately, the approach Carbon
uses to avoid undecidability for type equality,
[providing an explicit proof in the source](#manual-type-equality), can't be
used here. The code triggering the query asking whether some type implements an
interface will typically be generic code with know specific knowledge about the
types involved, and won't be in a position to provide a manual proof that the
implementation should exist.

**Open question:** Is there some restriction on `impl` declarations that would
allow our desired use cases, but allow the compiler to detect non-terminating
cases? Perhaps there is some sort of complexity measure Carbon can require
doesn't increase when recursing?

### `final` impls

There are cases where knowing that a parameterized impl won't be specialized is
particularly valuable. This could let the compiler know the return type of a
generic function call, such as using an operator:

```
// Interface defining the behavior of the prefix-* operator
interface Deref {
  let Result:! Type;
  fn DoDeref[me: Self]() -> Result;
}

// Types implementing `Deref`
class Ptr(T:! Type) {
  ...
  external impl as Deref {
    let Result:! Type = T;
    fn DoDeref[me: Self]() -> Result { ... }
  }
}
class Optional(T:! Type) {
  ...
  external impl as Deref {
    let Result:! Type = T;
    fn DoDeref[me: Self]() -> Result { ... }
  }
}

fn F[T:! Type](x: T) {
  // uses Ptr(T) and Optional(T) in implementation
}
```

The concern is the possibility of specializing `Optional(T) as Deref` or
`Ptr(T) as Deref` for a more specific `T` means that the compiler can't assume
anything about the return type of `Deref.DoDeref` calls. This means `F` would in
practice have to add a constraint, which is both verbose and exposes what should
be implementation details:

```
fn F[T:! Type where Optional(T).(Deref.Result) == .Self
                and Ptr(T).(Deref.Result) == .Self](x: T) {
  // uses Ptr(T) and Optional(T) in implementation
}
```

To mark an impl as not able to be specialized, prefix it with the keyword
`final`:

```
class Ptr(T:! Type) {
  ...
  // Note: added `final`
  final external impl as Deref {
    let Result:! Type = T;
    fn DoDeref[me: Self]() -> Result { ... }
  }
}
class Optional(T:! Type) {
  ...
  // Note: added `final`
  final external impl as Deref {
    let Result:! Type = T;
    fn DoDeref[me: Self]() -> Result { ... }
  }
}

// ❌ Illegal: external impl Ptr(i32) as Deref { ... }
// ❌ Illegal: external impl Optional(i32) as Deref { ... }
```

This prevents any higher-priority impl that overlaps a final impl from being
defined. Further, if the Carbon compiler sees a matching final impl, it can
assume it won't be specialized so it can use the assignments of the associated
types in that impl definition.

```
fn F[T:! Type](x: T) {
  var p: Ptr(T) = ...;
  // *p has type `T`
  var o: Optional(T) = ...;
  // *o has type `T`
}
```

#### Libraries that can contain `final` impls

To prevent the possibility of two unrelated libraries defining conflicting
impls, Carbon restricts which libraries may declare an impl as `final` to only:

-   the library declaring the impl's interface and
-   the library declaring the root of the `Self` type.

This means:

-   A blanket impl with type structure `impl ? as MyInterface(...)` may only be
    defined in the same library as `MyInterface`.
-   An impl with type structure `impl MyType(...) as MyInterface(...)` may be
    defined in the library with `MyType` or `MyInterface`.

These restrictions ensure that the Carbon compiler can locally check that no
higher-priority impl is defined superseding a `final` impl.

-   An impl with type structure `impl MyType(...) as MyInterface(...)` defined
    in the library with `MyType` must import the library defining `MyInterface`,
    and so will be able to see any final blanket impls.
-   A blanket impl with type structure
    `impl ? as MyInterface(...ParameterType(...)...)` may be defined in the
    library with `ParameterType`, but that library must import the library
    defining `MyInterface`, and so will be able to see any `final` blanket impls
    that might overlap. A final impl with type structure
    `impl MyType(...) as MyInterface(...)` would be given priority over any
    overlapping blanket impl defined in the `ParameterType` library.
-   An impl with type structure
    `impl MyType(...ParameterType(...)...) as MyInterface(...)` may be defined
    in the library with `ParameterType`, but that library must import the
    libraries defining `MyType` and `MyInterface`, and so will be able to see
    any `final` impls that might overlap.

### Comparison to Rust

Rust has been designing a specialization feature, but it has not been completed.
Luckily, Rust team members have done a lot of blogging during their design
process, so Carbon can benefit from the work they have done. However, getting
specialization to work for Rust is complicated by the need to maintain
compatibility with existing Rust code. This motivates a number of Rust rules
where Carbon can be simpler. As a result there are both similarites and
differences between the Carbon and Rust plans:

-   A Rust impl defaults to not being able to be specialized, with a `default`
    keyword used to opt-in to allowing specialization, reflecting the existing
    code base developed without specialization. Carbon impls default to allowing
    specialization, with restrictions on which may be declared `final`.
-   Since Rust impls are not specializable by default, generic functions can
    assume that if a matching blanket impl is found, the associated types from
    that impl will be used. In Carbon, if a generic function requires an
    associated type to have a particular value, the function commonly will need
    to state that using an explicit constraint.
-   Carbon will not have the "fundamental" attribute used by Rust on types or
    traits, as described in
    [Rust RFC 1023: "Rebalancing Coherence"](https://rust-lang.github.io/rfcs/1023-rebalancing-coherence.html).
-   Carbon will not use "covering" rules, as described in
    [Rust RFC 2451: "Re-Rebalancing Coherence"](https://rust-lang.github.io/rfcs/2451-re-rebalancing-coherence.html)
    and
    [Little Orphan Impls: The covered rule](http://smallcultfollowing.com/babysteps/blog/2015/01/14/little-orphan-impls/#the-covered-rule).
-   Like Rust, Carbon does use ordering, favoring the `Self` type and then the
    parameters to the interface in left-to-right order, see
    [Rust RFC 1023: "Rebalancing Coherence"](https://rust-lang.github.io/rfcs/1023-rebalancing-coherence.html)
    and
    [Little Orphan Impls: The ordered rule](http://smallcultfollowing.com/babysteps/blog/2015/01/14/little-orphan-impls/#the-ordered-rule),
    but the specifics are different.
-   Carbon is not planning to support any inheritance of implementation between
    impls. This is more important to Rust since Rust does not support class
    inheritance for implementation reuse. Rust has considered multiple
    approaches here, see
    [Aaron Turon: "Specialize to Reuse"](http://aturon.github.io/tech/2015/09/18/reuse/)
    and
    [Supporting blanket impls in specialization](http://smallcultfollowing.com/babysteps/blog/2016/10/24/supporting-blanket-impls-in-specialization/).
-   [Supporting blanket impls in specialization](http://smallcultfollowing.com/babysteps/blog/2016/10/24/supporting-blanket-impls-in-specialization/)
    proposes a specialization rule for Rust that considers type structure before
    other constraints, as in Carbon, though the details differ.
-   Rust has more orphan restrictions to avoid there being cases where it is
    ambiguous which impl should be selected. Carbon instead has picked a total
    ordering on type structures, picking one as higher priority even without one
    being more specific in the sense of only applying to a subset of types.

## Interface defaults

An interface may provide a default implementation of methods in terms of other
methods in the interface.

```
interface Vector {
  fn Add[me: Self](b: Self) -> Self;
  fn Scale[me: Self](v: f64) -> Self;
  // Default definition of `Invert` calls `Scale`.
  fn Invert[me: Self]() -> Self {
    return me.Scale(-1.0);
  }
}
```

An impl of that interface for a type may omit a definition of `Invert` to use
the default, or provide a definition to override the default.

Interface defaults are helpful for [evolution](#evolution), as well as reducing
boilerplate. Defaults address the gap between the minimum necessary for a type
to provide the desired functionality of an interface and the breadth of API that
developers desire. As an example, in Rust the
[iterator trait](https://doc.rust-lang.org/std/iter/trait.Iterator.html) only
has one required method but dozens of "provided methods" with defaults.

Defaults may also be provided for associated constants, such as associated
types, and interface parameters, using the `= <default value>` syntax.

```
interface Add(Right:! Type = Self) {
  let Result:! Type = Self;
  fn DoAdd[me: Self](right: Right) -> Result;
}

impl String as Add() {
  // Right == Result == Self == String
  fn DoAdd[me: Self](right: Self) -> Self;
}
```

Note that `Self` is a legal default value for an associated type or type
parameter. In this case the value of those names is not determined until `Self`
is, so `Add()` is equivalent to the constraint:

```
// Equivalent to Add()
constraint AddDefault {
  extends Add(Self);
}
```

Note also that the parenthesis are required after `Add`, even when all
parameters are left as their default values.

Carbon does **not** support providing a default implementation of a required
interface.

```
interface TotalOrder {
  fn TotalLess[me: Self](right: Self) -> Bool;
  // ❌ Illegal: May not provide definition
  //             for required interface.
  impl PartialOrder {
    fn PartialLess[me: Self](right: Self) -> Bool {
      return me.TotalLess(right);
    }
  }
}
```

The workaround for this restriction is to use a [blanket impl](#blanket-impls)
instead:

```
interface TotalOrder {
  fn TotalLess[me: Self](right: Self) -> Bool;
  impl PartialOrder;
}

external impl [T:! TotalOrder] T as PartialOrder {
  fn PartialLess[me: Self](right: Self) -> Bool {
    return me.TotalLess(right);
  }
}
```

Note that by the [orphan rule](#orphan-rule), this blanket impl must be defined
in the same library as `PartialOrder`.

**Comparison with other languages:** Rust supports specifying defaults for
[methods](https://doc.rust-lang.org/book/ch10-02-traits.html#default-implementations),
[interface parameters](https://doc.rust-lang.org/book/ch19-03-advanced-traits.html#default-generic-type-parameters-and-operator-overloading),
and
[associated constants](https://doc.rust-lang.org/reference/items/associated-items.html#associated-constants-examples).
Rust has found them valuable.

### `final` members

As an alternative to providing a definition of an interface member as a default,
members marked with the `final` keyword will not allow that definition to be
overridden in impls.

```
interface TotalOrder {
  fn TotalLess[me: Self](right: Self) -> Bool;
  final fn TotalGreater[me: Self](right: Self) -> Bool {
    return right.TotalLess(me);
  }
}

class String {
  impl as TotalOrder {
    fn TotalLess[me: Self](right: Self) -> Bool { ... }
    // ❌ Illegal: May not provide definition of final
    //             method `TotalGreater`.
    fn TotalGreater[me: Self](right: Self) -> Bool { ... }
  }
}

interface Add(T:! Type = Self) {
  // `AddWith` *always* equals `T`
  final let AddWith:! Type = T;
  // Has a *default* of `Self`
  let Result:! Type = Self;
  fn DoAdd[me: Self](right: AddWith) -> Result;
}
```

Note that this applies to associated entities, not interface parameters.

## Future work

### Dynamic types

Generics provide enough structure to support runtime dispatch for values with
types that vary at runtime, without giving up type safety. Both Rust and Swift
have demonstrated the value of this feature.

#### Runtime type parameters

This feature is about allowing a function's type parameter to be passed in as a
dynamic (non-generic) parameter. All values of that type would still be required
to have the same type.

#### Runtime type fields

Instead of passing in a single type parameter to a function, we could store a
type per value. This changes the data layout of the value, and so is a somewhat
more invasive change. It also means that when a function operates on multiple
values they could have different real types.

### Abstract return types

This lets you return an anonymous type implementing an interface from a
function. In Rust this is the
[`impl Trait` return type](https://rust-lang.github.io/rfcs/1522-conservative-impl-trait.html).

In Swift, there are discussions about implementing this feature under the name
"reverse generics" or "opaque result types":
[1](https://forums.swift.org/t/improving-the-ui-of-generics/22814#heading--reverse-generics),
[2](https://forums.swift.org/t/reverse-generics-and-opaque-result-types/21608),
[3](https://forums.swift.org/t/se-0244-opaque-result-types/21252),
[4](https://forums.swift.org/t/se-0244-opaque-result-types-reopened/22942),
Swift is considering spelling this `<V: Collection> V` or `some Collection`.

### Evolution

There are a collection of use cases for making different changes to interfaces
that are already in use. These should be addressed either by describing how they
can be accomplished with existing generics features, or by adding features.

In addition, evolution from (C++ or Carbon) templates to generics needs to be
supported and made safe.

### Testing

The idea is that you would write tests alongside an interface that validate the
expected behavior of any type implementing that interface.

### Operator overloading

We will need a story for defining how an operation is overloaded for a type by
implementing an interface for that type.

### Impls with state

A feature we might consider where an `impl` itself can have state.

### Generic associated types and higher-ranked types

This would be some way to express the requirement that there is a way to go from
a type to an implementation of an interface parameterized by that type.

#### Generic associated types

Generic associated types are about when this is a requirement of an interface.
These are also called "associated type constructors."

#### Higher-ranked types

Higher-ranked types are used to represent this requirement in a function
signature. They can be
[emulated using generic associated types](https://smallcultfollowing.com/babysteps//blog/2016/11/03/associated-type-constructors-part-2-family-traits/).

### Field requirements

We might want to allow interfaces to express the requirement that any
implementing type has a particular field. This would be to match the
expressivity of inheritance, which can express "all subtypes start with this
list of fields."

### Generic type specialization

See [generic specialization](terminology.md#generic-specialization) for a
description of what this might involve.

### Bridge for C++ customization points

See details in [the goals document](goals.md#bridge-for-c-customization-points).

### Variadic arguments

Some facility for allowing a function to generically take a variable number of
arguments.

### Range constraints on generic integers

We currently only support `where` clauses on type-of-types. We may want to also
support constraints on generic integers. The constraint with the most expected
value is the ability to do comparisons like `<`, or `>=`. For example, you might
constrain the `N` member of [`NSpacePoint`](#associated-constants) using an
expression like `PointT:! NSpacePoint where 2 <= .N and .N <= 3`.

The concern here is supporting this at compile time with more benefit than
complexity. For example, we probably don't want to support integer-range based
types at runtime, and there are also concerns about reasoning about comparisons
between multiple generic integer parameters. For example, if `J < K` and
`K <= L`, can we call a function that requires `J < L`? There is also a
secondary syntactic concern about how to write this kind of constraint on a
parameter, as opposed to an associated type, as in `N:! u32 where ___ >= 2`.

## References

-   [#553: Generics details part 1](https://github.com/carbon-language/carbon-lang/pull/553)
-   [#731: Generics details 2: adapters, associated types, parameterized interfaces](https://github.com/carbon-language/carbon-lang/pull/731)
-   [#818: Constraints for generics (generics details 3)](https://github.com/carbon-language/carbon-lang/pull/818)
-   [#931: Generic impls access (details 4)](https://github.com/carbon-language/carbon-lang/pull/931)
-   [#920: Generic parameterized impls (details 5)](https://github.com/carbon-language/carbon-lang/pull/920)
<<<<<<< HEAD
-   [#990: Generics details 8: interface default and final members](https://github.com/carbon-language/carbon-lang/pull/990)
=======
-   [#983: Generic details 7: final impls](https://github.com/carbon-language/carbon-lang/pull/983)
>>>>>>> 7ffcbc06
<|MERGE_RESOLUTION|>--- conflicted
+++ resolved
@@ -89,15 +89,11 @@
         -   [Prioritization rule](#prioritization-rule)
         -   [Acyclic rule](#acyclic-rule)
         -   [Termination rule](#termination-rule)
-<<<<<<< HEAD
-        -   [Comparison to Rust](#comparison-to-rust)
--   [Interface defaults](#interface-defaults)
-    -   [`final` members](#final-members)
-=======
     -   [`final` impls](#final-impls)
         -   [Libraries that can contain `final` impls](#libraries-that-can-contain-final-impls)
     -   [Comparison to Rust](#comparison-to-rust)
->>>>>>> 7ffcbc06
+-   [Interface defaults](#interface-defaults)
+    -   [`final` members](#final-members)
 -   [Future work](#future-work)
     -   [Dynamic types](#dynamic-types)
         -   [Runtime type parameters](#runtime-type-parameters)
@@ -4534,8 +4530,5 @@
 -   [#818: Constraints for generics (generics details 3)](https://github.com/carbon-language/carbon-lang/pull/818)
 -   [#931: Generic impls access (details 4)](https://github.com/carbon-language/carbon-lang/pull/931)
 -   [#920: Generic parameterized impls (details 5)](https://github.com/carbon-language/carbon-lang/pull/920)
-<<<<<<< HEAD
--   [#990: Generics details 8: interface default and final members](https://github.com/carbon-language/carbon-lang/pull/990)
-=======
 -   [#983: Generic details 7: final impls](https://github.com/carbon-language/carbon-lang/pull/983)
->>>>>>> 7ffcbc06
+-   [#990: Generics details 8: interface default and final members](https://github.com/carbon-language/carbon-lang/pull/990)