--- conflicted
+++ resolved
@@ -1527,36 +1527,6 @@
 
 ### Other type constraints
 
-<<<<<<< HEAD
-It would be nice if there was some way to express the `requires` type
-constraints mentioned in the
-[associated types section](#requires-optional-feature) as type-types, but I'm
-not sure what syntax would work well. For now, I'm assuming that we will express
-type constraints using
-[parameterized interfaces](#parameterized-interfaces-optional-feature). We do
-have use cases where we want to form a type-type from an interface and a
-constraint, perhaps for defining a `DynPtr(TT)` (as
-[described below in the dynamic pointer type section](#dynamic-pointer-type)) or
-for variadics.
-
-#### Recommendation: interface adapter
-
-Imagine a construct for naming a new type-type that captures a set of
-constraints on a type. For example, the type could be restricted to implementing
-an interface with particular constraints on its type parameters. Analogous to
-[adapting a type](#adapting-types), this could be called "adapting an
-interface".
-
-TODO
-
-**Alternative approach:** unnamed interfaces, using structural conformance, may
-also be able to express this. TODO
-
-#### Rejected alternative: `ForSome(F)`
-
-Another way to solve this problem would be to have a `ForSome(F)` construct,
-where `F` is a function from types to type-types.
-=======
 Some constraints, such as that some
 [type parameter](#parameterized-interfaces-optional-feature) or
 [associated type](#associated-types) must implement an interface or that two
@@ -1568,11 +1538,23 @@
 There are a couple of approaches we could use to form a single type-type that
 includes such constraints.
 
-TODO: structural interface answer
-
-**Rejected alternative:** Another approach is a `ForSome(F)` construct, where
-`F` is a function from types to type-types.
->>>>>>> 16ee7578
+#### Recommendation: interface adapter
+
+Imagine a construct for naming a new type-type that captures a set of
+constraints on a type. For example, the type could be restricted to implementing
+an interface with particular constraints on its type parameters. Analogous to
+[adapting a type](#adapting-types), this could be called "adapting an
+interface".
+
+TODO
+
+**Alternative approach:** unnamed interfaces, using structural conformance, may
+also be able to express this. TODO
+
+#### Rejected alternative: `ForSome(F)`
+
+Another way to solve this problem would be to have a `ForSome(F)` construct,
+where `F` is a function from types to type-types.
 
 > `ForSome(F)`, where `F` is a function from type `T` to type-type `TT`, is a
 > type whose values are types `U` with type `TT=F(T)` for some type `T`.
@@ -1855,11 +1837,7 @@
 struct DynPtr(InterfaceType:$$ TT) {  // TT is any interface
   struct DynPtrImpl {
     private TT: t;
-<<<<<<< HEAD
-    private Void*: p;  // Really t* instead of Void*.
-=======
     private Ptr(Void): p;  // Really Ptr(t) instead of Ptr(Void).
->>>>>>> 16ee7578
     impl TT {
       // Defined using meta-programming.
       // Forwards this->F(...) to (this->p as Ptr(this->t))->F(...)
