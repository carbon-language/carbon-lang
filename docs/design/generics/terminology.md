--- conflicted
+++ resolved
@@ -671,12 +671,9 @@
 [virtual method table](https://en.wikipedia.org/wiki/Virtual_method_table),
 which otherwise is very similar to a witness table, "witnessing" the specific
 descendant of a base class.
-<<<<<<< HEAD
-=======
 
 Carbon's approach to using witness tables is detailed in an
 [appendix](appendix-witness.md).
->>>>>>> a8ca4994
 
 ## Instantiation
 
