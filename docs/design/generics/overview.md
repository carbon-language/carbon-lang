# Generics: Overview

<!--
Part of the Carbon Language project, under the Apache License v2.0 with LLVM
Exceptions. See /LICENSE for license information.
SPDX-License-Identifier: Apache-2.0 WITH LLVM-exception
-->

This document is a high-level description of Carbon's generics design, with
pointers to other design documents that dive deeper into individual topics.

<!-- toc -->

## Table of contents

-   [Goals](#goals)
-   [Summary](#summary)
-   [What are generics?](#what-are-generics)
    -   [Interfaces](#interfaces)
        -   [Defining interfaces](#defining-interfaces)
        -   [Contrast with templates](#contrast-with-templates)
    -   [Implementing interfaces](#implementing-interfaces)
        -   [Accessing members of interfaces](#accessing-members-of-interfaces)
    -   [Facet types](#facet-types)
    -   [Generic functions](#generic-functions)
        -   [Deduced parameters](#deduced-parameters)
        -   [Facet parameters](#facet-parameters)
    -   [Requiring or extending another interface](#requiring-or-extending-another-interface)
    -   [Combining interfaces](#combining-interfaces)
        -   [Named constraints](#named-constraints)
        -   [Type erasure](#type-erasure)
    -   [Adapting types](#adapting-types)
    -   [Interface inputs and outputs](#interface-inputs-and-outputs)
        -   [Associated constants](#associated-constants)
        -   [Parameterized interfaces](#parameterized-interfaces)
    -   [Constraints](#constraints)
    -   [Parameterized impl declarations](#parameterized-impl-declarations)
    -   [Operator overloading](#operator-overloading)
-   [Future work](#future-work)
-   [References](#references)

<!-- tocstop -->

## Goals

Carbon [generics](terminology.md#generic-means-compile-time-parameterized)
supports generalizing code to apply to more situations by adding compile-time
parameters, allowing
[generic programming](https://en.wikipedia.org/wiki/Generic_programming). Carbon
supports both
[checked and template](terminology.md#checked-versus-template-parameters)
generics.

<<<<<<< HEAD
Template generics support a similar model as C++ templates, to help with interop
=======
Template generics provide a similar model to C++ templates, to help with interop
>>>>>>> e15bdbb3
and migration. They can be more convenient to write, and support some use cases,
like [metaprogramming](https://en.wikipedia.org/wiki/Metaprogramming), that are
difficult with checked generics.

Checked generics are an alternative that has advantages including:

-   Function calls and bodies are checked independently against the function
    signatures.
-   Clearer and earlier error messages.
-   Fast builds, particularly development builds.
-   Support for both static and dynamic dispatch.

Checked generics do have some restrictions, but are expected to be more
appropriate at public API boundaries than templates.

For more detail, see [the detailed discussion of generics goals](goals.md) and
[generics terminology](terminology.md).

## Summary

Summary of how Carbon generics work:

-   _Generics_ are compile-time parameterized functions, types, and other
    language constructs. Those parameters allow a single definition to apply
    more generally. They are used to avoid writing specialized, near-duplicate
    code for similar situations.
-   The definition of a _checked_ generic is typechecked once, without having to
    know the specific argument values of the generic parameters it is
    instantiated with. Typechecking the definition of a checked generic requires
    a precise contract specifying the requirements on the argument values.
-   For parameters that will be used as types, those requirements are written
    using _interfaces_. Interfaces have a name and describe methods, functions,
    and other entities for types to implement.
-   Types must explicitly _implement_ interfaces to indicate that they support
    their functionality. A given type may implement an interface at most once.
<<<<<<< HEAD
-   Implementations may be declared inline in the body of a class definition, or
=======
-   Implementations may be declared inline in the body of a class definition or
>>>>>>> e15bdbb3
    out-of-line.
-   Types may _extend_ an implementation declared inline, in which case you can
    directly call the interface's methods on those types.
-   Out-of-line implementations may be defined in the library defining the
    interface as an alternative to the type, or
    [the library defining a type argument](#parameterized-impl-declarations).
-   Interfaces may be used as the type of a generic parameter. Interfaces are
    _facet types_, whose values are the subset of all types that implement the
    interface. Facet types in general specify the capabilities and requirements
<<<<<<< HEAD
    of the type. The value of a interface is called a _facet_, and are not
=======
    of the type. The value of a interface is called a _facet_. Facets are not
>>>>>>> e15bdbb3
    types, but are usable as types.
-   With a template generic, the concrete argument value used by the caller is
    used for name lookup and typechecking. With checked generics, that is all
    done with the declared restrictions expressed as the types of bindings in
    the declaration. Inside the body of a checked generic with a facet
    parameter, the API of the facet is just the names defined by the facet type.
<<<<<<< HEAD
-   _Deduced parameters_ are parameters whose values are determined by the the
    types of the explicit arguments. Generic facet parameters are typically
    deduced.
=======
-   _Deduced parameters_ are parameters whose values are determined by the types
    of the explicit arguments. Generic facet parameters are typically deduced.
>>>>>>> e15bdbb3
-   A function with a generic parameter can have the same function body as an
    unparameterized one. Functions can freely mix checked, template, and regular
    parameters.
-   Interfaces can require other interfaces be implemented.
-   Interfaces can [extend](terminology.md#extending-an-interface) required
    interfaces.
-   The `&` operation on facet types allows you conveniently combine interfaces.
    It gives you all the names that don't conflict.
-   You may also declare a new facet type directly using
    ["named constraints"](terminology.md#named-constraints). Named constraints
    can express requirements that multiple interfaces be implemented, and give
    you control over how name conflicts are handled.
-   Alternatively, you may resolve name conflicts by using a qualified member
    access expression to directly call a function from a specific interface
    using a qualified name.

## What are generics?

Generics are a mechanism for writing parameterized code that applies generally
instead of making near-duplicates for very similar situations, much like C++
templates. For example, instead of having one function per type-you-can-sort:

```
fn SortInt32Vector(a: Vector(i32)*) { ... }
fn SortStringVector(a: Vector(String)*) { ... }
...
```

You might have one generic function that could sort any array with comparable
elements:

```
fn SortVector(T:! Comparable, a: Vector(T)*) { ... }
```

The syntax above adds a `!` to indicate that the parameter named `T` is
compile-time. By default compile-time parameters are _checked_, the `template`
keyword may be added to make it a _template generic_.

Given an `i32` vector `iv`, `SortVector(i32, &iv)` is equivalent to
`SortInt32Vector(&iv)`. Similarly for a `String` vector `sv`,
`SortVector(String, &sv)` is equivalent to `SortStringVector(&sv)`. Thus, we can
sort any vector containing comparable elements using this single `SortVector`
function.

This ability to generalize makes `SortVector` a _generic_.

### Interfaces

The `SortVector` function requires a definition of `Comparable`, with the goal
that the compiler can perform checking. This has two pieces:

-   definition checking: completely type check a checked-generic definition
    without information from calls;
-   encapsulation: completely type check a call to a generic with information
    only from the function's signature, and not from its body. For Rust, this is
    called
    "[Rust's Golden Rule](https://steveklabnik.com/writing/rusts-golden-rule)."

In this example, `Comparable` is an _interface_.

Interfaces describe all the requirements needed for the type `T`. Given that the
compiler knows `T` satisfies those requirements, it can type check the body of
the `SortVector` function. This includes checking that the `Comparable`
requirement covers all of the uses of `T` inside the function.

Later, when the compiler comes across a call to `SortVector`, it can type check
against the requirements expressed in the function's signature. Using only the
types at the call site, the compiler can check that the member elements of the
passed-in array satisfy the function's requirements. There is no need to look at
the body of the `SortVector` function, since we separately checked that those
requirements were sufficient.

#### Defining interfaces

Interfaces, then, have a name and describe methods, functions, and other
entities for types to implement.

Example:

```
interface Comparable {
  // `Less` is an associated method.
  fn Less[self: Self](rhs: Self) -> bool;
}
```

Functions and methods may be given a default implementation by prefixing the
declaration with `default` and putting the function body in curly braces
`{`...`}` in place of the terminating `;` of the function declaration. To
prevent that implementation from being overridden, use `final` instead of
`default`.

Interfaces describe functionality, but not data; no variables may be declared in
an interface.

#### Contrast with templates

Contrast these checked generics with a Carbon or C++ template, where the
compiler may be able to do some checking given a function definition, but more
checking of the definition is required after seeing the call sites once all the
[instantiations](terminology.md#instantiation) are known.

Note: [Generics terminology](terminology.md) goes into more detail about the
[differences between checked and template generic parameters](terminology.md#checked-versus-template-parameters).

### Implementing interfaces

Interfaces themselves only describe functionality by way of method descriptions.
A type needs to _implement_ an interface to indicate that it supports its
functionality. A given type may implement an interface at most once.

Consider this interface:

```
interface Printable {
  fn Print[self: Self]();
}
```

The `interface` keyword is used to define a
[_nominal interface_](terminology.md#nominal-interfaces). That means that types
need to explicitly implement them, using an `impl` block, such as here:

```
class Song {
  // ...

  // Implementing `Printable` for `Song` inside the definition of `Song`
  // with the keyword `extend` means all names of `Printable`, such
  // as `F`, are included as a part of the `Song` API.
  extend impl as Printable {
    // Could use `Self` in place of `Song` here.
    fn Print[self: Song]() { ... }
  }
}

// Implement `Comparable` for `Song` without changing the API of `Song`
// using an `impl` declaration without `extend`. This may be defined in
// either the library defining `Song` or `Comparable`.
impl Song as Comparable {
  // Could use either `Self` or `Song` here.
  fn Less[self: Self](rhs: Self) -> bool { ... }
}
```

Implementations may be defined within the class definition itself or
out-of-line. Implementations may optionally start with the `extend` keyword to
say the members of the interface are also members of the class, which may only
be used in a class scope. Out-of-line implementations may be defined in the
library defining the class, the interface, or
[a type argument](#parameterized-impl-declarations).

#### Accessing members of interfaces

Methods from an interface that a class extends may be called with the
[simple member access syntax](terminology.md#simple-member-access). Methods of
all implemented interfaces may be called with a
[qualified member access expression](terminology.md#qualified-member-access-expression),
whether the class extends them or not.

```
var song: Song;
// `song.Print()` is allowed, unlike `song.Play()`.
song.Print();
// `Less` is defined in `Comparable`, which `Song`
// does not extend the implementation of.
song.(Comparable.Less)(song);
// Can also call `Print` using a qualified member
// access expression, using the compound member access
// syntax with the qualified name `Printable.Print`:
song.(Printable.Print)();
```

### Facet types

To type check a function, the compiler needs to be able to verify that uses of a
value match the capabilities of the value's type. In `SortVector`, the parameter
`T` is a type, but that type is a checked-generic, or _symbolic_, parameter.
That means that the specific type value assigned to `T` is not known when type
checking the `SortVector` function. Instead it is the constraints on `T` that
let the compiler know what operations may be performed on values of type `T`.
Those constraints are represented by the type of `T`, a
[**_facet type_**](terminology.md#facet-type).

In general, a facet type describes the capabilities of a type, while a type
defines specific implementations of those capabilities. An interface, like
`Comparable`, may be used as a facet type. In that case, the constraint on the
type is that it must implement the interface `Comparable`.

A facet type also defines a set of names and a mapping to corresponding
qualified names. Those names are used for
[simple member lookup](terminology.md#simple-member-access) in scopes where the
value of the type is not known, such as when the type is a generic parameter.

You may combine interfaces into new facet types using
[the `&` operator](#combining-interfaces) or
[named constraints](#named-constraints).

### Generic functions

We want to be able to call generic functions just like ordinary functions, and
write generic function bodies like ordinary functions. There are only a few
differences, like that you can't take the address of generic functions.

#### Deduced parameters

This `SortVector` function is explicitly providing type information that is
already included in the type of the second argument. To eliminate the argument
at the call site, use a _deduced parameter_.

```
fn SortVectorDeduced[T:! Comparable](a: Vector(T)*) { ... }
```

The `T` parameter is defined in square brackets before the explicit parameter
list in parenthesis to indicate it should be deduced. This means you may call
the function without the type argument, just like the ordinary functions
`SortInt32Vector` or `SortStringVector`:

```
SortVectorDeduced(&anIntVector);
// or
SortVectorDeduced(&aStringVector);
```

and the compiler deduces that the `T` argument should be set to `i32` or
`String` from the type of the argument.

Deduced arguments are always determined from the call and its explicit
arguments. There is no syntax for specifying deduced arguments directly at the
call site.

```
// ERROR: can't determine `U` from explicit parameters
fn Illegal[T:! type, U:! type](x: T) -> U { ... }
```

#### Facet parameters

A function with a facet parameter can have the same function body as an
unparameterized one.

```
fn PrintIt[T:! Printable](p: T*) {
  p->Print();
}

fn PrintIt(p: Song*) {
  p->Print();
}
```

Inside the function body, you can treat the facet parameter just like any other
type. There is no need to refer to or access generic parameters differently
because they are defined as generic, as long as you only refer to the names
defined by [facet type](#facet-types) for the facet parameter.

You may also refer to any of the methods of interfaces required by the facet
type using a
[qualified member access expression](#accessing-members-of-interfaces).

<<<<<<< HEAD
A function can have a mix of checked, template, and regular parameters. A
checked parameter is defined using a symbolic binding pattern, a template
parameter using a template binding pattern, and a regular parameter using a
runtime binding pattern. Likewise, it's allowed to pass a symbolic or template
binding or value to a generic or regular parameter. _We have decided to support
passing a symbolic value to a template parameter, see
=======
A function can have a mix of checked, template, and regular parameters. Each
kind of parameter is defined using a different syntax: a checked parameter is
uses a symbolic binding pattern, a template parameter uses a template binding
pattern, and a regular parameter uses a runtime binding pattern. Likewise, it's
allowed to pass a symbolic or template constant value to a checked or regular
parameter. _We have decided to support passing a symbolic value to a template
parameter, see
>>>>>>> e15bdbb3
[leads issue #2153: Checked generics calling templates](https://github.com/carbon-language/carbon-lang/issues/2153),
but incorporating it into the design is future work._

### Requiring or extending another interface

Interfaces can require other interfaces be implemented:

```
interface Equatable {
  fn IsEqual[self: Self](rhs: Self) -> bool;
}

// `Iterable` requires that `Equatable` is implemented.
interface Iterable {
  require Self impls Equatable;
  fn Advance[addr self: Self*]();
}
```

The `extend` keyword is used to [extend](terminology.md#extending-an-interface)
another interface. If interface `Derived` extends interface `Base`, `Base`'s
interface is both required and all its methods are included in `Derived`'s
interface.

```
// `Hashable` extends `Equatable`.
interface Hashable {
  extend Equatable;
  fn Hash[self: Self]() -> u64;
}
// `Hashable` is equivalent to:
interface Hashable {
  require Self impls Equatable;
  alias IsEqual = Equatable.IsEqual;
  fn Hash[self: Self]() -> u64;
}
```

A type may implement the base interface implicitly by implementing all the
methods in the implementation of the derived interface.

```
class Key {
  // ...
  extend impl as Hashable {
    fn IsEqual[self: Key](rhs: Key) -> bool { ... }
    fn Hash[self: Key]() -> u64 { ... }
  }
  // No need to separately implement `Equatable`.
}
var k: Key = ...;
k.Hash();
k.IsEqual(k);
```

### Combining interfaces

The `&` operation on facet types allows you conveniently combine interfaces. It
gives you all the names that don't conflict.

```
interface Renderable {
  fn GetCenter[self: Self]() -> (i32, i32);
  // Draw the object to the screen
  fn Draw[self: Self]();
}
interface EndOfGame {
  fn SetWinner[addr self: Self*](player: i32);
  // Indicate the game was a draw
  fn Draw[addr self: Self*]();
}

fn F[T:! Renderable & EndOfGame](game_state: T*) -> (i32, i32) {
  game_state->SetWinner(1);
  return game_state->Center();
}
```

Names with conflicts can be accessed using a
[qualified member access expression](#accessing-members-of-interfaces).

```
fn BothDraws[T:! Renderable & EndOfGame](game_state: T*) {
  game_state->(Renderable.Draw)();
  game_state->(GameState.Draw)();
}
```

#### Named constraints

You may also declare a new facet type directly using
["named constraints"](terminology.md#named-constraints). Named constraints can
express requirements that multiple interfaces be implemented, and give you
control over how name conflicts are handled. Named constraints have other
applications and capabilities not covered here.

```
constraint Combined {
  require Self impls Renderable;
  require Self impls EndOfGame;
  alias Draw_Renderable = Renderable.Draw;
  alias Draw_EndOfGame = EndOfGame.Draw;
  alias SetWinner = EndOfGame.SetWinner;
}

fn CallItAll[T:! Combined](game_state: T*, int winner) {
  if (winner > 0) {
    game_state->SetWinner(winner);
  } else {
    game_state->Draw_EndOfGame();
  }
  game_state->Draw_Renderable();
  // Can still use a qualified member access expression
  // for names not defined in the named constraint.
  return game_state->(Renderable.Center)();
}
```

#### Type erasure

Inside a generic function, the API of a facet argument is
[erased](terminology.md#type-erasure) except for the names defined in the facet
type. An equivalent model is to say an [archetype](terminology.md#archetype) is
used for type checking and name lookup when the actual type is not known in that
scope. The archetype has members dictated by the facet type.

For example: If there were a class `CDCover` defined this way:

```
class CDCover  {
  extend impl as Printable {
    ...
  }
}
```

it can be passed to this `PrintIt` function:

```
fn PrintIt[T:! Printable](p: T*) {
  p->Print();
}
```

Inside `PrintIt`, `T` is an archetype with the API of `Printable`. A call to
`PrintIt` with a value of type `CDCover` erases everything except the members or
`Printable`. This includes the type connection to `CDCover`, so it is illegal to
cast from `T` to `CDCover`.

### Adapting types

Carbon has a mechanism called [adapting types](terminology.md#adapting-a-type)
to create new types that are [compatible](terminology.md#compatible-types) with
existing types but with different interface implementations. This could be used
to add or replace implementations, or define implementations for reuse.

In this example, we have multiple ways of sorting a collection of `Song` values.

```
class Song { ... }

class SongByArtist {
  extend adapt Song;
  extend impl as Comparable { ... }
}

class SongByTitle {
  extend adapt Song;
  extend impl as Comparable { ... }
}
```

Values of type `Song` may be cast to `SongByArtist` or `SongByTitle` to get a
specific sort order.

### Interface inputs and outputs

[Associated constants and interface parameters](terminology.md#interface-parameters-and-associated-constants)
allow function signatures to vary with the implementing type. The biggest
difference between these is that associated constants ("outputs") may be deduced
from a type, and types can implement the same interface multiple times with
different interface parameters ("inputs").

#### Associated constants

Expect parts of function signatures that vary in an interface to be associated
constants by default. Since associated constants may be deduced, they are more
convenient to use. Imagine a `Stack` interface. Different types implementing
`Stack` will have different element types:

```
interface Stack {
  let ElementType:! Movable;
  fn Push[addr self: Self*](value: ElementType);
  fn Pop[addr self: Self*]() -> ElementType;
  fn IsEmpty[addr self: Self*]() -> bool;
}
```

`ElementType` is an associated constant of the interface `Stack`. Types that
implement `Stack` give `ElementType` a specific value that is some type (really,
facet) implementing `Movable`. Functions that accept a type implementing `Stack`
can deduce the `ElementType` from the stack type.

```
// ✅ This is allowed, since the type of the stack will determine
// `ElementType`.
fn PeekAtTopOfStack[StackType:! Stack](s: StackType*)
    -> StackType.ElementType;
```

#### Parameterized interfaces

Parameterized interfaces are commonly associated with overloaded operators.
Imagine an interface for determining if two values are equivalent that allows
those types to be different. An element in a hash map might have type
`Pair(String, i64)` that implements both `Equatable(String)` and
`Equatable(Pair(String, i64))`.

```
interface Equatable(T:! type) {
  fn IsEqual[self: Self](compare_to: T) -> bool;
}
```

`T` is a parameter to interface `Equatable`. A type can implement `Equatable`
multiple times as long as each time it is with a different value of the `T`
parameter. Functions may accept types implementing `Equatable(i32)` or
`Equatable(f32)`. Functions can't accept types implementing `Equatable(T)` in
general, unless some other parameter determines `T`.

```
// ✅ This is allowed, since the value of `T` is determined by the
// `v` parameter.
fn FindInVector[T:! type, U:! Equatable(T)](v: Vector(T), needle: U)
    -> Optional(i32);

// ❌ This is forbidden. Since `U` could implement `Equatable`
// multiple times, there is no way to determine the value for `T`.
// Contrast with `PeekAtTopOfStack` in the associated constant
// example.
fn CompileError[T:! type, U:! Equatable(T)](x: U) -> T;
```

### Constraints

Facet types can be further constrained using a `where` clause:

```
fn FindFirstPrime[T:! Container where .Element = i32]
    (c: T, i: i32) -> Optional(i32) {
  // The elements of `c` have type `T.Element`, which is `i32`.
  ...
}

fn PrintContainer[T:! Container where .Element impls Printable](c: T) {
  // The type of the elements of `c` is not known, but we do know
  // that type satisfies the `Printable` interface.
  ...
}
```

Constraints limit the types that the generic function can operate on, but
increase the knowledge that may be used in the body of the function to operate
on values of those types.

Constraints are also used when implementing an interface to specify the values
of associated constants.

```
class Vector(T:! Movable) {
  extend impl as Stack where .ElementType = T { ... }
}
```

### Parameterized impl declarations

Implementations can be parameterized to apply to multiple types. Those
parameters can have constraints to restrict when the implementation applies.
When multiple implementations apply, there is a rule to pick which one is
considered the most specific:

-   All parameters in each `impl` declaration are replaced with question marks
    `?`. This is called the type structure of the `impl` declaration.
-   Given two type structures, find the first difference when read from
    left-to-right. The one with a `?` is less specific, the one with a concrete
    type name in that position is more specific.
-   If there is more than one `impl` declaration with the most specific type
    structure, pick the one listed first in the priority ordering.

To ensure [coherence](goals.md#coherence), an `impl` may only be declared in a
library defining some name from its type structure. If a library defines
multiple implementations with the same type structure, they must be listed in
priority order in a prioritization block.

### Operator overloading

To overload an operator, implement the corresponding interface from the standard
library. For example, to define how the unary `-` operator behaves for a type,
implement the `Negatable` interface for that type. The interfaces and rewrites
used for a given operator may be found in the
[expressions design](/docs/design/expressions/README.md).

As a convenience, there is a shortcut for defining an implementation that
supports any type implicitly convertible to a specified type, using `like`:

```
// Support multiplying values of type `Distance` with
// values of type `f64` or any type implicitly
// convertible to `f64`.
impl Distance as MultipliableWith(like f64) ...
```

## Future work

-   Functions should have a way to accept types that vary at runtime.
-   You should have the ability to mark entities as `upcoming` or `deprecated`
    to support evolution.
-   There should be a way to define generic associated and higher-ranked/kinded
    types.

## References

-   [#524: Generics overview](https://github.com/carbon-language/carbon-lang/pull/524)
-   [#731: Generics details 2: adapters, associated types, parameterized interfaces](https://github.com/carbon-language/carbon-lang/pull/731)
-   [#818: Constraints for generics (generics details 3)](https://github.com/carbon-language/carbon-lang/pull/818)
-   [#920: Generic parameterized impls (details 5)](https://github.com/carbon-language/carbon-lang/pull/920)
-   [#950: Generic details 6: remove facets](https://github.com/carbon-language/carbon-lang/pull/950)
-   [#1013: Generics: Set associated constants using `where` constraints](https://github.com/carbon-language/carbon-lang/pull/1013)
-   [#1084: Generics details 9: forward declarations](https://github.com/carbon-language/carbon-lang/pull/1084)<|MERGE_RESOLUTION|>--- conflicted
+++ resolved
@@ -51,11 +51,7 @@
 [checked and template](terminology.md#checked-versus-template-parameters)
 generics.
 
-<<<<<<< HEAD
-Template generics support a similar model as C++ templates, to help with interop
-=======
 Template generics provide a similar model to C++ templates, to help with interop
->>>>>>> e15bdbb3
 and migration. They can be more convenient to write, and support some use cases,
 like [metaprogramming](https://en.wikipedia.org/wiki/Metaprogramming), that are
 difficult with checked generics.
@@ -91,11 +87,7 @@
     and other entities for types to implement.
 -   Types must explicitly _implement_ interfaces to indicate that they support
     their functionality. A given type may implement an interface at most once.
-<<<<<<< HEAD
--   Implementations may be declared inline in the body of a class definition, or
-=======
 -   Implementations may be declared inline in the body of a class definition or
->>>>>>> e15bdbb3
     out-of-line.
 -   Types may _extend_ an implementation declared inline, in which case you can
     directly call the interface's methods on those types.
@@ -105,25 +97,15 @@
 -   Interfaces may be used as the type of a generic parameter. Interfaces are
     _facet types_, whose values are the subset of all types that implement the
     interface. Facet types in general specify the capabilities and requirements
-<<<<<<< HEAD
-    of the type. The value of a interface is called a _facet_, and are not
-=======
     of the type. The value of a interface is called a _facet_. Facets are not
->>>>>>> e15bdbb3
     types, but are usable as types.
 -   With a template generic, the concrete argument value used by the caller is
     used for name lookup and typechecking. With checked generics, that is all
     done with the declared restrictions expressed as the types of bindings in
     the declaration. Inside the body of a checked generic with a facet
     parameter, the API of the facet is just the names defined by the facet type.
-<<<<<<< HEAD
--   _Deduced parameters_ are parameters whose values are determined by the the
-    types of the explicit arguments. Generic facet parameters are typically
-    deduced.
-=======
 -   _Deduced parameters_ are parameters whose values are determined by the types
     of the explicit arguments. Generic facet parameters are typically deduced.
->>>>>>> e15bdbb3
 -   A function with a generic parameter can have the same function body as an
     unparameterized one. Functions can freely mix checked, template, and regular
     parameters.
@@ -386,14 +368,6 @@
 type using a
 [qualified member access expression](#accessing-members-of-interfaces).
 
-<<<<<<< HEAD
-A function can have a mix of checked, template, and regular parameters. A
-checked parameter is defined using a symbolic binding pattern, a template
-parameter using a template binding pattern, and a regular parameter using a
-runtime binding pattern. Likewise, it's allowed to pass a symbolic or template
-binding or value to a generic or regular parameter. _We have decided to support
-passing a symbolic value to a template parameter, see
-=======
 A function can have a mix of checked, template, and regular parameters. Each
 kind of parameter is defined using a different syntax: a checked parameter is
 uses a symbolic binding pattern, a template parameter uses a template binding
@@ -401,7 +375,6 @@
 allowed to pass a symbolic or template constant value to a checked or regular
 parameter. _We have decided to support passing a symbolic value to a template
 parameter, see
->>>>>>> e15bdbb3
 [leads issue #2153: Checked generics calling templates](https://github.com/carbon-language/carbon-lang/issues/2153),
 but incorporating it into the design is future work._
 
