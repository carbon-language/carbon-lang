--- conflicted
+++ resolved
@@ -475,21 +475,10 @@
 }
 ```
 
-<<<<<<< HEAD
-At that point, two erasures occur:
-
--   All of `CDCover`'s API _except_ `Printable` is erased during the cast from
-    `CDCover` to `Printable`, which is the [facet](terminology.md#facet-type)
-    type `CDCover as Printable`.
--   When you call `PrintIt`, the type connection to `CDCover` is lost. Outside
-    of `PrintIt` you can cast a `CDCover as Printable` value back to `CDCover`.
-    Inside of `PrintIt`, you can't cast `p` or `T` back to `CDCover`.
-=======
 Inside `PrintIt`, `T` is an archetype with the API of `Printable`. A call to
 `PrintIt` with a value of type `CDCover` erases everything except the members or
 `Printable`. This includes the type connection to `CDCover`, so it is illegal to
 cast from `T` to `CDCover`.
->>>>>>> e698ee19
 
 ### Adapting types
 
