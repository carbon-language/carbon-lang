# Language design

<!--
Part of the Carbon Language project, under the Apache License v2.0 with LLVM
Exceptions. See /LICENSE for license information.
SPDX-License-Identifier: Apache-2.0 WITH LLVM-exception
-->

<!-- toc -->

## Table of contents

-   [Overview](#overview)
    -   [This document is provisional](#this-document-is-provisional)
-   [Hello, Carbon](#hello-carbon)
-   [Code and comments](#code-and-comments)
-   [Build modes](#build-modes)
-   [Types are values](#types-are-values)
-   [Primitive types](#primitive-types)
    -   [`bool`](#bool)
    -   [Integer types](#integer-types)
        -   [Integer literals](#integer-literals)
    -   [Floating-point types](#floating-point-types)
        -   [Floating-point literals](#floating-point-literals)
    -   [String types](#string-types)
        -   [String literals](#string-literals)
-   [Composite types](#composite-types)
    -   [Tuples](#tuples)
    -   [Struct types](#struct-types)
    -   [Pointer types](#pointer-types)
    -   [Arrays and slices](#arrays-and-slices)
-   [Expressions](#expressions)
-   [Declarations, Definitions, and Scopes](#declarations-definitions-and-scopes)
-   [Patterns](#patterns)
    -   [Binding patterns](#binding-patterns)
    -   [Destructuring patterns](#destructuring-patterns)
    -   [Refutable patterns](#refutable-patterns)
-   [Name-binding declarations](#name-binding-declarations)
    -   [Constant `let` declarations](#constant-let-declarations)
    -   [Variable `var` declarations](#variable-var-declarations)
    -   [`auto`](#auto)
-   [Functions](#functions)
    -   [`auto` return type](#auto-return-type)
    -   [Blocks and statements](#blocks-and-statements)
    -   [Assignment statements](#assignment-statements)
    -   [Control flow](#control-flow)
        -   [`if` and `else`](#if-and-else)
        -   [Loops](#loops)
            -   [`while`](#while)
            -   [`for`](#for)
            -   [`break`](#break)
            -   [`continue`](#continue)
        -   [`return`](#return)
            -   [`returned var`](#returned-var)
        -   [`match`](#match)
-   [User-defined types](#user-defined-types)
    -   [Classes](#classes)
        -   [Assignment](#assignment)
        -   [Class functions and factory functions](#class-functions-and-factory-functions)
        -   [Methods](#methods)
        -   [Inheritance](#inheritance)
        -   [Access control](#access-control)
        -   [Destructors](#destructors)
    -   [Choice types](#choice-types)
-   [Names](#names)
    -   [Files, libraries, packages](#files-libraries-packages)
    -   [Package declaration](#package-declaration)
    -   [Imports](#imports)
    -   [Name visibility](#name-visibility)
    -   [Package scope](#package-scope)
    -   [Namespaces](#namespaces)
    -   [Naming conventions](#naming-conventions)
    -   [Aliases](#aliases)
    -   [Name lookup](#name-lookup)
        -   [Name lookup for common types](#name-lookup-for-common-types)
-   [Generics](#generics)
    -   [Checked and template parameters](#checked-and-template-parameters)
    -   [Interfaces and implementations](#interfaces-and-implementations)
    -   [Combining constraints](#combining-constraints)
    -   [Associated types](#associated-types)
    -   [Generic entities](#generic-entities)
        -   [Generic Classes](#generic-classes)
        -   [Generic choice types](#generic-choice-types)
        -   [Generic interfaces](#generic-interfaces)
        -   [Generic implementations](#generic-implementations)
    -   [Other features](#other-features)
    -   [Generic type equality and `observe` declarations](#generic-type-equality-and-observe-declarations)
    -   [Operator overloading](#operator-overloading)
        -   [Common type](#common-type)
-   [Bidirectional interoperability with C and C++](#bidirectional-interoperability-with-c-and-c)
    -   [Goals](#goals)
    -   [Non-goals](#non-goals)
    -   [Importing and `#include`](#importing-and-include)
    -   [ABI and dynamic linking](#abi-and-dynamic-linking)
    -   [Operator overloading](#operator-overloading-1)
    -   [Templates](#templates)
    -   [Standard types](#standard-types)
    -   [Inheritance](#inheritance-1)
    -   [Enums](#enums)
-   [Unfinished tales](#unfinished-tales)
    -   [Safety](#safety)
    -   [Lifetime and move semantics](#lifetime-and-move-semantics)
    -   [Metaprogramming](#metaprogramming)
    -   [Pattern matching as function overload resolution](#pattern-matching-as-function-overload-resolution)
    -   [Error handling](#error-handling)
    -   [Execution abstractions](#execution-abstractions)
        -   [Abstract machine and execution model](#abstract-machine-and-execution-model)
        -   [Lambdas](#lambdas)
        -   [Co-routines](#co-routines)
        -   [Concurrency](#concurrency)

<!-- tocstop -->

## Overview

This documentation describes the design of the Carbon language, and the
rationale for that design. This documentation is an overview of the Carbon
project in its current state, written for the builders of Carbon and for those
interested in learning more about Carbon.

This document is _not_ a complete programming manual, and, nor does it provide
detailed and comprehensive justification for design decisions. These
descriptions are found in linked dedicated designs.

### This document is provisional

This document includes much that is provisional or placeholder. This means that
the syntax used, language rules, standard library, and other aspects of the
design have things that have not been decided through the Carbon process. This
preliminary material fills in gaps until aspects of the design can be filled in.

## Hello, Carbon

Here is a simple function showing some Carbon code:

```carbon
import Console;

// Prints the Fibonacci numbers less than `limit`.
fn Fibonacci(limit: i64) {
  var (a: i64, b: i64) = (0, 1);
  while (a < limit) {
    Console.Print(a, " ");
    let next: i64 = a + b;
    a = b;
    b = next;
  }
  Console.Print("\n");
}
```

Carbon is a language that should feel familiar to C++ and C developers. This
example has familiar constructs like [imports](#imports),
[function definitions](#functions), [typed arguments](#binding-patterns), and
[curly braces](#blocks-and-statements).

A few other features that are unlike C or C++ may stand out. First,
[declarations](#declarations-definitions-and-scopes) start with introducer
keywords. `fn` introduces a function declaration, and `var` introduces a
[variable declaration](#variable-var-declarations). You can also see a
[_tuple_](#tuples), a composite type written as a comma-separated list inside
parentheses. Unlike, say, Python, these types are strongly-typed as well.

## Code and comments

All source code is UTF-8 encoded text. Comments, identifiers, and strings are
allowed to have non-ASCII characters.

```carbon
var résultat: String = "Succès";
```

Comments start with two slashes `//` and go to the end of the line. They are
required to be the only non-whitespace on the line.

```carbon
// Compute an approximation of π
```

> References:
>
> -   [Source files](code_and_name_organization/source_files.md)
> -   [lexical conventions](lexical_conventions)
> -   Proposal
>     [#142: Unicode source files](https://github.com/carbon-language/carbon-lang/pull/142)
> -   Proposal
>     [#198: Comments](https://github.com/carbon-language/carbon-lang/pull/198)

## Build modes

The behavior of the Carbon compiler depends on the _build mode_:

-   In a _development build_, the priority is diagnosing problems and fast build
    time.
-   In a _performance build_, the priority is fastest execution time and lowest
    memory usage.
-   In a _hardened build_, the first priority is safety and second is
    performance.

> References: [Safety strategy](/docs/project/principles/safety_strategy.md)

## Types are values

Expressions compute values in Carbon, and these values are always strongly typed
much like in C++. However, an important difference from C++ is that types are
themselves modeled as values; specifically, compile-time constant values. This
means that the grammar for writing a type is the [expression](#expressions)
grammar. Expressions written where a type is expected must be able to be
evaluated at compile-time and must evaluate to a type value.

## Primitive types

Primitive types fall into the following categories:

-   the boolean type `bool`,
-   signed and unsigned integer types,
-   IEEE-754 floating-point types, and
-   string types.

These are made available through the [prelude](#name-lookup-for-common-types).

> References: [Primitive types](primitive_types.md)

### `bool`

The type `bool` is a boolean type with two possible values: `true` and `false`.
[Comparison expressions](#expressions) produce `bool` values. The condition
arguments in [control-flow statements](#control-flow), like [`if`](#if-and-else)
and [`while`](#while), and
[`if`-`then`-`else` conditional expressions](#expressions) take `bool` values.

### Integer types

The signed-integer type with bit width `N` may be written `Carbon.Int(N)`. For
convenience and brevity, the common power-of-two sizes may be written with an
`i` followed by the size: `i8`, `i16`, `i32`, `i64`, `i128`, or `i256`.
Signed-integer
[overflow](expressions/arithmetic.md#overflow-and-other-error-conditions) is a
programming error:

-   In a development build, overflow will be caught immediately when it happens
    at runtime.
-   In a performance build, the optimizer can assume that such conditions don't
    occur. As a consequence, if they do, the behavior of the program is not
    defined.
-   In a hardened build, overflow does not result in undefined behavior.
    Instead, either the program will be aborted, or the arithmetic will evaluate
    to a mathematically incorrect result, such as a two's complement result or
    zero.

The unsigned-integer types are: `u8`, `u16`, `u32`, `u64`, `u128`, `u256`, and
`Carbon.UInt(N)`. Unsigned integer types wrap around on overflow, we strongly
advise that they are not used except when those semantics are desired. These
types are intended for bit manipulation or modular arithmetic as often found in
[hashing](https://en.wikipedia.org/wiki/Hash_function),
[cryptography](https://en.wikipedia.org/wiki/Cryptography), and
[PRNG](https://en.wikipedia.org/wiki/Pseudorandom_number_generator) use cases.
Values which can never be negative, like sizes, but for which wrapping does not
make sense
[should use signed integer types](/proposals/p1083.md#dont-let-unsigned-arithmetic-wrap).

> References:
>
> -   Question-for-leads issue
>     [#543: pick names for fixed-size integer types](https://github.com/carbon-language/carbon-lang/issues/543)
> -   Proposal
>     [#820: Implicit conversions](https://github.com/carbon-language/carbon-lang/pull/820)
> -   Proposal
>     [#1083: Arithmetic expressions](https://github.com/carbon-language/carbon-lang/pull/1083)

#### Integer literals

Integers may be written in decimal, hexadecimal, or binary:

-   `12345` (decimal)
-   `0x1FE` (hexadecimal)
-   `0b1010` (binary)

Underscores `_` may be used as digit separators, but for decimal and hexadecimal
literals, they can only appear in conventional locations. Numeric literals are
case-sensitive: `0x`, `0b` must be lowercase, whereas hexadecimal digits must be
uppercase. Integer literals never contain a `.`.

Unlike in C++, literals do not have a suffix to indicate their type. Instead,
numeric literals have a type derived from their value, and can be
[implicitly converted](expressions/implicit_conversions.md) to any type that can
represent that value.

> References:
>
> -   [Integer literals](lexical_conventions/numeric_literals.md#integer-literals)
> -   Proposal
>     [#143: Numeric literals](https://github.com/carbon-language/carbon-lang/pull/143)
> -   Proposal
>     [#144: Numeric literal semantics](https://github.com/carbon-language/carbon-lang/pull/144)
> -   Proposal
>     [#820: Implicit conversions](https://github.com/carbon-language/carbon-lang/pull/820)

### Floating-point types

Floating-point types in Carbon have IEEE 754 semantics, use the round-to-nearest
rounding mode, and do not set any floating-point exception state. They are named
with an `f` and the number of bits: `f16`, `f32`, `f64`, and `f128`.
[`BFloat16`](primitive_types.md#bfloat16) is also provided.

> References:
>
> -   Question-for-leads issue
>     [#543: pick names for fixed-size integer types](https://github.com/carbon-language/carbon-lang/issues/543)
> -   Proposal
>     [#820: Implicit conversions](https://github.com/carbon-language/carbon-lang/pull/820)
> -   Proposal
>     [#1083: Arithmetic expressions](https://github.com/carbon-language/carbon-lang/pull/1083)

#### Floating-point literals

Floating-point types along with [user-defined types](#user-defined-types) may
initialized from _real-number literals_. Decimal and hexadecimal real-number
literals are supported:

-   `123.456` (digits on both sides of the `.`)
-   `123.456e789` (optional `+` or `-` after the `e`)
-   `0x1.Ap123` (optional `+` or `-` after the `p`)

Real-number literals always have a period (`.`) and a digit on each side of the
period. When a real-number literal is interpreted as a value of a floating-point
type, its value is the representable real number closest to the value of the
literal. In the case of a tie, the nearest value whose mantissa is even is
selected.

> References:
>
> -   [Real-number literals](lexical_conventions/numeric_literals.md#real-number-literals)
> -   Proposal
>     [#143: Numeric literals](https://github.com/carbon-language/carbon-lang/pull/143)
> -   Proposal
>     [#144: Numeric literal semantics](https://github.com/carbon-language/carbon-lang/pull/144)
> -   Proposal
>     [#820: Implicit conversions](https://github.com/carbon-language/carbon-lang/pull/820)
> -   Proposal
>     [#866: Allow ties in floating literals](https://github.com/carbon-language/carbon-lang/pull/866)

### String types

There are two string types:

-   `String` - a byte sequence treated as containing UTF-8 encoded text.
-   `StringView` - a read-only reference to a byte sequence treated as
    containing UTF-8 encoded text.

#### String literals

String literals may be written on a single line using a double quotation mark
(`"`) at the beginning and end of the string, as in `"example"`.

Multi-line string literals, called _block string literals_, begin and end with
three double quotation marks (`"""`), and may have a file type indicator after
the first `"""`.

```carbon
// Block string literal:
var block: String = """
    The winds grow high; so do your stomachs, lords.
    How irksome is this music to my heart!
    When such strings jar, what hope of harmony?
    I pray, my lords, let me compound this strife.
        -- History of Henry VI, Part II, Act II, Scene 1, W. Shakespeare
    """;
```

The indentation of a block string literal's terminating line is removed from all
preceding lines.

Strings may contain
[escape sequences](lexical_conventions/string_literals.md#escape-sequences)
introduced with a backslash (`\`).
[Raw string literals](lexical_conventions/string_literals.md#raw-string-literals)
are available for representing strings with `\`s and `"`s.

> References:
>
> -   [String literals](lexical_conventions/string_literals.md)
> -   Proposal
>     [#199: String literals](https://github.com/carbon-language/carbon-lang/pull/199)

## Composite types

### Tuples

A tuple is a fixed-size collection of values that can have different types,
where each value is identified by its position in the tuple. An example use of
tuples is to return multiple values from a function:

```carbon
fn DoubleBoth(x: i32, y: i32) -> (i32, i32) {
  return (2 * x, 2 * y);
}
```

Breaking this example apart:

-   The return type is a tuple of two `i32` types.
-   The expression uses tuple syntax to build a tuple of two `i32` values.

Both of these are expressions using the tuple syntax
`(<expression>, <expression>)`. The only difference is the type of the tuple
expression: one is a tuple of types, the other a tuple of values. In other
words, a tuple type is a tuple _of_ types.

The components of a tuple are accessed positionally, so element access uses
subscript syntax, but the index must be a compile-time constant:

```carbon
fn DoubleTuple(x: (i32, i32)) -> (i32, i32) {
  return (2 * x[0], 2 * x[1]);
}
```

Tuple types are
[structural](https://en.wikipedia.org/wiki/Structural_type_system).

> References: [Tuples](tuples.md)

### Struct types

Carbon also has
[structural types](https://en.wikipedia.org/wiki/Structural_type_system) whose
members are identified by name instead of position. These are called _structural
data classes_, also known as a _struct types_ or _structs_.

Both struct types and values are written inside curly braces (`{`...`}`). In
both cases, they have a comma-separated list of members that start with a period
(`.`) followed by the field name.

-   In a struct type, the field name is followed by a colon (`:`) and the type,
    as in: `{.name: String, .count: i32}`.
-   In a struct value, called a _structural data class literal_ or a _struct
    literal_, the field name is followed by an equal sign (`=`) and the value,
    as in `{.key = "Joe", .count = 3}`.

> References:
>
> -   [Struct types](classes.md#struct-types)
> -   Proposal
>     [#561: Basic classes: use cases, struct literals, struct types, and future work](https://github.com/carbon-language/carbon-lang/pull/561)
> -   Proposal
>     [#981: Implicit conversions for aggregates](https://github.com/carbon-language/carbon-lang/pull/981)
> -   Proposal
>     [#710: Default comparison for data classes](https://github.com/carbon-language/carbon-lang/issues/710)

### Pointer types

The type of pointers-to-values-of-type-`T` is written `T*`. Carbon pointers do
not support
[pointer arithmetic](<https://en.wikipedia.org/wiki/Pointer_(computer_programming)>);
the only pointer [operations](#expressions) are:

-   Dereference: given a pointer `p`, `*p` gives the value `p` points to as an
    [l-value](<https://en.wikipedia.org/wiki/Value_(computer_science)#lrvalue>).
    `p->m` is syntactic sugar for `(*p).m`.
-   Address-of: given an
    [l-value](<https://en.wikipedia.org/wiki/Value_(computer_science)#lrvalue>)
    `x`, `&x` returns a pointer to `x`.

There are no [null pointers](https://en.wikipedia.org/wiki/Null_pointer) in
Carbon. To represent a pointer that may not refer to a valid object, use the
type `Optional(T*)`.

Pointers are the main Carbon mechanism for allowing a function to modify a
variable of the caller.

**TODO:** Perhaps Carbon will have
[stricter pointer provenance](https://www.ralfj.de/blog/2022/04/11/provenance-exposed.html)
or restrictions on casts between pointers and integers.

> References:
>
> -   Question-for-leads issue
>     [#520: should we use whitespace-sensitive operator fixity?](https://github.com/carbon-language/carbon-lang/issues/520)
> -   Question-for-leads issue
>     [#523: what syntax should we use for pointer types?](https://github.com/carbon-language/carbon-lang/issues/523)

### Arrays and slices

The type of an array of holding 4 `i32` values is written `[i32; 4]`. There is
an [implicit conversion](expressions/implicit_conversions.md) from tuples to
arrays of the same length as long as every component of the tuple may be
implicitly converted to the destination element type. In cases where the size of
the array may be deduced, it may be omitted, as in:

```carbon
var i: i32 = 1;
// `[i32;]` equivalent to `[i32; 3]` here.
var a: [i32;] = (i, i, i);
```

Elements of an array may be accessed using square brackets (`[`...`]`), as in
`a[i]`:

```carbon
a[i] = 2;
Console.Print(a[0]);
```

> **TODO:** Slices

## Expressions

Expressions describe some computed value. The simplest example would be a
literal number like `42`: an expression that computes the integer value 42.

Some common expressions in Carbon include:

-   Literals:

    -   [boolean](#bool): `true`, `false`
    -   [integer](#integer-literals): `42`, `-7`
    -   [real-number](#floating-point-literals): `3.1419`, `6.022e+23`
    -   [string](#string-literals): `"Hello World!"`
    -   [tuple](#tuples): `(1, 2, 3)`
    -   [struct](#struct-types): `{.word = "the", .count = 56}`

-   [Names](#names) and [member access](expressions/member_access.md)

-   [Operators](expressions#operators):

    -   [Arithmetic](expressions/arithmetic.md): `-x`, `1 + 2`, `3 - 4`,
        `2 * 5`, `6 / 3`, `5 % 3`
    -   [Bitwise](expressions/bitwise.md): `2 & 3`, `2 | 4`, `3 ^ 1`, `^7`
    -   [Bit shift](expressions/bitwise.md): `1 << 3`, `8 >> 1`
    -   [Comparison](expressions/comparison_operators.md): `2 == 2`, `3 != 4`,
        `5 < 6`, `7 > 6`, `8 <= 8`, `8 >= 8`
    -   [Conversion](expressions/as_expressions.md): `2 as i32`
    -   [Logical](expressions/logical_operators.md): `a and b`, `c or d`,
        `not e`
    -   [Indexing](#arrays-and-slices): `a[3]`
    -   [Function](#functions) call: `f(4)`
    -   [Pointer](#pointer-types): `*p`, `p->m`, `&x`

-   [Conditionals](expressions/if.md): `if c then t else f`
-   Parentheses: `(7 + 8) * (3 - 1)`

When an expression appears in a context in which an expression of a specific
type is expected, [implicit conversions](expressions/implicit_conversions.md)
are applied to convert the expression to the target type.

> References:
>
> -   [Expressions](expressions/)
> -   Proposal
>     [#162: Basic Syntax](https://github.com/carbon-language/carbon-lang/pull/162)
> -   Proposal
>     [#555: Operator precedence](https://github.com/carbon-language/carbon-lang/pull/555)
> -   Proposal
>     [#601: Operator tokens](https://github.com/carbon-language/carbon-lang/pull/601)
> -   Proposal
>     [#680: And, or, not](https://github.com/carbon-language/carbon-lang/pull/680)
> -   Proposal
>     [#702: Comparison operators](https://github.com/carbon-language/carbon-lang/pull/702)
> -   Proposal
>     [#845: as expressions](https://github.com/carbon-language/carbon-lang/pull/845)
> -   Proposal
>     [#911: Conditional expressions](https://github.com/carbon-language/carbon-lang/pull/911)
> -   Proposal
>     [#1083: Arithmetic expressions](https://github.com/carbon-language/carbon-lang/pull/1083)

## Declarations, Definitions, and Scopes

_Declarations_ introduce a new [name](#names) and say what that name represents.
For some kinds of entities, like [functions](#functions), there are two kinds of
declarations: _forward declarations_ and _definitions_. For those entities,
there should be exactly one definition for the name, but there can be additional
forward declarations that introduce the name before it is defined. Forward
declarations can be used to separate interface from implementation, such as to
declare a name in an [api file](#files-libraries-packages) that is defined in an
[impl file](#files-libraries-packages). Forward declarations also allow entities
to be used before they are defined, such as to allow cyclic references. A name
that has been declared but not defined is called _incomplete_, and in some cases
there are limitations on what can be done with an incomplete name.

A name is valid until the end of the innermost enclosing
[_scope_](<https://en.wikipedia.org/wiki/Scope_(computer_science)>). There are a
few kinds of scopes:

-   the outermost scope, which includes the whole file,
-   scopes that are enclosed in curly braces (`{`...`}`), and
-   scopes that encompass a single declaration.

For example, the names of the parameters of a [function](#functions) or
[class](#classes) are valid until the end of the declaration. The name of the
function or class itself is visible until the end of the enclosing scope.

> References:
>
> -   [Principle: Information accumulation](/docs/project/principles/information_accumulation.md)
> -   Proposal
>     [#875: Principle: information accumulation](https://github.com/carbon-language/carbon-lang/pull/875)
> -   Question-for-leads issue
>     [#472: Open question: Calling functions defined later in the same file](https://github.com/carbon-language/carbon-lang/issues/472)

## Patterns

A _pattern_ says how to receive some data that is being matched against. There
are two kinds of patterns:

-   _Refutable_ patterns can fail to match based on the runtime value being
    matched.
-   _Irrefutable_ patterns are guaranteed to match, so long as the code
    type-checks.

Irrefutable patterns are used in [function parameters](#functions),
[variable `var` declarations](#variable-var-declarations), and
[constant `let` declarations](#constant-let-declarations).
[`match` statements](#match) can include both refutable patterns and irrefutable
patterns.

> References:
>
> -   [Pattern matching](pattern_matching.md)
> -   Proposal
>     [#162: Basic Syntax](https://github.com/carbon-language/carbon-lang/pull/162)

### Binding patterns

The most common irrefutable pattern is a _binding pattern_, consisting of a new
name, a colon (`:`), and a type. It binds the matched value of that type to that
name. It can only match values that may be
[implicitly converted](expressions/implicit_conversions.md) to that type. A
underscore (`_`) may be used instead of the name to match a value but without
binding any name to it.

Binding patterns default to _`let` bindings_ except inside a context where the
`var` keyword is used to make it a _`var` binding_:

-   The result of a `let` binding is the name is bound to an
    [non-l-value](<https://en.wikipedia.org/wiki/Value_(computer_science)#lrvalue>).
    This means the value can not be modified, and its address cannot be taken.
-   A `var` binding has dedicated storage, and so the name is an
    [l-value](<https://en.wikipedia.org/wiki/Value_(computer_science)#lrvalue>)
    which can be modified and has a stable address.

A [generic binding](#checked-and-template-parameters) uses `:!` instead of a
colon (`:`) and can only match compile-time values.

The keyword `auto` may be used in place of the type in a binding pattern, as
long as the type can be deduced from the type of a value in the same
declaration.

### Destructuring patterns

There are also irrefutable _destructuring patterns_, such as _tuple
destructuring_. A tuple destructuring pattern looks like a tuple of patterns. It
may only be used to match tuple values whose components match the component
patterns of the tuple. An example use is:

```carbon
// `Bar()` returns a tuple consisting of an
// `i32` value and 2-tuple of `f32` values.
fn Bar() -> (i32, (f32, f32));

fn Foo() -> i64 {
  // Pattern in `var` declaration:
  var (p: i64, _: auto) = Bar();
  return p;
}
```

The pattern used in the `var` declaration destructures the tuple value returned
by `Bar()`. The first component pattern, `p: i64`, corresponds to the first
component of the value returned by `Bar()`, which has type `i32`. This is
allowed since there is an implicit conversion from `i32` to `i64`. The result of
this conversion is assigned to the name `p`. The second component pattern,
`_: auto`, matches the second component of the value returned by `Bar()`, which
has type `(f32, f32)`.

### Refutable patterns

Additional kinds of patterns are allowed in [`match` statements](#match), that
may or may not match based on the runtime value of the `match` expression:

-   An _expression pattern_ is an expression, such as `42`, whose value must be
    equal to match.
-   A _choice pattern_ matches one case from a choice type, as described in
    [the choice types section](#choice-types).
-   A _dynamic cast pattern_ is tests the dynamic type, as described in
    [inheritance](#inheritance).

See [`match`](#match) for examples of refutable patterns.

> References:
>
> -   [Pattern matching](pattern_matching.md)
> -   Question-for-leads issue
>     [#1283: how should pattern matching and implicit conversion interact?](https://github.com/carbon-language/carbon-lang/issues/1283)

## Name-binding declarations

There are two kinds of name-binding declarations:

-   constant declarations, introduced with `let`, and
-   variable declarations, introduced with `var`.

There are no forward declarations of these; all name-binding declarations are
[definitions](#declarations-definitions-and-scopes).

### Constant `let` declarations

A `let` declaration matches an [irrefutable pattern](#patterns) to a value. In
this example, the name `x` is bound to the value `42` with type `i64`:

```carbon
let x: i64 = 42;
```

Here `x: i64` is the pattern, which is followed by an equal sign (`=`) and the
value to match, `42`. The names from [binding patterns](#binding-patterns) are
introduced into the enclosing [scope](#declarations-definitions-and-scopes).

### Variable `var` declarations

A `var` declaration is similar, except with `var` bindings, so `x` here is an
[l-value](<https://en.wikipedia.org/wiki/Value_(computer_science)#lrvalue>) with
storage and an address, and so may be modified:

```carbon
var x: i64 = 42;
x = 7;
```

Variables with a type that has
[an unformed state](https://github.com/carbon-language/carbon-lang/pull/257) do
not need to be initialized in the variable declaration, but do need to be
assigned before they are used.

> References:
>
> -   [Variables](variables.md)
> -   Proposal
>     [#162: Basic Syntax](https://github.com/carbon-language/carbon-lang/pull/162)
> -   Proposal
>     [#257: Initialization of memory and variables](https://github.com/carbon-language/carbon-lang/pull/257)
> -   Proposal
>     [#339: Add `var <type> <identifier> [ = <value> ];` syntax for variables](https://github.com/carbon-language/carbon-lang/pull/339)
> -   Proposal
>     [#618: var ordering](https://github.com/carbon-language/carbon-lang/pull/618)

### `auto`

If `auto` is used as the type in a `var` or `let` declaration, the type is the
static type of the initializer expression, which is required.

```
var x: i64 = 2;
// The type of `y` is inferred to be `i64`.
let y: auto = x + 3;
// The type of `z` is inferred to be `bool`.
var z: auto = (y > 1);
```

> References:
>
> -   [Type inference](type_inference.md)
> -   Proposal
>     [#851: auto keyword for vars](https://github.com/carbon-language/carbon-lang/pull/851)

## Functions

Functions are the core unit of behavior. For example, this is a
[forward declaration](#declarations-definitions-and-scopes) of a function that
adds two 64-bit integers:

```carbon
fn Add(a: i64, b: i64) -> i64;
```

Breaking this apart:

-   `fn` is the keyword used to introduce a function.
-   Its name is `Add`. This is the name added to the enclosing
    [scope](#declarations-definitions-and-scopes).
-   The parameter list in parentheses (`(`...`)`) is a comma-separated list of
    [irrefutable patterns](#patterns).
-   It returns an `i64` result. Functions that return nothing omit the `->` and
    return type.

You would call this function like `Add(1, 2)`.

A function definition is a function declaration that has a body
[block](#blocks-and-statements) instead of a semicolon:

```carbon
fn Add(a: i64, b: i64) -> i64 {
  return a + b;
}
```

The names of the parameters are in scope until the end of the definition or
declaration.

The bindings in the parameter list default to
[`let` bindings](#binding-patterns), and so the parameter names are treated as
[r-values](<https://en.wikipedia.org/wiki/Value_(computer_science)#lrvalue>). If
the `var` keyword is added before the binding, then the arguments will be copied
to new storage, and so can be mutated in the function body. The copy ensures
that any mutations will not be visible to the caller.

The parameter names in a forward declaration may be omitted using `_`, but must
match the definition if they are specified.

> References:
>
> -   [Functions](functions.md)
> -   Proposal
>     [#162: Basic Syntax](https://github.com/carbon-language/carbon-lang/pull/162)
> -   Proposal
>     [#438: Add statement syntax for function declarations](https://github.com/carbon-language/carbon-lang/pull/438)
> -   Question-for-leads issue
>     [#476: Optional argument names (unused arguments)](https://github.com/carbon-language/carbon-lang/issues/476)
> -   Question-for-leads issue
>     [#1132: How do we match forward declarations with their definitions?](https://github.com/carbon-language/carbon-lang/issues/1132)

### `auto` return type

If `auto` is used in place of the return type, the return type of the function
is inferred from the function body. It is set to [common type](#common-type) of
the static type of arguments to the [`return` statements](#return) in the
function. This is not allowed in a forward declaration.

```
// Return type is inferred to be `bool`, the type of `a > 0`.
fn Positive(a: i64) -> auto {
  return a > 0;
}
```

> References:
>
> -   [Type inference](type_inference.md)
> -   [Function return clause](functions.md#return-clause)
> -   Proposal
>     [#826: Function return type inference](https://github.com/carbon-language/carbon-lang/pull/826)

### Blocks and statements

A _block_ is a sequence of _statements_. A block defines a
[scope](#declarations-definitions-and-scopes) and, like other scopes, is
enclosed in curly braces (`{`...`}`). Each statement is terminated by a
semicolon or block. [Expressions](#expressions) and
[`var`](#variable-var-declarations) and [`let`](#constant-let-declarations) are
valid statements.

Statements within a block are normally executed in the order the appear in the
source code, except when modified by control-flow statements.

The body of a function is defined by a block, and some
[control-flow statements](#control-flow) have their own blocks of code. These
are nested within the enclosing scope. For example, here is a function
definition with a block of statements defining the body of the function, and a
nested block as part of a `while` statement:

```carbon
fn Foo() {
  Bar();
  while (Baz()) {
    Quux();
  }
}
```

> References:
>
> -   [Blocks and statements](blocks_and_statements.md)
> -   Proposal
>     [#162: Basic Syntax](https://github.com/carbon-language/carbon-lang/pull/162)

### Assignment statements

Assignment statements mutate the value of the
[l-value](<https://en.wikipedia.org/wiki/Value_(computer_science)#lrvalue>)
described on the left-hand side of the assignment.

-   Assignment: `x = y;`. `x` is assigned the value of `y`.
-   Increment and decrement: `++i;`, `--j;`. `i` is set to `i + 1`, `j` is set
    to `j - 1`.
-   Compound assignment: `x += y;`, `x -= y;`, `x *= y;`, `x /= y;`, `x &= y;`,
    `x |= y;`, `x ^= y;`, `x <<= y;`, `x >>= y;`. `x @= y;` is equivalent to
    `x = x @ y;` for each operator `@`.

Unlike C++, these assignments are statements, not expressions, and don't return
a value.

### Control flow

Blocks of statements are generally executed sequentially. Control-flow
statements give additional control over the flow of execution and which
statements are executed.

Some control-flow statements include [blocks](#blocks-and-statements). Those
blocks will always be within curly braces `{`...`}`.

```carbon
// Curly braces { ... } are required.
if (condition) {
  ExecutedWhenTrue();
} else {
  ExecutedWhenFalse();
}
```

This is unlike C++, which allows control-flow constructs to omit curly braces
around a single statement.

> References:
>
> -   [Control flow](control_flow/README.md)
> -   Proposal
>     [#162: Basic Syntax](https://github.com/carbon-language/carbon-lang/pull/162)
> -   Proposal
>     [#623: Require braces](https://github.com/carbon-language/carbon-lang/pull/623)

#### `if` and `else`

`if` and `else` provide conditional execution of statements. An `if` statement
consists of:

-   An `if` introducer followed by a condition in parentheses. If the condition
    evaluates to `true`, the block following the condition is executed,
    otherwise it is skipped.
-   This may be followed by zero or more `else if` clauses, whose conditions are
    evaluated if all prior conditions evaluate to `false`, with a block that is
    executed if that evaluation is to `true`.
-   A final optional `else` clause, with a block that is executed if all
    conditions evaluate to `false`.

For example:

```carbon
if (fruit.IsYellow()) {
  Console.Print("Banana!");
} else if (fruit.IsOrange()) {
  Console.Print("Orange!");
} else {
  Console.Print("Vegetable!");
}
```

This code will:

-   Print `Banana!` if `fruit.IsYellow()` is `true`.
-   Print `Orange!` if `fruit.IsYellow()` is `false` and `fruit.IsOrange()` is
    `true`.
-   Print `Vegetable!` if both of the above return `false`.

> References:
>
> -   [Control flow](control_flow/conditionals.md)
> -   Proposal
>     [#285: if/else](https://github.com/carbon-language/carbon-lang/pull/285)

#### Loops

> References: [Loops](control_flow/loops.md)

##### `while`

`while` statements loop for as long as the passed expression returns `true`. For
example, this prints `0`, `1`, `2`, then `Done!`:

```carbon
var x: i32 = 0;
while (x < 3) {
  Console.Print(x);
  ++x;
}
Console.Print("Done!");
```

> References:
>
> -   [`while` loops](control_flow/loops.md#while)
> -   Proposal
>     [#340: Add C++-like `while` loops](https://github.com/carbon-language/carbon-lang/pull/340)

##### `for`

`for` statements support range-based looping, typically over containers. For
example, this prints all names in `names`:

```carbon
for (var name: String in names) {
  Console.Print(name);
}
```

This prints each `String` value in `names`.

> References:
>
> -   [`for` loops](control_flow/loops.md#for)
> -   Proposal
>     [#353: Add C++-like `for` loops](https://github.com/carbon-language/carbon-lang/pull/353)

##### `break`

The `break` statement immediately ends a `while` or `for` loop. Execution will
continue starting from the end of the loop's scope. For example, this processes
steps until a manual step is hit (if no manual step is hit, all steps are
processed):

```carbon
for (var step: Step in steps) {
  if (step.IsManual()) {
    Console.Print("Reached manual step!");
    break;
  }
  step.Process();
}
```

> References: [`break`](control_flow/loops.md#break)

##### `continue`

The `continue` statement immediately goes to the next loop of a `while` or
`for`. In a `while`, execution continues with the `while` expression. For
example, this prints all non-empty lines of a file, using `continue` to skip
empty lines:

```carbon
var f: File = OpenFile(path);
while (!f.EOF()) {
  var line: String = f.ReadLine();
  if (line.IsEmpty()) {
    continue;
  }
  Console.Print(line);
}
```

> References: [`continue`](control_flow/loops.md#continue)

#### `return`

The `return` statement ends the flow of execution within a function, returning
execution to the caller.

```carbon
// Prints the integers 1 .. `n` and then
// returns to the caller.
fn PrintFirstN(n: i32) {
  var i: i32 = 0;
  while (true) {
    i += 1;
    if (i > n) {
      // None of the rest of the function is
      // executed after a `return`.
      return;
    }
    Console.Print(i);
  }
}
```

If the function returns a value to the caller, that value is provided by an
expression in the return statement. For example:

```carbon
fn Sign(i: i32) -> i32 {
  if (i > 0) {
    return 1;
  }
  if (i < 0) {
    return -1;
  }
  return 0;
}

Assert(Sign(-3) == -1);
```

> References:
>
> -   [`return`](control_flow/return.md)
> -   [`return` statements](functions.md#return-statements)
> -   Proposal
>     [#415: return](https://github.com/carbon-language/carbon-lang/pull/415)
> -   Proposal
>     [#538: return with no argument](https://github.com/carbon-language/carbon-lang/pull/538)

##### `returned var`

To avoid a copy when returning a variable, add a `returned` prefix to the
variable's declaration and use `return var` instead of returning an expression,
as in:

```carbon
fn MakeCircle(radius: i32) -> Circle {
  returned var c: Circle;
  c.radius = radius;
  // `return c` would be invalid because `returned` is in use.
  return var;
}
```

This is instead of
[the "named return value optimization" of C++](https://en.wikipedia.org/wiki/Copy_elision#Return_value_optimization).

> References:
>
> -   [`returned var`](control_flow/return.md#returned-var)
> -   Proposal
>     [#257: Initialization of memory and variables](https://github.com/carbon-language/carbon-lang/pull/257)

#### `match`

`match` is a control flow similar to `switch` of C and C++ and mirrors similar
constructs in other languages, such as Swift. The `match` keyword is followed by
an expression in parentheses, whose value is matched against the `case`
declarations, each of which contains a [refutable pattern](#refutable-patterns),
in order. The refutable pattern may optionally be followed by an `if`
expression, which may use the names from bindings in the pattern.

The code for the first matching `case` is executed. An optional `default` block
may be placed after the `case` declarations, it will be executed if none of the
`case` declarations match.

An example `match` is:

```carbon
fn Bar() -> (i32, (f32, f32));

fn Foo() -> f32 {
  match (Bar()) {
    case (42, (x: f32, y: f32)) => {
      return x - y;
    }
    case (p: i32, (x: f32, _: f32)) if (p < 13) => {
      return p * x;
    }
    case (p: i32, _: auto) if (p > 3) => {
      return p * Pi;
    }
    default => {
      return Pi;
    }
  }
}
```

> References:
>
> -   [Pattern matching](pattern_matching.md)
> -   Question-for-leads issue
>     [#1283: how should pattern matching and implicit conversion interact?](https://github.com/carbon-language/carbon-lang/issues/1283)

## User-defined types

> **TODO:** Maybe rename to "nominal types"?

### Classes

_Nominal classes_, or just
[_classes_](<https://en.wikipedia.org/wiki/Class_(computer_programming)>), are a
way for users to define their own
[data strutures](https://en.wikipedia.org/wiki/Data_structure) or
[record types](<https://en.wikipedia.org/wiki/Record_(computer_science)>).

This is an example of a class
[definition](#declarations-definitions-and-scopes):

```carbon
class Widget {
  var x: i32;
  var y: i32;
  var payload: String;
}
```

Breaking this apart:

-   This defines a class named `Widget`. `Widget` is the name added to the
    enclosing [scope](#declarations-definitions-and-scopes).
-   The name `Widget` is followed by curly braces (`{`...`}`) containing the
    class _body_, making this a
    [definition](#declarations-definitions-and-scopes). A
    [forward declaration](#declarations-definitions-and-scopes) would instead
    have a semicolon(`;`).
-   Those braces delimit the class'
    [scope](#declarations-definitions-and-scopes).
-   Fields, or
    [instances variables](https://en.wikipedia.org/wiki/Instance_variable), are
    defined using [`var` declarations](#variable-var-declarations). `Widget` has
    two `i32` fields (`x` and `y`), and one `String` field (`payload`).

The order of the field declarations determines the fields' memory-layout order.

Classes may have other kinds of members beyond fields declared in its scope:

-   [Class functions](#class-functions-and-factory-functions)
-   [Methods](#methods)
-   [`alias`](#aliases)
-   [`let`](#constant-let-declarations) to define class constants. **TODO:**
    Another syntax to define constants associated with the class like
    `class let` or `static let`?
-   `class`, to define a
    [_member class_ or _nested class_](https://en.wikipedia.org/wiki/Inner_class)

Within the scope of a class, the unqualified name `Self` can be used to refer to
the class itself.

Members of a class are [accessed](expressions/member_access.md) using the dot
(`.`) notation, so given an instance `dial` of type `Widget`, `dial.payload`
refers to its `payload` field.

Both [structural data classes](#struct-types) and nominal classes are considered
_class types_, but they are commonly referred to as "structs" and "classes"
respectively when that is not confusing. Like structs, classes refer to their
members by name. Unlike structs, classes are
[nominal types](https://en.wikipedia.org/wiki/Nominal_type_system#Nominal_typing).

> References:
>
> -   [Classes](classes.md#nominal-class-types)
> -   Proposal
>     [#722: Nominal classes and methods](https://github.com/carbon-language/carbon-lang/pull/722)
> -   Proposal
>     [#989: Member access expressions](https://github.com/carbon-language/carbon-lang/pull/989)

#### Assignment

There is an [implicit conversions](expressions/implicit_conversions.md) defined
between a [struct literal](#struct-types) and a class type with the same fields,
in any scope that has [access](#access-control) to all of the class' fields.
This may be used to assign or initialize a variable with a class type, as in:

```carbon
var sprocket: Widget = {.x = 3, .y = 4, .payload = "Sproing"};
sprocket = {.x = 2, .y = 1, .payload = "Bounce"};
```

> References:
>
> -   [Classes: Construction](classes.md#construction)
> -   Proposal
>     [#981: Implicit conversions for aggregates](https://github.com/carbon-language/carbon-lang/pull/981)

#### Class functions and factory functions

Classes may also contain _class functions_. These are functions that are
accessed as members of the type, like
[static member functions in C++](<https://en.wikipedia.org/wiki/Method_(computer_programming)#Static_methods>),
as opposed to [methods](#methods) that are members of instances. They are
commonly used to define a function that creates instances. Carbon does not have
separate
[constructors](<https://en.wikipedia.org/wiki/Constructor_(object-oriented_programming)>)
like C++ does.

```carbon
class Point {
  // Class function that instantiates `Point`.
  // `Self` in class scope means the class currently being defined.
  fn Origin() -> Self {
    return {.x = 0, .y = 0};
  }
  var x: i32;
  var y: i32;
}
```

Note that if the definition of a function is provided inside the class scope,
the body is treated as if it was defined immediately after the outermost class
definition. This means that members such as the fields will be considered
declared even if their declarations are later in the source than the class
function.

The [`returned var` feature](#returned-var) can be used if the address of the
instance being created is needed in a factory function, as in:

```carbon
class Registered {
  fn Create() -> Self {
    returned var result: Self = {...};
    StoreMyPointerSomewhere(&result);
    return var;
  }
}
```

This approach can also be used for types that can't be copied or moved.

#### Methods

Class type definitions can include methods:

```carbon
class Point {
  // Method defined inline
  fn Distance[me: Self](x2: i32, y2: i32) -> f32 {
    var dx: i32 = x2 - me.x;
    var dy: i32 = y2 - me.y;
    return Math.Sqrt(dx * dx - dy * dy);
  }
  // Mutating method
  fn Offset[addr me: Self*](dx: i32, dy: i32);

  var x: i32;
  var y: i32;
}

// Out-of-line definition of method declared inline.
fn Point.Offset[addr me: Self*](dx: i32, dy: i32) {
  me->x += dx;
  me->y += dy;
}

var origin: Point = {.x = 0, .y = 0};
Assert(Math.Abs(origin.Distance(3, 4) - 5.0) < 0.001);
origin.Offset(3, 4);
Assert(origin.Distance(3, 4) == 0.0);
```

This defines a `Point` class type with two integer data members `x` and `y` and
two methods `Distance` and `Offset`:

-   Methods are defined as class functions with a `me` parameter inside square
    brackets `[`...`]` before the regular explicit parameter list in parens
    `(`...`)`.
-   Methods are called using using the member syntax, `origin.Distance(`...`)`
    and `origin.Offset(`...`)`.
-   `Distance` computes and returns the distance to another point, without
    modifying the `Point`. This is signified using `[me: Self]` in the method
    declaration.
-   `origin.Offset(`...`)` does modify the value of `origin`. This is signified
    using `[addr me: Self*]` in the method declaration.
-   Methods may be declared lexically inline like `Distance`, or lexically out
    of line like `Offset`.

> References:
>
> -   [Methods](classes.md#methods)
> -   Proposal
>     [#722: Nominal classes and methods](https://github.com/carbon-language/carbon-lang/pull/722)

#### Inheritance

Classes by default are
[_final_](<https://en.wikipedia.org/wiki/Inheritance_(object-oriented_programming)#Non-subclassable_classes>),
which means they may not be extended. A class may be declared as allowing
extension using either the `base class` or `abstract class` introducer instead
of `class`. An `abstract class` is a base class that may not itself be
instantiated.

```carbon
base class MyBaseClass { ... }
```

Either kind of base class maybe _extended_ to get a _derived class_. Derived
classes are final unless they are themselved declared `base` or `abstract`.
Classes may only extend a single class. Carbon only supports single inheritance,
and will use mixins instead of multiple inheritance.

```carbon
base class MiddleDerived extends MyBaseClass { ... }
class FinalDerived extends MiddleDerived { ... }
// ❌ Forbidden: class Illegal extends FinalDerived { ... }
```

A base class may define
[virtual methods](https://en.wikipedia.org/wiki/Virtual_function). These are
methods whose implementation may be overridden in a derived class. By default
methods are _non-virtual_, the declaration of a virtual methods must be prefixed
by one of these three keywords:

-   A method marked `virtual` has a definition in this class but not in any
    base.
-   A method marked `abstract` does not have have a definition in this class,
    but must have a definition in any non-`abstract` derived class.
-   A method marked `impl` has a definition in this class, overriding any
    definition in a base class.

A pointer to a derived class may be cast to a pointer to one of its base
classes. Calling a virtual method through a pointer to a base class will use the
overridden definition provided in the derived class. Base classes with `virtual`
methods may use
[run-time type information](https://en.wikipedia.org/wiki/Run-time_type_information)
in a match statement to dynamically test whether the dynamic type of a value is
some derived class, as in:

```carbon
var base_ptr: MyBaseType* = ...;
match (base_ptr) {
  case dyn p: MiddleDerived* => { ... }
}
```

For purposes of construction, a derived class acts like its first field is
called `base` with the type of its immediate base class.

```carbon
class MyDerivedType extends MyBaseType {
  fn Create() -> MyDerivedType {
    return {.base = MyBaseType.Create(), .derived_field = 7};
  }
  var derived_field: i32;
}
```

Abstract classes can't be instantiated, so instead they should define class
functions returning `partial Self`. Those functions should be marked
[`protected`](#access-control) so they may only be used by derived classes.

```carbon
abstract class AbstractClass {
  protected fn Create() -> partial Self {
    return {.field_1 = 3, .field_2 = 9};
  }
  // ...
  var field_1: i32;
  var field_2: i32;
}
// ❌ Error: can't instantiate abstract class
var abc: AbstractClass = ...;

class DerivedFromAbstract extends AbstractClass {
  fn Create() -> Self {
    // AbstractClass.Create() returns a
    // `partial AbstractClass` that can be used as
    // the `.base` member when constructing a value
    // of a derived class.
    return {.base = AbstractClass.Create(),
            .derived_field = 42 };
  }

  var derived_field: i32;
}
```

> References:
>
> -   [Inheritance](classes.md#inheritance)
> -   Proposal
>     [#777: Inheritance](https://github.com/carbon-language/carbon-lang/pull/777)
> -   Proposal
>     [#820: Implicit conversions](https://github.com/carbon-language/carbon-lang/pull/820)

#### Access control

Class members are by default publicly accessible. The `private` keyword prefix
can be added to the member's declaration to restrict it to members of the class
or any friends. A `private virtual` or `private abstract` method may be
implemented in derived classes, even though it may not be called.

Friends may be declared using a `friend` declaration inside the class naming an
existing function or type. Unlike C++, `friend` declarations may only refer to
names resolvable by the compiler, and don't act like forward declarations.

`protected` is like `private`, but also gives access to derived classes.

> References:
>
> -   [Access control for class members](classes.md#access-control)
> -   Question-for-leads issue
>     [#665: `private` vs `public` _syntax_ strategy, as well as other visibility tools like `external`/`api`/etc.](https://github.com/carbon-language/carbon-lang/issues/665)
> -   Question-for-leads issue
>     [#971: Private interfaces in public API files](https://github.com/carbon-language/carbon-lang/issues/971)

#### Destructors

A destructor for a class is custom code executed when the lifetime of a value of
that type ends. They are defined with the `destructor` keyword followed by
either `[me: Self]` or `[addr me: Self*]` (as is done with [methods](#methods))
and the block of code in the class definition, as in:

```carbon
class MyClass {
  destructor [me: Self] { ... }
}
```

or:

```carbon
class MyClass {
  // Can modify `me` in the body.
  destructor [addr me: Self*] { ... }
}
```

The destructor for a class is run before the destructors of its data members.
The data members are destroyed in reverse order of declaration. Derived classes
are destroyed before their base classes.

A destructor in a abstract or base class may be declared `virtual` like with
[methods](#inheritance). Destructors in classes derived from one with a virtual
destructor must be declared with the `impl` keyword prefix. It is illegal to
delete an instance of a derived class through a pointer to a base class unless
the base class is declared `virtual` or `impl`. To delete a pointer to a
non-abstract base class when it is known not to point to a value with a derived
type, use `UnsafeDelete`.

> References:
>
> -   [Destructors](classes.md#destructors)
> -   Proposal
>     [#1154: Destructors](https://github.com/carbon-language/carbon-lang/pull/1154)

### Choice types

A _choice type_ is a [tagged union](https://en.wikipedia.org/wiki/Tagged_union),
that can store different types of data in a storage space that can hold the
largest. A choice type has a name, and a list of cases separated by commas
(`,`). Each case has a name and an optional parameter list.

```carbon
choice IntResult {
  Success(value: i32),
  Failure(error: String),
  Cancelled
}
```

The value of a choice type is one of the cases, plus the values of the
parameters to that case, if any. A value can be constructed by naming the case
and providing values for the parameters, if any:

```carbon
fn ParseAsInt(s: String) -> IntResult {
  var r: i32 = 0;
  for (c: i32 in s) {
    if (not IsDigit(c)) {
      // Equivalent to `IntResult.Failure(...)`
      return .Failure("Invalid character");
    }
    // ...
  }
  return .Success(r);
}
```

Choice type values may be consumed using a [`match` statement](#match):

```carbon
match (ParseAsInt(s)) {
  case .Success(value: i32) => {
    return value;
  }
  case .Failure(error: String) => {
    Display(error);
  }
  case .Cancelled => {
    Terminate();
  }
}
```

They can also represent an
[enumerated type](https://en.wikipedia.org/wiki/Enumerated_type), if no
additional data is associated with the choices, as in:

```carbon
choice LikeABoolean { False, True }
```

> References:
>
> -   Proposal
>     [#157: Design direction for sum types](https://github.com/carbon-language/carbon-lang/pull/157)
> -   Proposal
>     [#162: Basic Syntax](https://github.com/carbon-language/carbon-lang/pull/162)

## Names

Names are introduced by [declarations](#declarations-definitions-and-scopes) and
are valid until the end of the scope in which they appear. Code may not refer to
names earlier in the source than they are declared except inline class member
function bodies are
[parsed as if they appeared after the class](#class-functions-and-factory-functions).

A name in Carbon is formed from a sequence of letters, numbers, and underscores,
and which starts with a letter. We intend to follow
[Unicode's Annex 31](https://unicode.org/reports/tr31/) in selecting valid
identifier characters, but a concrete set of valid characters has not been
selected yet.

> References:
>
> -   [Lexical conventions](lexical_conventions)
> -   [Principle: Information accumulation](/docs/project/principles/information_accumulation.md)
> -   Proposal
>     [#142: Unicode source files](https://github.com/carbon-language/carbon-lang/pull/142)
> -   Question-for-leads issue
>     [#472: Open question: Calling functions defined later in the same file](https://github.com/carbon-language/carbon-lang/issues/472)
> -   Proposal
>     [#875: Principle: information accumulation](https://github.com/carbon-language/carbon-lang/pull/875)

### Files, libraries, packages

-   **Files** are grouped into libraries, which are in turn grouped into
    packages.
-   **Libraries** are the granularity of code reuse through imports.
-   **Packages** are the unit of distribution.

Each library must have exactly one `api` file. This file includes declarations
for all public names of the library. Definitions for those declarations must be
in some file in the library, either the `api` file or an `impl` file.

Every package has its own namespace. This means libraries within a package need
to coordinate to avoid name conflicts, but not across packages.

> References:
>
> -   [Code and name organization](code_and_name_organization)
> -   Proposal
>     [#107: Code and name organization](https://github.com/carbon-language/carbon-lang/pull/107)

### Package declaration

Files start with a package declaration, consisting of:

-   the `package` keyword introducer,
-   an optional identifier specifying the package name,
-   optional `library` followed by a string with the library name,
-   either `api` or `impl`, and
-   a terminating semicolon (`;`).

For example:

```carbon
// Package name is `Geometry`.
// Library name is "Shapes".
// This file is an `api` file, not an `impl` file.
package Geometry library "Shapes" api;
```

Parts of this declaration may be omitted:

-   If the package name is omitted, as in `package library "Main" api;`, the
    file contributes to the default package. No other package may import from
    the default package.
-   If the library keyword is not specified, as in `package Geometry api;`, this
    file contributes to the default library.
-   If a file has no package declaration at all, it is an `api` file belonging
    to the default package and default library. This is particularly for tests
    and smaller examples.

A program need not use the default package, but if it does, it should contain
the `Main` entry-point function.

> References:
>
> -   [Code and name organization](code_and_name_organization)
> -   Proposal
>     [#107: Code and name organization](https://github.com/carbon-language/carbon-lang/pull/107)

### Imports

After the package declaration, files may include `import` declarations. These
include the package name and optionally `library` followed by the library name.
If the library is omitted, the default library for that package is imported.

```carbon
// Import the "Vector" library from the
// `LinearAlgebra` package.
import LinearAlgebra library "Vector";
// Import the default library from the
// `ArbitraryPrecision` package.
import ArbitraryPrecision;
```

The syntax `import PackageName ...` introduces the name `PackageName` as a
[`private`](#name-visibility) name naming the given package. It cannot be used
to import libraries of the current package. Importing additional libraries from
that package makes additional members of `PackageName` visible.

Libraries from the current package are imported by omitting the package name.

```carbon
// Import the "Vertex" library from the same package.
import library "Vertex";
// Import the default library from the same package.
import library default;
```

The `import library ...` syntax adds all the public top-level names within the
given library to the top-level scope of the current file as
[`private`](#name-visibility) names, and similarly for names in
[namespaces](#namespaces).

Every `impl` file automatically imports the `api` file for its library.

<<<<<<< HEAD
All `import` declarations must appear before all other non-`package`
declarations in the file.
=======
import Geometry library "OneSide";
>>>>>>> df345b5e

> References:
>
> -   [Code and name organization](code_and_name_organization)
> -   Proposal
>     [#107: Code and name organization](https://github.com/carbon-language/carbon-lang/pull/107)

### Name visibility

The names visible from an imported library are determined by these rules:

-   Declarations in an `api` file are by default _public_, which means visible
    to any file that imports that library. This matches class members, which are
    also [default public](#access-control).
-   A `private` prefix on a declaration in an `api` file makes the name _library
    private_. This means the name is visible in the file and all `impl` files
    for the same library.
-   The visibility of a name is determined by its first declaration, considering
    `api` files before `impl` files. The `private` prefix is only allowed on the
    first declaration.
-   A name declared in an `impl` file and not the corresponding `api` file is
    _file private_, meaning visible in just that file. Its first declaration
    must be marked with a `private` prefix.
-   Private names don't conflict with names outside the region they're private
    to: two different libraries can have different private names `foo` without
    conflict.

At most one `api` file in a package transitively used in a program may declare a
given name public.

> References:
>
> -   [Exporting entities from an API file](code_and_name_organization/README.md#exporting-entities-from-an-api-file)
> -   Question-for-leads issue
>     [#665: `private` vs `public` _syntax_ strategy, as well as other visibility tools like `external`/`api`/etc.](https://github.com/carbon-language/carbon-lang/issues/665)
> -   Proposal
>     [#752: api file default public](https://github.com/carbon-language/carbon-lang/pull/752)
> -   Proposal
>     [#931: Generic impls access (details 4)](https://github.com/carbon-language/carbon-lang/pull/931)
> -   Question-for-leads issue
>     [#1136: what is the top-level scope in a source file, and what names are found there?](https://github.com/carbon-language/carbon-lang/issues/1136)

### Package scope

The top-level scope in a package is the scope of the package. This means:

-   Within this scope (and its sub-namespaces), all visible names from the same
    package appear. This includes names from the same file, names from the `api`
    file of a library when inside an `impl` file, and names from imported
    libraries of the same package.
-   In scopes where package members might have a name conflict with something
    else, the syntax `package.Foo` can be used to name the `Foo` member of the
    current package.

In this example, the names `F` and `P` are used in a scope where they could mean
two different things, and
[qualifications are needed to disambiguate](#name-lookup):

```carbon
import P;
fn F();
class C {
  fn F();
  class P {
    fn H();
  }
  fn G() {
    // ❌ Error: ambiguous whether `F` means
    // `package.F` or `package.C.F`.
    F();
   // ✅ Allowed: fully qualified
    package.F();
    package.C.F();
    // ✅ Allowed: unambiguous
    C.F();
    // ❌ Error: ambiguous whether `P` means
    // `package.P` or `package.P.F`.
    P.H();
    // ✅ Allowed
    package.P.H();
    package.C.P.H();
    C.P.H();
  }
}
```

> References:
>
> -   [Code and name organization](code_and_name_organization)
> -   Proposal
>     [#107: Code and name organization](https://github.com/carbon-language/carbon-lang/pull/107)
> -   Proposal
>     [#752: api file default public](https://github.com/carbon-language/carbon-lang/pull/752)
> -   Question-for-leads issue
>     [#1136: what is the top-level scope in a source file, and what names are found there?](https://github.com/carbon-language/carbon-lang/issues/1136)

### Namespaces

A `namespace` declaration defines a name that may be used as a prefix of names
declared afterward. When defining a member of a namespace, other members of that
namespace are considered in scope and may be found by
[name lookup](#name-lookup) without the namespace prefix. In this example,
package `P` defines some of its members inside a namespace `N`:

```carbon
package P api;

// Defines namespace `N` within the current package.
namespace N;

// Defines namespaces `M` and `M.L`.
namespace M.L;

fn F();
// ✅ Allowed: Declares function `G` in namespace `N`.
private fn N.G();
// ❌ Error: `Bad` hasn't been declared.
fn Bad.H();

fn J() {
  // ❌ Error: No `package.G`
  G();
}

fn N.K() {
  // ✅ Allowed: Looks in both `package` and `package.N`.
  // Finds `package.F` and `package.N.G`.
  F();
  G();
}

// ✅ Allowed: Declares function `R` in namespace `M.L`.
fn M.L.R();
// ✅ Allowed: Declares function `Q` in namespace `M`.
fn M.Q();
```

Another package importing `P` can refer to the public members of that namespace
by prefixing with the package name `P` followed by the namespace:

```carbon
import P;

// ✅ Allowed: `F` is public member of `P`.
P.F();
// ❌ Error: `N.G` is a private member of `P`.
P.N.G();
// ✅ Allowed: `N.K` is public member of `P`.
P.N.K();
// ✅ Allowed: `M.L.R` is public member of `P`.
P.M.L.R();
// ✅ Allowed: `M.Q` is public member of `P`.
P.M.Q();
```

> References:
>
> -   ["Namespaces" in "Code and name organization"](code_and_name_organization/README.md#namespaces)
> -   ["Package and namespace members" in "Qualified names and member access"](expressions/member_access.md#package-and-namespace-members)

### Naming conventions

Our naming conventions are:

-   For idiomatic Carbon code:
    -   `UpperCamelCase` will be used when the named entity cannot have a
        dynamically varying value. For example, functions, namespaces, or
        compile-time constant values. Note that
        [`virtual` methods](#inheritance) are named the same way to be
        consistent with other functions and methods.
    -   `lower_snake_case` will be used when the named entity's value won't be
        known until runtime, such as for variables.
-   For Carbon-provided features:
    -   Keywords and type literals will use `lower_snake_case`.
    -   Other code will use the conventions for idiomatic Carbon code.

> References:
>
> -   [Naming conventions](naming_conventions.md)
> -   Proposal
>     [#861: Naming conventions](https://github.com/carbon-language/carbon-lang/pull/861)

### Aliases

`alias` declares a name as equivalent to another name, for example:

```carbon
alias NewName = SomePackage.OldName;
```

Note that the right-hand side of the equal sign (`=`) is a name not a value, so
`alias four = 4;` is not allowed. This allows `alias` to work with entities like
namespaces, which aren't values in Carbon.

This can be used during an incremental migration when changing a name, or to
include a name in a public API. For example, `alias` may be used to include a
name from an interface implementation as a member of a class or
[named constraint](generics/details.md#named-constraints), possibly renamed:

```carbon
class ContactInfo {
  external impl as Printable;
  external impl as ToPrinterDevice;
  alias PrintToScreen = Printable.Print;
  alias PrintToPrinter = ToPrinterDevice.Print;
  ...
}
```

> References:
>
> -   [Aliases](aliases.md)
> -   ["Aliasing" in "Code and name organization"](code_and_name_organization/README.md#aliasing)
> -   [`alias` a name from an external impl](generics/details.md#external-impl)
> -   [`alias` a name in a named constraint](generics/details.md#named-constraints)
> -   Proposal
>     [#553: Generics details part 1](https://github.com/carbon-language/carbon-lang/pull/553)
> -   Question-for-leads issue
>     [#749: Alias syntax](https://github.com/carbon-language/carbon-lang/issues/749)

### Name lookup

The general principle of Carbon name lookup is that we look up names in all
relevant places, and report an error if the name is found to refer to more than
one different entity. So Carbon requires disambiguation by adding qualifiers
instead of doing any
[shadowing](https://en.wikipedia.org/wiki/Variable_shadowing) of names. For an
example, see [the "package scope" section](#package-scope).

Unqualified name lookup walks the semantically-enclosing scopes, not only the
lexically-enclosing ones. So when a lookup is performed within
`fn MyNamespace.MyClass.MyNestedClass.MyFunction()`, we will look in
`MyNestedClass`, `MyClass`, `MyNamespace`, and the package scope, even when the
lexically-enclosing scope is the package scope. This means that the definition
of a method will look for names in the class' scope even if it is written
lexically out of line:

```
class C {
  fn F();
  fn G();
}
fn C.G() {
  // ✅ Allowed: resolves to `package.C.F`.
  F();
}
```

[Member name lookup](expressions/member_access.md) follows a similar philosophy.
If a [checked-generic type parameter](#checked-and-template-parameters) is known
to implement multiple interfaces due to a constraint using
[`&`](#combining-constraints) or
[`where` clauses](generics/details.md#where-constraints), member name lookup
into that type will look in all of the interfaces. If it is found in multiple,
the name must be disambiguated by qualifying using compound member access
([1](expressions/member_access.md),
[2](generics/details.md#qualified-member-names-and-compound-member-access)). A
[template-generic type parameter](#checked-and-template-parameters) performs
look up into the caller's type in addition to the constraint.

Carbon also rejects cases that would be invalid if all declarations in the file,
including ones appearing later, were visible everywhere, not only after their
point of appearance:

```carbon
class C {
  fn F();
  fn G();
}
fn C.G() {
  F();
}
// Error: use of `F` in `C.G` would be ambiguous
// if this declaration was earlier.
fn F();
```

> References:
>
> -   [Name lookup](name_lookup.md)
> -   ["Qualified names and member access" section of "Expressions"](expressions/README.md#qualified-names-and-member-access)
> -   [Qualified names and member access](expressions/member_access.md)
> -   [Principle: Information accumulation](/docs/project/principles/information_accumulation.md)
> -   Proposal
>     [#875: Principle: information accumulation](https://github.com/carbon-language/carbon-lang/pull/875)
> -   Proposal
>     [#989: Member access expressions](https://github.com/carbon-language/carbon-lang/pull/989)
> -   Question-for-leads issue
>     [#1136: what is the top-level scope in a source file, and what names are found there?](https://github.com/carbon-language/carbon-lang/issues/1136)

#### Name lookup for common types

Common types that we expect to be used universally will be provided for every
file, including `i32` and `bool`. By the
["all APIs are library APIs" principle](/docs/project/principles/library_apis_only.md),
this is as if there was a special "prelude" package that was imported
automatically into every `api` file that declared these names.

> References:
>
> -   [Name lookup](name_lookup.md)
> -   [Principle: All APIs are library APIs](/docs/project/principles/library_apis_only.md)
> -   Question-for-leads issue
>     [#750: Naming conventions for Carbon-provided features](https://github.com/carbon-language/carbon-lang/issues/750)
> -   Question-for-leads issue
>     [#1058: How should interfaces for core functionality be named?](https://github.com/carbon-language/carbon-lang/issues/1058)
> -   Proposal
>     [#1280: Principle: All APIs are library APIs](https://github.com/carbon-language/carbon-lang/pull/1280)

## Generics

Generics allow Carbon constructs like [functions](#functions) and
[classes](#classes) to be written with compile-time parameters and apply
generically to different types using those parameters. For example, this `Min`
function has a type parameter `T` that can be any type that implements the
`Ordered` interface.

```carbon
fn Min[T:! Ordered](x: T, y: T) -> T {
  // Can compare `x` and `y` since they have
  // type `T` known to implement `Ordered`.
  return if x <= y then x else y;
}

var a: i32 = 1;
var b: i32 = 2;
// `T` is deduced to be `i32`
Assert(Min(a, b) == 1);
// `T` is deduced to be `String`
Assert(Min("abc", "xyz") == "abc");
```

Since the `T` type parameter is in the deduced parameter list in square brackets
(`[`...`]`) before the explicit parameter list in parentheses (`(`...`)`), the
value of `T` is determined from the types of the explicit arguments instead of
being passed as a separate explicit argument.

> References: **TODO:** Revisit
>
> -   [Generics: Overview](generics/overview.md)
> -   Proposal
>     [#524: Generics overview](https://github.com/carbon-language/carbon-lang/pull/524)
> -   Proposal
>     [#553: Generics details part 1](https://github.com/carbon-language/carbon-lang/pull/553)
> -   Proposal
>     [#950: Generic details 6: remove facets](https://github.com/carbon-language/carbon-lang/pull/950)

### Checked and template parameters

The `:!` indicates that `T` is a _checked_ parameter passed at compile time.
"Checked" here means that the body of `Min` is type checked when the function is
defined, independent of the specific type values `T` is instantiated with, and
name lookup is delegated to the constraint on `T` (`Ordered` in this case). This
type checking is equivalent to saying the function would pass type checking
given any type `T` that implements the `Ordered` interface. Then calls to `Min`
only need to check that the deduced type value of `T` implements `Ordered`.

The parameter could alternatively be declared to be a _template_ parameter by
prefixing with the `template` keyword, as in `template T:! Type`.

```carbon
fn Convert[template T:! Type](source: T, template U:! Type) -> U {
  var converted: U = source;
  return converted;
}

fn Foo(i: i32) -> f32 {
  // Instantiates with the `T` implicit argument set to `i32` and the `U`
  // explicit argument set to `f32`, then calls with the runtime value `i`.
  return Convert(i, f32);
}
```

Carbon templates follow the same fundamental paradigm as
[C++ templates](<https://en.wikipedia.org/wiki/Template_(C%2B%2B)>): they are
instantiated when called, resulting in late type checking, duck typing, and lazy
binding.

**TODO:** Difference from C++, Carbon template instantiation is not controlled
by the
[SFINAE rule of C++](https://en.wikipedia.org/wiki/Substitution_failure_is_not_an_error),
but by explicit `if` clauses evaluated at compile-time.

Member lookup into a template type parameter is done in the actual type value
provided by the caller, _in addition_ to any constraints. This means member name
lookup and type checking for anything
[dependent](generics/terminology.md#dependent-names) on the template parameter
can't be completed until the template is instantiated with a specific concrete
type. When the constraint is just `Type`, this gives semantics similar to C++
templates. Constraints can then be added incrementally, with the compiler
verifying that the semantics stay the same. Once all constraints have been
added, removing the word `template` to switch to a checked parameter is safe.

Although checked generics are generally preferred, templates enable translation
of code between C++ and Carbon, and address some cases where the type checking
rigor of generics are problematic.

> References:
>
> -   [Templates](templates.md)
> -   Proposal
>     [#553: Generics details part 1](https://github.com/carbon-language/carbon-lang/pull/553)
> -   Question-for-leads issue
>     [#949: Constrained template name lookup](https://github.com/carbon-language/carbon-lang/issues/949)
> -   Proposal
>     [#989: Member access expressions](https://github.com/carbon-language/carbon-lang/pull/989)

### Interfaces and implementations

_Interfaces_ specify a set of requirements that a types might satisfy.
Interfaces act both as constraints on types a caller might supply and
capabilities that may be assumed of types that satisfy that constraint.

```carbon
interface Printable {
  // Inside an interface definition `Self` means
  // "the type implementing this interface".
  fn Print[me: Self]();
}
```

In addition to function requirements, interfaces can contain:

-   [requirements that other interfaces be implemented](generics/details.md#interface-requiring-other-interfaces)
    or
    [interfaces that this interface extends](generics/details.md#interface-extension)
-   [associated types](generics/details.md#associated-types) and other
    [associated constants](generics/details.md#associated-constants)
-   [interface defaults](generics/details.md#interface-defaults)
-   [`final` interface members](generics/details.md#final-members)

Types only implement an interface if there is an explicit `impl` declaration
that they do. Simply having a `Print` function with the right signature is not
sufficient.

```carbon
class Circle {
  var radius: f32;

  impl as Printable {
    fn Print[me: Self]() {
      Console.WriteLine("Circle with radius: {0}", me.radius);
    }
  }
}
```

In this case, `Print` is a member of `Circle`. Interfaces may also be
implemented [externally](generics/details.md#external-impl), which means the
members of the interface are not direct members of the type. Those methods may
still be called using compound member access syntax
([1](expressions/member_access.md),
[2](generics/details.md#qualified-member-names-and-compound-member-access)) to
qualify the name of the member, as in `x.(Printable.Print)()`. External
implementations don't have to be in the same library as the type definition,
subject to the orphan rule ([1](generics/details.md#impl-lookup),
[2](generics/details.md#orphan-rule)) for
[coherence](generics/terminology.md#coherence).

Interfaces and implementations may be
[forward declared](generics/details.md#forward-declarations-and-cyclic-references)
by replacing the definition scope in curly braces (`{`...`}`) with a semicolon.

> References:
>
> -   [Generics: Interfaces](generics/details.md#interfaces)
> -   [Generics: Implementing interfaces](generics/details.md#implementing-interfaces)
> -   Proposal
>     [#553: Generics details part 1](https://github.com/carbon-language/carbon-lang/pull/553)
> -   Proposal
>     [#731: Generics details 2: adapters, associated types, parameterized interfaces](https://github.com/carbon-language/carbon-lang/pull/731)
> -   Proposal
>     [#624: Coherence: terminology, rationale, alternatives considered](https://github.com/carbon-language/carbon-lang/pull/624)
> -   Proposal
>     [#990: Generics details 8: interface default and final members](https://github.com/carbon-language/carbon-lang/pull/990)
> -   Proposal
>     [#1084: Generics details 9: forward declarations](https://github.com/carbon-language/carbon-lang/pull/1084)
> -   Question-for-leads issue
>     [#1132: How do we match forward declarations with their definitions?](https://github.com/carbon-language/carbon-lang/issues/1132)

### Combining constraints

A function can require calling types to implement multiple interfaces by
combining them using an ampersand (`&`):

```carbon
fn PrintMin[T:! Ordered & Printable](x: T, y: T) {
  // Can compare since type `T` implements `Ordered`.
  if (x <= y) {
    // Can call `Print` since type `T` implements `Printable`.
    x.Print();
  } else {
    y.Print();
  }
}
```

The body of the function may call functions that are in either interface, except
for names that are members of both. In that case, use the compound member access
syntax ([1](expressions/member_access.md),
[2](generics/details.md#qualified-member-names-and-compound-member-access)) to
qualify the name of the member, as in:

```carbon
fn DrawTies[T:! Renderable & GameResult](x: T) {
  if (x.(GameResult.Draw)()) {
    x.(Renderable.Draw)();
  }
}
```

> References:
>
> -   [Combining interfaces by anding type-of-types](generics/details.md#combining-interfaces-by-anding-type-of-types)
> -   Question-for-leads issue
>     [#531: Combine interfaces with `+` or `&`](https://github.com/carbon-language/carbon-lang/issues/531)
> -   Proposal
>     [#553: Generics details part 1](https://github.com/carbon-language/carbon-lang/pull/553)

### Associated types

An associated type is a type member of an interface whose value is determined by
the implementation of that interface for a specific type. These values are set
to compile-time values in implementations, and so use the
[`:!` generic syntax](#checked-and-template-parameters) inside a
[`let` declaration](#constant-let-declarations) without an initializer. This
allows types in the signatures of functions in the interface to vary. For
example, an interface describing a
[stack](<https://en.wikipedia.org/wiki/Stack_(abstract_data_type)>) might use an
associated type to represent the type of elements stored in the stack.

```
interface StackInterface {
  let ElementType:! Movable;
  fn Push[addr me: Self*](value: ElementType);
  fn Pop[addr me: Self*]() -> ElementType;
  fn IsEmpty[addr me: Self*]() -> bool;
}
```

Then different types implementing `StackInterface` can specify different type
values for the `ElementType` member of the interface using a `where` clause:

```carbon
class IntStack {
  impl as StackInterface where .ElementType == i32 {
    fn Push[addr me: Self*](value: i32);
    // ...
  }
}

class FruitStack {
  impl as StackInterface where .ElementType == Fruit {
    fn Push[addr me: Self*](value: Fruit);
    // ...
  }
}
```

> References:
>
> -   [Generics: Associated types](generics/details.md#associated-types)
> -   Proposal
>     [#731: Generics details 2: adapters, associated types, parameterized interfaces](https://github.com/carbon-language/carbon-lang/pull/731)
> -   Proposal
>     [#1013: Generics: Set associated constants using `where` constraints](https://github.com/carbon-language/carbon-lang/pull/1013)

### Generic entities

Many Carbon entities, not just functions, may be made generic by adding
[checked or template parameters](#checked-and-template-parameters).

#### Generic Classes

Classes may be defined with an optional explicit parameter list. All parameters
to a class must be generic, and so defined with `:!`, either with or without the
`template` prefix. For example, to define a stack that can hold values of any
type `T`:

```carbon
class Stack(T:! Type) {
  fn Push[addr me: Self*](value: T);
  fn Pop[addr me: Self*]() -> T;

  var storage: Array(T);
}

var int_stack: Stack(i32);
```

In this example:

-   `Stack` is a type parameterized by a type `T`.
-   `T` may be used within the definition of `Stack` anywhere a normal type
    would be used.
-   `Array(T)` instantiates generic type `Array` with its parameter set to `T`.
-   `Stack(i32)` instantiates `Stack` with `T` set to `i32`.

The values of type parameters are part of a type's value, and so may be deduced
in a function call, as in this example:

```carbon
fn PeekTopOfStack[T:! Type](s: Stack(T)*) -> T {
  var top: T = s->Pop();
  s->Push(top);
  return top;
}

// `int_stack` has type `Stack(i32)`, so `T` is deduced to be `i32`.
PeekTopOfStack(&int_stack);
```

> References:
>
> -   [Generic or parameterized types](generics/details.md#parameterized-types)
> -   Proposal
>     [#1146: Generic details 12: parameterized types](https://github.com/carbon-language/carbon-lang/pull/1146)

#### Generic choice types

[Choice types](#choice-types) may be parameterized similarly to classes:

```carbon
choice Result(T:! Type, Error:! Type) {
  Success(value: T),
  Failure(error: Error)
}
```

#### Generic interfaces

Interfaces are always parameterized by a `Self` type, but in some cases they
will have additional parameters.

```carbon
interface AddWith(U:! Type);
```

Interfaces without parameters may only be implemented once for a given type, but
a type can have distinct implementations of `AddWith(i32)` and
`AddWith(BigInt)`.

Parameters to an interface _determine_ which implementation is selected for a
type, in contrast to [associated types](#associated-types) which are _determined
by_ the implementation of an interface for a type.

> References:
>
> -   [Generic or parameterized interfaces](generics/details.md#parameterized-interfaces)
> -   Proposal
>     [#731: Generics details 2: adapters, associated types, parameterized interfaces](https://github.com/carbon-language/carbon-lang/pull/731)

#### Generic implementations

An `impl` declaration may be parameterized by adding `forall [`_generic
parameter list_`]` after the `impl` keyword introducer, as in:

```carbon
external impl forall [T:! Printable] Vector(T) as Printable;
external impl forall [Key:! Hashable, Value:! Type]
    HashMap(Key, Value) as Has(Key);
external impl forall [T:! Ordered] T as PartiallyOrdered;
external impl forall [T:! ImplicitAs(i32)] BigInt as AddWith(T);
external impl forall [U:! Type, T:! As(U)]
    Optional(T) as As(Optional(U));
```

Generic implementations can create a situation where multiple `impl` definitions
apply to a given type and interface query. The
[specialization](generics/details.md#lookup-resolution-and-specialization) rules
pick which definition is selected. These rules ensure:

-   Implementations have [coherence](generics/terminology.md#coherence), so the
    same implementation is always selected for a given query.
-   Libraries will work together as long as they pass their separate checks.
-   A generic function can assume that some impl will be successfully selected
    if it can see an impl that applies, even though another more specific impl
    may be selected.

Implementations may be marked [`final`](generics/details.md#final-impls) to
indicate that they may not be specialized, subject to
[some restrictions](generics/details.md#libraries-that-can-contain-final-impls).

> References:
>
> -   [Generic or parameterized impls](generics/details.md#parameterized-impls)
> -   Proposal
>     [#624: Coherence: terminology, rationale, alternatives considered](https://github.com/carbon-language/carbon-lang/pull/624)
> -   Proposal
>     [#920: Generic parameterized impls (details 5)](https://github.com/carbon-language/carbon-lang/pull/920)
> -   Proposal
>     [#983: Generics details 7: final impls](https://github.com/carbon-language/carbon-lang/pull/983)

### Other features

Carbon generics have a number of other features, including:

-   [Named constraints](generics/details.md#named-constraints) may be used to
    disambiguate when combining two interfaces that have name conflicts. Named
    constraints may be implemented and otherwise used in place of an interface.
-   [Template constraints](generics/details.md#named-constraints) are a kind of
    named constraint that can contain structural requirements. For example, a
    template constraint could match any type that has a function with a specific
    name and signature without any explicit declaration that the type implements
    the constraint. Template constraints may only be used as requirements for
    template parameters.
-   An [adapter type](generics/details.md#adapting-types) is a type with the
    same data representation as an existing type, so you may cast between the
    two types, but can implement different interfaces or implement interfaces
    differently.
-   Additional requirements can be placed on the associated types of an
    interface using
    [`where` constraints](generics/details.md#where-constraints).
-   [Implied constraints](generics/details.md#implied-constraints) allows some
    constraints to be deduced and omitted from a function signature.
-   [Dynamic erased types](generics/details.md#runtime-type-fields) can hold any
    value with a type implementing an interface, and allows the functions in
    that interface to be called using
    [dynamic dispatch](https://en.wikipedia.org/wiki/Dynamic_dispatch), for some
    interfaces marked "`dyn`-safe".
-   [Variadics](generics/details.md#variadic-arguments) supports variable-length
    parameter lists.

> References:
>
> -   [Generics details](generics/details.md)
> -   Proposal
>     [#553: Generics details part 1](https://github.com/carbon-language/carbon-lang/pull/553)
> -   Proposal
>     [#731: Generics details 2: adapters, associated types, parameterized interfaces](https://github.com/carbon-language/carbon-lang/pull/731)

> -   Proposal
>     [#818: Constraints for generics (generics details 3)](https://github.com/carbon-language/carbon-lang/pull/818)

### Generic type equality and `observe` declarations

Determining whether two types must be equal in a generic context is in general
undecidable, as
[has been shown in Swift](https://forums.swift.org/t/swift-type-checking-is-undecidable/39024).

To make compilation fast, the Carbon compiler will limit its search to a depth
of 1, only identifying types as equal if there is an explicit declaration that
they are equal in the code, such as in a
[`where` constraint](generics/details.md#where-constraints). There will be
situations where two types must be equal as the result of combining these facts,
but the compiler will return a type error since it did not realize they are
equal due to the limit of the search. An
[`observe`...`==` declaration](generics/details.md#observe-declarations) may be
added to describe how two types are equal, allowing more code to pass type
checking.

An `observe` declaration showing types are equal can increase the set of
interfaces the compiler knows that a type implements. It is also possible that
knowing a type implements one interface implies that it implements another, from
an
[interface requirement](generics/details.md#interface-requiring-other-interfaces)
or [generic implementation](#generic-implementations). An `observe`...`is`
declaration may be used to
[observe that a type implements an interface](generics/details.md#observing-a-type-implements-an-interface).

> References:
>
> -   [Generics: `observe` declarations](generics/details.md#observe-declarations)
> -   [Generics: Observing a type implements an interface](generics/details.md#observing-a-type-implements-an-interface)
> -   Proposal
>     [#818: Constraints for generics (generics details 3)](https://github.com/carbon-language/carbon-lang/pull/818)
> -   Proposal
>     [#1088: Generic details 10: interface-implemented requirements](https://github.com/carbon-language/carbon-lang/pull/1088)

### Operator overloading

Uses of an operator in an [expression](#expressions) is translated into a call
to a method of an interface. For example, if `x` has type `T` and `y` has type
`U`, then `x + y` is translated into a call to `x.(AddWith(U).Op)(y)`. So
overloading of the `+` operator is accomplished by implementing interface
`AddWith(U)` for type `T`. In order to support
[implicit conversion](expressions/implicit_conversions.md) of the first operand
to type `T` and the second argument to type `U`, add the `like` keyword to both
types in the `impl` declaration, as in:

```carbon
external impl like T as AddWith(like U) where .Result == V {
  // `Self` is `T` here
  fn Op[me: Self](other: U) -> V { ... }
}
```

When the operand types and result type are all the same, this is equivalent to
implementing the `Add` interface:

```carbon
external impl T as Add {
  fn Op[me: Self](other: Self) -> Self { ... }
}
```

The interfaces that correspond to each operator are given by:

-   [Arithmetic](expressions/arithmetic.md#extensibility):
    -   `-x`: `Negate`
    -   `x + y`: `Add` or `AddWith(U)`
    -   `x - y`: `Sub` or `SubWith(U)`
    -   `x * y`: `Mul` or `MulWith(U)`
    -   `x / y`: `Div` or `DivWith(U)`
    -   `x % y`: `Mod` or `ModWith(U)`
-   [Bitwise and shift operators](expressions/bitwise.md#extensibility):
    -   `^x`: `BitComplement`
    -   `x & y`: `BitAnd` or `BitAndWith(U)`
    -   `x | y`: `BitOr` or `BitOrWith(U)`
    -   `x ^ y`: `BitXor` or `BitXorWith(U)`
    -   `x << y`: `LeftShift` or `LeftShiftWith(U)`
    -   `x >> y`: `RightShift` or `RightShiftWith(U)`
-   Comparison:
    -   `x == y`, `x != y` overloaded by implementing
        [`Eq` or `EqWith(U)`](expressions/comparison_operators.md#equality)
    -   `x < y`, `x > y`, `x <= y`, `x >= y` overloaded by implementing
        [`Ordered` or `OrderedWith(U)`](expressions/comparison_operators.md#ordering)
-   Conversion:
    -   `x as U` is rewritten to use the
        [`As(U)`](expressions/as_expressions.md#extensibility) interface
    -   Implicit conversions use
        [`ImplicitAs(U)`](expressions/implicit_conversions.md#extensibility)
-   **TODO:** [Assignment](#assignment-statements): `x = y`, `++x`, `x += y`,
    and so on
-   **TODO:** Dereference: `*p`
-   **TODO:** Indexing: `a[3]`
-   **TODO:** Function call: `f(4)`

The
[logical operators can not be overloaded](expressions/logical_operators.md#overloading).

> References:
>
> -   [Operator overloading](generics/details.md#operator-overloading)
> -   Proposal
>     [#702: Comparison operators](https://github.com/carbon-language/carbon-lang/pull/702)
> -   Proposal
>     [#820: Implicit conversions](https://github.com/carbon-language/carbon-lang/pull/820)
> -   Proposal
>     [#845: as expressions](https://github.com/carbon-language/carbon-lang/pull/845)
> -   Question-for-leads issue
>     [#1058: How should interfaces for core functionality be named?](https://github.com/carbon-language/carbon-lang/issues/1058)
> -   Proposal
>     [#1083: Arithmetic expressions](https://github.com/carbon-language/carbon-lang/pull/1083)
> -   Proposal
>     [#1191: Bitwise operators](https://github.com/carbon-language/carbon-lang/pull/1191)
> -   Proposal
>     [#1178: Rework operator interfaces](https://github.com/carbon-language/carbon-lang/pull/1178)

#### Common type

There are some situations where the common type for two types is needed:

-   A [conditional expression like `if c then t else f`](expressions/if.md)
    returns a value with the common type of `t` and `f`.
-   If there are multiple parameters to a function with a type parameter, it
    will be set to the common type of the corresponding arguments, as in:

    ```carbon
    fn F[T:! Type](x: T, y: T);

    // Calls `F` with `T` set to the
    // common type of `G()` and `H()`:
    F(G(), H());
    ```

-   The inferred return type of a function with
    [`auto` return type](#auto-return-type) is the common type of its `return`
    statements.

The common type is specified by implementing the `CommonTypeWith` interface:

```carbon
// Common type of `A` and `B` is `C`.
impl A as CommonTypeWith(B) where .Result == C { }
```

The common type is required to be a type that both types have an
[implicit conversion](expressions/implicit_conversions.md) to.

> References:
>
> -   [`if` expressions](expressions/if.md#finding-a-common-type)
> -   Proposal
>     [#911: Conditional expressions](https://github.com/carbon-language/carbon-lang/pull/911)
> -   Question-for-leads issue
>     [#1077: find a way to permit impls of CommonTypeWith where the LHS and RHS type overlap](https://github.com/carbon-language/carbon-lang/issues/1077)

## Bidirectional interoperability with C and C++

Interoperability, or _interop_, is the ability to call C and C++ code from
Carbon code and the other way around. This ability achieves two goals:

-   Allows sharing a code and library ecosystem with C and C++.
-   Allows incremental migration to Carbon from C and C++.

Carbon's approach to interopp is most similar to
[Java/Kotlin interop](interoperability/philosophy_and_goals.md#other-interoperability-layers),
where the two languages are different, but share enough of runtime model that
data from one side can be used from the other. For example, C++ and Carbon will
use the same
[memory model](https://en.cppreference.com/w/cpp/language/memory_model).

The design for interoperability between Carbon and C++ hinges on:

1.  The ability to interoperate with a wide variety of code, such as
    classes/structs and
    [templates](<https://en.wikipedia.org/wiki/Template_(C%2B%2B)>), not just
    free functions.
2.  A willingness to expose the idioms of C++ into Carbon code, and the other
    way around, when necessary to maximize performance of the interoperability
    layer.
3.  The use of wrappers and generic programming, including templates, to
    minimize or eliminate runtime overhead.

This feature will have some restrictions; only a subset of Carbon APIs will be
available to C++ and a subset of C++ APIs will be available to Carbon.

-   To achieve simplification in Carbon, its programming model will exclude some
    rarely used and complex features of C++. For example, there will be
    limitations on
    [multiple inheritance](https://en.wikipedia.org/wiki/Multiple_inheritance).
-   C or C++ features that compromise the performance of code that don't use
    that feature, like
    [RTTI](https://en.wikipedia.org/wiki/Run-time_type_information) and
    [exceptions](https://en.wikipedia.org/wiki/Exception_handling), are in
    particular subject to revision in Carbon.

> References:
>
> -   [Bidirectional interoperability with C/C++](interoperability/README.md)
> -   Proposal
>     [#175: C++ interoperability goals](https://github.com/carbon-language/carbon-lang/pull/175)

### Goals

The [goals for interop](interoperability/philosophy_and_goals.md#goals) include:

-   [Support mixing Carbon and C++ toolchains](interoperability/philosophy_and_goals.md#support-mixing-carbon-and-c-toolchains)
-   [Compatibility with the C++ memory model](interoperability/philosophy_and_goals.md#compatibility-with-the-c-memory-model)
-   [Minimize bridge code](interoperability/philosophy_and_goals.md#minimize-bridge-code)
-   [Unsurprising mappings between C++ and Carbon types](interoperability/philosophy_and_goals.md#unsurprising-mappings-between-c-and-carbon-types)
-   [Allow C++ bridge code in Carbon files](interoperability/philosophy_and_goals.md#allow-c-bridge-code-in-carbon-files)
-   [Carbon inheritance from C++ types](interoperability/philosophy_and_goals.md#carbon-inheritance-from-c-types)
-   [Support use of advanced C++ features](interoperability/philosophy_and_goals.md#support-use-of-advanced-c-features)
-   [Support basic C interoperability](interoperability/philosophy_and_goals.md#support-basic-c-interoperability)

> References:
>
> -   [Interoperability: Goals](interoperability/philosophy_and_goals.md#goals)

### Non-goals

The [non-goals for interop](interoperability/philosophy_and_goals.md#non-goals)
include:

-   [Full parity between a Carbon-only toolchain and mixing C++/Carbon toolchains](interoperability/philosophy_and_goals.md#full-parity-between-a-carbon-only-toolchain-and-mixing-ccarbon-toolchains)
-   [Never require bridge code](interoperability/philosophy_and_goals.md#never-require-bridge-code)
-   [Convert all C++ types to Carbon types](interoperability/philosophy_and_goals.md#convert-all-c-types-to-carbon-types)
-   [Support for C++ exceptions without bridge code](interoperability/philosophy_and_goals.md#support-for-c-exceptions-without-bridge-code)
-   [Cross-language metaprogramming](interoperability/philosophy_and_goals.md#cross-language-metaprogramming)
-   [Offer equivalent support for languages other than C++](interoperability/philosophy_and_goals.md#offer-equivalent-support-for-languages-other-than-c)

> References:
>
> -   [Interoperability: Non-goals](interoperability/philosophy_and_goals.md#non-goals)

### Importing and `#include`

A C++ library header file may be [imported](#packages-libraries-namespaces) into
Carbon using an `import` declaration of the special `Cpp` package.

```carbon
// like `#include "circle.h"` in C++
import Cpp library "circle.h"
```

This adds the names from `circle.h` into the `Cpp` namespace. If `circle.h`
defines some names in a `namespace shapes { ... }` scope, those will be found in
Carbon's `Cpp.shapes` namespace.

In the other direction, Carbon packages can export a header file to be
`#include`d from C++ files.

```c++
// like `import Geometry` in Carbon
#include "geometry.carbon.h"
```

Generally Carbon entities will be usable from C++ and C++ entities will be
usable from Carbon. This includes types, function, and constants. Some entities,
such as Carbon interfaces, won't be able to be translated directly.

C and C++ macros that are defining constants will be imported as constants.
Otherwise, C and C++ macros will be unavailable in Carbon. C and C++ `typedef`s
would be translated into type constants, as if declared using a
[`let`](#constant-let-declarations).

Carbon functions and types that satisfy some restrictions may be annotated as
exported to C as well, like C++'s
[`extern "C"`](https://en.wikipedia.org/wiki/Compatibility_of_C_and_C%2B%2B#Linking_C_and_C++_code)
marker.

### ABI and dynamic linking

Carbon itself will not have a stable ABI for the language as a whole, and most
language features will be designed around not having any ABI stability. Instead,
we expect to add dedicated language features that are specifically designed to
provide an ABI-stable boundary between two separate parts of a Carbon program.
These ABI-resilient language features and API boundaries will be opt-in and
explicit. They may also have functionality restrictions to make them easy to
implement with strong ABI resilience.

When interoperating with already compiled C++ object code or shared libraries,
the C++ interop may be significantly less feature rich than otherwise. This is
an open area for us to explore, but we expect to require re-compiling C++ code
in order to get the full ergonomic and performance benefits when interoperating
with Carbon. For example, recompilation lets us ensure Carbon and C++ can use
the same representation for key vocabulary types.

However, we expect to have full support for the C ABI when interoperating with
already-compiled C object code or shared libraries. We expect Carbon's bridge
code functionality to cover similar use cases as C++'s
[`extern "C"`](https://en.wikipedia.org/wiki/Compatibility_of_C_and_C%2B%2B#Linking_C_and_C++_code)
marker in order to provide full bi-directional support here. The functionality
available across this interop boundary will of course be restricted to what is
expressible in the C ABI, and types may need explicit markers to have guaranteed
ABI compatibility.

### Operator overloading

[Operator overloading](#operator-overloading) is supported in Carbon, but is
done by [implementing an interface](#interfaces-and-implementations) instead of
defining a method or nonmember function as in C++.

Carbon types implementing an operator overload using an interface should get the
corresponding operator overload in C++. So implementing `ModWith(U)` in Carbon
for a type effectively implements `operator%` in C++ for that type. This also
works in the other direction, so C++ types implementing an operator overload are
automatically considered to implement the corresponding Carbon interface. So
implementing `operator%` in C++ for a type also implements interface
`ModWith(U)` in Carbon. However, there may be edge cases around implicit
conversions or overload selection that don't map completely into Carbon.

In some cases, the operation might be written differently in the two languages.
In those cases, they are matched according to which operation has the most
similar semantics rather than using the same symbols. For example, the `^x`
operation and `BitComplement` interface in Carbon corresponds to the `~x`
operation and `operator~` function in C++. Similarly, the `ImplicitAs(U)` Carbon
interface corresponds to implicit conversions in C++, which can be written in
multiple different ways. Other
[C++ customization points](http://www.open-std.org/jtc1/sc22/wg21/docs/papers/2015/n4381.html)
like `swap` will correspond to a Carbon interface, on a case-by-case basis.

Some operators will only exist or be overridable in C++, such as logical
operators or the comma operator. In the unlikely situation where those operators
need to be overridden for a Carbon type, that can be done with a nonmember C++
function.

Carbon intefaces with no C++ equivalent, such as
[`CommonTypeWith(U)`](#common-type), may be implemented for C++ types externally
in Carbon code. To satisfy the orphan rule
([1](generics/details.md#impl-lookup), [2](generics/details.md#orphan-rule)),
each C++ library will have a corresponding Carbon wrapper library that must be
imported instead of the C++ library if the Carbon wrapper exists. **TODO:**
Perhaps it will automatically be imported, so a wrapper may be added without
requiring changes to importers?

### Templates

Carbon supports both
[checked and template generics](#checked-and-template-parameters). This provides
a migration path for C++ template code:

-   C++ template -> Carbon template: This involves migrating the code from C++
    to Carbon. If that migration is faithful, the change should be transparent
    to callers.
-   -> Carbon template with constraints: Constraints may be added one at a time.
    Adding a constraint never changes the meaning of the code as long as it
    continues to compile. Compile errors will point to types for which an
    implementation of missing interfaces is needed. A temporary template
    implementation of that interface can act as a bridge during the transition.
-   -> Carbon checked generic: Once all callers work after all constraints have
    been added, the template parameter may be switched to a checked generic.

Carbon will also provide direct interop with C++ templates in many ways:

-   Ability to call C++ templates and use C++ templated types from Carbon.
-   Ability to instantiate a C++ template with a Carbon type.
-   Ability to instantiate a Carbon generic with a C++ type.

We expect the best interop in these areas to be based on a Carbon-provided C++
toolchain. However, even when using Carbon's generated C++ headers for interop,
we will include the ability where possible to use a Carbon generic from C++ as
if it were a C++ template.

### Standard types

The Carbon integer types, like `i32` and `u64`, are considered equal to the
corresponding fixed-width integer types in C++, like `int32_t` and `uint64_t`,
provided by `<stdint.h>` or `<cstdint>`. The basic C and C++ integer types like
`int`, `char`, and `unsigned long` are available in Carbon inside the `Cpp`
namespace given an `import Cpp;` declaration, with names like `Cpp.int`,
`Cpp.char`, and `Cpp.unsigned_long`. C++ types are considered different if C++
considers them different, so C++ overloads are resolved the same way. Carbon
[conventions for implicit conversions between integer types](expressions/implicit_conversions.md#data-types)
apply here, allowing them whenever the numerical value for all inputs may be
preserved by the conversion.

Other C and C++ types are equal to Carbon types as follows:

| C or C++ | Carbon         |
| -------- | -------------- |
| `bool`   | `bool`         |
| `float`  | `f32`          |
| `double` | `f64`          |
| `T*`     | `Optional(T*)` |
| `T[4]`   | `[T; 4]`       |

Further, C++ reference types like `T&` will be translated to `T*` in Carbon,
which is Carbon's non-null pointer type.

Carbon will work to have idiomatic vocabulary _view_ types for common data
structures, like `std::string_view` and `std::span`, map transparently between
C++ and the Carbon equivalents. This will include data layout so that even
pointers to these types translate seamlessly, contingent on a suitable C++ ABI
for those types, potentially by re-compiling the C++ code with a customized ABI.
We will also explore how to expand coverage to similar view types in other
libraries.

However, Carbon's containers will be distinct from the C++ standard library
containers in order to maximize our ability to improve performance and leverage
language features like checked generics in their design and implementation.

Where possible, we will also try to provide implementations of Carbon's standard
library container _interfaces_ for the relevant C++ container types so that they
can be directly used with generic Carbon code. This should allow generic code in
Carbon to work seamlessly with both Carbon and C++ containers without
performance loss or constraining the Carbon container implementations. In the
other direction, Carbon containers will satisfy C++ container requirements, so
templated C++ code can operate directly on Carbon containers as well.

### Inheritance

[Carbon has single inheritance](#inheritance) allowing C++ classes using
inheritance to be migrated. The data representation will be consistent so that
Carbon classes may inherit from C++ classes, and the other way around, even with
virtual methods.

C++ [multiple inheritance](https://en.wikipedia.org/wiki/Multiple_inheritance)
and [CRTP](https://en.wikipedia.org/wiki/Curiously_recurring_template_pattern)
will be migrated using a combination of Carbon features. Carbon mixins support
implementation reuse and Carbon interfaces allow a type to implement multiple
APIs. However, there may be limits on the degree of interop available with
multiple inheritance across the C++ <-> Carbon boundaries.

Carbon dyn-safe interfaces may be exported to C++ as an
[abstract base class](<https://en.wikipedia.org/wiki/Class_(computer_programming)#Abstract_and_concrete>).
The reverse operation is also possible using a proxy object implementing a C++
abstract base class and holding a pointer to a type implementing the
corresponding interface.

### Enums

> **TODO**

## Unfinished tales

### Safety

Carbon's premise is that C++ users can't give up performance to get safety. Even
if some isolated users can make that tradeoff, they share code with
performance-sensitive users. Any path to safety must preserve performance of C++
today. This rules out garbage collection, and many other options. The only well
understood mechanism of achieving safety without giving up performance is
compile-time safety. The leading example of how to achieve this is Rust.

The difference between Rust's approach and Carbon's is that Rust starts with
safety and Carbons starts with migration. Rust supports interop with C, and
there is ongoing work to improve the C++-interop story and develop migration
tools. However, there is a large gap in programming models between the two
languages, generally requiring a revision to the architecture. So, thus far the
common pattern in the Rust community is to "rewrite it in Rust"
([1](https://deprogrammaticaipsum.com/the-great-rewriting-in-rust/),
[2](https://unhandledexpression.com/rust/2017/07/10/why-you-should-actually-rewrite-it-in-rust.html),
[3](https://transitiontech.ca/random/RIIR)). Carbon's approach is to focus on
migration from C++, including seamless interop, and then incrementally improve
safety.

The first impact on Carbon's design to support its safety strategy are the
necessary building blocks for this level of compile-time safety. We look at
existing languages like Rust and Swift to understand what fundamental
capabilities they ended up needing. The two components that stand out are:

-   Expanded type system that includes more semantic information.
-   More pervasive use of type system abstractions (typically generics).

For migrating C++ code, we also need the ability to add features and migrate
code to use those new features incrementally and over time. This requires
designing the language with evolution baked in on day one. This impacts a wide
range of features:

-   At the lowest level, a simple and extensible syntax and grammar.
-   Tools and support for adding and removing APIs.
-   Scalable migration strategies, including tooling support.

Rust shows the value of expanded semantic information in the type system such as
precise lifetimes. This is hard to do in C++ since it has too many kinds of
references and pointers, which increases the complexity in the type system
multiplicatively. Carbon is attempting to compress C++'s type variations into
just values and [pointers](#pointer-types).

Rust also shows the value of functions parameterized by lifetimes. Since
lifetimes are only used to establish safety properties of the code, there is no
reason to pay the cost of monomorphization for those parameters. So we need a
[generics system](#generics) that can reason about code before it is
instantiated, unlike C++ templates.

In conclusion, there are two patterns in how Carbon diverges from C++:

-   Simplify and removing things to create space for new safety features. This
    trivially requires breaking backwards compatibility.
-   Re-engineer foundations to model and enforce safety. This has complex and
    difficulty in C++ without first simplifying the language.

This leads to Carbon's incremental path to safety:

-   Keep your performance, your existing codebase, and your developers.
-   Adopt Carbon through a scalable, tool-assisted migration from C++.
-   Address initial, easy safety improvements starting day one.
-   Shift the Carbon code onto an incremental path towards memory safety over
    the next decade.

> References: [Safety strategy](/docs/project/principles/safety_strategy.md)

### Lifetime and move semantics

> **TODO:**

### Metaprogramming

> **TODO:** References need to be evolved. Needs a detailed design and a high
> level summary provided inline.

Carbon provides metaprogramming facilities that look similar to regular Carbon
code. These are structured, and do not offer arbitrary inclusion or
preprocessing of source text such as C and C++ do.

> References: [Metaprogramming](metaprogramming.md)

### Pattern matching as function overload resolution

> **TODO:** References need to be evolved. Needs a detailed design and a high
> level summary provided inline.

> References: [Pattern matching](pattern_matching.md)

### Error handling

For now, Carbon does not have language features dedicated to error handling, but
we would consider adding some in the future. At this point, errors are
represented using [choice types](#choice-types) like `Result` and `Optional`.

This is similar to the story for Rust, which started using `Result` with a
`try!` macro, then replaced the macro with a more convenient `?` operator, and
is [now considering](https://yaah.dev/try-blocks) adding more.

### Execution abstractions

Carbon provides some higher-order abstractions of program execution, as well as
the critical underpinnings of such abstractions.

#### Abstract machine and execution model

> **TODO:**

#### Lambdas

> **TODO:**

#### Co-routines

> **TODO:**

#### Concurrency

> **TODO:**<|MERGE_RESOLUTION|>--- conflicted
+++ resolved
@@ -1688,12 +1688,8 @@
 
 Every `impl` file automatically imports the `api` file for its library.
 
-<<<<<<< HEAD
 All `import` declarations must appear before all other non-`package`
 declarations in the file.
-=======
-import Geometry library "OneSide";
->>>>>>> df345b5e
 
 > References:
 >
@@ -2663,8 +2659,8 @@
 
 ### Importing and `#include`
 
-A C++ library header file may be [imported](#packages-libraries-namespaces) into
-Carbon using an `import` declaration of the special `Cpp` package.
+A C++ library header file may be [imported](#imports) into Carbon using an
+`import` declaration of the special `Cpp` package.
 
 ```carbon
 // like `#include "circle.h"` in C++
