--- conflicted
+++ resolved
@@ -51,46 +51,6 @@
             -   [`break`](#break)
             -   [`continue`](#continue)
         -   [`return`](#return)
-<<<<<<< HEAD
--   [Types](#types)
-    -   [Primitive types](#primitive-types)
-    -   [Composite types](#composite-types)
-        -   [Tuples](#tuples)
-        -   [Variants](#variants)
-        -   [Pointers and references](#pointers-and-references)
-        -   [Arrays and slices](#arrays-and-slices)
-    -   [User-defined types](#user-defined-types)
-        -   [Classes](#classes)
-            -   [Assignment, copying](#assignment-copying)
-            -   [Member access](#member-access)
-            -   [Methods](#methods)
-            -   [Allocation, construction, and destruction](#allocation-construction-and-destruction)
-            -   [Moving](#moving)
-            -   [Comparison](#comparison)
-            -   [Implicit and explicit conversion](#implicit-and-explicit-conversion)
-            -   [Inline type composition](#inline-type-composition)
-        -   [Unions](#unions)
--   [Names](#names)
-    -   [Packages, libraries, namespaces](#packages-libraries-namespaces)
-    -   [Names and scopes](#names-and-scopes-1)
-    -   [Naming conventions](#naming-conventions-1)
-    -   [Aliases](#aliases-1)
-    -   [Name lookup](#name-lookup-1)
-        -   [Name lookup for common types](#name-lookup-for-common-types-1)
-    -   [Name visibility](#name-visibility)
--   [Generics](#generics)
-    -   [Checked and template parameters](#checked-and-template-parameters)
-    -   [Interfaces and implementations](#interfaces-and-implementations)
-    -   [Combining constraints](#combining-constraints)
-    -   [Associated types](#associated-types)
-    -   [Generic entities](#generic-entities)
-        -   [Generic Classes](#generic-classes)
-        -   [Generic choice types](#generic-choice-types)
-        -   [Generic interfaces](#generic-interfaces)
-        -   [Generic implementations](#generic-implementations)
-    -   [Other features](#other-features)
-    -   [`observe` declarations](#observe-declarations)
-=======
             -   [`returned var`](#returned-var)
         -   [`match`](#match)
 -   [User-defined types](#user-defined-types)
@@ -111,25 +71,23 @@
         -   [Name lookup for common types](#name-lookup-for-common-types)
     -   [Name visibility](#name-visibility)
 -   [Generics](#generics)
+    -   [Checked and template parameters](#checked-and-template-parameters)
     -   [Interfaces and implementations](#interfaces-and-implementations)
-    -   [Checked and template parameters](#checked-and-template-parameters)
-        -   [Templates](#templates)
-    -   [Generic functions](#generic-functions)
-        -   [Functions with template parameters](#functions-with-template-parameters)
-    -   [Generic types](#generic-types)
-        -   [Types with template parameters](#types-with-template-parameters)
+    -   [Combining constraints](#combining-constraints)
+    -   [Associated types](#associated-types)
+    -   [Generic entities](#generic-entities)
+        -   [Generic Classes](#generic-classes)
         -   [Generic choice types](#generic-choice-types)
->>>>>>> 6d5b1a03
+        -   [Generic interfaces](#generic-interfaces)
+        -   [Generic implementations](#generic-implementations)
+    -   [Other features](#other-features)
+    -   [`observe` declarations](#observe-declarations)
     -   [Operator overloading](#operator-overloading)
         -   [Common type](#common-type)
 -   [Bidirectional interoperability with C/C++](#bidirectional-interoperability-with-cc)
 -   [Unfinished tales](#unfinished-tales)
     -   [Pattern matching as function overload resolution](#pattern-matching-as-function-overload-resolution)
-<<<<<<< HEAD
-    -   [Lifetime and move semantics](#lifetime-and-move-semantics-1)
-=======
     -   [Lifetime and move semantics](#lifetime-and-move-semantics)
->>>>>>> 6d5b1a03
     -   [Metaprogramming](#metaprogramming)
     -   [Execution abstractions](#execution-abstractions)
         -   [Abstract machine and execution model](#abstract-machine-and-execution-model)
@@ -321,12 +279,7 @@
 > -   Proposal
 >     [#820: Implicit conversions](https://github.com/carbon-language/carbon-lang/pull/820)
 
-<<<<<<< HEAD
-Unqualified name lookup will always find a file-local result, including aliases,
-or names that are defined as part of the prelude.
-=======
 ### Floating-point types
->>>>>>> 6d5b1a03
 
 Floating-point types in Carbon have IEEE 754 semantics, use the round-to-nearest
 rounding mode, and do not set any floating-point exception state. They are named
@@ -1435,60 +1388,6 @@
             .derived_field = 42 };
   }
 
-<<<<<<< HEAD
-## Names
-
-### Packages, libraries, namespaces
-
--   **Files** are grouped into libraries, which are in turn grouped into
-    packages.
--   **Libraries** are the granularity of code reuse through imports.
--   **Packages** are the unit of distribution.
-
-Name paths in Carbon always start with the package name. Additional namespaces
-may be specified as desired.
-
-For example, this code declares a class `Geometry.Shapes.Flat.Circle` in a
-library `Geometry/OneSide`:
-
-```carbon
-package Geometry library("OneSide") namespace Shapes;
-
-namespace Flat;
-class Flat.Circle { ... }
-```
-
-This type can be used from another package:
-
-```carbon
-package ExampleUser;
-
-import Geometry library("OneSide");
-
-fn Foo(Geometry.Shapes.Flat.Circle circle) { ... }
-```
-
-> References:
->
-> -   [Code and name organization](code_and_name_organization)
-> -   Proposal
->     [#107: Code and name organization](https://github.com/carbon-language/carbon-lang/pull/107)
-> -   Proposal
->     [#752: api file default public](https://github.com/carbon-language/carbon-lang/pull/752)
-> -   Question-for-leads issue
->     [#1136: what is the top-level scope in a source file, and what names are found there?](https://github.com/carbon-language/carbon-lang/issues/1136)
-
-### Names and scopes
-
-Various constructs introduce a named entity in Carbon. These can be functions,
-types, variables, or other kinds of entities that we'll cover. A name in Carbon
-is formed from a word, which is a sequence of letters, numbers, and underscores,
-and which starts with a letter. We intend to follow Unicode's Annex 31 in
-selecting valid identifier characters, but a concrete set of valid characters
-has not been selected yet.
-
-> References: [Lexical conventions](lexical_conventions)
-=======
   var derived_field: i32;
 }
 ```
@@ -1515,7 +1414,6 @@
 `protected` is like `private`, but also gives access to derived classes.
 
 > References:
->>>>>>> 6d5b1a03
 >
 > -   [Access control for class members](classes.md#access-control)
 > -   Question-for-leads issue
@@ -1523,79 +1421,6 @@
 > -   Question-for-leads issue
 >     [#971: Private interfaces in public API files](https://github.com/carbon-language/carbon-lang/issues/971)
 
-<<<<<<< HEAD
-### Naming conventions
-
-Our naming conventions are:
-
--   For idiomatic Carbon code:
-    -   `UpperCamelCase` will be used when the named entity cannot have a
-        dynamically varying value. For example, functions, namespaces, or
-        compile-time constant values.
-    -   `lower_snake_case` will be used when the named entity's value won't be
-        known until runtime, such as for variables.
--   For Carbon-provided features:
-    -   Keywords and type literals will use `lower_snake_case`.
-    -   Other code will use the conventions for idiomatic Carbon code.
-
-> References:
->
-> -   [Naming conventions](naming_conventions.md)
-> -   Proposal
->     [#861: Naming conventions](https://github.com/carbon-language/carbon-lang/pull/861)
-
-### Aliases
-
-Carbon provides a facility to declare a new name as an alias for a value. This
-is a fully general facility because everything is a value in Carbon, including
-types.
-
-For example:
-
-```carbon
-alias MyInt = i32;
-```
-
-This creates an alias called `MyInt` for whatever `i32` resolves to. Code
-textually after this can refer to `MyInt`, and it will transparently refer to
-`i32`.
-
-> References:
->
-> -   [Aliases](aliases.md)
-> -   Question-for-leads issue
->     [#749: Alias syntax](https://github.com/carbon-language/carbon-lang/issues/749)
-
-> **TODO:** References need to be evolved.
-
-### Name lookup
-
-Unqualified name lookup will always find a file-local result, including aliases.
-
-> References:
->
-> -   [Name lookup](name_lookup.md)
-> -   Proposal
->     [#989: Member access expressions](https://github.com/carbon-language/carbon-lang/pull/989)
->
-> **TODO:** References need to be evolved.
-
-#### Name lookup for common types
-
-FIXME: should this be renamed to "The prelude"?
-
-Common types that we expect to be used universally will be provided for every
-file, including `i32` and `Bool`. These will likely be defined in a special
-"prelude" package.
-
-> References:
->
-> -   [Name lookup](name_lookup.md)
-> -   Question-for-leads issue
->     [#750: Naming conventions for Carbon-provided features](https://github.com/carbon-language/carbon-lang/issues/750)
-> -   Question-for-leads issue
->     [#1058: How should interfaces for core functionality be named?](https://github.com/carbon-language/carbon-lang/issues/1058)
-=======
 #### Destructors
 
 A destructor for a class is custom code executed when the lifetime of a value of
@@ -1704,8 +1529,35 @@
 
 ### Packages, libraries, namespaces
 
-> References:
->>>>>>> 6d5b1a03
+-   **Files** are grouped into libraries, which are in turn grouped into
+    packages.
+-   **Libraries** are the granularity of code reuse through imports.
+-   **Packages** are the unit of distribution.
+
+Name paths in Carbon always start with the package name. Additional namespaces
+may be specified as desired.
+
+For example, this code declares a class `Geometry.Shapes.Flat.Circle` in a
+library `Geometry/OneSide`:
+
+```carbon
+package Geometry library("OneSide") namespace Shapes;
+
+namespace Flat;
+class Flat.Circle { ... }
+```
+
+This type can be used from another package:
+
+```carbon
+package ExampleUser;
+
+import Geometry library("OneSide");
+
+fn Foo(Geometry.Shapes.Flat.Circle circle) { ... }
+```
+
+> References:
 >
 > -   [Code and name organization](code_and_name_organization)
 > -   Proposal
@@ -1715,7 +1567,94 @@
 > -   Question-for-leads issue
 >     [#1136: what is the top-level scope in a source file, and what names are found there?](https://github.com/carbon-language/carbon-lang/issues/1136)
 
-<<<<<<< HEAD
+### Legal names
+
+Various constructs introduce a named entity in Carbon. These can be functions,
+types, variables, or other kinds of entities. A name in Carbon is formed from a
+word, which is a sequence of letters, numbers, and underscores, and which starts
+with a letter. We intend to follow Unicode's Annex 31 in selecting valid
+identifier characters, but a concrete set of valid characters has not been
+selected yet.
+
+> References: [Lexical conventions](lexical_conventions)
+>
+> **TODO:** References need to be evolved.
+
+### Naming conventions
+
+Our naming conventions are:
+
+-   For idiomatic Carbon code:
+    -   `UpperCamelCase` will be used when the named entity cannot have a
+        dynamically varying value. For example, functions, namespaces, or
+        compile-time constant values.
+    -   `lower_snake_case` will be used when the named entity's value won't be
+        known until runtime, such as for variables.
+-   For Carbon-provided features:
+    -   Keywords and type literals will use `lower_snake_case`.
+    -   Other code will use the conventions for idiomatic Carbon code.
+
+> References:
+>
+> -   [Naming conventions](naming_conventions.md)
+> -   Proposal
+>     [#861: Naming conventions](https://github.com/carbon-language/carbon-lang/pull/861)
+
+### Aliases
+
+Carbon provides a facility to declare a new name as an alias for a value. This
+is a fully general facility because everything is a value in Carbon, including
+types.
+
+For example:
+
+```carbon
+alias MyInt = i32;
+```
+
+This creates an alias called `MyInt` for whatever `i32` resolves to. Code
+textually after this can refer to `MyInt`, and it will transparently refer to
+`i32`.
+
+> References:
+>
+> -   [Aliases](aliases.md)
+> -   Question-for-leads issue
+>     [#749: Alias syntax](https://github.com/carbon-language/carbon-lang/issues/749)
+
+> **TODO:** References need to be evolved.
+
+### Name lookup
+
+Unqualified name lookup will always find a file-local result, including aliases,
+or names that are defined as part of the prelude.
+
+> References:
+>
+> -   [Name lookup](name_lookup.md)
+> -   Proposal
+>     [#989: Member access expressions](https://github.com/carbon-language/carbon-lang/pull/989)
+>
+> **TODO:** References need to be evolved.
+
+#### Name lookup for common types
+
+FIXME: should this be renamed to "The prelude"?
+
+Common types that we expect to be used universally will be provided for every
+file, including `i32` and `bool`. These will likely be defined in a special
+"prelude" package.
+
+> References:
+>
+> -   [Name lookup](name_lookup.md)
+> -   Question-for-leads issue
+>     [#750: Naming conventions for Carbon-provided features](https://github.com/carbon-language/carbon-lang/issues/750)
+> -   Question-for-leads issue
+>     [#1058: How should interfaces for core functionality be named?](https://github.com/carbon-language/carbon-lang/issues/1058)
+>
+> **TODO:** References need to be evolved.
+
 ### Name visibility
 
 > **TODO:**
@@ -1957,100 +1896,6 @@
 ```
 
 > References:
-=======
--   **Files** are grouped into libraries, which are in turn grouped into
-    packages.
--   **Libraries** are the granularity of code reuse through imports.
--   **Packages** are the unit of distribution.
-
-Name paths in Carbon always start with the package name. Additional namespaces
-may be specified as desired.
-
-For example, this code declares a class `Geometry.Shapes.Flat.Circle` in a
-library `Geometry/OneSide`:
-
-```carbon
-package Geometry library("OneSide") namespace Shapes;
-
-namespace Flat;
-class Flat.Circle { ... }
-```
-
-This type can be used from another package:
-
-```carbon
-package ExampleUser;
-
-import Geometry library("OneSide");
-
-fn Foo(Geometry.Shapes.Flat.Circle circle) { ... }
-```
-
-### Legal names
-
-> References: [Lexical conventions](lexical_conventions)
->
-> **TODO:** References need to be evolved.
-
-Various constructs introduce a named entity in Carbon. These can be functions,
-types, variables, or other kinds of entities. A name in Carbon is formed from a
-word, which is a sequence of letters, numbers, and underscores, and which starts
-with a letter. We intend to follow Unicode's Annex 31 in selecting valid
-identifier characters, but a concrete set of valid characters has not been
-selected yet.
-
-### Naming conventions
-
-> References:
->
-> -   [Naming conventions](naming_conventions.md)
-> -   Proposal
->     [#861: Naming conventions](https://github.com/carbon-language/carbon-lang/pull/861)
-
-Our naming conventions are:
-
--   For idiomatic Carbon code:
-    -   `UpperCamelCase` will be used when the named entity cannot have a
-        dynamically varying value. For example, functions, namespaces, or
-        compile-time constant values.
-    -   `lower_snake_case` will be used when the named entity's value won't be
-        known until runtime, such as for variables.
--   For Carbon-provided features:
-    -   Keywords and type literals will use `lower_snake_case`.
-    -   Other code will use the conventions for idiomatic Carbon code.
-
-### Aliases
-
-> References:
->
-> -   [Aliases](aliases.md)
-> -   Question-for-leads issue
->     [#749: Alias syntax](https://github.com/carbon-language/carbon-lang/issues/749)
-
-> **TODO:** References need to be evolved.
-
-Carbon provides a facility to declare a new name as an alias for a value. This
-is a fully general facility because everything is a value in Carbon, including
-types.
-
-For example:
-
-```carbon
-alias MyInt = i32;
-```
-
-This creates an alias called `MyInt` for whatever `i32` resolves to. Code
-textually after this can refer to `MyInt`, and it will transparently refer to
-`i32`.
-
-### Name lookup
-
-> References:
->
-> -   [Name lookup](name_lookup.md)
-> -   Proposal
->     [#989: Member access expressions](https://github.com/carbon-language/carbon-lang/pull/989)
->>>>>>> 6d5b1a03
 >
 > -   [Generics: Associated types](generics/details.md#associated-types)
 > -   Proposal
@@ -2063,7 +1908,6 @@
 
 #### Generic Classes
 
-<<<<<<< HEAD
 Classes may be defined with an optional explicit parameter list. All parameters
 to a class must be generic, and so defined with `:!`, either with or without the
 `template` prefix. For example, to define a stack that can hold values of any
@@ -2090,70 +1934,6 @@
 
 The values of type parameters are part of a type's value, and so may be deduced
 in a function call, as in this example:
-=======
-Unqualified name lookup will always find a file-local result, including aliases,
-or names that are defined as part of the prelude.
-
-#### Name lookup for common types
-
-FIXME: should this be renamed to "The prelude"?
-
-> References: [Name lookup](name_lookup.md)
->
-> -   Question-for-leads issue
->     [#750: Naming conventions for Carbon-provided features](https://github.com/carbon-language/carbon-lang/issues/750)
-> -   Question-for-leads issue
->     [#1058: How should interfaces for core functionality be named?](https://github.com/carbon-language/carbon-lang/issues/1058)
->
-> **TODO:** References need to be evolved.
-
-Common types that we expect to be used universally will be provided for every
-file, including `i32` and `Bool`. These will likely be defined in a special
-"prelude" package.
-
-### Name visibility
-
-> References:
->
-> -   FIXME: Name visibility and access control at file scope
-> -   Question-for-leads issue
->     [#665: `private` vs `public` _syntax_ strategy, as well as other visibility tools like `external`/`api`/etc.](https://github.com/carbon-language/carbon-lang/issues/665)
-> -   Proposal
->     [#752: api file default public](https://github.com/carbon-language/carbon-lang/pull/752)
-
-> **TODO:**
-
-## Generics
-
-> **TODO:**
-
-### Interfaces and implementations
-
-> **TODO:**
-
-### Checked and template parameters
-
-> References: Proposal
-> [#989: Member access expressions](https://github.com/carbon-language/carbon-lang/pull/989)
-
-> **TODO:**
-
-#### Templates
-
-> References: [Templates](templates.md)
->
-> **TODO:** References need to be evolved.
-
-Carbon templates follow the same fundamental paradigm as C++ templates: they are
-instantiated when called, resulting in late type checking, duck typing, and lazy
-binding. Although generics are generally preferred, templates enable translation
-of code between C++ and Carbon, and address some cases where the type checking
-rigor of generics are problematic.
-
-### Generic functions
-
-> **TODO:**
->>>>>>> 6d5b1a03
 
 ```carbon
 fn PeekTopOfStack[T:! Type](s: Stack(T)*) -> T {
@@ -2298,19 +2078,12 @@
 }
 ```
 
-<<<<<<< HEAD
 When the operand types and result type are all the same, this is equivalent to
 implementing the `Add` interface:
 
 ```carbon
 external impl T as Add {
   fn Op[me: Self](other: Self) -> Self { ... }
-=======
-fn Foo(i: i32) -> f32 {
-  // Instantiates with the `T` implicit argument set to `i32` and the `U`
-  // explicit argument set to `f32`, then calls with the runtime value `i`.
-  return Convert(i, f32);
->>>>>>> 6d5b1a03
 }
 ```
 
@@ -2393,16 +2166,8 @@
 impl A as CommonTypeWith(B) where .Result == C { }
 ```
 
-<<<<<<< HEAD
 The common type is required to be a type that both types have an
 [implicit conversion](expressions/implicit_conversions.md) to.
-=======
-### Generic types
-
-> **TODO:**
-
-#### Types with template parameters
->>>>>>> 6d5b1a03
 
 > References:
 >
@@ -2412,7 +2177,6 @@
 
 ## Bidirectional interoperability with C/C++
 
-<<<<<<< HEAD
 > **TODO:** Needs a detailed design and a high level summary provided inline.
 
 > References:
@@ -2426,102 +2190,6 @@
 ## Unfinished tales
 
 ### Pattern matching as function overload resolution
-=======
-User-defined types may have template parameters. The resulting type-function may
-be used to instantiate the parameterized definition with the provided arguments
-in order to produce a complete type. For example:
-
-```carbon
-class Stack(template T:! Type) {
-  var storage: Array(T);
-
-  fn Push(value: T);
-  fn Pop() -> T;
-}
-```
-
-Breaking apart the template use in `Stack`:
-
--   `Stack` is a paremeterized type accepting a type `T`.
--   `T` may be used within the definition of `Stack` anywhere a normal type
-    would be used, and will only be type checked on instantiation.
--   `var ... Array(T)` instantiates a parameterized type `Array` when `Stack` is
-    instantiated.
-
-#### Generic choice types
-
-```carbon
-choice Result(T:! Type, Error:! Type) {
-  Success(value: T),
-  Failure(error: Error),
-  Cancelled
-}
-```
-
-### Operator overloading
-
-> References:
->
-> -   [Operator overloading](generics/details.md#operator-overloading)
-> -   Proposal
->     [#702: Comparison operators](https://github.com/carbon-language/carbon-lang/pull/702)
-> -   Proposal
->     [#820: Implicit conversions](https://github.com/carbon-language/carbon-lang/pull/820)
-> -   Proposal
->     [#845: as expressions](https://github.com/carbon-language/carbon-lang/pull/845)
-> -   Question-for-leads issue
->     [#1058: How should interfaces for core functionality be named?](https://github.com/carbon-language/carbon-lang/issues/1058)
-> -   Proposal
->     [#1083: Arithmetic expressions](https://github.com/carbon-language/carbon-lang/pull/1083)
-> -   Proposal
->     [#1191: Bitwise operators](https://github.com/carbon-language/carbon-lang/pull/1191)
-> -   Proposal
->     [#1178: Rework operator interfaces](https://github.com/carbon-language/carbon-lang/pull/1178)
-
-> **TODO:**
-
-> -   [Implicit conversions](expressions/implicit_conversions.md#extensibility)
-> -   [`as` expressions](expressions/as_expressions.md#extensibility)
-> -   [Comparison operators](expressions/comparison_operators.md#extensibility)
-> -   [Arithmetic expressions](expressions/arithmetic.md#extensibility)
-> -   [Bitwise and shift operators](expressions/bitwise.md#extensibility)
-
-#### Common type
-
-> References:
->
-> -   [`if` expressions](expressions/if.md#finding-a-common-type)
-> -   Proposal
->     [#911: Conditional expressions](https://github.com/carbon-language/carbon-lang/pull/911)
-
-> **TODO:**
-
-## Bidirectional interoperability with C/C++
-
-> References:
->
-> -   [Bidirectional interoperability with C/C++](interoperability/README.md)
-> -   Proposal
->     [#175: C++ interoperability goals](https://github.com/carbon-language/carbon-lang/pull/175)
->
-> **TODO:** References need to be evolved. Needs a detailed design and a high
-> level summary provided inline.
-
-## Unfinished tales
-
-### Pattern matching as function overload resolution
-
-> References: [Pattern matching](pattern_matching.md)
->
-> **TODO:** References need to be evolved. Needs a detailed design and a high
-> level summary provided inline.
-
-### Lifetime and move semantics
-
-> **TODO:**
-
-### Metaprogramming
->>>>>>> 6d5b1a03
 
 > References: [Pattern matching](pattern_matching.md)
 >
@@ -2541,11 +2209,8 @@
 code. These are structured, and do not offer arbitrary inclusion or
 preprocessing of source text such as C/C++ does.
 
-<<<<<<< HEAD
 > References: [Metaprogramming](metaprogramming.md)
 
-=======
->>>>>>> 6d5b1a03
 ### Execution abstractions
 
 Carbon provides some higher-order abstractions of program execution, as well as
