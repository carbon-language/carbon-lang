# Language design

<!--
Part of the Carbon Language project, under the Apache License v2.0 with LLVM
Exceptions. See /LICENSE for license information.
SPDX-License-Identifier: Apache-2.0 WITH LLVM-exception
-->

> **STATUS:** Up-to-date on 09-Aug-2022, including proposals up through
> [#1327](https://github.com/carbon-language/carbon-lang/pull/1327).

<!-- toc -->

## Table of contents

-   [Introduction](#introduction)
    -   [This document is provisional](#this-document-is-provisional)
    -   [Tour of the basics](#tour-of-the-basics)
-   [Code and comments](#code-and-comments)
-   [Build modes](#build-modes)
-   [Types are values](#types-are-values)
    -   [Values usable as types](#values-usable-as-types)
-   [Primitive types](#primitive-types)
    -   [`bool`](#bool)
    -   [Integer types](#integer-types)
        -   [Integer literals](#integer-literals)
    -   [Floating-point types](#floating-point-types)
        -   [Floating-point literals](#floating-point-literals)
    -   [String types](#string-types)
        -   [String literals](#string-literals)
-   [Values, objects, and expressions](#values-objects-and-expressions)
    -   [Expression categories](#expression-categories)
    -   [Value phases](#value-phases)
-   [Composite types](#composite-types)
    -   [Tuples](#tuples)
    -   [Struct types](#struct-types)
    -   [Pointer types](#pointer-types)
    -   [Arrays and slices](#arrays-and-slices)
-   [Expressions](#expressions)
-   [Declarations, Definitions, and Scopes](#declarations-definitions-and-scopes)
-   [Patterns](#patterns)
    -   [Binding patterns](#binding-patterns)
    -   [Destructuring patterns](#destructuring-patterns)
    -   [Refutable patterns](#refutable-patterns)
-   [Name-binding declarations](#name-binding-declarations)
    -   [Constant `let` declarations](#constant-let-declarations)
    -   [Variable `var` declarations](#variable-var-declarations)
    -   [`auto`](#auto)
    -   [Global constants and variables](#global-constants-and-variables)
-   [Functions](#functions)
    -   [Parameters](#parameters)
    -   [`auto` return type](#auto-return-type)
    -   [Blocks and statements](#blocks-and-statements)
    -   [Control flow](#control-flow)
        -   [`if` and `else`](#if-and-else)
        -   [Loops](#loops)
            -   [`while`](#while)
            -   [`for`](#for)
            -   [`break`](#break)
            -   [`continue`](#continue)
        -   [`return`](#return)
            -   [`returned var`](#returned-var)
        -   [`match`](#match)
-   [User-defined types](#user-defined-types)
    -   [Classes](#classes)
        -   [Assignment](#assignment)
        -   [Class functions and factory functions](#class-functions-and-factory-functions)
        -   [Methods](#methods)
        -   [Inheritance](#inheritance)
        -   [Access control](#access-control)
        -   [Destructors](#destructors)
        -   [`const`](#const)
        -   [Unformed state](#unformed-state)
        -   [Move](#move)
        -   [Mixins](#mixins)
    -   [Choice types](#choice-types)
-   [Names](#names)
    -   [Files, libraries, packages](#files-libraries-packages)
    -   [Package declaration](#package-declaration)
    -   [Imports](#imports)
        -   [Same-package imports](#same-package-imports)
        -   [Cross-package imports](#cross-package-imports)
    -   [Name visibility](#name-visibility)
    -   [Package scope](#package-scope)
    -   [Namespaces](#namespaces)
    -   [Naming conventions](#naming-conventions)
    -   [Aliases](#aliases)
    -   [Name lookup](#name-lookup)
        -   [Name lookup for common types](#name-lookup-for-common-types)
-   [Generics](#generics)
    -   [Checked and template parameters](#checked-and-template-parameters)
    -   [Interfaces and implementations](#interfaces-and-implementations)
    -   [Combining constraints](#combining-constraints)
    -   [Associated constants](#associated-constants)
    -   [Generic entities](#generic-entities)
        -   [Generic Classes](#generic-classes)
        -   [Generic choice types](#generic-choice-types)
        -   [Generic interfaces](#generic-interfaces)
        -   [Generic implementations](#generic-implementations)
    -   [Other features](#other-features)
    -   [Generic type equality and `observe` declarations](#generic-type-equality-and-observe-declarations)
    -   [Operator overloading](#operator-overloading)
        -   [Common type](#common-type)
-   [Bidirectional interoperability with C and C++](#bidirectional-interoperability-with-c-and-c)
    -   [Goals](#goals)
    -   [Non-goals](#non-goals)
    -   [Importing and `#include`](#importing-and-include)
    -   [ABI and dynamic linking](#abi-and-dynamic-linking)
    -   [Operator overloading](#operator-overloading-1)
    -   [Templates](#templates)
    -   [Standard types](#standard-types)
    -   [Inheritance](#inheritance-1)
    -   [Enums](#enums)
-   [Unfinished tales](#unfinished-tales)
    -   [Safety](#safety)
    -   [Lifetime and move semantics](#lifetime-and-move-semantics)
    -   [Metaprogramming](#metaprogramming)
    -   [Pattern matching as function overload resolution](#pattern-matching-as-function-overload-resolution)
    -   [Error handling](#error-handling)
    -   [Execution abstractions](#execution-abstractions)
        -   [Abstract machine and execution model](#abstract-machine-and-execution-model)
        -   [Lambdas](#lambdas)
        -   [Co-routines](#co-routines)
        -   [Concurrency](#concurrency)

<!-- tocstop -->

## Introduction

This documentation describes the design of the Carbon language, and the
rationale for that design. This documentation is an overview of the Carbon
project in its current state, written for the builders of Carbon and for those
interested in learning more about Carbon.

This document is _not_ a complete programming manual, and, nor does it provide
detailed and comprehensive justification for design decisions. These
descriptions are found in linked dedicated designs.

### This document is provisional

This document includes much that is provisional or placeholder. This means that
the syntax used, language rules, standard library, and other aspects of the
design have things that have not been decided through the Carbon process. This
preliminary material fills in gaps until aspects of the design can be filled in.
Features that are provisional have been marked as such on a best-effort basis.

### Tour of the basics

Here is a simple function showing some Carbon code:

```carbon
import Math;

// Returns the smallest factor of `n` > 1, and
// whether `n` itself is prime.
fn SmallestFactor(n: i32) -> (i32, bool) {
  let limit: i32 = Math.Sqrt(n) as i32;
  var i: i32 = 2;
  while (i <= limit) {
    let remainder: i32 = n % i;
    if (remainder == 0) {
      Carbon.Print("{0} is a factor of {1}", i, n);
      return (i, false);
    }
    if (i == 2) {
      i = 3;
    } else {
      // Skip even numbers once we get past `2`.
      i += 2;
    }
  }
  return (n, true);
}
```

Carbon is a language that should feel familiar to C++ and C developers. This
example has familiar constructs like [imports](#imports),
[comments](#code-and-comments), [function definitions](#functions),
[typed arguments](#binding-patterns), and [expressions](#expressions).
[Statements](#blocks-and-statements) and
[declarations](#declarations-definitions-and-scopes) are terminated with a `;`
or something in curly braces `{`...`}`.

A few other features that are unlike C or C++ may stand out. First,
[declarations](#declarations-definitions-and-scopes) start with introducer
keywords. `fn` introduces a function declaration, and `var` introduces a
[variable declaration](#variable-var-declarations).

The example starts with an [`import` declaration](#imports). Carbon imports are
more like [C++ modules](https://en.cppreference.com/w/cpp/language/modules) than
[textual inclusion during preprocessing using `#include`](https://en.cppreference.com/w/cpp/preprocessor/include).
The `import` declaration imports a
[library from a package](#files-libraries-packages). It must appear at the top
of a Carbon source file, the first thing after the
[optional `package` declaration](#package-declaration). Libraries can optionally
be split into [api and implementation files](#files-libraries-packages), like
C++'s header and source files but without requiring a source file in any cases.
This declaration from the example:

```carbon
import Math;
```

imports the default library from package `Math`. The names from this library are
accessible as members of `Math`, like `Math.Sqrt`. The `Carbon.Print` function
comes from the `Carbon` package's prelude library which is
[imported by default](#name-lookup-for-common-types). Unlike C++, the namespaces
of different packages are kept separate, so there are no name conflicts.

Carbon [comments](#code-and-comments) must be on a line by themselves starting
with `//`:

```carbon
// Returns the smallest factor of `n` > 1, and
// whether `n` itself is prime.
...
      // Skip even numbers once we get past `2`.
```

A [function definition](#functions) consists of:

-   the `fn` keyword introducer,
-   the function's name,
-   a parameter list in round parens `(`...`)`,
-   an optional `->` and return type, and
-   a body inside curly braces `{`...`}`.

```carbon
fn SmallestFactor(n: i32) -> (i32, bool) {
  ...
      return (i, false);
  ...
  return (n, true);
}
```

The body of the function is an ordered sequence of
[statements](#blocks-and-statements) and
[declarations](#declarations-definitions-and-scopes). Function execution ends
when it reaches a `return` statement or the end of the function body. `return`
statements can also specify an expression whose value is returned.

Here `i32` refers to a signed [integer type](#integer-types), with 32 bits, and
`bool` is the [boolean type](#bool). Carbon also has
[floating-point types](#floating-point-types) like `f32` and `f64`, and
[string types](#string-types).

A [variable declaration](#variable-var-declarations) has three parts:

-   the `var` keyword introducer,
-   the name followed by a `:` and a type, declared the same way as a parameter
    in a function signature, and
-   an optional initializer.

```carbon
  var i: i32 = 2;
```

You can modify the value of a variable with an
[assignment statement](assignment.md):

```carbon
      i = 3;
      ...
      ++i;
      ...
      i += 2;
```

[Constants are declared](#constant-let-declarations) with the `let` keyword
introducer. The syntax parallels variable declarations except the initializer is
required:

```carbon
  let limit: i32 = Math.Sqrt(n) as i32;
  ...
    let remainder: i32 = n % i;
```

The initializer `Math.Sqrt(n) as i32` is an [expression](#expressions). It first
calls the `Math.Sqrt` function with `n` as the argument. Then, the `as` operator
casts the floating-point return value to `i32`. Lossy conversions like that must
be done explicitly.

Other expressions include `n % i`, which applies the binary `%` modulo operator
with `n` and `i` as arguments, and `remainder == 0`, which applies the `==`
comparison operator producing a `bool` result. Expression return values are
ignored when expressions are used as statements, as in this call to the
`Carbon.Print` function:

```carbon
      Carbon.Print("{0} is a factor of {1}", i, n);
```

Function calls consist of the name of the function followed by the
comma-separated argument list in round parentheses `(`...`)`.

Control flow statements, including `if`, `while`, `for`, `break`, and
`continue`, change the order that statements are executed, as they do in C++:

```carbon
  while (i <= limit) {
    ...
    if (remainder == 0) {
      ...
    }
    if (i == 2) {
      ...
    } else {
      ...
    }
  }
```

Every code block in curly braces `{`...`}` defines a scope. Names are visible
from their declaration until the end of innermost scope containing it. So
`remainder` in the example is visible until the curly brace `}` that closes the
`while`.

The example function uses a [_tuple_](#tuples), a
[composite type](#composite-types), to return multiple values. Both tuple values
and types are written using a comma-separated list inside parentheses. So
`(i, false)` and `(n, true)` are tuple values, and `(i32, bool)` is their type.

[Struct types](#struct-types) are similar, except their members are referenced
by name instead of position. The example could be changed to use structs instead
as follows:

```carbon
// Return type of `{.factor: i32, .prime: bool}` is a struct
// with an `i32` field named `.factor`, and a `bool` field
// named `.prime`.
fn SmallestFactor(n: i32) -> {.factor: i32, .prime: bool} {
  ...
    if (remainder == 0) {
      // Return a struct value.
      return {.factor = i, .prime = false};
    }
  ...
  // Return a struct value.
  return {.factor = n, .prime = true};
}
```

## Code and comments

All source code is UTF-8 encoded text. Comments, identifiers, and strings are
allowed to have non-ASCII characters.

```carbon
var résultat: String = "Succès";
```

Comments start with two slashes `//` and go to the end of the line. They are
required to be the only non-whitespace on the line.

```carbon
// Compute an approximation of π
```

> References:
>
> -   [Source files](code_and_name_organization/source_files.md)
> -   [Lexical conventions](lexical_conventions)
> -   Proposal
>     [#142: Unicode source files](https://github.com/carbon-language/carbon-lang/pull/142)
> -   Proposal
>     [#198: Comments](https://github.com/carbon-language/carbon-lang/pull/198)

## Build modes

The behavior of the Carbon compiler depends on the _build mode_:

-   In a _development build_, the priority is diagnosing problems and fast build
    time.
-   In a _performance build_, the priority is fastest execution time and lowest
    memory usage.
-   In a _hardened build_, the first priority is safety and second is
    performance.

> References: [Safety strategy](/docs/project/principles/safety_strategy.md)

## Types are values

Expressions compute values in Carbon, and these values are always strongly typed
much like in C++. However, an important difference from C++ is that types are
themselves modeled as values; specifically, compile-time-constant values of type
`type`. This has a number of consequences:

-   Names for types are in the same namespace shared with functions, variables,
    namespaces, and so on.
-   The grammar for writing a type is the [expression](#expressions) grammar,
    not a separate grammar for types. As a result, Carbon doesn't use angle
    brackets `<`...`>` in types, since `<` and `>` are used for comparison in
    expressions.
-   Function call syntax is used to specify parameters to a type, like
    `HashMap(String, i64)`.

<<<<<<< HEAD
### Values usable as types

A value used in a type position, like after a `:` in a variable declaration or
the return type after a `->` in a function declaration, must be:

-   [a constant value](#value-categories-and-value-phases), so the compiler can
    evaluate it at compile time, and
-   have a defined implicit conversion to type `type`.

The actual type used is the result of the conversion to type `type`. Of course
this includes values that already are of type `type`, but also allows some
non-type values to be used in a type position.

For example, the value `(bool, bool)` represents a [tuple](#tuples) of types,
but is not itself a type, since it doesn't have type `type`. It does have a
defined implicit conversion to type `type`, which results in the value
`(bool, bool) as type`. This means `(bool, bool)` may be used in a type
position. `(bool, bool) as type` is the type of the value `(true, false)` (among
others), so this code is legal:

```carbon
var b: (bool, bool) = (true, false);`
```

There is some need to be careful here, since the declaration makes it look like
the type of `b` is `(bool, bool)`, when in fact it is `(bool, bool) as type`.
`(bool, bool) as type` and `(bool, bool)` are different values since they have
different types: the first has type `type`, and the second has type
`(type, type) as type`.

In addition to the types of [tuples](#tuples), this also comes up with
[struct types](#struct-types) and [facets](generics/terminology.md#facet).

> References:
>
> -   Proposal
>     [#2360: Types are values of type `type`](https://github.com/carbon-language/carbon-lang/pull/2360)
=======
Some values, such as `()` and `{}`, may even be used as types, but only act like
types when they are in a type position, like after a `:` in a variable
declaration or the return type after a `->` in a function declaration. Any
expression in a type position must be
[a constant or symbolic value](#value-phases) so the compiler can resolve
whether the value can be used as a type. This also puts limits on how much
operators can do different things for types. This is good for consistency, but
is a significant restriction on Carbon's design.
>>>>>>> 320a58f9

## Primitive types

Primitive types fall into the following categories:

-   the boolean type `bool`,
-   signed and unsigned integer types,
-   IEEE-754 floating-point types, and
-   string types.

These are made available through the [prelude](#name-lookup-for-common-types).

### `bool`

The type `bool` is a boolean type with two possible values: `true` and `false`.
The names `bool`, `true`, and `false` are keywords.
[Comparison expressions](#expressions) produce `bool` values. The condition
arguments in [control-flow statements](#control-flow), like [`if`](#if-and-else)
and [`while`](#while), and
[`if`-`then`-`else` conditional expressions](#expressions) take `bool` values.

> References:
>
> -   Question-for-leads issue
>     [#750: Naming conventions for Carbon-provided features](https://github.com/carbon-language/carbon-lang/issues/750)
> -   Proposal
>     [#861: Naming conventions](https://github.com/carbon-language/carbon-lang/pull/861)

### Integer types

The signed-integer type with bit width `N` may be written `iN`, as long as `N`
is a positive multiple of 8. For example, `i32` is a signed 32-bit integer.
Signed-integer
[overflow](expressions/arithmetic.md#overflow-and-other-error-conditions) is a
programming error:

-   In a development build, overflow will be caught immediately when it happens
    at runtime.
-   In a performance build, the optimizer can assume that such conditions don't
    occur. As a consequence, if they do, the behavior of the program is not
    defined.
-   In a hardened build, overflow does not result in undefined behavior.
    Instead, either the program will be aborted, or the arithmetic will evaluate
    to a mathematically incorrect result, such as a two's complement result or
    zero.

The unsigned-integer types may be written `uN`, with `N` a positive multiple
of 8. Unsigned integer types wrap around on overflow; we strongly advise that
they are not used except when those semantics are desired. These types are
intended for bit manipulation or modular arithmetic as often found in
[hashing](https://en.wikipedia.org/wiki/Hash_function),
[cryptography](https://en.wikipedia.org/wiki/Cryptography), and
[PRNG](https://en.wikipedia.org/wiki/Pseudorandom_number_generator) use cases.
Values which can never be negative, like sizes, but for which wrapping does not
make sense
[should use signed integer types](/proposals/p1083.md#dont-let-unsigned-arithmetic-wrap).

Identifiers of the form `iN` and `uN` are _type literals_, resulting in the
corresponding type.

Not all operations will be supported for all bit sizes. For example, division
may be limited to integers of at most 128 bits due to LLVM limitations.

> **Open question:** Bit-field ([1](https://en.wikipedia.org/wiki/Bit_field),
> [2](https://en.cppreference.com/w/cpp/language/bit_field)) support will need
> some way to talk about non-multiple-of-eight-bit integers, even though Carbon
> will likely not support pointers to those types.

> References:
>
> -   [Numeric type literal expressions](expressions/literals.md#numeric-type-literals)
> -   Question-for-leads issue
>     [#543: pick names for fixed-size integer types](https://github.com/carbon-language/carbon-lang/issues/543)
> -   Question-for-leads issue
>     [#750: Naming conventions for Carbon-provided features](https://github.com/carbon-language/carbon-lang/issues/750)
> -   Proposal
>     [#861: Naming conventions](https://github.com/carbon-language/carbon-lang/pull/861)
> -   Proposal
>     [#1083: Arithmetic expressions](https://github.com/carbon-language/carbon-lang/pull/1083)
> -   Proposal
>     [#2015: Numeric type literal syntax](https://github.com/carbon-language/carbon-lang/pull/2015)

#### Integer literals

Integers may be written in decimal, hexadecimal, or binary:

-   `12345` (decimal)
-   `0x1FE` (hexadecimal)
-   `0b1010` (binary)

Underscores (`_`) may be used as digit separators. Numeric literals are
case-sensitive: `0x`, `0b` must be lowercase, whereas hexadecimal digits must be
uppercase. Integer literals never contain a `.`.

Unlike in C++, literals do not have a suffix to indicate their type. Instead,
numeric literals have a type derived from their value, and can be
[implicitly converted](expressions/implicit_conversions.md) to any type that can
represent that value.

> References:
>
> -   [Integer literal syntax](lexical_conventions/numeric_literals.md#integer-literals)
> -   [Numeric literal expressions](expressions/literals.md#numeric-literals)
> -   Proposal
>     [#143: Numeric literals](https://github.com/carbon-language/carbon-lang/pull/143)
> -   Proposal
>     [#144: Numeric literal semantics](https://github.com/carbon-language/carbon-lang/pull/144)
> -   Proposal
>     [#820: Implicit conversions](https://github.com/carbon-language/carbon-lang/pull/820)
> -   Proposal
>     [#1983: Weaken digit separator placement rules](https://github.com/carbon-language/carbon-lang/pull/1983)

### Floating-point types

Floating-point types in Carbon have IEEE-754 semantics, use the round-to-nearest
rounding mode, and do not set any floating-point exception state. They are named
with a _type literals_, consisting of `f` and the number of bits, which must be
a multiple of 8. These types will always be available:
[`f16`](https://en.wikipedia.org/wiki/Half-precision_floating-point_format),
[`f32`](https://en.wikipedia.org/wiki/Single-precision_floating-point_format),
and
[`f64`](https://en.wikipedia.org/wiki/Double-precision_floating-point_format).
Other sizes may be available, depending on the platform, such as
[`f80`](https://en.wikipedia.org/wiki/Extended_precision),
[`f128`](https://en.wikipedia.org/wiki/Quadruple-precision_floating-point_format),
or
[`f256`](https://en.wikipedia.org/wiki/Octuple-precision_floating-point_format).

Carbon also supports the
[`BFloat16`](https://en.wikipedia.org/wiki/Bfloat16_floating-point_format)
format, a 16-bit truncation of a "binary32" IEEE-754 format floating point
number.

> References:
>
> -   [Numeric type literal expressions](expressions/literals.md#numeric-type-literals)
> -   Question-for-leads issue
>     [#543: pick names for fixed-size integer types](https://github.com/carbon-language/carbon-lang/issues/543)
> -   Question-for-leads issue
>     [#750: Naming conventions for Carbon-provided features](https://github.com/carbon-language/carbon-lang/issues/750)
> -   Proposal
>     [#861: Naming conventions](https://github.com/carbon-language/carbon-lang/pull/861)
> -   Proposal
>     [#1083: Arithmetic expressions](https://github.com/carbon-language/carbon-lang/pull/1083)
> -   Proposal
>     [#2015: Numeric type literal syntax](https://github.com/carbon-language/carbon-lang/pull/2015)

#### Floating-point literals

Floating-point types along with [user-defined types](#user-defined-types) may
initialized from _real-number literals_. Decimal and hexadecimal real-number
literals are supported:

-   `123.456` (digits on both sides of the `.`)
-   `123.456e789` (optional `+` or `-` after the `e`)
-   `0x1.Ap123` (optional `+` or `-` after the `p`)

As with integer literals, underscores (`_`) may be used as digit separators.
Real-number literals always have a period (`.`) and a digit on each side of the
period. When a real-number literal is interpreted as a value of a floating-point
type, its value is the representable real number closest to the value of the
literal. In the case of a tie, the nearest value whose mantissa is even is
selected.

> References:
>
> -   [Real-number literal syntax](lexical_conventions/numeric_literals.md#real-number-literals)
> -   [Numeric literal expressions](expressions/literals.md#numeric-literals)
> -   Proposal
>     [#143: Numeric literals](https://github.com/carbon-language/carbon-lang/pull/143)
> -   Proposal
>     [#144: Numeric literal semantics](https://github.com/carbon-language/carbon-lang/pull/144)
> -   Proposal
>     [#820: Implicit conversions](https://github.com/carbon-language/carbon-lang/pull/820)
> -   Proposal
>     [#866: Allow ties in floating literals](https://github.com/carbon-language/carbon-lang/pull/866)
> -   Proposal
>     [#1983: Weaken digit separator placement rules](https://github.com/carbon-language/carbon-lang/pull/1983)

### String types

> **Note:** This is provisional, no design for string types has been through the
> proposal process yet.

There are two string types:

-   `String` - a byte sequence treated as containing UTF-8 encoded text.
-   `StringView` - a read-only reference to a byte sequence treated as
    containing UTF-8 encoded text.

There is an [implicit conversion](expressions/implicit_conversions.md) from
`String` to `StringView`.

> References:
>
> -   Question-for-leads issue
>     [#750: Naming conventions for Carbon-provided features](https://github.com/carbon-language/carbon-lang/issues/750)
> -   Proposal
>     [#820: Implicit conversions](https://github.com/carbon-language/carbon-lang/pull/820)
> -   Proposal
>     [#861: Naming conventions](https://github.com/carbon-language/carbon-lang/pull/861)

#### String literals

String literals may be written on a single line using a double quotation mark
(`"`) at the beginning and end of the string, as in `"example"`.

Multi-line string literals, called _block string literals_, begin and end with
three single quotation marks (`'''`), and may have a file type indicator after
the first `'''`.

```carbon
// Block string literal:
var block: String = '''
    The winds grow high; so do your stomachs, lords.
    How irksome is this music to my heart!
    When such strings jar, what hope of harmony?
    I pray, my lords, let me compound this strife.
        -- History of Henry VI, Part II, Act II, Scene 1, W. Shakespeare
    ''';
```

The indentation of a block string literal's terminating line is removed from all
preceding lines.

Strings may contain
[escape sequences](lexical_conventions/string_literals.md#escape-sequences)
introduced with a backslash (`\`).
[Raw string literals](lexical_conventions/string_literals.md#raw-string-literals)
are available for representing strings with `\`s and `"`s.

> References:
>
> -   [String literals](lexical_conventions/string_literals.md)
> -   Proposal
>     [#199: String literals](https://github.com/carbon-language/carbon-lang/pull/199)

## Values, objects, and expressions

Carbon has both abstract _values_ and concrete _objects_. Carbon _values_ are
things like `42`, `true`, and `i32` (a type value). Carbon _objects_ have
_storage_ where values can be read and written. Storage also allows taking the
address of an object in memory in Carbon.

> References:
>
> -   [Values, variables, and pointers](values.md)
> -   Proposal
>     [#2006: Values, variables, pointers, and references](https://github.com/carbon-language/carbon-lang/pull/2006)

### Expression categories

A Carbon expression produces a value, references an object, or initializes an
object. Every expression has a
[category](<https://en.wikipedia.org/wiki/Value_(computer_science)#lrvalue>),
similar to [C++](https://en.cppreference.com/w/cpp/language/value_category):

-   [_Value expressions_](values.md#value-expressions) produce abstract,
    read-only _values_ that cannot be modified or have their address taken.
-   [_Reference expressions_](values.md#reference-expressions) refer to
    _objects_ with _storage_ where a value may be read or written and the
    object's address can be taken.
-   [_Initializing expressions_](values.md#initializing-expressions) which
    require storage to be provided implicitly when evaluating the expression.
    The expression then initializes an object in that storage. These are used to
    model function returns, which can construct the returned value directly in
    the caller's storage.

Expressions in one category can be converted to any other category when needed.
The primitive conversion steps used are:

-   _Value binding_ converts a reference expression into a value expression.
-   _Direct initialization_ converts a value expression into an initializing
    expression.
-   _Copy initialization_ converts a reference expression into an initializing
    expression.
-   _Temporary materialization_ converts an initializing expression into a
    reference expression.

> References:
>
> -   [Expression categories](values.md#expression-categories)
> -   Proposal
>     [#2006: Values, variables, pointers, and references](https://github.com/carbon-language/carbon-lang/pull/2006)

### Value phases

Value expressions are also broken down into three _value phases_:

-   A _template constant_ has a value known at compile time, and that value is
    available during type checking, for example to use as the size of an array.
    These include literals ([integer](#integer-literals),
    [floating-point](#floating-point-literals), [string](#string-literals)),
    concrete type values (like `f64` or `Optional(i32*)`), expressions in terms
    of constants, and values of
    [`template` parameters](#checked-and-template-parameters).
-   A _symbolic constant_ has a value that will be known at the code generation
    stage of compilation when
    [monomorphization](https://en.wikipedia.org/wiki/Monomorphization) happens,
    but is not known during type checking. This includes
    [checked-generic parameters](#checked-and-template-parameters), and type
    expressions with checked-generic arguments, like `Optional(T*)`.
-   A _runtime value_ has a dynamic value only known at runtime.

Carbon will automatically convert a template constant to a symbolic constant, or
any value to a runtime value:

```mermaid
graph TD;
<<<<<<< HEAD
    A(template constant)-->B(symbolic constant)-->C(runtime value);
    D(l-value)-->C;
=======
    A(constant)-->B(symbolic value)-->C(runtime value);
    D(reference expression)-->C;
>>>>>>> 320a58f9
```

Template constants convert to symbolic constants and to runtime values. Symbolic
constants will generally convert into runtime values if an operation that
inspects the value is performed on them. Runtime values will convert into
constants if constant evaluation of the runtime expression succeeds.

Template constants and symbolic constants are collectively called _constants_
and correspond to declarations using `:!`.

> **Note:** Conversion of runtime values to other phases is provisional.

## Composite types

### Tuples

A tuple is a fixed-size collection of values that can have different types,
where each value is identified by its position in the tuple. An example use of
tuples is to return multiple values from a function:

```carbon
fn DoubleBoth(x: i32, y: i32) -> (i32, i32) {
  return (2 * x, 2 * y);
}
```

Breaking this example apart:

-   The return type is a tuple of two `i32` types.
-   The expression uses tuple syntax to build a tuple of two `i32` values.

Both of these are expressions using the tuple syntax
`(<expression>, <expression>)`. The only difference is the type of the tuple
expression: one is a tuple of types, the other a tuple of values. In other
words, a tuple type is a tuple _of_ types.

The components of a tuple are accessed positionally, so element access uses
subscript syntax, but the index must be a compile-time constant:

```carbon
fn DoubleTuple(x: (i32, i32)) -> (i32, i32) {
  return (2 * x[0], 2 * x[1]);
}
```

Tuple types are
[structural](https://en.wikipedia.org/wiki/Structural_type_system).

> **Note:** This is provisional, no design for tuples has been through the
> proposal process yet. Many of these questions were discussed in dropped
> proposal [#111](https://github.com/carbon-language/carbon-lang/pull/111).

> References: [Tuples](tuples.md)

### Struct types

Carbon also has
[structural types](https://en.wikipedia.org/wiki/Structural_type_system) whose
members are identified by name instead of position. These are called _structural
data classes_, also known as a _struct types_ or _structs_.

Both struct types and values are written inside curly braces (`{`...`}`). In
both cases, they have a comma-separated list of members that start with a period
(`.`) followed by the field name.

-   In a struct type, the field name is followed by a colon (`:`) and the type,
    as in: `{.name: String, .count: i32}`.
-   In a struct value, called a _structural data class literal_ or a _struct
    literal_, the field name is followed by an equal sign (`=`) and the value,
    as in `{.key = "Joe", .count = 3}`.

> References:
>
> -   [Struct types](classes.md#struct-types)
> -   Proposal
>     [#561: Basic classes: use cases, struct literals, struct types, and future work](https://github.com/carbon-language/carbon-lang/pull/561)
> -   Proposal
>     [#981: Implicit conversions for aggregates](https://github.com/carbon-language/carbon-lang/pull/981)
> -   Proposal
>     [#710: Default comparison for data classes](https://github.com/carbon-language/carbon-lang/issues/710)

### Pointer types

The type of pointers-to-values-of-type-`T` is written `T*`. Carbon pointers do
not support
[pointer arithmetic](<https://en.wikipedia.org/wiki/Pointer_(computer_programming)>);
the only pointer [operations](#expressions) are:

-   Dereference: given a pointer `p`, `*p` gives the value `p` points to as a
    [reference expression](#expression-categories). `p->m` is syntactic sugar
    for `(*p).m`.
-   Address-of: given a [reference expression](#expression-categories) `x`, `&x`
    returns a pointer to `x`.

There are no [null pointers](https://en.wikipedia.org/wiki/Null_pointer) in
Carbon. To represent a pointer that may not refer to a valid object, use the
type `Optional(T*)`.

**Future work:** Perhaps Carbon will have
[stricter pointer provenance](https://www.ralfj.de/blog/2022/04/11/provenance-exposed.html)
or restrictions on casts between pointers and integers.

> References:
>
> -   [Pointers](values.md#pointers)
> -   Proposal
>     [#2006: Values, variables, pointers, and references](https://github.com/carbon-language/carbon-lang/pull/2006)

### Arrays and slices

The type of an array of holding 4 `i32` values is written `[i32; 4]`. There is
an [implicit conversion](expressions/implicit_conversions.md) from tuples to
arrays of the same length as long as every component of the tuple may be
implicitly converted to the destination element type. In cases where the size of
the array may be deduced, it may be omitted, as in:

```carbon
var i: i32 = 1;
// `[i32;]` equivalent to `[i32; 3]` here.
var a: [i32;] = (i, i, i);
```

Elements of an array may be accessed using square brackets (`[`...`]`), as in
`a[i]`:

```carbon
a[i] = 2;
Carbon.Print(a[0]);
```

> **TODO:** Slices

> **Note:** This is provisional, no design for arrays has been through the
> proposal process yet. See pending proposal
> [#1928: Arrays](https://github.com/carbon-language/carbon-lang/pull/1928).

## Expressions

Expressions describe some computed value. The simplest example would be a
literal number like `42`: an expression that computes the integer value 42.

Some common expressions in Carbon include:

-   Literals:

    -   [boolean](#bool): `true`, `false`
    -   [integer](#integer-literals): `42`, `-7`
    -   [real-number](#floating-point-literals): `3.1419`, `6.022e+23`
    -   [string](#string-literals): `"Hello World!"`
    -   [tuple](#tuples): `(1, 2, 3)`
    -   [struct](#struct-types): `{.word = "the", .count = 56}`

-   [Names](#names) and [member access](expressions/member_access.md)

-   [Operators](expressions#operators):

    -   [Arithmetic](expressions/arithmetic.md): `-x`, `1 + 2`, `3 - 4`,
        `2 * 5`, `6 / 3`, `5 % 3`
    -   [Bitwise](expressions/bitwise.md): `2 & 3`, `2 | 4`, `3 ^ 1`, `^7`
    -   [Bit shift](expressions/bitwise.md): `1 << 3`, `8 >> 1`
    -   [Comparison](expressions/comparison_operators.md): `2 == 2`, `3 != 4`,
        `5 < 6`, `7 > 6`, `8 <= 8`, `8 >= 8`
    -   [Conversion](expressions/as_expressions.md): `2 as i32`
    -   [Logical](expressions/logical_operators.md): `a and b`, `c or d`,
        `not e`
    -   [Indexing](#arrays-and-slices): `a[3]`
    -   [Function](#functions) call: `f(4)`
    -   [Pointer](expressions/pointer_operators.md): `*p`, `p->m`, `&x`
    -   [Move](#move): `~x`

-   [Conditionals](expressions/if.md): `if c then t else f`
-   Parentheses: `(7 + 8) * (3 - 1)`

When an expression appears in a context in which an expression of a specific
type is expected, [implicit conversions](expressions/implicit_conversions.md)
are applied to convert the expression to the target type.

> References:
>
> -   [Expressions](expressions/)
> -   Proposal
>     [#162: Basic Syntax](https://github.com/carbon-language/carbon-lang/pull/162)
> -   Proposal
>     [#555: Operator precedence](https://github.com/carbon-language/carbon-lang/pull/555)
> -   Proposal
>     [#601: Operator tokens](https://github.com/carbon-language/carbon-lang/pull/601)
> -   Proposal
>     [#680: And, or, not](https://github.com/carbon-language/carbon-lang/pull/680)
> -   Proposal
>     [#702: Comparison operators](https://github.com/carbon-language/carbon-lang/pull/702)
> -   Proposal
>     [#845: as expressions](https://github.com/carbon-language/carbon-lang/pull/845)
> -   Proposal
>     [#911: Conditional expressions](https://github.com/carbon-language/carbon-lang/pull/911)
> -   Proposal
>     [#1083: Arithmetic expressions](https://github.com/carbon-language/carbon-lang/pull/1083)
> -   Proposal
>     [#2006: Values, variables, pointers, and references](https://github.com/carbon-language/carbon-lang/pull/2006)

## Declarations, Definitions, and Scopes

_Declarations_ introduce a new [name](#names) and say what that name represents.
For some kinds of entities, like [functions](#functions), there are two kinds of
declarations: _forward declarations_ and _definitions_. For those entities,
there should be exactly one definition for the name, and at most one additional
forward declaration that introduces the name before it is defined, plus any
number of declarations in a
[`match_first` block](generics/details.md#prioritization-rule). Forward
declarations can be used to separate interface from implementation, such as to
declare a name in an [api file](#files-libraries-packages) that is defined in an
[impl file](#files-libraries-packages). Forward declarations also allow entities
to be used before they are defined, such as to allow cyclic references. A name
that has been declared but not defined is called _incomplete_, and in some cases
there are limitations on what can be done with an incomplete name. Within a
definition, the defined name is incomplete until the end of the definition is
reached, but is complete in the bodies of member functions because they are
[parsed as if they appeared after the definition](#class-functions-and-factory-functions).

A name is valid until the end of the innermost enclosing
[_scope_](<https://en.wikipedia.org/wiki/Scope_(computer_science)>). There are a
few kinds of scopes:

-   the outermost scope, which includes the whole file,
-   scopes that are enclosed in curly braces (`{`...`}`), and
-   scopes that encompass a single declaration.

For example, the names of the parameters of a [function](#functions) or
[class](#classes) are valid until the end of the declaration. The name of the
function or class itself is visible until the end of the enclosing scope.

> References:
>
> -   [Principle: Information accumulation](/docs/project/principles/information_accumulation.md)
> -   Proposal
>     [#875: Principle: information accumulation](https://github.com/carbon-language/carbon-lang/pull/875)
> -   Question-for-leads issue
>     [#472: Open question: Calling functions defined later in the same file](https://github.com/carbon-language/carbon-lang/issues/472)

## Patterns

> **Note:** This is provisional, no design for patterns has been through the
> proposal process yet.

A _pattern_ says how to receive some data that is being matched against. There
are two kinds of patterns:

-   _Refutable_ patterns can fail to match based on the runtime value being
    matched.
-   _Irrefutable_ patterns are guaranteed to match, so long as the code
    type-checks.

In the [introduction](#tour-of-the-basics), [function parameters](#functions),
[variable `var` declarations](#variable-var-declarations), and
[constant `let` declarations](#constant-let-declarations) use a "name `:` type"
construction. That construction is an example of an irrefutable pattern, and in
fact any irrefutable pattern may be used in those positions.
[`match` statements](#match) can include both refutable patterns and irrefutable
patterns.

> References:
>
> -   [Pattern matching](pattern_matching.md)
> -   Proposal
>     [#162: Basic Syntax](https://github.com/carbon-language/carbon-lang/pull/162)

### Binding patterns

The most common irrefutable pattern is a _binding pattern_, consisting of a new
name, a colon (`:`), and a type. It binds the matched value of that type to that
name. It can only match values that may be
[implicitly converted](expressions/implicit_conversions.md) to that type. A
underscore (`_`) may be used instead of the name to match a value but without
binding any name to it.

Binding patterns default to _`let` bindings_. The `var` keyword is used to make
it a _`var` binding_.

-   A `let` binding binds a name to a value, so the name can be used as a
    [value expression](#expression-categories). This means the value cannot be
    modified, and its address generally cannot be taken.
-   A `var` binding creates an object with dedicated storage, and so the name
    can be used as a [reference expression](#expression-categories) which can be
    modified and has a stable address.

A `let`-binding may be [implemented](values.md#value-expressions) as an alias
for the original value (like a
[`const` reference in C++](<https://en.wikipedia.org/wiki/Reference_(C%2B%2B)>)),
or it may be copied from the original value (if it is copyable), or it may be
moved from the original value (if it was a temporary). The Carbon
implementation's choice among these options may be indirectly observable, for
example through side effects of the destructor, copy, and move operations, but
the program's correctness must not depend on which option the Carbon
implementation chooses.

<<<<<<< HEAD
A [constant binding](#checked-and-template-parameters) uses `:!` instead of a
colon (`:`) and can only match
[constant values](#value-categories-and-value-phases), not run-time values. A
`template` keyword before the binding selects a template constant binding
instead of a symbolic constant binding.
=======
A [generic binding](#checked-and-template-parameters) uses `:!` instead of a
colon (`:`) and can only match [constant or symbolic values](#value-phases), not
run-time values.
>>>>>>> 320a58f9

The keyword `auto` may be used in place of the type in a binding pattern, as
long as the type can be deduced from the type of a value in the same
declaration.

### Destructuring patterns

There are also irrefutable _destructuring patterns_, such as _tuple
destructuring_. A tuple destructuring pattern looks like a tuple of patterns. It
may only be used to match tuple values whose components match the component
patterns of the tuple. An example use is:

```carbon
// `Bar()` returns a tuple consisting of an
// `i32` value and 2-tuple of `f32` values.
fn Bar() -> (i32, (f32, f32));

fn Foo() -> i64 {
  // Pattern in `var` declaration:
  var (p: i64, _: auto) = Bar();
  return p;
}
```

The pattern used in the `var` declaration destructures the tuple value returned
by `Bar()`. The first component pattern, `p: i64`, corresponds to the first
component of the value returned by `Bar()`, which has type `i32`. This is
allowed since there is an implicit conversion from `i32` to `i64`. The result of
this conversion is assigned to the name `p`. The second component pattern,
`_: auto`, matches the second component of the value returned by `Bar()`, which
has type `(f32, f32)`.

### Refutable patterns

Additional kinds of patterns are allowed in [`match` statements](#match), that
may or may not match based on the runtime value of the `match` expression:

-   An _expression pattern_ is an expression, such as `42`, whose value must be
    equal to match.
-   A _choice pattern_ matches one case from a choice type, as described in
    [the choice types section](#choice-types).
-   A _dynamic cast pattern_ is tests the dynamic type, as described in
    [inheritance](#inheritance).

See [`match`](#match) for examples of refutable patterns.

> References:
>
> -   [Pattern matching](pattern_matching.md)
> -   Question-for-leads issue
>     [#1283: how should pattern matching and implicit conversion interact?](https://github.com/carbon-language/carbon-lang/issues/1283)

## Name-binding declarations

There are two kinds of name-binding declarations:

-   constant declarations, introduced with `let`, and
-   variable declarations, introduced with `var`.

There are no forward declarations of these; all name-binding declarations are
[definitions](#declarations-definitions-and-scopes).

### Constant `let` declarations

A `let` declaration matches an [irrefutable pattern](#patterns) to a value. In
this example, the name `x` is bound to the value `42` with type `i64`:

```carbon
let x: i64 = 42;
```

Here `x: i64` is the pattern, which is followed by an equal sign (`=`) and the
value to match, `42`. The names from [binding patterns](#binding-patterns) are
introduced into the enclosing [scope](#declarations-definitions-and-scopes).

> References:
>
> -   [Binding patterns and local variables with `let` and `var`](values.md#binding-patterns-and-local-variables-with-let-and-var)
> -   Proposal
>     [#2006: Values, variables, pointers, and references](https://github.com/carbon-language/carbon-lang/pull/2006)

### Variable `var` declarations

A `var` declaration is similar, except with `var` bindings, so `x` here is a
[reference expression](#expression-categories) for an object with storage and an
address, and so may be modified:

```carbon
var x: i64 = 42;
x = 7;
```

Variables with a type that has [an unformed state](#unformed-state) do not need
to be initialized in the variable declaration, but do need to be assigned before
they are used.

> References:
>
> -   [Binding patterns and local variables with `let` and `var`](values.md#binding-patterns-and-local-variables-with-let-and-var)
> -   Proposal
>     [#162: Basic Syntax](https://github.com/carbon-language/carbon-lang/pull/162)
> -   Proposal
>     [#257: Initialization of memory and variables](https://github.com/carbon-language/carbon-lang/pull/257)
> -   Proposal
>     [#339: Add `var <type> <identifier> [ = <value> ];` syntax for variables](https://github.com/carbon-language/carbon-lang/pull/339)
> -   Proposal
>     [#618: var ordering](https://github.com/carbon-language/carbon-lang/pull/618)
> -   Proposal
>     [#2006: Values, variables, pointers, and references](https://github.com/carbon-language/carbon-lang/pull/2006)

### `auto`

If `auto` is used as the type in a `var` or `let` declaration, the type is the
static type of the initializer expression, which is required.

```
var x: i64 = 2;
// The type of `y` is inferred to be `i64`.
let y: auto = x + 3;
// The type of `z` is inferred to be `bool`.
var z: auto = (y > 1);
```

> References:
>
> -   [Type inference](type_inference.md)
> -   Proposal
>     [#851: auto keyword for vars](https://github.com/carbon-language/carbon-lang/pull/851)

### Global constants and variables

[Constant `let` declarations](#constant-let-declarations) may occur at a global
scope as well as local and member scopes. However, there are currently no global
variables.

> **Note**: The semantics of global constant declarations and absence of global
> variable declarations is currently provisional.
>
> We are exploring several different ideas for how to design less bug-prone
> patterns to replace the important use cases programmers still have for global
> variables. We may be unable to fully address them, at least for migrated code,
> and be forced to add some limited form of global variables back. We may also
> discover that their convenience outweighs any improvements afforded.

## Functions

Functions are the core unit of behavior. For example, this is a
[forward declaration](#declarations-definitions-and-scopes) of a function that
adds two 64-bit integers:

```carbon
fn Add(a: i64, b: i64) -> i64;
```

Breaking this apart:

-   `fn` is the keyword used to introduce a function.
-   Its name is `Add`. This is the name added to the enclosing
    [scope](#declarations-definitions-and-scopes).
-   The [parameter list](#parameters) in parentheses (`(`...`)`) is a
    comma-separated list of [irrefutable patterns](#patterns).
-   It returns an `i64` result. Functions that return nothing omit the `->` and
    return type.

You would call this function like `Add(1, 2)`.

A function definition is a function declaration that has a body
[block](#blocks-and-statements) instead of a semicolon:

```carbon
fn Add(a: i64, b: i64) -> i64 {
  return a + b;
}
```

The names of the parameters are in scope until the end of the definition or
declaration. The parameter names in a forward declaration may be omitted using
`_`, but must match the definition if they are specified.

> References:
>
> -   [Functions](functions.md)
> -   Proposal
>     [#162: Basic Syntax](https://github.com/carbon-language/carbon-lang/pull/162)
> -   Proposal
>     [#438: Add statement syntax for function declarations](https://github.com/carbon-language/carbon-lang/pull/438)
> -   Question-for-leads issue
>     [#476: Optional argument names (unused arguments)](https://github.com/carbon-language/carbon-lang/issues/476)
> -   Question-for-leads issue
>     [#1132: How do we match forward declarations with their definitions?](https://github.com/carbon-language/carbon-lang/issues/1132)

### Parameters

The bindings in the parameter list default to
[`let` bindings](#binding-patterns), and so the parameter names are treated as
[value expressions](#expression-categories). This is appropriate for input
parameters. This binding will be implemented using a pointer, unless it is legal
to copy and copying is cheaper.

If the `var` keyword is added before the binding, then the arguments will be
copied (or moved from a temporary) to new storage, and so can be mutated in the
function body. The copy ensures that any mutations will not be visible to the
caller.

Use a [pointer](#pointer-types) parameter type to represent an
[input/output parameter](<https://en.wikipedia.org/wiki/Parameter_(computer_programming)#Output_parameters>),
allowing a function to modify a variable of the caller's. This makes the
possibility of those modifications visible: by taking the address using `&` in
the caller, and dereferencing using `*` in the callee.

Outputs of a function should prefer to be returned. Multiple values may be
returned using a [tuple](#tuples) or [struct](#struct-types) type.

> References:
>
> -   [Binding patterns and local variables with `let` and `var`](values.md#binding-patterns-and-local-variables-with-let-and-var)
> -   Proposal
>     [#2006: Values, variables, pointers, and references](https://github.com/carbon-language/carbon-lang/pull/2006)

### `auto` return type

If `auto` is used in place of the return type, the return type of the function
is inferred from the function body. It is set to [common type](#common-type) of
the static type of arguments to the [`return` statements](#return) in the
function. This is not allowed in a forward declaration.

```
// Return type is inferred to be `bool`, the type of `a > 0`.
fn Positive(a: i64) -> auto {
  return a > 0;
}
```

> References:
>
> -   [Type inference](type_inference.md)
> -   [Function return clause](functions.md#return-clause)
> -   Proposal
>     [#826: Function return type inference](https://github.com/carbon-language/carbon-lang/pull/826)

### Blocks and statements

A _block_ is a sequence of _statements_. A block defines a
[scope](#declarations-definitions-and-scopes) and, like other scopes, is
enclosed in curly braces (`{`...`}`). Each statement is terminated by a
semicolon or block. [Expressions](#expressions), [assignments](assignment.md)
and [`var`](#variable-var-declarations) and [`let`](#constant-let-declarations)
are valid statements.

Statements within a block are normally executed in the order they appear in the
source code, except when modified by control-flow statements.

The body of a function is defined by a block, and some
[control-flow statements](#control-flow) have their own blocks of code. These
are nested within the enclosing scope. For example, here is a function
definition with a block of statements defining the body of the function, and a
nested block as part of a `while` statement:

```carbon
fn Foo() {
  Bar();
  while (Baz()) {
    Quux();
  }
}
```

> References:
>
> -   [Blocks and statements](blocks_and_statements.md)
> -   Proposal
>     [#162: Basic Syntax](https://github.com/carbon-language/carbon-lang/pull/162)
> -   Proposal
>     [#2665: Semicolons terminate statements](https://github.com/carbon-language/carbon-lang/pull/2665)

### Control flow

Blocks of statements are generally executed sequentially. Control-flow
statements give additional control over the flow of execution and which
statements are executed.

Some control-flow statements include [blocks](#blocks-and-statements). Those
blocks will always be within curly braces `{`...`}`.

```carbon
// Curly braces { ... } are required.
if (condition) {
  ExecutedWhenTrue();
} else {
  ExecutedWhenFalse();
}
```

This is unlike C++, which allows control-flow constructs to omit curly braces
around a single statement.

> References:
>
> -   [Control flow](control_flow/README.md)
> -   Proposal
>     [#162: Basic Syntax](https://github.com/carbon-language/carbon-lang/pull/162)
> -   Proposal
>     [#623: Require braces](https://github.com/carbon-language/carbon-lang/pull/623)

#### `if` and `else`

`if` and `else` provide conditional execution of statements. An `if` statement
consists of:

-   An `if` introducer followed by a condition in parentheses. If the condition
    evaluates to `true`, the block following the condition is executed,
    otherwise it is skipped.
-   This may be followed by zero or more `else if` clauses, whose conditions are
    evaluated if all prior conditions evaluate to `false`, with a block that is
    executed if that evaluation is to `true`.
-   A final optional `else` clause, with a block that is executed if all
    conditions evaluate to `false`.

For example:

```carbon
if (fruit.IsYellow()) {
  Carbon.Print("Banana!");
} else if (fruit.IsOrange()) {
  Carbon.Print("Orange!");
} else {
  Carbon.Print("Vegetable!");
}
```

This code will:

-   Print `Banana!` if `fruit.IsYellow()` is `true`.
-   Print `Orange!` if `fruit.IsYellow()` is `false` and `fruit.IsOrange()` is
    `true`.
-   Print `Vegetable!` if both of the above return `false`.

> References:
>
> -   [Control flow](control_flow/conditionals.md)
> -   Proposal
>     [#285: if/else](https://github.com/carbon-language/carbon-lang/pull/285)

#### Loops

> References: [Loops](control_flow/loops.md)

##### `while`

`while` statements loop for as long as the passed expression returns `true`. For
example, this prints `0`, `1`, `2`, then `Done!`:

```carbon
var x: i32 = 0;
while (x < 3) {
  Carbon.Print(x);
  ++x;
}
Carbon.Print("Done!");
```

> References:
>
> -   [`while` loops](control_flow/loops.md#while)
> -   Proposal
>     [#340: Add C++-like `while` loops](https://github.com/carbon-language/carbon-lang/pull/340)

##### `for`

`for` statements support range-based looping, typically over containers. For
example, this prints each `String` value in `names`:

```carbon
for (var name: String in names) {
  Carbon.Print(name);
}
```

> References:
>
> -   [`for` loops](control_flow/loops.md#for)
> -   Proposal
>     [#353: Add C++-like `for` loops](https://github.com/carbon-language/carbon-lang/pull/353)

##### `break`

The `break` statement immediately ends a `while` or `for` loop. Execution will
continue starting from the end of the loop's scope. For example, this processes
steps until a manual step is hit (if no manual step is hit, all steps are
processed):

```carbon
for (var step: Step in steps) {
  if (step.IsManual()) {
    Carbon.Print("Reached manual step!");
    break;
  }
  step.Process();
}
```

> References:
>
> -   [`break`](control_flow/loops.md#break)
> -   Proposal
>     [#340: Add C++-like `while` loops](https://github.com/carbon-language/carbon-lang/pull/340)
> -   Proposal
>     [#353: Add C++-like `for` loops](https://github.com/carbon-language/carbon-lang/pull/353)

##### `continue`

The `continue` statement immediately goes to the next loop of a `while` or
`for`. In a `while`, execution continues with the `while` expression. For
example, this prints all non-empty lines of a file, using `continue` to skip
empty lines:

```carbon
var f: File = OpenFile(path);
while (!f.EOF()) {
  var line: String = f.ReadLine();
  if (line.IsEmpty()) {
    continue;
  }
  Carbon.Print(line);
}
```

> References:
>
> -   [`continue`](control_flow/loops.md#continue)
> -   Proposal
>     [#340: Add C++-like `while` loops](https://github.com/carbon-language/carbon-lang/pull/340)
> -   Proposal
>     [#353: Add C++-like `for` loops](https://github.com/carbon-language/carbon-lang/pull/353)

#### `return`

The `return` statement ends the flow of execution within a function, returning
execution to the caller.

```carbon
// Prints the integers 1 .. `n` and then
// returns to the caller.
fn PrintFirstN(n: i32) {
  var i: i32 = 0;
  while (true) {
    i += 1;
    if (i > n) {
      // None of the rest of the function is
      // executed after a `return`.
      return;
    }
    Carbon.Print(i);
  }
}
```

If the function returns a value to the caller, that value is provided by an
expression in the return statement. For example:

```carbon
fn Sign(i: i32) -> i32 {
  if (i > 0) {
    return 1;
  }
  if (i < 0) {
    return -1;
  }
  return 0;
}

Assert(Sign(-3) == -1);
```

> References:
>
> -   [`return`](control_flow/return.md)
> -   [`return` statements](functions.md#return-statements)
> -   Proposal
>     [#415: return](https://github.com/carbon-language/carbon-lang/pull/415)
> -   Proposal
>     [#538: return with no argument](https://github.com/carbon-language/carbon-lang/pull/538)

##### `returned var`

To avoid a copy when returning a variable, add a `returned` prefix to the
variable's declaration and use `return var` instead of returning an expression,
as in:

```carbon
fn MakeCircle(radius: i32) -> Circle {
  returned var c: Circle;
  c.radius = radius;
  // `return c` would be invalid because `returned` is in use.
  return var;
}
```

This is instead of
[the "named return value optimization" of C++](https://en.wikipedia.org/wiki/Copy_elision#Return_value_optimization).

> References:
>
> -   [`returned var`](control_flow/return.md#returned-var)
> -   Proposal
>     [#257: Initialization of memory and variables](https://github.com/carbon-language/carbon-lang/pull/257)

#### `match`

`match` is a control flow similar to `switch` of C and C++ and mirrors similar
constructs in other languages, such as Swift. The `match` keyword is followed by
an expression in parentheses, whose value is matched against the `case`
declarations, each of which contains a [refutable pattern](#refutable-patterns),
in order. The refutable pattern may optionally be followed by an `if`
expression, which may use the names from bindings in the pattern.

The code for the first matching `case` is executed. An optional `default` block
may be placed after the `case` declarations, it will be executed if none of the
`case` declarations match.

An example `match` is:

```carbon
fn Bar() -> (i32, (f32, f32));

fn Foo() -> f32 {
  match (Bar()) {
    case (42, (x: f32, y: f32)) => {
      return x - y;
    }
    case (p: i32, (x: f32, _: f32)) if (p < 13) => {
      return p * x;
    }
    case (p: i32, _: auto) if (p > 3) => {
      return p * Pi;
    }
    default => {
      return Pi;
    }
  }
}
```

> **Note:** This is provisional, no design for `match` statements has been
> through the proposal process yet.

> References:
>
> -   [Pattern matching](pattern_matching.md)
> -   Question-for-leads issue
>     [#1283: how should pattern matching and implicit conversion interact?](https://github.com/carbon-language/carbon-lang/issues/1283)

## User-defined types

### Classes

_Nominal classes_, or just
[_classes_](<https://en.wikipedia.org/wiki/Class_(computer_programming)>), are a
way for users to define their own
[data structures](https://en.wikipedia.org/wiki/Data_structure) or
[record types](<https://en.wikipedia.org/wiki/Record_(computer_science)>).

This is an example of a class
[definition](#declarations-definitions-and-scopes):

```carbon
class Widget {
  var x: i32;
  var y: i32;
  var payload: String;
}
```

Breaking this apart:

-   This defines a class named `Widget`. `Widget` is the name added to the
    enclosing [scope](#declarations-definitions-and-scopes).
-   The name `Widget` is followed by curly braces (`{`...`}`) containing the
    class _body_, making this a
    [definition](#declarations-definitions-and-scopes). A
    [forward declaration](#declarations-definitions-and-scopes) would instead
    have a semicolon(`;`).
-   Those braces delimit the class'
    [scope](#declarations-definitions-and-scopes).
-   Fields, or
    [instances variables](https://en.wikipedia.org/wiki/Instance_variable), are
    defined using [`var` declarations](#variable-var-declarations). `Widget` has
    two `i32` fields (`x` and `y`), and one `String` field (`payload`).

The order of the field declarations determines the fields' memory-layout order.

Classes may have other kinds of members beyond fields declared in its scope:

-   [Class functions](#class-functions-and-factory-functions)
-   [Methods](#methods)
-   [`alias`](#aliases)
-   [`let`](#constant-let-declarations) to define class constants. **TODO:**
    Another syntax to define constants associated with the class like
    `class let` or `static let`?
-   `class`, to define a
    [_member class_ or _nested class_](https://en.wikipedia.org/wiki/Inner_class)

Within the scope of a class, the unqualified name `Self` can be used to refer to
the class itself.

Members of a class are [accessed](expressions/member_access.md) using the dot
(`.`) notation, so given an instance `dial` of type `Widget`, `dial.payload`
refers to its `payload` field.

Both [structural data classes](#struct-types) and nominal classes are considered
_class types_, but they are commonly referred to as "structs" and "classes"
respectively when that is not confusing. Like structs, classes refer to their
members by name. Unlike structs, classes are
[nominal types](https://en.wikipedia.org/wiki/Nominal_type_system#Nominal_typing).

> References:
>
> -   [Classes](classes.md#nominal-class-types)
> -   Proposal
>     [#722: Nominal classes and methods](https://github.com/carbon-language/carbon-lang/pull/722)
> -   Proposal
>     [#989: Member access expressions](https://github.com/carbon-language/carbon-lang/pull/989)

#### Assignment

There is an [implicit conversions](expressions/implicit_conversions.md) defined
between a [struct literal](#struct-types) and a class type with the same fields,
in any scope that has [access](#access-control) to all of the class' fields.
This may be used to assign or initialize a variable with a class type, as in:

```carbon
var sprocket: Widget = {.x = 3, .y = 4, .payload = "Sproing"};
sprocket = {.x = 2, .y = 1, .payload = "Bounce"};
```

> References:
>
> -   [Classes: Assignment](classes.md#assignment)
> -   Proposal
>     [#722: Nominal classes and methods](https://github.com/carbon-language/carbon-lang/pull/722)
> -   Proposal
>     [#981: Implicit conversions for aggregates](https://github.com/carbon-language/carbon-lang/pull/981)

#### Class functions and factory functions

Classes may also contain _class functions_. These are functions that are
accessed as members of the type, like
[static member functions in C++](<https://en.wikipedia.org/wiki/Method_(computer_programming)#Static_methods>),
as opposed to [methods](#methods) that are members of instances. They are
commonly used to define a function that creates instances. Carbon does not have
separate
[constructors](<https://en.wikipedia.org/wiki/Constructor_(object-oriented_programming)>)
like C++ does.

```carbon
class Point {
  // Class function that instantiates `Point`.
  // `Self` in class scope means the class currently being defined.
  fn Origin() -> Self {
    return {.x = 0, .y = 0};
  }
  var x: i32;
  var y: i32;
}
```

Note that if the definition of a function is provided inside the class scope,
the body is treated as if it was defined immediately after the outermost class
definition. This means that members such as the fields will be considered
declared even if their declarations are later in the source than the class
function.

The [`returned var` feature](#returned-var) can be used if the address of the
instance being created is needed in a factory function, as in:

```carbon
class Registered {
  fn Make() -> Self {
    returned var result: Self = {...};
    StoreMyPointerSomewhere(&result);
    return var;
  }
}
```

This approach can also be used for types that can't be copied or moved.

> References:
>
> -   [Classes: Construction](classes.md#construction)
> -   Proposal
>     [#722: Nominal classes and methods](https://github.com/carbon-language/carbon-lang/pull/722)

#### Methods

Class type definitions can include methods:

```carbon
class Point {
  // Method defined inline
  fn Distance[self: Self](x2: i32, y2: i32) -> f32 {
    var dx: i32 = x2 - self.x;
    var dy: i32 = y2 - self.y;
    return Math.Sqrt(dx * dx + dy * dy);
  }
  // Mutating method declaration
  fn Offset[addr self: Self*](dx: i32, dy: i32);

  var x: i32;
  var y: i32;
}

// Out-of-line definition of method declared inline
fn Point.Offset[addr self: Self*](dx: i32, dy: i32) {
  self->x += dx;
  self->y += dy;
}

var origin: Point = {.x = 0, .y = 0};
Assert(Math.Abs(origin.Distance(3, 4) - 5.0) < 0.001);
origin.Offset(3, 4);
Assert(origin.Distance(3, 4) == 0.0);
```

This defines a `Point` class type with two integer data members `x` and `y` and
two methods `Distance` and `Offset`:

-   Methods are defined as class functions with a `self` parameter inside square
    brackets `[`...`]` before the regular explicit parameter list in parens
    `(`...`)`.
-   Methods are called using the member syntax, `origin.Distance(`...`)` and
    `origin.Offset(`...`)`.
-   `Distance` computes and returns the distance to another point, without
    modifying the `Point`. This is signified using `[self: Self]` in the method
    declaration.
-   `origin.Offset(`...`)` does modify the value of `origin`. This is signified
    using `[addr self: Self*]` in the method declaration. Since calling this
    method requires taking the [non-`const`](#const) address of `origin`, it may
    only be called on [reference expressions](#expression-categories).
-   Methods may be declared lexically inline like `Distance`, or lexically out
    of line like `Offset`.

> References:
>
> -   [Methods](classes.md#methods)
> -   Proposal
>     [#722: Nominal classes and methods](https://github.com/carbon-language/carbon-lang/pull/722)

#### Inheritance

The philosophy of inheritance support in Carbon is to focus on use cases where
inheritance is a good match, and use other features for other cases. For
example, [mixins](#mixins) for implementation reuse and [generics](#generics)
for [separating interface from implementation](#interfaces-and-implementations).
This allows Carbon to move away from
[multiple inheritance](https://en.wikipedia.org/wiki/Multiple_inheritance),
which doesn't have as efficient of an implementation strategy.

Classes by default are
[_final_](<https://en.wikipedia.org/wiki/Inheritance_(object-oriented_programming)#Non-subclassable_classes>),
which means they may not be extended. A class may be declared as allowing
extension using either the `base class` or `abstract class` introducer instead
of `class`. An `abstract class` is a base class that may not itself be
instantiated.

```carbon
base class MyBaseClass { ... }
```

Either kind of base class may be _extended_ to get a _derived class_. Derived
classes are final unless they are themselves declared `base` or `abstract`.
Classes may only extend a single class. Carbon only supports single inheritance,
and will use mixins instead of multiple inheritance.

```carbon
base class MiddleDerived {
  extend base: MyBaseClass;
  ...
}
class FinalDerived {
  extend base: MiddleDerived;
  ...
}
// ❌ Forbidden: class Illegal { extend base: FinalDerived; ... }
// may not extend `FinalDerived` since not declared `base` or `abstract`.
```

A base class may define
[virtual methods](https://en.wikipedia.org/wiki/Virtual_function). These are
methods whose implementation may be overridden in a derived class. By default
methods are _non-virtual_, the declaration of a virtual method must be prefixed
by one of these three keywords:

-   A method marked `virtual` has a definition in this class but not in any
    base.
-   A method marked `abstract` does not have a definition in this class, but
    must have a definition in any non-`abstract` derived class.
-   A method marked `impl` has a definition in this class, overriding any
    definition in a base class.

A pointer to a derived class may be cast to a pointer to one of its base
classes. Calling a virtual method through a pointer to a base class will use the
overriding definition provided in the derived class. Base classes with `virtual`
methods may use
[run-time type information](https://en.wikipedia.org/wiki/Run-time_type_information)
in a match statement to dynamically test whether the dynamic type of a value is
some derived class, as in:

```carbon
var base_ptr: MyBaseType* = ...;
match (base_ptr) {
  case dyn p: MiddleDerived* => { ... }
}
```

For purposes of construction, a derived class acts like its first field is
called `base` with the type of its immediate base class.

```carbon
class MyDerivedType {
  extend base: MyBaseType;
  fn Make() -> MyDerivedType {
    return {.base = MyBaseType.Make(), .derived_field = 7};
  }
  var derived_field: i32;
}
```

Abstract classes can't be instantiated, so instead they should define class
functions returning `partial Self`. Those functions should be marked
[`protected`](#access-control) so they may only be used by derived classes.

```carbon
abstract class AbstractClass {
  protected fn Make() -> partial Self {
    return {.field_1 = 3, .field_2 = 9};
  }
  // ...
  var field_1: i32;
  var field_2: i32;
}
// ❌ Error: can't instantiate abstract class
var abc: AbstractClass = ...;

class DerivedFromAbstract {
  extend base: AbstractClass;
  fn Make() -> Self {
    // AbstractClass.Make() returns a
    // `partial AbstractClass` that can be used as
    // the `.base` member when constructing a value
    // of a derived class.
    return {.base = AbstractClass.Make(),
            .derived_field = 42 };
  }

  var derived_field: i32;
}
```

> References:
>
> -   [Classes: Inheritance](classes.md#inheritance)
> -   Proposal
>     [#777: Inheritance](https://github.com/carbon-language/carbon-lang/pull/777)
> -   Proposal
>     [#820: Implicit conversions](https://github.com/carbon-language/carbon-lang/pull/820)

#### Access control

Class members are by default publicly accessible. The `private` keyword prefix
can be added to the member's declaration to restrict it to members of the class
or any friends. A `private virtual` or `private abstract` method may be
implemented in derived classes, even though it may not be called.

Friends may be declared using a `friend` declaration inside the class naming an
existing function or type. Unlike C++, `friend` declarations may only refer to
names resolvable by the compiler, and don't act like forward declarations.

`protected` is like `private`, but also gives access to derived classes.

> References:
>
> -   [Access control for class members](classes.md#access-control)
> -   Question-for-leads issue
>     [#665: `private` vs `public` _syntax_ strategy, as well as other visibility tools like `external`/`api`/etc.](https://github.com/carbon-language/carbon-lang/issues/665)
> -   Proposal
>     [#777: Inheritance](https://github.com/carbon-language/carbon-lang/pull/777)
> -   Question-for-leads issue
>     [#971: Private interfaces in public API files](https://github.com/carbon-language/carbon-lang/issues/971)

#### Destructors

A destructor for a class is custom code executed when the lifetime of a value of
that type ends. They are defined with the `destructor` keyword followed by
either `[self: Self]` or `[addr self: Self*]` (as is done with
[methods](#methods)) and the block of code in the class definition, as in:

```carbon
class MyClass {
  destructor [self: Self] { ... }
}
```

or:

```carbon
class MyClass {
  // Can modify `self` in the body.
  destructor [addr self: Self*] { ... }
}
```

The destructor for a class is run before the destructors of its data members.
The data members are destroyed in reverse order of declaration. Derived classes
are destroyed before their base classes.

A destructor in an abstract or base class may be declared `virtual` like with
[methods](#inheritance). Destructors in classes derived from one with a virtual
destructor must be declared with the `impl` keyword prefix. It is illegal to
delete an instance of a derived class through a pointer to a base class unless
the base class is declared `virtual` or `impl`. To delete a pointer to a
non-abstract base class when it is known not to point to a value with a derived
type, use `UnsafeDelete`.

> References:
>
> -   [Classes: Destructors](classes.md#destructors)
> -   Proposal
>     [#1154: Destructors](https://github.com/carbon-language/carbon-lang/pull/1154)

#### `const`

For every type `MyClass`, there is the type `const MyClass` such that:

-   The data representation is the same, so a `MyClass*` value may be implicitly
    converted to a `(const MyClass)*`.
-   A `const MyClass` [reference expression](#expression-categories) may
    automatically convert to a `MyClass` value expression, the same way that a
    `MyClass` reference expression can.
-   If member `x` of `MyClass` has type `T`, then member `x` of `const MyClass`
    has type `const T`.
-   While all of the member names in `MyClass` are also member names in
    `const MyClass`, the effective API of a `const MyClass` reference expression
    is a subset of `MyClass`, because only `addr` methods accepting a
    `const Self*` will be valid.

Note that `const` binds more tightly than postfix-`*` for forming a pointer
type, so `const MyClass*` is equal to `(const MyClass)*`.

This example uses the definition of `Point` from the
["methods" section](#methods):

```carbon
var origin: Point = {.x = 0, .y = 0};

// ✅ Allowed conversion from `Point*` to
// `const Point*`:
let p: const Point* = &origin;

// ✅ Allowed conversion of `const Point` reference expression
// to `Point` value expression.
let five: f32 = p->Distance(3, 4);

// ❌ Error: mutating method `Offset` excluded
// from `const Point` API.
p->Offset(3, 4);

// ❌ Error: mutating method `AssignAdd.Op`
// excluded from `const i32` API.
p->x += 2;
```

> References:
>
> -   [`const`-qualified types](values.md#const-qualified-types)
> -   Proposal
>     [#2006: Values, variables, pointers, and references](https://github.com/carbon-language/carbon-lang/pull/2006)

#### Unformed state

Types indicate that they support unformed states by
[implementing a particular interface](#interfaces-and-implementations),
otherwise variables of that type must be explicitly initialized when they are
declared.

An unformed state for an object is one that satisfies the following properties:

-   Assignment from a fully formed value is correct using the normal assignment
    implementation for the type.
-   Destruction must be correct using the type's normal destruction
    implementation.
-   Destruction must be optional. The behavior of the program must be equivalent
    whether the destructor is run or not for an unformed object, including not
    leaking resources.

A type might have more than one in-memory representation for the unformed state,
and those representations may be the same as valid fully formed values for that
type. For example, all values are legal representations of the unformed state
for any type with a trivial destructor like `i32`. Types may define additional
initialization for the [hardened build mode](#build-modes). For example, this
causes integers to be set to `0` when in unformed state in this mode.

Any operation on an unformed object _other_ than destruction or assignment from
a fully formed value is an error, even if its in-memory representation is that
of a valid value for that type.

> References:
>
> -   Proposal
>     [#257: Initialization of memory and variables](https://github.com/carbon-language/carbon-lang/pull/257)

#### Move

Carbon will allow types to define if and how they are moved. This can happen
when returning a value from a function or by using the _move operator_ `~x`.
This leaves `x` in an [unformed state](#unformed-state) and returns its old
value.

> **Note:** This is provisional. The move operator was discussed but not
> proposed in accepted proposal
> [#257: Initialization of memory and variables](https://github.com/carbon-language/carbon-lang/pull/257).

#### Mixins

Mixins allow reuse with different trade-offs compared to
[inheritance](#inheritance). Mixins focus on implementation reuse, such as might
be done using
[CRTP](https://en.wikipedia.org/wiki/Curiously_recurring_template_pattern) or
[multiple inheritance](https://en.wikipedia.org/wiki/Multiple_inheritance) in
C++.

> **TODO:** The design for mixins is still under development. The details here
> are provisional. The mixin use case was included in accepted proposal
> [#561: Basic classes: use cases, struct literals, struct types, and future work](https://github.com/carbon-language/carbon-lang/pull/561).

### Choice types

A _choice type_ is a [tagged union](https://en.wikipedia.org/wiki/Tagged_union),
that can store different types of data in a storage space that can hold the
largest. A choice type has a name, and a list of cases separated by commas
(`,`). Each case has a name and an optional parameter list.

```carbon
choice IntResult {
  Success(value: i32),
  Failure(error: String),
  Cancelled
}
```

The value of a choice type is one of the cases, plus the values of the
parameters to that case, if any. A value can be constructed by naming the case
and providing values for the parameters, if any:

```carbon
fn ParseAsInt(s: String) -> IntResult {
  var r: i32 = 0;
  for (c: i32 in s) {
    if (not IsDigit(c)) {
      // Equivalent to `IntResult.Failure(...)`
      return .Failure("Invalid character");
    }
    // ...
  }
  return .Success(r);
}
```

Choice type values may be consumed using a [`match` statement](#match):

```carbon
match (ParseAsInt(s)) {
  case .Success(value: i32) => {
    return value;
  }
  case .Failure(error: String) => {
    Display(error);
  }
  case .Cancelled => {
    Terminate();
  }
}
```

They can also represent an
[enumerated type](https://en.wikipedia.org/wiki/Enumerated_type), if no
additional data is associated with the choices, as in:

```carbon
choice LikeABoolean { False, True }
```

> References:
>
> -   [Sum types](sum_types.md)
> -   Proposal
>     [#157: Design direction for sum types](https://github.com/carbon-language/carbon-lang/pull/157)
> -   Proposal
>     [#162: Basic Syntax](https://github.com/carbon-language/carbon-lang/pull/162)

## Names

Names are introduced by [declarations](#declarations-definitions-and-scopes) and
are valid until the end of the scope in which they appear. Code may not refer to
names earlier in the source than they are declared. In executable scopes such as
function bodies, names declared later are not found. In declarative scopes such
as packages, classes, and interfaces, it is an error to refer to names declared
later, except that inline class member function bodies are
[parsed as if they appeared after the class](#class-functions-and-factory-functions).

A name in Carbon is formed from a sequence of letters, numbers, and underscores,
and starts with a letter. We intend to follow
[Unicode's Annex 31](https://unicode.org/reports/tr31/) in selecting valid
identifier characters, but a concrete set of valid characters has not been
selected yet.

> References:
>
> -   [Lexical conventions](lexical_conventions)
> -   [Principle: Information accumulation](/docs/project/principles/information_accumulation.md)
> -   Proposal
>     [#142: Unicode source files](https://github.com/carbon-language/carbon-lang/pull/142)
> -   Question-for-leads issue
>     [#472: Open question: Calling functions defined later in the same file](https://github.com/carbon-language/carbon-lang/issues/472)
> -   Proposal
>     [#875: Principle: information accumulation](https://github.com/carbon-language/carbon-lang/pull/875)

### Files, libraries, packages

-   **Files** are grouped into libraries, which are in turn grouped into
    packages.
-   **Libraries** are the granularity of code reuse through imports.
-   **Packages** are the unit of distribution.

Each library must have exactly one `api` file. This file includes declarations
for all public names of the library. Definitions for those declarations must be
in some file in the library, either the `api` file or an `impl` file.

Every package has its own namespace. This means libraries within a package need
to coordinate to avoid name conflicts, but not across packages.

> References:
>
> -   [Code and name organization](code_and_name_organization)
> -   Proposal
>     [#107: Code and name organization](https://github.com/carbon-language/carbon-lang/pull/107)

### Package declaration

Files start with an optional package declaration, consisting of:

-   optionally, the `package` keyword followed by an identifier specifying the
    package name,
-   optionally, the `library` keyword followed by a string with the library
    name,
-   either `api` or `impl`, and
-   a terminating semicolon (`;`).

For example:

```carbon
// Package name is `Geometry`.
// Library name is "Shapes".
// This file is an `api` file, not an `impl` file.
package Geometry library "Shapes" api;
```

Parts of this declaration may be omitted:

-   If the package keyword is not specified, as in `library "Widgets" api;`, the
    file contributes to the `Main` package. No other package may import from the
    `Main` package, and it cannot be named explicitly.

-   If the library keyword is not specified, as in `package Geometry api;`, this
    file contributes to the default library.

-   If both keywords are omitted, the package declaration must be omitted
    entirely. In this case, the file is an `impl` file belonging to the default
    library of the `Main` package, which implicitly has an empty `api` file.
    This library is used to define the entry point for the program, and tests
    and smaller examples may choose to reside entirely within this library. No
    other library can import this library even from within the default package.

If the default library of the `Main` package contains a function named `Run`,
that function is the program entry point. Otherwise, the program's entry point
may be defined in another language, such as by defining a C++ `main` function.

> **Note:** Valid signatures for the entry point have not yet been decided.

> References:
>
> -   [Code and name organization](code_and_name_organization)
> -   Proposal
>     [#107: Code and name organization](https://github.com/carbon-language/carbon-lang/pull/107)
> -   Proposal
>     [#2550: Simplified package declaration for the main package](https://github.com/carbon-language/carbon-lang/pull/2550)

### Imports

After the package declaration, files may include `import` declarations. The
`import` keyword is followed by the package name, `library` followed by the
library name, or both. If the library is omitted, the default library for that
package is imported.

All `import` declarations must appear before all other non-`package`
declarations in the file.

#### Same-package imports

The package name must be omitted when importing a library from the current
package.

```carbon
// Import the "Vertex" library from the package containing this file.
import library "Vertex";
```

The `import library ...` syntax adds all the public top-level names within the
given library to the top-level scope of the current file as
[`private`](#name-visibility) names, and similarly for names in
[namespaces](#namespaces).

Every `impl` file automatically imports the `api` file for its library.
Attempting to perform an import of the current library is invalid.

```
package MyPackage library "Widgets" impl;

// ❌ Error, this import is performed implicitly.
import MyPackage library "Widgets";
```

The default library for a package does not have a string name, and is instead
named with the `default` keyword.

```carbon
// Import the default library from the same package.
import library default;
```

It is an error to use the `import library default;` syntax in the `Main`
package.

#### Cross-package imports

When the package name is specified, the `import` declaration imports a library
from another package.

```carbon
package MyPackage impl;

// Import the "Vector" library from the `LinearAlgebra` package.
import LinearAlgebra library "Vector";

// Import the default library from the `ArbitraryPrecision` package.
import ArbitraryPrecision;
```

The syntax `import PackageName ...` introduces the name `PackageName` as a
[`private`](#name-visibility) name naming the given package. Importing
additional libraries from that package makes additional members of `PackageName`
visible.

It is an error to specify the name of the current package. The package name must
be omitted when [importing from the same package](#same-package-imports).

It is an error to specify `library default` in a package-qualified import.
Instead, omit the `library` portion of the declaration.

It is an error to specify the package name `Main`. Libraries in the `Main`
package can only be imported from within that package.

> References:
>
> -   [Code and name organization](code_and_name_organization)
> -   Proposal
>     [#107: Code and name organization](https://github.com/carbon-language/carbon-lang/pull/107)
> -   Proposal
>     [#2550: Simplified package declaration for the main package](https://github.com/carbon-language/carbon-lang/pull/2550)

### Name visibility

The names visible from an imported library are determined by these rules:

-   Declarations in an `api` file are by default _public_, which means visible
    to any file that imports that library. This matches class members, which are
    also [default public](#access-control).
-   A `private` prefix on a declaration in an `api` file makes the name _library
    private_. This means the name is visible in the file and all `impl` files
    for the same library.
-   The visibility of a name is determined by its first declaration, considering
    `api` files before `impl` files. The `private` prefix is only allowed on the
    first declaration.
-   A name declared in an `impl` file and not the corresponding `api` file is
    _file private_, meaning visible in just that file. Its first declaration
    must be marked with a `private` prefix. **TODO:** This needs to be finalized
    in a proposal to resolve inconsistency between
    [#665](https://github.com/carbon-language/carbon-lang/issues/665#issuecomment-914661914)
    and [#1136](https://github.com/carbon-language/carbon-lang/issues/1136).
-   Private names don't conflict with names outside the region they're private
    to: two different libraries can have different private names `foo` without
    conflict, but a private name conflicts with a public name in the same scope.

At most one `api` file in a package transitively used in a program may declare a
given name public.

> References:
>
> -   [Exporting entities from an API file](code_and_name_organization/README.md#exporting-entities-from-an-api-file)
> -   Question-for-leads issue
>     [#665: `private` vs `public` _syntax_ strategy, as well as other visibility tools like `external`/`api`/etc.](https://github.com/carbon-language/carbon-lang/issues/665)
> -   Proposal
>     [#752: api file default public](https://github.com/carbon-language/carbon-lang/pull/752)
> -   Proposal
>     [#931: Generic impls access (details 4)](https://github.com/carbon-language/carbon-lang/pull/931)
> -   Question-for-leads issue
>     [#1136: what is the top-level scope in a source file, and what names are found there?](https://github.com/carbon-language/carbon-lang/issues/1136)

### Package scope

The top-level scope in a file is the scope of the package. This means:

-   Within this scope (and its sub-namespaces), all visible names from the same
    package appear. This includes names from the same file, names from the `api`
    file of a library when inside an `impl` file, and names from imported
    libraries of the same package.
-   In scopes where package members might have a name conflict with something
    else, the syntax `package.Foo` can be used to name the `Foo` member of the
    current package.

In this example, the names `F` and `P` are used in a scope where they could mean
two different things, and
[qualifications are needed to disambiguate](#name-lookup):

```carbon
import P;
fn F();
class C {
  fn F();
  class P {
    fn H();
  }
  fn G() {
    // ❌ Error: ambiguous whether `F` means
    // `package.F` or `package.C.F`.
    F();
   // ✅ Allowed: fully qualified
    package.F();
    package.C.F();
    // ✅ Allowed: unambiguous
    C.F();
    // ❌ Error: ambiguous whether `P` means
    // `package.P` or `package.C.P`.
    P.H();
    // ✅ Allowed
    package.P.H();
    package.C.P.H();
    C.P.H();
  }
}
```

> References:
>
> -   [Code and name organization](code_and_name_organization)
> -   Proposal
>     [#107: Code and name organization](https://github.com/carbon-language/carbon-lang/pull/107)
> -   Proposal
>     [#752: api file default public](https://github.com/carbon-language/carbon-lang/pull/752)
> -   Question-for-leads issue
>     [#1136: what is the top-level scope in a source file, and what names are found there?](https://github.com/carbon-language/carbon-lang/issues/1136)

### Namespaces

A `namespace` declaration defines a name that may be used as a prefix of names
declared afterward. When defining a member of a namespace, other members of that
namespace are considered in scope and may be found by
[name lookup](#name-lookup) without the namespace prefix. In this example,
package `P` defines some of its members inside a namespace `N`:

```carbon
package P api;

// Defines namespace `N` within the current package.
namespace N;

// Defines namespaces `M` and `M.L`.
namespace M.L;

fn F();
// ✅ Allowed: Declares function `G` in namespace `N`.
private fn N.G();
// ❌ Error: `Bad` hasn't been declared.
fn Bad.H();

fn J() {
  // ❌ Error: No `package.G`
  G();
}

fn N.K() {
  // ✅ Allowed: Looks in both `package` and `package.N`.
  // Finds `package.F` and `package.N.G`.
  F();
  G();
}

// ✅ Allowed: Declares function `R` in namespace `M.L`.
fn M.L.R();
// ✅ Allowed: Declares function `Q` in namespace `M`.
fn M.Q();
```

Another package importing `P` can refer to the public members of that namespace
by prefixing with the package name `P` followed by the namespace:

```carbon
import P;

// ✅ Allowed: `F` is public member of `P`.
P.F();
// ❌ Error: `N.G` is a private member of `P`.
P.N.G();
// ✅ Allowed: `N.K` is public member of `P`.
P.N.K();
// ✅ Allowed: `M.L.R` is public member of `P`.
P.M.L.R();
// ✅ Allowed: `M.Q` is public member of `P`.
P.M.Q();
```

> References:
>
> -   ["Namespaces" in "Code and name organization"](code_and_name_organization/README.md#namespaces)
> -   ["Package and namespace members" in "Qualified names and member access"](expressions/member_access.md#package-and-namespace-members)
> -   Proposal
>     [#107: Code and name organization](https://github.com/carbon-language/carbon-lang/pull/107)
> -   Proposal
>     [#989: Member access expressions](https://github.com/carbon-language/carbon-lang/pull/989)
> -   Question-for-leads issue
>     [#1136: what is the top-level scope in a source file, and what names are found there?](https://github.com/carbon-language/carbon-lang/issues/1136)

### Naming conventions

Our naming conventions are:

-   For idiomatic Carbon code:
    -   `UpperCamelCase` will be used when the named entity cannot have a
        dynamically varying value. For example, functions, namespaces, or
        compile-time constant values. Note that
        [`virtual` methods](#inheritance) are named the same way to be
        consistent with other functions and methods.
    -   `lower_snake_case` will be used when the named entity's value won't be
        known until runtime, such as for variables.
-   For Carbon-provided features:
    -   Keywords and type literals will use `lower_snake_case`.
    -   Other code will use the conventions for idiomatic Carbon code.

> References:
>
> -   [Naming conventions](naming_conventions.md)
> -   Proposal
>     [#861: Naming conventions](https://github.com/carbon-language/carbon-lang/pull/861)

### Aliases

`alias` declares a name as equivalent to another name, for example:

```carbon
alias NewName = SomePackage.OldName;
```

Note that the right-hand side of the equal sign (`=`) is a name not a value, so
`alias four = 4;` is not allowed. This allows `alias` to work with entities like
namespaces, which aren't values in Carbon.

This can be used during an incremental migration when changing a name. For
example, `alias` would allow you to have two names for a data field in a class
while clients were migrated between the old name and the new name.

```carbon
class MyClass {
  var new_name: String;
  alias old_name = new_name;
}

var x: MyClass = {.new_name = "hello"};
Carbon.Assert(x.old_name == "hello");
```

Another use is to include a name in a public API. For example, `alias` may be
used to include a name from an interface implementation as a member of a class
or [named constraint](generics/details.md#named-constraints), possibly renamed:

```carbon
class ContactInfo {
  impl as Printable;
  impl as ToPrinterDevice;
  alias PrintToScreen = Printable.Print;
  alias PrintToPrinter = ToPrinterDevice.Print;
  ...
}
```

> References:
>
> -   [Aliases](aliases.md)
> -   ["Aliasing" in "Code and name organization"](code_and_name_organization/README.md#aliasing)
> -   [`alias` a name from an interface impl](generics/details.md#avoiding-name-collisions)
> -   [`alias` a name in a named constraint](generics/details.md#named-constraints)
> -   Proposal
>     [#107: Code and name organization](https://github.com/carbon-language/carbon-lang/pull/107)
> -   Proposal
>     [#553: Generics details part 1](https://github.com/carbon-language/carbon-lang/pull/553)
> -   Question-for-leads issue
>     [#749: Alias syntax](https://github.com/carbon-language/carbon-lang/issues/749)
> -   Proposal
>     [#989: Member access expressions](https://github.com/carbon-language/carbon-lang/pull/989)

### Name lookup

The general principle of Carbon name lookup is that we look up names in all
relevant scopes, and report an error if the name is found to refer to more than
one different entity. So Carbon requires disambiguation by adding qualifiers
instead of doing any
[shadowing](https://en.wikipedia.org/wiki/Variable_shadowing) of names. For an
example, see [the "package scope" section](#package-scope).

Unqualified name lookup walks the semantically-enclosing scopes, not only the
lexically-enclosing ones. So when a lookup is performed within
`fn MyNamespace.MyClass.MyNestedClass.MyFunction()`, we will look in
`MyNestedClass`, `MyClass`, `MyNamespace`, and the package scope, even when the
lexically-enclosing scope is the package scope. This means that the definition
of a method will look for names in the class' scope even if it is written
lexically out of line:

```
class C {
  fn F();
  fn G();
}
fn C.G() {
  // ✅ Allowed: resolves to `package.C.F`.
  F();
}
```

**FIXME: "symbolic facet binding" is the technically correct combination of
terms, but probably needs more context here.**

[Member name lookup](expressions/member_access.md) follows a similar philosophy.
If a [symbolic facet binding](#checked-and-template-parameters) is known to
implement multiple interfaces due to a constraint using
[`&`](#combining-constraints) or
[`where` clauses](generics/details.md#where-constraints), member name lookup
into that facet will look in all of the interfaces. If it is found in multiple,
the name must be disambiguated by qualifying using compound member access
([1](expressions/member_access.md),
[2](generics/details.md#qualified-member-names-and-compound-member-access)). A
[template-generic type parameter](#checked-and-template-parameters) performs
look up into the caller's type in addition to the constraint.

Carbon also rejects cases that would be invalid if all declarations in the file,
including ones appearing later, were visible everywhere, not only after their
point of appearance:

```carbon
class C {
  fn F();
  fn G();
}
fn C.G() {
  F();
}
// Error: use of `F` in `C.G` would be ambiguous
// if this declaration was earlier.
fn F();
```

> References:
>
> -   [Name lookup](name_lookup.md)
> -   ["Qualified names and member access" section of "Expressions"](expressions/README.md#qualified-names-and-member-access)
> -   [Qualified names and member access](expressions/member_access.md)
> -   [Principle: Information accumulation](/docs/project/principles/information_accumulation.md)
> -   Proposal
>     [#875: Principle: information accumulation](https://github.com/carbon-language/carbon-lang/pull/875)
> -   Proposal
>     [#989: Member access expressions](https://github.com/carbon-language/carbon-lang/pull/989)
> -   Question-for-leads issue
>     [#1136: what is the top-level scope in a source file, and what names are found there?](https://github.com/carbon-language/carbon-lang/issues/1136)

#### Name lookup for common types

Common types that we expect to be used universally will be provided for every
file are made available as if there was a special "prelude" package that was
imported automatically into every `api` file. Dedicated type literal syntaxes
like `i32` and `bool` refer to types defined within this package, based on the
["all APIs are library APIs" principle](/docs/project/principles/library_apis_only.md).

> **TODO:** Prelude provisionally imports the `Carbon` package which includes
> common facilities, like `Print` and the interfaces for operator overloading.

> References:
>
> -   [Name lookup](name_lookup.md)
> -   [Principle: All APIs are library APIs](/docs/project/principles/library_apis_only.md)
> -   Question-for-leads issue
>     [#750: Naming conventions for Carbon-provided features](https://github.com/carbon-language/carbon-lang/issues/750)
> -   Question-for-leads issue
>     [#1058: How should interfaces for core functionality be named?](https://github.com/carbon-language/carbon-lang/issues/1058)
> -   Proposal
>     [#1280: Principle: All APIs are library APIs](https://github.com/carbon-language/carbon-lang/pull/1280)

## Generics

Generics allow Carbon constructs like [functions](#functions) and
[classes](#classes) to be written with compile-time parameters and apply
generically to different types using those parameters. For example, this `Min`
function has a type\* parameter `T` that can be any type that implements the
`Ordered` interface.

```carbon
fn Min[T:! Ordered](x: T, y: T) -> T {
  // Can compare `x` and `y` since they have
  // type `T` known to implement `Ordered`.
  return if x <= y then x else y;
}

var a: i32 = 1;
var b: i32 = 2;
// `T` is deduced to be `i32`
Assert(Min(a, b) == 1);
// `T` is deduced to be `String`
Assert(Min("abc", "xyz") == "abc");
```

Since the `T` parameter is in the deduced parameter list in square brackets
(`[`...`]`) before the explicit parameter list in parentheses (`(`...`)`), the
value of `T` is determined from the types of the explicit arguments instead of
being passed as a separate explicit argument.

(\*) Note: `T` here may be thought of as a type parameter, but its values are
actually [facets](generics/terminology.md#facet), which are
[values usable as types](#values-usable-as-types). The `T` in this example is
not itself a type.

> References: **TODO:** Revisit
>
> -   [Generics: Overview](generics/overview.md)
> -   Proposal
>     [#524: Generics overview](https://github.com/carbon-language/carbon-lang/pull/524)
> -   Proposal
>     [#553: Generics details part 1](https://github.com/carbon-language/carbon-lang/pull/553)
> -   Proposal
>     [#950: Generic details 6: remove facets](https://github.com/carbon-language/carbon-lang/pull/950)
> -   Proposal
>     [#2360: Types are values of type `type`](https://github.com/carbon-language/carbon-lang/pull/2360)

### Checked and template parameters

The `:!` indicates that the `T` parameter is generic, and therefore bound at
compile time. Generic parameters may either be _checked_ or _template_, and
default to checked.

"Checked" here means that the body of `Min` is type checked when the function is
defined, independent of the specific values `T` is instantiated with, and name
lookup is delegated to the constraint on `T` (`Ordered` in this case). This type
checking is equivalent to saying the function would pass type checking given any
type `T` that implements the `Ordered` interface. Subsequent calls to `Min` only
need to check that the deduced value of `T` implements `Ordered`.

The parameter could alternatively be declared to be a _template_ generic
parameter by prefixing with the `template` keyword, as in `template T:! type`.

```carbon
fn Convert[template T:! type](source: T, template U:! type) -> U {
  var converted: U = source;
  return converted;
}

fn Foo(i: i32) -> f32 {
  // Instantiates with the `T` implicit argument set to `i32` and the `U`
  // explicit argument set to `f32`, then calls with the runtime value `i`.
  return Convert(i, f32);
}
```

A template parameter can still use a constraint. The `Min` example could have
been declared as:

```carbon
fn Min[template T:! Ordered](x: T, y: T) -> T {
  return if x <= y then x else y;
}
```

Carbon templates follow the same fundamental paradigm as
[C++ templates](<https://en.wikipedia.org/wiki/Template_(C%2B%2B)>): they are
instantiated when called, resulting in late type checking, duck typing, and lazy
binding.

One difference from C++ templates, Carbon template instantiation is not
controlled by the SFINAE rule of C++
([1](https://en.wikipedia.org/wiki/Substitution_failure_is_not_an_error),
[2](https://en.cppreference.com/w/cpp/language/sfinae)) but by explicit `if`
clauses evaluated at compile-time. The `if` clause is at the end of the
declaration, and the condition can only use constant values known at
type-checking time, including `template` parameters.

```carbon
class Array(template T:! type, template N:! i64)
    if N >= 0 and N < MaxArraySize / sizeof(T);
```

Member lookup into a template parameter is done in the actual value provided by
the caller, _in addition_ to any constraints. This means member name lookup and
type checking for anything [dependent](generics/terminology.md#dependent-names)
on the template parameter can't be completed until the template is instantiated
with a specific concrete type. When the constraint is just `type`, this gives
semantics similar to C++ templates. Constraints can then be added incrementally,
with the compiler verifying that the semantics stay the same. Once all
constraints have been added, removing the word `template` to switch to a checked
parameter is safe.

<<<<<<< HEAD
The [value phase](#value-categories-and-value-phases) of a checked parameter is
"symbolic constant" whereas the value phase of a template parameter is "template
constant." A binding pattern using `:!` is a _constant binding pattern_; more
specifically a _template binding pattern_ if it uses `template`, and a _symbolic
binding pattern_ if it does not.
=======
The [value phase](#value-phases) of a checked parameter is a symbolic value
whereas the value phase of a template parameter is constant.
>>>>>>> 320a58f9

Although checked generics are generally preferred, templates enable translation
of code between C++ and Carbon, and address some cases where the type checking
rigor of checked generics are problematic.

> References:
>
> -   [Templates](templates.md)
> -   Proposal
>     [#553: Generics details part 1](https://github.com/carbon-language/carbon-lang/pull/553)
> -   Question-for-leads issue
>     [#949: Constrained template name lookup](https://github.com/carbon-language/carbon-lang/issues/949)
> -   Proposal
>     [#989: Member access expressions](https://github.com/carbon-language/carbon-lang/pull/989)

### Interfaces and implementations

_Interfaces_ specify a set of requirements that a types might satisfy.
Interfaces act both as constraints on types a caller might supply and
capabilities that may be assumed of types that satisfy that constraint.

```carbon
interface Printable {
  // Inside an interface definition `Self` means
  // "the type implementing this interface".
  fn Print[self: Self]();
}
```

An interface is kind of [facet type](generics/terminology.md#facet-type), and
the values of this type are [facets](generics/terminology.md#facet), which are
[values usable as types](#values-usable-as-types).

In addition to function requirements, interfaces can contain:

-   [requirements that other interfaces be implemented](generics/details.md#interface-requiring-other-interfaces)
    or
    [interfaces that this interface extends](generics/details.md#interface-extension)
-   [associated facets](generics/details.md#associated-facets) and other
    [associated constants](generics/details.md#associated-constants)
-   [interface defaults](generics/details.md#interface-defaults)
-   [`final` interface members](generics/details.md#final-members)

Types only implement an interface if there is an explicit `impl` declaration
that they do. Simply having a `Print` function with the right signature is not
sufficient.

```carbon
class Circle {
  var radius: f32;

  impl as Printable {
    fn Print[self: Self]() {
      Carbon.Print("Circle with radius: {0}", self.radius);
    }
  }
}
```

In this case, `Print` is not a direct member of `Circle`, but:

-   `Circle` may be passed to functions expecting a type that implements
    `Printable`, and
-   the members of `Printable` such as `Print` may be called using compound
    member access syntax ([1](expressions/member_access.md),
    [2](generics/details.md#qualified-member-names-and-compound-member-access))
    to qualify the name of the member, as in `c.(Printable.Print)()`.

To include the members of the interface as direct members of the type, use the
[`extend`](generics/details.md#extend-impl) keyword, as in
`extend impl as Printable`. This is only permitted on `impl` declarations in the
body of a class definition.

Without `extend`, implementations don't have to be in the same library as the
type definition, subject to the orphan rule
([1](generics/details.md#impl-lookup), [2](generics/details.md#orphan-rule)) for
[coherence](generics/terminology.md#coherence).

Interfaces and implementations may be
[forward declared](generics/details.md#forward-declarations-and-cyclic-references)
by replacing the definition scope in curly braces (`{`...`}`) with a semicolon.

> References:
>
> -   [Generics: Interfaces](generics/details.md#interfaces)
> -   [Generics: Implementing interfaces](generics/details.md#implementing-interfaces)
> -   Proposal
>     [#553: Generics details part 1](https://github.com/carbon-language/carbon-lang/pull/553)
> -   Proposal
>     [#731: Generics details 2: adapters, associated types, parameterized interfaces](https://github.com/carbon-language/carbon-lang/pull/731)
> -   Proposal
>     [#624: Coherence: terminology, rationale, alternatives considered](https://github.com/carbon-language/carbon-lang/pull/624)
> -   Proposal
>     [#990: Generics details 8: interface default and final members](https://github.com/carbon-language/carbon-lang/pull/990)
> -   Proposal
>     [#1084: Generics details 9: forward declarations](https://github.com/carbon-language/carbon-lang/pull/1084)
> -   Question-for-leads issue
>     [#1132: How do we match forward declarations with their definitions?](https://github.com/carbon-language/carbon-lang/issues/1132)

### Combining constraints

A function can require calling types to implement multiple interfaces by
combining them using an ampersand (`&`):

```carbon
fn PrintMin[T:! Ordered & Printable](x: T, y: T) {
  // Can compare since type `T` implements `Ordered`.
  if (x <= y) {
    // Can call `Print` since type `T` implements `Printable`.
    x.Print();
  } else {
    y.Print();
  }
}
```

The body of the function may call functions that are in either interface, except
for names that are members of both. In that case, use the compound member access
syntax ([1](expressions/member_access.md),
[2](generics/details.md#qualified-member-names-and-compound-member-access)) to
qualify the name of the member, as in:

```carbon
fn DrawTies[T:! Renderable & GameResult](x: T) {
  if (x.(GameResult.Draw)()) {
    x.(Renderable.Draw)();
  }
}
```

> References:
>
> -   [Combining interfaces by anding facet types](generics/details.md#combining-interfaces-by-anding-facet-types)
> -   Question-for-leads issue
>     [#531: Combine interfaces with `+` or `&`](https://github.com/carbon-language/carbon-lang/issues/531)
> -   Proposal
>     [#553: Generics details part 1](https://github.com/carbon-language/carbon-lang/pull/553)

### Associated constants

An associated constant is a member of an interface whose value is determined by
the implementation of that interface for a specific type. These values are set
to compile-time values in implementations, and so use the
[`:!` generic syntax](#checked-and-template-parameters) inside a
[`let` declaration](#constant-let-declarations) without an initializer. This
allows types in the signatures of functions in the interface to vary. For
example, an interface describing a
[stack](<https://en.wikipedia.org/wiki/Stack_(abstract_data_type)>) might use an
associated constant to represent the type of elements stored in the stack.

```
interface StackInterface {
  let ElementType:! Movable;
  fn Push[addr self: Self*](value: ElementType);
  fn Pop[addr self: Self*]() -> ElementType;
  fn IsEmpty[addr self: Self*]() -> bool;
}
```

Then different types implementing `StackInterface` can specify different values
for the `ElementType` member of the interface using a `where` clause:

```carbon
class IntStack {
  extend impl as StackInterface where .ElementType = i32 {
    fn Push[addr self: Self*](value: i32);
    // ...
  }
}

class FruitStack {
  extend impl as StackInterface where .ElementType = Fruit {
    fn Push[addr self: Self*](value: Fruit);
    // ...
  }
}
```

> References:
>
> -   [Generics: Associated constants](generics/details.md#associated-constants)
> -   Proposal
>     [#731: Generics details 2: adapters, associated types, parameterized interfaces](https://github.com/carbon-language/carbon-lang/pull/731)
> -   Proposal
>     [#1013: Generics: Set associated constants using `where` constraints](https://github.com/carbon-language/carbon-lang/pull/1013)

### Generic entities

Many Carbon entities, not just functions, may be made generic by adding
[checked or template parameters](#checked-and-template-parameters).

#### Generic Classes

Classes may be defined with an optional explicit parameter list. All parameters
to a class must be generic, and so defined with `:!`, either with or without the
`template` prefix. For example, to define a stack that can hold values of any
type `T`:

```carbon
class Stack(T:! type) {
  fn Push[addr self: Self*](value: T);
  fn Pop[addr self: Self*]() -> T;

  var storage: Array(T);
}

var int_stack: Stack(i32);
```

In this example:

-   `Stack` is a type parameterized by a type `T`.
-   `T` may be used within the definition of `Stack` anywhere a normal type
    would be used.
-   `Array(T)` instantiates generic type `Array` with its parameter set to `T`.
-   `Stack(i32)` instantiates `Stack` with `T` set to `i32`.

The values of type parameters are part of a type's value, and so may be deduced
in a function call, as in this example:

```carbon
fn PeekTopOfStack[T:! type](s: Stack(T)*) -> T {
  var top: T = s->Pop();
  s->Push(top);
  return top;
}

// `int_stack` has type `Stack(i32)`, so `T` is deduced to be `i32`.
PeekTopOfStack(&int_stack);
```

> References:
>
> -   [Generic or parameterized types](generics/details.md#parameterized-types)
> -   Proposal
>     [#1146: Generic details 12: parameterized types](https://github.com/carbon-language/carbon-lang/pull/1146)

#### Generic choice types

[Choice types](#choice-types) may be parameterized similarly to classes:

```carbon
choice Result(T:! type, Error:! type) {
  Success(value: T),
  Failure(error: Error)
}
```

#### Generic interfaces

Interfaces are always parameterized by a `Self` type, but in some cases they
will have additional parameters.

```carbon
interface AddWith(U:! type);
```

Interfaces without parameters may only be implemented once for a given type, but
a type can have distinct implementations of `AddWith(i32)` and
`AddWith(BigInt)`.

Parameters to an interface _determine_ which implementation is selected for a
type, in contrast to [associated constants](#associated-constants) which are
_determined by_ the implementation of an interface for a type.

> References:
>
> -   [Generic or parameterized interfaces](generics/details.md#parameterized-interfaces)
> -   Proposal
>     [#731: Generics details 2: adapters, associated types, parameterized interfaces](https://github.com/carbon-language/carbon-lang/pull/731)

#### Generic implementations

An `impl` declaration may be parameterized by adding `forall [`_generic
parameter list_`]` after the `impl` keyword introducer, as in:

```carbon
impl forall [T:! Printable] Vector(T) as Printable;
impl forall [Key:! Hashable, Value:! type]
    HashMap(Key, Value) as Has(Key);
impl forall [T:! Ordered] T as PartiallyOrdered;
impl forall [T:! ImplicitAs(i32)] BigInt as AddWith(T);
impl forall [U:! type, T:! As(U)]
    Optional(T) as As(Optional(U));
```

Generic implementations can create a situation where multiple `impl` definitions
apply to a given type and interface query. The
[specialization](generics/details.md#lookup-resolution-and-specialization) rules
pick which definition is selected. These rules ensure:

-   Implementations have [coherence](generics/terminology.md#coherence), so the
    same implementation is always selected for a given query.
-   Libraries will work together as long as they pass their separate checks.
-   A generic function can assume that some impl will be successfully selected
    if it can see an impl that applies, even though another more specific impl
    may be selected.

Implementations may be marked
[`final`](generics/details.md#final-impl-declarations) to indicate that they may
not be specialized, subject to
[some restrictions](generics/details.md#libraries-that-can-contain-a-final-impl).

> References:
>
> -   [Generic or parameterized impl declarationss](generics/details.md#parameterized-impl-declarations)
> -   Proposal
>     [#624: Coherence: terminology, rationale, alternatives considered](https://github.com/carbon-language/carbon-lang/pull/624)
> -   Proposal
>     [#920: Generic parameterized impls (details 5)](https://github.com/carbon-language/carbon-lang/pull/920)
> -   Proposal
>     [#983: Generics details 7: final impls](https://github.com/carbon-language/carbon-lang/pull/983)
> -   Question-for-leads issue
>     [1192: Parameterized impl syntax](https://github.com/carbon-language/carbon-lang/issues/1192)
> -   Proposal
>     [#1327: Generics: `impl forall`](https://github.com/carbon-language/carbon-lang/pull/1327)

### Other features

Carbon generics have a number of other features, including:

-   [Named constraints](generics/details.md#named-constraints) may be used to
    disambiguate when combining two interfaces that have name conflicts. Named
    constraints may be implemented and otherwise used in place of an interface.
-   [Template constraints](generics/details.md#named-constraints) are a kind of
    named constraint that can contain structural requirements. For example, a
    template constraint could match any type that has a function with a specific
    name and signature without any explicit declaration that the type implements
    the constraint. Template constraints may only be used as requirements for
    template parameters.
-   An [adapter type](generics/details.md#adapting-types) is a type with the
    same data representation as an existing type, so you may cast between the
    two types, but can implement different interfaces or implement interfaces
    differently.
-   Additional requirements can be placed on the associated constants of an
    interface using
    [`where` constraints](generics/details.md#where-constraints).
-   [Implied constraints](generics/details.md#implied-constraints) allows some
    constraints to be deduced and omitted from a function signature.
-   [Dynamic erased types](generics/details.md#runtime-type-fields) can hold any
    value with a type implementing an interface, and allows the functions in
    that interface to be called using
    [dynamic dispatch](https://en.wikipedia.org/wiki/Dynamic_dispatch), for some
    interfaces marked "`dyn`-safe". **Note:** Provisional.
-   [Variadics](generics/details.md#variadic-arguments) supports variable-length
    parameter lists. **Note:** Provisional.

> References:
>
> -   [Generics details](generics/details.md)
> -   Proposal
>     [#553: Generics details part 1](https://github.com/carbon-language/carbon-lang/pull/553)
> -   Proposal
>     [#731: Generics details 2: adapters, associated types, parameterized interfaces](https://github.com/carbon-language/carbon-lang/pull/731)

> -   Proposal
>     [#818: Constraints for generics (generics details 3)](https://github.com/carbon-language/carbon-lang/pull/818)

### Generic type equality and `observe` declarations

Determining whether two types must be equal in a generic context is in general
undecidable, as
[has been shown in Swift](https://forums.swift.org/t/swift-type-checking-is-undecidable/39024).

To make compilation fast, the Carbon compiler will limit its search to a depth
of 1, only identifying types as equal if there is an explicit declaration that
they are equal in the code, such as in a
[`where` constraint](generics/details.md#where-constraints). There will be
situations where two types must be equal as the result of combining these facts,
but the compiler will return a type error since it did not realize they are
equal due to the limit of the search. An
[`observe`...`==` declaration](generics/details.md#observe-declarations) may be
added to describe how two types are equal, allowing more code to pass type
checking.

An `observe` declaration showing types are equal can increase the set of
interfaces the compiler knows that a type implements. It is also possible that
knowing a type implements one interface implies that it implements another, from
an
[interface requirement](generics/details.md#interface-requiring-other-interfaces)
or [generic implementation](#generic-implementations). An `observe`...`impls`
declaration may be used to
[observe that a type implements an interface](generics/details.md#observing-a-type-implements-an-interface).

> References:
>
> -   [Generics: `observe` declarations](generics/details.md#observe-declarations)
> -   [Generics: Observing a type implements an interface](generics/details.md#observing-a-type-implements-an-interface)
> -   Proposal
>     [#818: Constraints for generics (generics details 3)](https://github.com/carbon-language/carbon-lang/pull/818)
> -   Proposal
>     [#1088: Generic details 10: interface-implemented requirements](https://github.com/carbon-language/carbon-lang/pull/1088)

### Operator overloading

Uses of an operator in an [expression](#expressions) is translated into a call
to a method of an interface. For example, if `x` has type `T` and `y` has type
`U`, then `x + y` is translated into a call to `x.(AddWith(U).Op)(y)`. So
overloading of the `+` operator is accomplished by implementing interface
`AddWith(U)` for type `T`. In order to support
[implicit conversion](expressions/implicit_conversions.md) of the first operand
to type `T` and the second argument to type `U`, add the `like` keyword to both
types in the `impl` declaration, as in:

```carbon
impl like T as AddWith(like U) where .Result = V {
  // `Self` is `T` here
  fn Op[self: Self](other: U) -> V { ... }
}
```

When the operand types and result type are all the same, this is equivalent to
implementing the `Add` interface:

```carbon
impl T as Add {
  fn Op[self: Self](other: Self) -> Self { ... }
}
```

The interfaces that correspond to each operator are given by:

-   [Arithmetic](expressions/arithmetic.md#extensibility):
    -   `-x`: `Negate`
    -   `x + y`: `Add` or `AddWith(U)`
    -   `x - y`: `Sub` or `SubWith(U)`
    -   `x * y`: `Mul` or `MulWith(U)`
    -   `x / y`: `Div` or `DivWith(U)`
    -   `x % y`: `Mod` or `ModWith(U)`
-   [Bitwise and shift operators](expressions/bitwise.md#extensibility):
    -   `^x`: `BitComplement`
    -   `x & y`: `BitAnd` or `BitAndWith(U)`
    -   `x | y`: `BitOr` or `BitOrWith(U)`
    -   `x ^ y`: `BitXor` or `BitXorWith(U)`
    -   `x << y`: `LeftShift` or `LeftShiftWith(U)`
    -   `x >> y`: `RightShift` or `RightShiftWith(U)`
-   Comparison:
    -   `x == y`, `x != y` overloaded by implementing
        [`Eq` or `EqWith(U)`](expressions/comparison_operators.md#equality)
    -   `x < y`, `x > y`, `x <= y`, `x >= y` overloaded by implementing
        [`Ordered` or `OrderedWith(U)`](expressions/comparison_operators.md#ordering)
-   Conversion:
    -   `x as U` is rewritten to use the
        [`As(U)`](expressions/as_expressions.md#extensibility) interface
    -   Implicit conversions use
        [`ImplicitAs(U)`](expressions/implicit_conversions.md#extensibility)
-   Indexing:
    -   `x[y]` is rewritten to use the
        [`IndexWith` or `IndirectIndexWith`](expressions/indexing.md) interface.
-   **TODO:** Dereference: `*p`
-   **TODO:** [Move](#move): `~x`
-   **TODO:** Function call: `f(4)`

The
[logical operators can not be overloaded](expressions/logical_operators.md#overloading).

Operators that result in [reference expressions](#expression-categories), such
as dereferencing `*p` and indexing `a[3]`, have interfaces that return the
address of the value. Carbon automatically dereferences the pointer to form the
reference expression.

Operators that can take multiple arguments, such as function calling operator
`f(4)`, have a [variadic](generics/details.md#variadic-arguments) parameter
list.

Whether and how a value supports other operations, such as being copied,
swapped, or set into an [unformed state](#unformed-state), is also determined by
implementing corresponding interfaces for the value's type.

> References:
>
> -   [Operator overloading](generics/details.md#operator-overloading)
> -   Proposal
>     [#702: Comparison operators](https://github.com/carbon-language/carbon-lang/pull/702)
> -   Proposal
>     [#820: Implicit conversions](https://github.com/carbon-language/carbon-lang/pull/820)
> -   Proposal
>     [#845: as expressions](https://github.com/carbon-language/carbon-lang/pull/845)
> -   Question-for-leads issue
>     [#1058: How should interfaces for core functionality be named?](https://github.com/carbon-language/carbon-lang/issues/1058)
> -   Proposal
>     [#1083: Arithmetic expressions](https://github.com/carbon-language/carbon-lang/pull/1083)
> -   Proposal
>     [#1191: Bitwise operators](https://github.com/carbon-language/carbon-lang/pull/1191)
> -   Proposal
>     [#1178: Rework operator interfaces](https://github.com/carbon-language/carbon-lang/pull/1178)

#### Common type

There are some situations where the common type for two types is needed:

-   A [conditional expression like `if c then t else f`](expressions/if.md)
    returns a value with the common type of `t` and `f`.
-   If there are multiple parameters to a function with a type parameter, it
    will be set to the common type of the corresponding arguments, as in:

    ```carbon
    fn F[T:! type](x: T, y: T);

    // Calls `F` with `T` set to the
    // common type of `G()` and `H()`:
    F(G(), H());
    ```

-   The inferred return type of a function with
    [`auto` return type](#auto-return-type) is the common type of its `return`
    statements.

The common type is specified by implementing the `CommonTypeWith` interface:

```carbon
// Common type of `A` and `B` is `C`.
impl A as CommonTypeWith(B) where .Result = C { }
```

The common type is required to be a type that both types have an
[implicit conversion](expressions/implicit_conversions.md) to.

> References:
>
> -   [`if` expressions](expressions/if.md#finding-a-common-type)
> -   Proposal
>     [#911: Conditional expressions](https://github.com/carbon-language/carbon-lang/pull/911)
> -   Question-for-leads issue
>     [#1077: find a way to permit impls of CommonTypeWith where the LHS and RHS type overlap](https://github.com/carbon-language/carbon-lang/issues/1077)

## Bidirectional interoperability with C and C++

Interoperability, or _interop_, is the ability to call C and C++ code from
Carbon code and the other way around. This ability achieves two goals:

-   Allows sharing a code and library ecosystem with C and C++.
-   Allows incremental migration to Carbon from C and C++.

Carbon's approach to interop is most similar to
[Java/Kotlin interop](interoperability/philosophy_and_goals.md#other-interoperability-layers),
where the two languages are different, but share enough of runtime model that
data from one side can be used from the other. For example, C++ and Carbon will
use the same
[memory model](https://en.cppreference.com/w/cpp/language/memory_model).

The design for interoperability between Carbon and C++ hinges on:

1.  The ability to interoperate with a wide variety of code, such as
    classes/structs and
    [templates](<https://en.wikipedia.org/wiki/Template_(C%2B%2B)>), not just
    free functions.
2.  A willingness to expose the idioms of C++ into Carbon code, and the other
    way around, when necessary to maximize performance of the interoperability
    layer.
3.  The use of wrappers and generic programming, including templates, to
    minimize or eliminate runtime overhead.

This feature will have some restrictions; only a subset of Carbon APIs will be
available to C++ and a subset of C++ APIs will be available to Carbon.

-   To achieve simplification in Carbon, its programming model will exclude some
    rarely used and complex features of C++. For example, there will be
    limitations on
    [multiple inheritance](https://en.wikipedia.org/wiki/Multiple_inheritance).
-   C or C++ features that compromise the performance of code that don't use
    that feature, like
    [RTTI](https://en.wikipedia.org/wiki/Run-time_type_information) and
    [exceptions](https://en.wikipedia.org/wiki/Exception_handling), are in
    particular subject to revision in Carbon.

> References:
>
> -   [Bidirectional interoperability with C and C++](interoperability/README.md)
> -   Proposal
>     [#175: C++ interoperability goals](https://github.com/carbon-language/carbon-lang/pull/175)

### Goals

The [goals for interop](interoperability/philosophy_and_goals.md#goals) include:

-   [Support mixing Carbon and C++ toolchains](interoperability/philosophy_and_goals.md#support-mixing-carbon-and-c-toolchains)
-   [Compatibility with the C++ memory model](interoperability/philosophy_and_goals.md#compatibility-with-the-c-memory-model)
-   [Minimize bridge code](interoperability/philosophy_and_goals.md#minimize-bridge-code)
-   [Unsurprising mappings between C++ and Carbon types](interoperability/philosophy_and_goals.md#unsurprising-mappings-between-c-and-carbon-types)
-   [Allow C++ bridge code in Carbon files](interoperability/philosophy_and_goals.md#allow-c-bridge-code-in-carbon-files)
-   [Carbon inheritance from C++ types](interoperability/philosophy_and_goals.md#carbon-inheritance-from-c-types)
-   [Support use of advanced C++ features](interoperability/philosophy_and_goals.md#support-use-of-advanced-c-features)
-   [Support basic C interoperability](interoperability/philosophy_and_goals.md#support-basic-c-interoperability)

> References:
>
> -   [Interoperability: Goals](interoperability/philosophy_and_goals.md#goals)

### Non-goals

The [non-goals for interop](interoperability/philosophy_and_goals.md#non-goals)
include:

-   [Full parity between a Carbon-only toolchain and mixing C++/Carbon toolchains](interoperability/philosophy_and_goals.md#full-parity-between-a-carbon-only-toolchain-and-mixing-ccarbon-toolchains)
-   [Never require bridge code](interoperability/philosophy_and_goals.md#never-require-bridge-code)
-   [Convert all C++ types to Carbon types](interoperability/philosophy_and_goals.md#convert-all-c-types-to-carbon-types)
-   [Support for C++ exceptions without bridge code](interoperability/philosophy_and_goals.md#support-for-c-exceptions-without-bridge-code)
-   [Cross-language metaprogramming](interoperability/philosophy_and_goals.md#cross-language-metaprogramming)
-   [Offer equivalent support for languages other than C++](interoperability/philosophy_and_goals.md#offer-equivalent-support-for-languages-other-than-c)

> References:
>
> -   [Interoperability: Non-goals](interoperability/philosophy_and_goals.md#non-goals)

### Importing and `#include`

> **Note:** This is provisional, no design for importing C++ has been through
> the proposal process yet.

A C++ library header file may be [imported](#imports) into Carbon using an
`import` declaration of the special `Cpp` package.

```carbon
// like `#include "circle.h"` in C++
import Cpp library "circle.h";
```

This adds the names from `circle.h` into the `Cpp` namespace. If `circle.h`
defines some names in a `namespace shapes { ... }` scope, those will be found in
Carbon's `Cpp.shapes` namespace.

In the other direction, Carbon packages can export a header file to be
`#include`d from C++ files.

```c++
// like `import Geometry` in Carbon
#include "geometry.carbon.h"
```

Generally Carbon entities will be usable from C++ and C++ entities will be
usable from Carbon. This includes types, function, and constants. Some entities,
such as Carbon interfaces, won't be able to be translated directly.

C and C++ macros that are defining constants will be imported as constants.
Otherwise, C and C++ macros will be unavailable in Carbon. C and C++ `typedef`s
would be translated into type constants, as if declared using a
[`let`](#constant-let-declarations).

Carbon functions and types that satisfy some restrictions may be annotated as
exported to C as well, like C++'s
[`extern "C"`](https://en.wikipedia.org/wiki/Compatibility_of_C_and_C%2B%2B#Linking_C_and_C++_code)
marker.

### ABI and dynamic linking

> **Note:** This reflects goals and plans. No specific design for the
> implementation has been through the proposal process yet.

Carbon itself will not have a stable ABI for the language as a whole, and most
language features will be designed around not having any ABI stability. Instead,
we expect to add dedicated language features that are specifically designed to
provide an ABI-stable boundary between two separate parts of a Carbon program.
These ABI-resilient language features and API boundaries will be opt-in and
explicit. They may also have functionality restrictions to make them easy to
implement with strong ABI resilience.

When interoperating with already compiled C++ object code or shared libraries,
the C++ interop may be significantly less feature rich than otherwise. This is
an open area for us to explore, but we expect to require re-compiling C++ code
in order to get the full ergonomic and performance benefits when interoperating
with Carbon. For example, recompilation lets us ensure Carbon and C++ can use
the same representation for key vocabulary types.

However, we expect to have full support for the C ABI when interoperating with
already-compiled C object code or shared libraries. We expect Carbon's bridge
code functionality to cover similar use cases as C++'s
[`extern "C"`](https://en.wikipedia.org/wiki/Compatibility_of_C_and_C%2B%2B#Linking_C_and_C++_code)
marker in order to provide full bi-directional support here. The functionality
available across this interop boundary will of course be restricted to what is
expressible in the C ABI, and types may need explicit markers to have guaranteed
ABI compatibility.

> References:
>
> -   [Goals: Stable language and library ABI non-goal](https://github.com/carbon-language/carbon-lang/blob/trunk/docs/project/goals.md#stable-language-and-library-abi)
> -   [#175: C++ interoperability goals: Support mixing Carbon and C++ toolchains](/proposals/p0175.md#support-mixing-carbon-and-c-toolchains)

### Operator overloading

> **Note:** This is provisional, no design for this has been through the
> proposal process yet.

[Operator overloading](#operator-overloading) is supported in Carbon, but is
done by [implementing an interface](#interfaces-and-implementations) instead of
defining a method or nonmember function as in C++.

Carbon types implementing an operator overload using an interface should get the
corresponding operator overload in C++. So implementing `ModWith(U)` in Carbon
for a type effectively implements `operator%` in C++ for that type. This also
works in the other direction, so C++ types implementing an operator overload are
automatically considered to implement the corresponding Carbon interface. So
implementing `operator%` in C++ for a type also implements interface
`ModWith(U)` in Carbon. However, there may be edge cases around implicit
conversions or overload selection that don't map completely into Carbon.

In some cases, the operation might be written differently in the two languages.
In those cases, they are matched according to which operation has the most
similar semantics rather than using the same symbols. For example, the `^x`
operation and `BitComplement` interface in Carbon corresponds to the `~x`
operation and `operator~` function in C++. Similarly, the `ImplicitAs(U)` Carbon
interface corresponds to implicit conversions in C++, which can be written in
multiple different ways. Other
[C++ customization points](http://www.open-std.org/jtc1/sc22/wg21/docs/papers/2015/n4381.html)
like `swap` will correspond to a Carbon interface, on a case-by-case basis.

Some operators will only exist or be overridable in C++, such as logical
operators or the comma operator. In the unlikely situation where those operators
need to be overridden for a Carbon type, that can be done with a nonmember C++
function.

Carbon interfaces with no C++ equivalent, such as
[`CommonTypeWith(U)`](#common-type), may be implemented for C++ types
out-of-line in Carbon code. To satisfy the orphan rule
([1](generics/details.md#impl-lookup), [2](generics/details.md#orphan-rule)),
each C++ library will have a corresponding Carbon wrapper library that must be
imported instead of the C++ library if the Carbon wrapper exists. **TODO:**
Perhaps it will automatically be imported, so a wrapper may be added without
requiring changes to importers?

### Templates

> **Note:** This is provisional, no design for this has been through the
> proposal process yet.

Carbon supports both
[checked and template generics](#checked-and-template-parameters). This provides
a migration path for C++ template code:

-   C++ template -> Carbon template: This involves migrating the code from C++
    to Carbon. If that migration is faithful, the change should be transparent
    to callers.
-   -> Carbon template with constraints: Constraints may be added one at a time.
    Adding a constraint never changes the meaning of the code as long as it
    continues to compile. Compile errors will point to types for which an
    implementation of missing interfaces is needed. A temporary template
    implementation of that interface can act as a bridge during the transition.
-   -> Carbon checked generic: Once all callers work after all constraints have
    been added, the template parameter may be switched to a checked generic.

Carbon will also provide direct interop with C++ templates in many ways:

-   Ability to call C++ templates and use C++ templated types from Carbon.
-   Ability to instantiate a C++ template with a Carbon type.
-   Ability to instantiate a Carbon generic with a C++ type.

We expect the best interop in these areas to be based on a Carbon-provided C++
toolchain. However, even when using Carbon's generated C++ headers for interop,
we will include the ability where possible to use a Carbon generic from C++ as
if it were a C++ template.

### Standard types

> **Note:** This is provisional, no design for this has been through the
> proposal process yet.

The Carbon integer types, like `i32` and `u64`, are considered equal to the
corresponding fixed-width integer types in C++, like `int32_t` and `uint64_t`,
provided by `<stdint.h>` or `<cstdint>`. The basic C and C++ integer types like
`int`, `char`, and `unsigned long` are available in Carbon inside the `Cpp`
namespace given an `import Cpp;` declaration, with names like `Cpp.int`,
`Cpp.char`, and `Cpp.unsigned_long`. C++ types are considered different if C++
considers them different, so C++ overloads are resolved the same way. Carbon
[conventions for implicit conversions between integer types](expressions/implicit_conversions.md#data-types)
apply here, allowing them whenever the numerical value for all inputs may be
preserved by the conversion.

Other C and C++ types are equal to Carbon types as follows:

| C or C++ | Carbon         |
| -------- | -------------- |
| `bool`   | `bool`         |
| `float`  | `f32`          |
| `double` | `f64`          |
| `T*`     | `Optional(T*)` |
| `T[4]`   | `[T; 4]`       |

Further, C++ reference types like `T&` will be translated to `T*` in Carbon,
which is Carbon's non-null pointer type.

Carbon will work to have idiomatic vocabulary _view_ types for common data
structures, like `std::string_view` and `std::span`, map transparently between
C++ and the Carbon equivalents. This will include data layout so that even
pointers to these types translate seamlessly, contingent on a suitable C++ ABI
for those types, potentially by re-compiling the C++ code with a customized ABI.
We will also explore how to expand coverage to similar view types in other
libraries.

However, Carbon's containers will be distinct from the C++ standard library
containers in order to maximize our ability to improve performance and leverage
language features like checked generics in their design and implementation.

Where possible, we will also try to provide implementations of Carbon's standard
library container _interfaces_ for the relevant C++ container types so that they
can be directly used with generic Carbon code. This should allow generic code in
Carbon to work seamlessly with both Carbon and C++ containers without
performance loss or constraining the Carbon container implementations. In the
other direction, Carbon containers will satisfy C++ container requirements, so
templated C++ code can operate directly on Carbon containers as well.

### Inheritance

[Carbon has single inheritance](#inheritance) allowing C++ classes using
inheritance to be migrated. The data representation will be consistent so that
Carbon classes may inherit from C++ classes, and the other way around, even with
virtual methods.

C++ [multiple inheritance](https://en.wikipedia.org/wiki/Multiple_inheritance)
and [CRTP](https://en.wikipedia.org/wiki/Curiously_recurring_template_pattern)
will be migrated using a combination of Carbon features. Carbon mixins support
implementation reuse and Carbon interfaces allow a type to implement multiple
APIs. However, there may be limits on the degree of interop available with
multiple inheritance across the C++ <-> Carbon boundaries.

Carbon dyn-safe interfaces may be exported to C++ as an
[abstract base class](<https://en.wikipedia.org/wiki/Class_(computer_programming)#Abstract_and_concrete>).
The reverse operation is also possible using a proxy object implementing a C++
abstract base class and holding a pointer to a type implementing the
corresponding interface.

> References:
>
> -   Proposal
>     [#561: Basic classes: use cases, struct literals, struct types, and future work](https://github.com/carbon-language/carbon-lang/pull/561)
> -   Proposal
>     [#777: Inheritance](https://github.com/carbon-language/carbon-lang/pull/777)

### Enums

> **TODO**

## Unfinished tales

> **Note:** Everything in this section is provisional and forward looking.

### Safety

Carbon's premise is that C++ users can't give up performance to get safety. Even
if some isolated users can make that tradeoff, they share code with
performance-sensitive users. Any path to safety must preserve performance of C++
today. This rules out garbage collection, and many other options. The only well
understood mechanism of achieving safety without giving up performance is
compile-time safety. The leading example of how to achieve this is Rust.

The difference between Rust's approach and Carbon's is that Rust starts with
safety and Carbons starts with migration. Rust supports interop with C, and
there is ongoing work to improve the C++-interop story and develop migration
tools. However, there is a large gap in programming models between the two
languages, generally requiring a revision to the architecture. So, thus far the
common pattern in the Rust community is to "rewrite it in Rust"
([1](https://deprogrammaticaipsum.com/the-great-rewriting-in-rust/),
[2](https://unhandledexpression.com/rust/2017/07/10/why-you-should-actually-rewrite-it-in-rust.html),
[3](https://transitiontech.ca/random/RIIR)). Carbon's approach is to focus on
migration from C++, including seamless interop, and then incrementally improve
safety.

The first impact on Carbon's design to support its safety strategy are the
necessary building blocks for this level of compile-time safety. We look at
existing languages like Rust and Swift to understand what fundamental
capabilities they ended up needing. The two components that stand out are:

-   Expanded type system that includes more semantic information.
-   More pervasive use of type system abstractions (typically generics).

For migrating C++ code, we also need the ability to add features and migrate
code to use those new features incrementally and over time. This requires
designing the language with evolution baked in on day one. This impacts a wide
range of features:

-   At the lowest level, a simple and extensible syntax and grammar.
-   Tools and support for adding and removing APIs.
-   Scalable migration strategies, including tooling support.

Rust shows the value of expanded semantic information in the type system such as
precise lifetimes. This is hard to do in C++ since it has too many kinds of
references and pointers, which increases the complexity in the type system
multiplicatively. Carbon is attempting to compress C++'s type variations into
just values and [pointers](#pointer-types).

Rust also shows the value of functions parameterized by lifetimes. Since
lifetimes are only used to establish safety properties of the code, there is no
reason to pay the cost of monomorphization for those parameters. So we need a
[checked-generics system](#generics) that can reason about code before it is
instantiated, unlike C++ templates.

In conclusion, there are two patterns in how Carbon diverges from C++:

-   Simplify and removing things to create space for new safety features. This
    trivially requires breaking backwards compatibility.
-   Re-engineer foundations to model and enforce safety. This has complex and
    difficulty in C++ without first simplifying the language.

This leads to Carbon's incremental path to safety:

-   Keep your performance, your existing codebase, and your developers.
-   Adopt Carbon through a scalable, tool-assisted migration from C++.
-   Address initial, easy safety improvements starting day one.
-   Shift the Carbon code onto an incremental path towards memory safety over
    the next decade.

> References: [Safety strategy](/docs/project/principles/safety_strategy.md)

### Lifetime and move semantics

> **TODO:**

### Metaprogramming

> **TODO:** References need to be evolved. Needs a detailed design and a high
> level summary provided inline.

Carbon provides metaprogramming facilities that look similar to regular Carbon
code. These are structured, and do not offer arbitrary inclusion or
preprocessing of source text such as C and C++ do.

> References: [Metaprogramming](metaprogramming.md)

### Pattern matching as function overload resolution

> **TODO:** References need to be evolved. Needs a detailed design and a high
> level summary provided inline.

> References: [Pattern matching](pattern_matching.md)

### Error handling

For now, Carbon does not have language features dedicated to error handling, but
we would consider adding some in the future. At this point, errors are
represented using [choice types](#choice-types) like `Result` and `Optional`.

This is similar to the story for Rust, which started using `Result`, then added
[`?` operator](https://doc.rust-lang.org/reference/expressions/operator-expr.html#the-question-mark-operator)
for convenience, and is now considering ([1](https://yaah.dev/try-blocks),
[2](https://doc.rust-lang.org/beta/unstable-book/language-features/try-blocks.html))
adding more.

### Execution abstractions

Carbon provides some higher-order abstractions of program execution, as well as
the critical underpinnings of such abstractions.

#### Abstract machine and execution model

> **TODO:**

#### Lambdas

> **TODO:**

#### Co-routines

> **TODO:**

#### Concurrency

> **TODO:**<|MERGE_RESOLUTION|>--- conflicted
+++ resolved
@@ -396,14 +396,13 @@
 -   Function call syntax is used to specify parameters to a type, like
     `HashMap(String, i64)`.
 
-<<<<<<< HEAD
 ### Values usable as types
 
 A value used in a type position, like after a `:` in a variable declaration or
 the return type after a `->` in a function declaration, must be:
 
--   [a constant value](#value-categories-and-value-phases), so the compiler can
-    evaluate it at compile time, and
+-   [a constant value](#value-phases), so the compiler can evaluate it at
+    compile time, and
 -   have a defined implicit conversion to type `type`.
 
 The actual type used is the result of the conversion to type `type`. Of course
@@ -434,16 +433,6 @@
 >
 > -   Proposal
 >     [#2360: Types are values of type `type`](https://github.com/carbon-language/carbon-lang/pull/2360)
-=======
-Some values, such as `()` and `{}`, may even be used as types, but only act like
-types when they are in a type position, like after a `:` in a variable
-declaration or the return type after a `->` in a function declaration. Any
-expression in a type position must be
-[a constant or symbolic value](#value-phases) so the compiler can resolve
-whether the value can be used as a type. This also puts limits on how much
-operators can do different things for types. This is good for consistency, but
-is a significant restriction on Carbon's design.
->>>>>>> 320a58f9
 
 ## Primitive types
 
@@ -753,13 +742,8 @@
 
 ```mermaid
 graph TD;
-<<<<<<< HEAD
     A(template constant)-->B(symbolic constant)-->C(runtime value);
-    D(l-value)-->C;
-=======
-    A(constant)-->B(symbolic value)-->C(runtime value);
     D(reference expression)-->C;
->>>>>>> 320a58f9
 ```
 
 Template constants convert to symbolic constants and to runtime values. Symbolic
@@ -1054,17 +1038,10 @@
 the program's correctness must not depend on which option the Carbon
 implementation chooses.
 
-<<<<<<< HEAD
 A [constant binding](#checked-and-template-parameters) uses `:!` instead of a
-colon (`:`) and can only match
-[constant values](#value-categories-and-value-phases), not run-time values. A
-`template` keyword before the binding selects a template constant binding
-instead of a symbolic constant binding.
-=======
-A [generic binding](#checked-and-template-parameters) uses `:!` instead of a
-colon (`:`) and can only match [constant or symbolic values](#value-phases), not
-run-time values.
->>>>>>> 320a58f9
+colon (`:`) and can only match [constant values](#value-phases), not run-time
+values. A `template` keyword before the binding selects a template constant
+binding instead of a symbolic constant binding.
 
 The keyword `auto` may be used in place of the type in a binding pattern, as
 long as the type can be deduced from the type of a value in the same
@@ -2790,16 +2767,11 @@
 constraints have been added, removing the word `template` to switch to a checked
 parameter is safe.
 
-<<<<<<< HEAD
-The [value phase](#value-categories-and-value-phases) of a checked parameter is
-"symbolic constant" whereas the value phase of a template parameter is "template
-constant." A binding pattern using `:!` is a _constant binding pattern_; more
-specifically a _template binding pattern_ if it uses `template`, and a _symbolic
-binding pattern_ if it does not.
-=======
-The [value phase](#value-phases) of a checked parameter is a symbolic value
-whereas the value phase of a template parameter is constant.
->>>>>>> 320a58f9
+The [value phase](#value-phases) of a checked parameter is "symbolic constant"
+whereas the value phase of a template parameter is "template constant." A
+binding pattern using `:!` is a _constant binding pattern_; more specifically a
+_template binding pattern_ if it uses `template`, and a _symbolic binding
+pattern_ if it does not.
 
 Although checked generics are generally preferred, templates enable translation
 of code between C++ and Carbon, and address some cases where the type checking
