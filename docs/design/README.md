# Language design

<!--
Part of the Carbon Language project, under the Apache License v2.0 with LLVM
Exceptions. See /LICENSE for license information.
SPDX-License-Identifier: Apache-2.0 WITH LLVM-exception
-->

<!-- toc -->

## Table of contents

-   [Overview](#overview)
    -   [This document is provisional](#this-document-is-provisional)
-   [Hello, Carbon](#hello-carbon)
-   [Code and comments](#code-and-comments)
-   [Build modes](#build-modes)
-   [Types are values](#types-are-values)
-   [Primitive types](#primitive-types)
    -   [`bool`](#bool)
    -   [Integer types](#integer-types)
        -   [Integer literals](#integer-literals)
    -   [Floating-point types](#floating-point-types)
        -   [Floating-point literals](#floating-point-literals)
    -   [String types](#string-types)
        -   [String literals](#string-literals)
-   [Value categories and value phases](#value-categories-and-value-phases)
-   [Composite types](#composite-types)
    -   [Tuples](#tuples)
    -   [Struct types](#struct-types)
    -   [Pointer types](#pointer-types)
    -   [Arrays and slices](#arrays-and-slices)
-   [Expressions](#expressions)
-   [Declarations, Definitions, and Scopes](#declarations-definitions-and-scopes)
-   [Patterns](#patterns)
    -   [Binding patterns](#binding-patterns)
    -   [Destructuring patterns](#destructuring-patterns)
    -   [Refutable patterns](#refutable-patterns)
-   [Name-binding declarations](#name-binding-declarations)
    -   [Constant `let` declarations](#constant-let-declarations)
    -   [Variable `var` declarations](#variable-var-declarations)
    -   [`auto`](#auto)
-   [Functions](#functions)
    -   [Parameters](#parameters)
    -   [`auto` return type](#auto-return-type)
    -   [Blocks and statements](#blocks-and-statements)
    -   [Assignment statements](#assignment-statements)
    -   [Control flow](#control-flow)
        -   [`if` and `else`](#if-and-else)
        -   [Loops](#loops)
            -   [`while`](#while)
            -   [`for`](#for)
            -   [`break`](#break)
            -   [`continue`](#continue)
        -   [`return`](#return)
            -   [`returned var`](#returned-var)
        -   [`match`](#match)
-   [User-defined types](#user-defined-types)
    -   [Classes](#classes)
        -   [Assignment](#assignment)
        -   [Class functions and factory functions](#class-functions-and-factory-functions)
        -   [Methods](#methods)
        -   [Inheritance](#inheritance)
        -   [Access control](#access-control)
        -   [Destructors](#destructors)
<<<<<<< HEAD
        -   [`const`](#const)
        -   [Unformed state](#unformed-state)
        -   [Move](#move)
=======
        -   [Mixins](#mixins)
>>>>>>> 77df7c56
    -   [Choice types](#choice-types)
-   [Names](#names)
    -   [Files, libraries, packages](#files-libraries-packages)
    -   [Package declaration](#package-declaration)
    -   [Imports](#imports)
    -   [Name visibility](#name-visibility)
    -   [Package scope](#package-scope)
    -   [Namespaces](#namespaces)
    -   [Naming conventions](#naming-conventions)
    -   [Aliases](#aliases)
    -   [Name lookup](#name-lookup)
        -   [Name lookup for common types](#name-lookup-for-common-types)
-   [Generics](#generics)
    -   [Checked and template parameters](#checked-and-template-parameters)
    -   [Interfaces and implementations](#interfaces-and-implementations)
    -   [Combining constraints](#combining-constraints)
    -   [Associated types](#associated-types)
    -   [Generic entities](#generic-entities)
        -   [Generic Classes](#generic-classes)
        -   [Generic choice types](#generic-choice-types)
        -   [Generic interfaces](#generic-interfaces)
        -   [Generic implementations](#generic-implementations)
    -   [Other features](#other-features)
    -   [Generic type equality and `observe` declarations](#generic-type-equality-and-observe-declarations)
    -   [Operator overloading](#operator-overloading)
        -   [Common type](#common-type)
-   [Bidirectional interoperability with C and C++](#bidirectional-interoperability-with-c-and-c)
    -   [Goals](#goals)
    -   [Non-goals](#non-goals)
    -   [Importing and `#include`](#importing-and-include)
    -   [ABI and dynamic linking](#abi-and-dynamic-linking)
    -   [Operator overloading](#operator-overloading-1)
    -   [Templates](#templates)
    -   [Standard types](#standard-types)
    -   [Inheritance](#inheritance-1)
    -   [Enums](#enums)
-   [Unfinished tales](#unfinished-tales)
    -   [Safety](#safety)
    -   [Lifetime and move semantics](#lifetime-and-move-semantics)
    -   [Metaprogramming](#metaprogramming)
    -   [Pattern matching as function overload resolution](#pattern-matching-as-function-overload-resolution)
    -   [Error handling](#error-handling)
    -   [Execution abstractions](#execution-abstractions)
        -   [Abstract machine and execution model](#abstract-machine-and-execution-model)
        -   [Lambdas](#lambdas)
        -   [Co-routines](#co-routines)
        -   [Concurrency](#concurrency)

<!-- tocstop -->

## Overview

This documentation describes the design of the Carbon language, and the
rationale for that design. This documentation is an overview of the Carbon
project in its current state, written for the builders of Carbon and for those
interested in learning more about Carbon.

This document is _not_ a complete programming manual, and, nor does it provide
detailed and comprehensive justification for design decisions. These
descriptions are found in linked dedicated designs.

### This document is provisional

This document includes much that is provisional or placeholder. This means that
the syntax used, language rules, standard library, and other aspects of the
design have things that have not been decided through the Carbon process. This
preliminary material fills in gaps until aspects of the design can be filled in.

## Hello, Carbon

Here is a simple function showing some Carbon code:

```carbon
import Console;

// Prints the Fibonacci numbers less than `limit`.
fn Fibonacci(limit: i64) {
  var (a: i64, b: i64) = (0, 1);
  while (a < limit) {
    Console.Print(a, " ");
    let next: i64 = a + b;
    a = b;
    b = next;
  }
  Console.Print("\n");
}
```

Carbon is a language that should feel familiar to C++ and C developers. This
example has familiar constructs like [imports](#imports),
[function definitions](#functions), [typed arguments](#binding-patterns), and
[curly braces](#blocks-and-statements).

A few other features that are unlike C or C++ may stand out. First,
[declarations](#declarations-definitions-and-scopes) start with introducer
keywords. `fn` introduces a function declaration, and `var` introduces a
[variable declaration](#variable-var-declarations). You can also see a
[_tuple_](#tuples), a composite type written as a comma-separated list inside
parentheses. Unlike, say, Python, these types are strongly-typed as well.

## Code and comments

All source code is UTF-8 encoded text. Comments, identifiers, and strings are
allowed to have non-ASCII characters.

```carbon
var résultat: String = "Succès";
```

Comments start with two slashes `//` and go to the end of the line. They are
required to be the only non-whitespace on the line.

```carbon
// Compute an approximation of π
```

> References:
>
> -   [Source files](code_and_name_organization/source_files.md)
> -   [lexical conventions](lexical_conventions)
> -   Proposal
>     [#142: Unicode source files](https://github.com/carbon-language/carbon-lang/pull/142)
> -   Proposal
>     [#198: Comments](https://github.com/carbon-language/carbon-lang/pull/198)

## Build modes

The behavior of the Carbon compiler depends on the _build mode_:

-   In a _development build_, the priority is diagnosing problems and fast build
    time.
-   In a _performance build_, the priority is fastest execution time and lowest
    memory usage.
-   In a _hardened build_, the first priority is safety and second is
    performance.

> References: [Safety strategy](/docs/project/principles/safety_strategy.md)

## Types are values

Expressions compute values in Carbon, and these values are always strongly typed
much like in C++. However, an important difference from C++ is that types are
themselves modeled as values; specifically, compile-time constant values. This
means that the grammar for writing a type is the [expression](#expressions)
grammar. Expressions written where a type is expected must be able to be
evaluated at compile-time and must evaluate to a type value.

## Primitive types

Primitive types fall into the following categories:

-   the boolean type `bool`,
-   signed and unsigned integer types,
-   IEEE-754 floating-point types, and
-   string types.

These are made available through the [prelude](#name-lookup-for-common-types).

> References: [Primitive types](primitive_types.md)

### `bool`

The type `bool` is a boolean type with two possible values: `true` and `false`.
[Comparison expressions](#expressions) produce `bool` values. The condition
arguments in [control-flow statements](#control-flow), like [`if`](#if-and-else)
and [`while`](#while), and
[`if`-`then`-`else` conditional expressions](#expressions) take `bool` values.

### Integer types

The signed-integer type with bit width `N` may be written `Carbon.Int(N)`. For
convenience and brevity, the common power-of-two sizes may be written with an
`i` followed by the size: `i8`, `i16`, `i32`, `i64`, `i128`, or `i256`.
Signed-integer
[overflow](expressions/arithmetic.md#overflow-and-other-error-conditions) is a
programming error:

-   In a development build, overflow will be caught immediately when it happens
    at runtime.
-   In a performance build, the optimizer can assume that such conditions don't
    occur. As a consequence, if they do, the behavior of the program is not
    defined.
-   In a hardened build, overflow does not result in undefined behavior.
    Instead, either the program will be aborted, or the arithmetic will evaluate
    to a mathematically incorrect result, such as a two's complement result or
    zero.

The unsigned-integer types are: `u8`, `u16`, `u32`, `u64`, `u128`, `u256`, and
`Carbon.UInt(N)`. Unsigned integer types wrap around on overflow, we strongly
advise that they are not used except when those semantics are desired. These
types are intended for bit manipulation or modular arithmetic as often found in
[hashing](https://en.wikipedia.org/wiki/Hash_function),
[cryptography](https://en.wikipedia.org/wiki/Cryptography), and
[PRNG](https://en.wikipedia.org/wiki/Pseudorandom_number_generator) use cases.
Values which can never be negative, like sizes, but for which wrapping does not
make sense
[should use signed integer types](/proposals/p1083.md#dont-let-unsigned-arithmetic-wrap).

> References:
>
> -   Question-for-leads issue
>     [#543: pick names for fixed-size integer types](https://github.com/carbon-language/carbon-lang/issues/543)
> -   Proposal
>     [#820: Implicit conversions](https://github.com/carbon-language/carbon-lang/pull/820)
> -   Proposal
>     [#1083: Arithmetic expressions](https://github.com/carbon-language/carbon-lang/pull/1083)

#### Integer literals

Integers may be written in decimal, hexadecimal, or binary:

-   `12345` (decimal)
-   `0x1FE` (hexadecimal)
-   `0b1010` (binary)

Underscores `_` may be used as digit separators, but for decimal and hexadecimal
literals, they can only appear in conventional locations. Numeric literals are
case-sensitive: `0x`, `0b` must be lowercase, whereas hexadecimal digits must be
uppercase. Integer literals never contain a `.`.

Unlike in C++, literals do not have a suffix to indicate their type. Instead,
numeric literals have a type derived from their value, and can be
[implicitly converted](expressions/implicit_conversions.md) to any type that can
represent that value.

> References:
>
> -   [Integer literals](lexical_conventions/numeric_literals.md#integer-literals)
> -   Proposal
>     [#143: Numeric literals](https://github.com/carbon-language/carbon-lang/pull/143)
> -   Proposal
>     [#144: Numeric literal semantics](https://github.com/carbon-language/carbon-lang/pull/144)
> -   Proposal
>     [#820: Implicit conversions](https://github.com/carbon-language/carbon-lang/pull/820)

### Floating-point types

Floating-point types in Carbon have IEEE 754 semantics, use the round-to-nearest
rounding mode, and do not set any floating-point exception state. They are named
with an `f` and the number of bits: `f16`, `f32`, `f64`, and `f128`.
[`BFloat16`](primitive_types.md#bfloat16) is also provided.

> References:
>
> -   Question-for-leads issue
>     [#543: pick names for fixed-size integer types](https://github.com/carbon-language/carbon-lang/issues/543)
> -   Proposal
>     [#820: Implicit conversions](https://github.com/carbon-language/carbon-lang/pull/820)
> -   Proposal
>     [#1083: Arithmetic expressions](https://github.com/carbon-language/carbon-lang/pull/1083)

#### Floating-point literals

Floating-point types along with [user-defined types](#user-defined-types) may
initialized from _real-number literals_. Decimal and hexadecimal real-number
literals are supported:

-   `123.456` (digits on both sides of the `.`)
-   `123.456e789` (optional `+` or `-` after the `e`)
-   `0x1.Ap123` (optional `+` or `-` after the `p`)

Real-number literals always have a period (`.`) and a digit on each side of the
period. When a real-number literal is interpreted as a value of a floating-point
type, its value is the representable real number closest to the value of the
literal. In the case of a tie, the nearest value whose mantissa is even is
selected.

> References:
>
> -   [Real-number literals](lexical_conventions/numeric_literals.md#real-number-literals)
> -   Proposal
>     [#143: Numeric literals](https://github.com/carbon-language/carbon-lang/pull/143)
> -   Proposal
>     [#144: Numeric literal semantics](https://github.com/carbon-language/carbon-lang/pull/144)
> -   Proposal
>     [#820: Implicit conversions](https://github.com/carbon-language/carbon-lang/pull/820)
> -   Proposal
>     [#866: Allow ties in floating literals](https://github.com/carbon-language/carbon-lang/pull/866)

### String types

There are two string types:

-   `String` - a byte sequence treated as containing UTF-8 encoded text.
-   `StringView` - a read-only reference to a byte sequence treated as
    containing UTF-8 encoded text.

#### String literals

String literals may be written on a single line using a double quotation mark
(`"`) at the beginning and end of the string, as in `"example"`.

Multi-line string literals, called _block string literals_, begin and end with
three double quotation marks (`"""`), and may have a file type indicator after
the first `"""`.

```carbon
// Block string literal:
var block: String = """
    The winds grow high; so do your stomachs, lords.
    How irksome is this music to my heart!
    When such strings jar, what hope of harmony?
    I pray, my lords, let me compound this strife.
        -- History of Henry VI, Part II, Act II, Scene 1, W. Shakespeare
    """;
```

The indentation of a block string literal's terminating line is removed from all
preceding lines.

Strings may contain
[escape sequences](lexical_conventions/string_literals.md#escape-sequences)
introduced with a backslash (`\`).
[Raw string literals](lexical_conventions/string_literals.md#raw-string-literals)
are available for representing strings with `\`s and `"`s.

> References:
>
> -   [String literals](lexical_conventions/string_literals.md)
> -   Proposal
>     [#199: String literals](https://github.com/carbon-language/carbon-lang/pull/199)

## Value categories and value phases

FIXME:
[wikipedia](<https://en.wikipedia.org/wiki/Value_(computer_science)#lrvalue>)

Values are either _l-values_ or _r-values_. Carbon will automatically convert an
l-value to an r-value, but not in the other direction.

L-values have storage and a stable address. They may be modified, assuming their
type is not [`const`](#const).

R-values may not have dedicated storage. This means they can not be modified and
their address generally cannot be taken. R-values are broken down into three
kinds, called _value phases_:

-   A _constant_ has value known at compile time, and that value is available
    during type checking, for example to use as the size of an array. These
    include literals ([integer](#integer-literals),
    [floating-point](#floating-point-literals), [string](#string-literals)),
    expressions in terms of constants, and values of
    [`template` parameters](#checked-and-template-parameters).
-   A _symbolic value_ has a value that will be known at the code generation
    stage of compilation when
    [monomorphization](https://en.wikipedia.org/wiki/Monomorphization) happens,
    but is not known during type checking. This includes
    [checked generic parameters](#checked-and-template-parameters).
-   A _runtime value_ has a dynamic value only known at runtime.

Carbon will automatically convert a constant to a symbolic value, or any value
to a runtime value:

```mermaid
graph TD;
    A(constant)-->B(symbolic value)-->C(runtime value);
    D(l-value)-->C;
```

## Composite types

### Tuples

A tuple is a fixed-size collection of values that can have different types,
where each value is identified by its position in the tuple. An example use of
tuples is to return multiple values from a function:

```carbon
fn DoubleBoth(x: i32, y: i32) -> (i32, i32) {
  return (2 * x, 2 * y);
}
```

Breaking this example apart:

-   The return type is a tuple of two `i32` types.
-   The expression uses tuple syntax to build a tuple of two `i32` values.

Both of these are expressions using the tuple syntax
`(<expression>, <expression>)`. The only difference is the type of the tuple
expression: one is a tuple of types, the other a tuple of values. In other
words, a tuple type is a tuple _of_ types.

The components of a tuple are accessed positionally, so element access uses
subscript syntax, but the index must be a compile-time constant:

```carbon
fn DoubleTuple(x: (i32, i32)) -> (i32, i32) {
  return (2 * x[0], 2 * x[1]);
}
```

Tuple types are
[structural](https://en.wikipedia.org/wiki/Structural_type_system).

> References: [Tuples](tuples.md)

### Struct types

Carbon also has
[structural types](https://en.wikipedia.org/wiki/Structural_type_system) whose
members are identified by name instead of position. These are called _structural
data classes_, also known as a _struct types_ or _structs_.

Both struct types and values are written inside curly braces (`{`...`}`). In
both cases, they have a comma-separated list of members that start with a period
(`.`) followed by the field name.

-   In a struct type, the field name is followed by a colon (`:`) and the type,
    as in: `{.name: String, .count: i32}`.
-   In a struct value, called a _structural data class literal_ or a _struct
    literal_, the field name is followed by an equal sign (`=`) and the value,
    as in `{.key = "Joe", .count = 3}`.

> References:
>
> -   [Struct types](classes.md#struct-types)
> -   Proposal
>     [#561: Basic classes: use cases, struct literals, struct types, and future work](https://github.com/carbon-language/carbon-lang/pull/561)
> -   Proposal
>     [#981: Implicit conversions for aggregates](https://github.com/carbon-language/carbon-lang/pull/981)
> -   Proposal
>     [#710: Default comparison for data classes](https://github.com/carbon-language/carbon-lang/issues/710)

### Pointer types

The type of pointers-to-values-of-type-`T` is written `T*`. Carbon pointers do
not support
[pointer arithmetic](<https://en.wikipedia.org/wiki/Pointer_(computer_programming)>);
the only pointer [operations](#expressions) are:

-   Dereference: given a pointer `p`, `*p` gives the value `p` points to as an
    [l-value](#value-categories-and-value-phases). `p->m` is syntactic sugar for
    `(*p).m`.
-   Address-of: given an [l-value](#value-categories-and-value-phases) `x`, `&x`
    returns a pointer to `x`.

There are no [null pointers](https://en.wikipedia.org/wiki/Null_pointer) in
Carbon. To represent a pointer that may not refer to a valid object, use the
type `Optional(T*)`.

Pointers are the main Carbon mechanism for allowing a function to modify a
variable of the caller.

**TODO:** Perhaps Carbon will have
[stricter pointer provenance](https://www.ralfj.de/blog/2022/04/11/provenance-exposed.html)
or restrictions on casts between pointers and integers.

> References:
>
> -   Question-for-leads issue
>     [#520: should we use whitespace-sensitive operator fixity?](https://github.com/carbon-language/carbon-lang/issues/520)
> -   Question-for-leads issue
>     [#523: what syntax should we use for pointer types?](https://github.com/carbon-language/carbon-lang/issues/523)

### Arrays and slices

The type of an array of holding 4 `i32` values is written `[i32; 4]`. There is
an [implicit conversion](expressions/implicit_conversions.md) from tuples to
arrays of the same length as long as every component of the tuple may be
implicitly converted to the destination element type. In cases where the size of
the array may be deduced, it may be omitted, as in:

```carbon
var i: i32 = 1;
// `[i32;]` equivalent to `[i32; 3]` here.
var a: [i32;] = (i, i, i);
```

Elements of an array may be accessed using square brackets (`[`...`]`), as in
`a[i]`:

```carbon
a[i] = 2;
Console.Print(a[0]);
```

> **TODO:** Slices

## Expressions

Expressions describe some computed value. The simplest example would be a
literal number like `42`: an expression that computes the integer value 42.

Some common expressions in Carbon include:

-   Literals:

    -   [boolean](#bool): `true`, `false`
    -   [integer](#integer-literals): `42`, `-7`
    -   [real-number](#floating-point-literals): `3.1419`, `6.022e+23`
    -   [string](#string-literals): `"Hello World!"`
    -   [tuple](#tuples): `(1, 2, 3)`
    -   [struct](#struct-types): `{.word = "the", .count = 56}`

-   [Names](#names) and [member access](expressions/member_access.md)

-   [Operators](expressions#operators):

    -   [Arithmetic](expressions/arithmetic.md): `-x`, `1 + 2`, `3 - 4`,
        `2 * 5`, `6 / 3`, `5 % 3`
    -   [Bitwise](expressions/bitwise.md): `2 & 3`, `2 | 4`, `3 ^ 1`, `^7`
    -   [Bit shift](expressions/bitwise.md): `1 << 3`, `8 >> 1`
    -   [Comparison](expressions/comparison_operators.md): `2 == 2`, `3 != 4`,
        `5 < 6`, `7 > 6`, `8 <= 8`, `8 >= 8`
    -   [Conversion](expressions/as_expressions.md): `2 as i32`
    -   [Logical](expressions/logical_operators.md): `a and b`, `c or d`,
        `not e`
    -   [Indexing](#arrays-and-slices): `a[3]`
    -   [Function](#functions) call: `f(4)`
    -   [Pointer](#pointer-types): `*p`, `p->m`, `&x`
    -   [Move](#move): `~x`

-   [Conditionals](expressions/if.md): `if c then t else f`
-   Parentheses: `(7 + 8) * (3 - 1)`

When an expression appears in a context in which an expression of a specific
type is expected, [implicit conversions](expressions/implicit_conversions.md)
are applied to convert the expression to the target type.

> References:
>
> -   [Expressions](expressions/)
> -   Proposal
>     [#162: Basic Syntax](https://github.com/carbon-language/carbon-lang/pull/162)
> -   Proposal
>     [#555: Operator precedence](https://github.com/carbon-language/carbon-lang/pull/555)
> -   Proposal
>     [#601: Operator tokens](https://github.com/carbon-language/carbon-lang/pull/601)
> -   Proposal
>     [#680: And, or, not](https://github.com/carbon-language/carbon-lang/pull/680)
> -   Proposal
>     [#702: Comparison operators](https://github.com/carbon-language/carbon-lang/pull/702)
> -   Proposal
>     [#845: as expressions](https://github.com/carbon-language/carbon-lang/pull/845)
> -   Proposal
>     [#911: Conditional expressions](https://github.com/carbon-language/carbon-lang/pull/911)
> -   Proposal
>     [#1083: Arithmetic expressions](https://github.com/carbon-language/carbon-lang/pull/1083)

## Declarations, Definitions, and Scopes

_Declarations_ introduce a new [name](#names) and say what that name represents.
For some kinds of entities, like [functions](#functions), there are two kinds of
declarations: _forward declarations_ and _definitions_. For those entities,
there should be exactly one definition for the name, and at most one additional
forward declaration that introduces the name before it is defined, plus any
number of declarations in a
[`match_first` block](generics/details.md#prioritization-rule). Forward
declarations can be used to separate interface from implementation, such as to
declare a name in an [api file](#files-libraries-packages) that is defined in an
[impl file](#files-libraries-packages). Forward declarations also allow entities
to be used before they are defined, such as to allow cyclic references. A name
that has been declared but not defined is called _incomplete_, and in some cases
there are limitations on what can be done with an incomplete name. Within a
definition, the defined name is incomplete until the end of the definition is
reached, but is complete in the bodies of member functions because they are
[parsed as if they appeared after the definition](#class-functions-and-factory-functions).

A name is valid until the end of the innermost enclosing
[_scope_](<https://en.wikipedia.org/wiki/Scope_(computer_science)>). There are a
few kinds of scopes:

-   the outermost scope, which includes the whole file,
-   scopes that are enclosed in curly braces (`{`...`}`), and
-   scopes that encompass a single declaration.

For example, the names of the parameters of a [function](#functions) or
[class](#classes) are valid until the end of the declaration. The name of the
function or class itself is visible until the end of the enclosing scope.

> References:
>
> -   [Principle: Information accumulation](/docs/project/principles/information_accumulation.md)
> -   Proposal
>     [#875: Principle: information accumulation](https://github.com/carbon-language/carbon-lang/pull/875)
> -   Question-for-leads issue
>     [#472: Open question: Calling functions defined later in the same file](https://github.com/carbon-language/carbon-lang/issues/472)

## Patterns

A _pattern_ says how to receive some data that is being matched against. There
are two kinds of patterns:

-   _Refutable_ patterns can fail to match based on the runtime value being
    matched.
-   _Irrefutable_ patterns are guaranteed to match, so long as the code
    type-checks.

Irrefutable patterns are used in [function parameters](#functions),
[variable `var` declarations](#variable-var-declarations), and
[constant `let` declarations](#constant-let-declarations).
[`match` statements](#match) can include both refutable patterns and irrefutable
patterns.

> References:
>
> -   [Pattern matching](pattern_matching.md)
> -   Proposal
>     [#162: Basic Syntax](https://github.com/carbon-language/carbon-lang/pull/162)

### Binding patterns

The most common irrefutable pattern is a _binding pattern_, consisting of a new
name, a colon (`:`), and a type. It binds the matched value of that type to that
name. It can only match values that may be
[implicitly converted](expressions/implicit_conversions.md) to that type. A
underscore (`_`) may be used instead of the name to match a value but without
binding any name to it.

Binding patterns default to _`let` bindings_. The `var` keyword is used to make
it a _`var` binding_.

-   The result of a `let` binding is the name is bound to an
    [r-value](#value-categories-and-value-phases). This means the value can not
    be modified, and its address generally cannot be taken.
-   A `var` binding has dedicated storage, and so the name is an
    [l-value](#value-categories-and-value-phases) which can be modified and has
    a stable address.

FIXME: have to be a const-reference or copy; which one must not be observable to
the programmer

FIXME: aspects of the type can determine whether to copy, for example a type
that is not copyable will always use a const-reference

A [generic binding](#checked-and-template-parameters) uses `:!` instead of a
colon (`:`) and can only match compile-time values, either a
[constant or symbolic value](#value-categories-and-value-phases).

The keyword `auto` may be used in place of the type in a binding pattern, as
long as the type can be deduced from the type of a value in the same
declaration.

### Destructuring patterns

There are also irrefutable _destructuring patterns_, such as _tuple
destructuring_. A tuple destructuring pattern looks like a tuple of patterns. It
may only be used to match tuple values whose components match the component
patterns of the tuple. An example use is:

```carbon
// `Bar()` returns a tuple consisting of an
// `i32` value and 2-tuple of `f32` values.
fn Bar() -> (i32, (f32, f32));

fn Foo() -> i64 {
  // Pattern in `var` declaration:
  var (p: i64, _: auto) = Bar();
  return p;
}
```

The pattern used in the `var` declaration destructures the tuple value returned
by `Bar()`. The first component pattern, `p: i64`, corresponds to the first
component of the value returned by `Bar()`, which has type `i32`. This is
allowed since there is an implicit conversion from `i32` to `i64`. The result of
this conversion is assigned to the name `p`. The second component pattern,
`_: auto`, matches the second component of the value returned by `Bar()`, which
has type `(f32, f32)`.

### Refutable patterns

Additional kinds of patterns are allowed in [`match` statements](#match), that
may or may not match based on the runtime value of the `match` expression:

-   An _expression pattern_ is an expression, such as `42`, whose value must be
    equal to match.
-   A _choice pattern_ matches one case from a choice type, as described in
    [the choice types section](#choice-types).
-   A _dynamic cast pattern_ is tests the dynamic type, as described in
    [inheritance](#inheritance).

See [`match`](#match) for examples of refutable patterns.

> References:
>
> -   [Pattern matching](pattern_matching.md)
> -   Question-for-leads issue
>     [#1283: how should pattern matching and implicit conversion interact?](https://github.com/carbon-language/carbon-lang/issues/1283)

## Name-binding declarations

There are two kinds of name-binding declarations:

-   constant declarations, introduced with `let`, and
-   variable declarations, introduced with `var`.

There are no forward declarations of these; all name-binding declarations are
[definitions](#declarations-definitions-and-scopes).

### Constant `let` declarations

A `let` declaration matches an [irrefutable pattern](#patterns) to a value. In
this example, the name `x` is bound to the value `42` with type `i64`:

```carbon
let x: i64 = 42;
```

Here `x: i64` is the pattern, which is followed by an equal sign (`=`) and the
value to match, `42`. The names from [binding patterns](#binding-patterns) are
introduced into the enclosing [scope](#declarations-definitions-and-scopes).

### Variable `var` declarations

A `var` declaration is similar, except with `var` bindings, so `x` here is an
[l-value](#value-categories-and-value-phases) with storage and an address, and
so may be modified:

```carbon
var x: i64 = 42;
x = 7;
```

Variables with a type that has [an unformed state](#unformed-state) do not need
to be initialized in the variable declaration, but do need to be assigned before
they are used.

> References:
>
> -   [Variables](variables.md)
> -   Proposal
>     [#162: Basic Syntax](https://github.com/carbon-language/carbon-lang/pull/162)
> -   Proposal
>     [#257: Initialization of memory and variables](https://github.com/carbon-language/carbon-lang/pull/257)
> -   Proposal
>     [#339: Add `var <type> <identifier> [ = <value> ];` syntax for variables](https://github.com/carbon-language/carbon-lang/pull/339)
> -   Proposal
>     [#618: var ordering](https://github.com/carbon-language/carbon-lang/pull/618)

### `auto`

If `auto` is used as the type in a `var` or `let` declaration, the type is the
static type of the initializer expression, which is required.

```
var x: i64 = 2;
// The type of `y` is inferred to be `i64`.
let y: auto = x + 3;
// The type of `z` is inferred to be `bool`.
var z: auto = (y > 1);
```

> References:
>
> -   [Type inference](type_inference.md)
> -   Proposal
>     [#851: auto keyword for vars](https://github.com/carbon-language/carbon-lang/pull/851)

## Functions

Functions are the core unit of behavior. For example, this is a
[forward declaration](#declarations-definitions-and-scopes) of a function that
adds two 64-bit integers:

```carbon
fn Add(a: i64, b: i64) -> i64;
```

Breaking this apart:

-   `fn` is the keyword used to introduce a function.
-   Its name is `Add`. This is the name added to the enclosing
    [scope](#declarations-definitions-and-scopes).
-   The [parameter list](#parameters) in parentheses (`(`...`)`) is a
    comma-separated list of [irrefutable patterns](#patterns).
-   It returns an `i64` result. Functions that return nothing omit the `->` and
    return type.

You would call this function like `Add(1, 2)`.

A function definition is a function declaration that has a body
[block](#blocks-and-statements) instead of a semicolon:

```carbon
fn Add(a: i64, b: i64) -> i64 {
  return a + b;
}
```

The names of the parameters are in scope until the end of the definition or
declaration.

<<<<<<< HEAD
=======
The bindings in the parameter list default to
[`let` bindings](#binding-patterns), and so the parameter names are treated as
[r-values](<https://en.wikipedia.org/wiki/Value_(computer_science)#lrvalue>). If
the `var` keyword is added before the binding, then the arguments will be copied
to new storage, and so can be mutated in the function body. The copy ensures
that any mutations will not be visible to the caller.

The parameter names in a forward declaration may be omitted using `_`, but must
match the definition if they are specified.

>>>>>>> 77df7c56
> References:
>
> -   [Functions](functions.md)
> -   Proposal
>     [#162: Basic Syntax](https://github.com/carbon-language/carbon-lang/pull/162)
> -   Proposal
>     [#438: Add statement syntax for function declarations](https://github.com/carbon-language/carbon-lang/pull/438)
> -   Question-for-leads issue
>     [#476: Optional argument names (unused arguments)](https://github.com/carbon-language/carbon-lang/issues/476)
> -   Question-for-leads issue
>     [#1132: How do we match forward declarations with their definitions?](https://github.com/carbon-language/carbon-lang/issues/1132)

### Parameters

FIXME

The bindings in the parameter list default to
[`let` bindings](#binding-patterns), and so the parameter names are treated as
[r-values](#value-categories-and-value-phases). If the `var` keyword is added
before the binding, then the arguments will be copied to new storage, and so can
be mutated in the function body. The copy ensures that any mutations will not be
visible to the caller.

### `auto` return type

If `auto` is used in place of the return type, the return type of the function
is inferred from the function body. It is set to [common type](#common-type) of
the static type of arguments to the [`return` statements](#return) in the
function. This is not allowed in a forward declaration.

```
// Return type is inferred to be `bool`, the type of `a > 0`.
fn Positive(a: i64) -> auto {
  return a > 0;
}
```

> References:
>
> -   [Type inference](type_inference.md)
> -   [Function return clause](functions.md#return-clause)
> -   Proposal
>     [#826: Function return type inference](https://github.com/carbon-language/carbon-lang/pull/826)

### Blocks and statements

A _block_ is a sequence of _statements_. A block defines a
[scope](#declarations-definitions-and-scopes) and, like other scopes, is
enclosed in curly braces (`{`...`}`). Each statement is terminated by a
semicolon or block. [Expressions](#expressions) and
[`var`](#variable-var-declarations) and [`let`](#constant-let-declarations) are
valid statements.

Statements within a block are normally executed in the order the appear in the
source code, except when modified by control-flow statements.

The body of a function is defined by a block, and some
[control-flow statements](#control-flow) have their own blocks of code. These
are nested within the enclosing scope. For example, here is a function
definition with a block of statements defining the body of the function, and a
nested block as part of a `while` statement:

```carbon
fn Foo() {
  Bar();
  while (Baz()) {
    Quux();
  }
}
```

> References:
>
> -   [Blocks and statements](blocks_and_statements.md)
> -   Proposal
>     [#162: Basic Syntax](https://github.com/carbon-language/carbon-lang/pull/162)

### Assignment statements

Assignment statements mutate the value of the
[l-value](#value-categories-and-value-phases) described on the left-hand side of
the assignment.

-   Assignment: `x = y;`. `x` is assigned the value of `y`.
-   Increment and decrement: `++i;`, `--j;`. `i` is set to `i + 1`, `j` is set
    to `j - 1`.
-   Compound assignment: `x += y;`, `x -= y;`, `x *= y;`, `x /= y;`, `x &= y;`,
    `x |= y;`, `x ^= y;`, `x <<= y;`, `x >>= y;`. `x @= y;` is equivalent to
    `x = x @ y;` for each operator `@`.

Unlike C++, these assignments are statements, not expressions, and don't return
a value.

### Control flow

Blocks of statements are generally executed sequentially. Control-flow
statements give additional control over the flow of execution and which
statements are executed.

Some control-flow statements include [blocks](#blocks-and-statements). Those
blocks will always be within curly braces `{`...`}`.

```carbon
// Curly braces { ... } are required.
if (condition) {
  ExecutedWhenTrue();
} else {
  ExecutedWhenFalse();
}
```

This is unlike C++, which allows control-flow constructs to omit curly braces
around a single statement.

> References:
>
> -   [Control flow](control_flow/README.md)
> -   Proposal
>     [#162: Basic Syntax](https://github.com/carbon-language/carbon-lang/pull/162)
> -   Proposal
>     [#623: Require braces](https://github.com/carbon-language/carbon-lang/pull/623)

#### `if` and `else`

`if` and `else` provide conditional execution of statements. An `if` statement
consists of:

-   An `if` introducer followed by a condition in parentheses. If the condition
    evaluates to `true`, the block following the condition is executed,
    otherwise it is skipped.
-   This may be followed by zero or more `else if` clauses, whose conditions are
    evaluated if all prior conditions evaluate to `false`, with a block that is
    executed if that evaluation is to `true`.
-   A final optional `else` clause, with a block that is executed if all
    conditions evaluate to `false`.

For example:

```carbon
if (fruit.IsYellow()) {
  Console.Print("Banana!");
} else if (fruit.IsOrange()) {
  Console.Print("Orange!");
} else {
  Console.Print("Vegetable!");
}
```

This code will:

-   Print `Banana!` if `fruit.IsYellow()` is `true`.
-   Print `Orange!` if `fruit.IsYellow()` is `false` and `fruit.IsOrange()` is
    `true`.
-   Print `Vegetable!` if both of the above return `false`.

> References:
>
> -   [Control flow](control_flow/conditionals.md)
> -   Proposal
>     [#285: if/else](https://github.com/carbon-language/carbon-lang/pull/285)

#### Loops

> References: [Loops](control_flow/loops.md)

##### `while`

`while` statements loop for as long as the passed expression returns `true`. For
example, this prints `0`, `1`, `2`, then `Done!`:

```carbon
var x: i32 = 0;
while (x < 3) {
  Console.Print(x);
  ++x;
}
Console.Print("Done!");
```

> References:
>
> -   [`while` loops](control_flow/loops.md#while)
> -   Proposal
>     [#340: Add C++-like `while` loops](https://github.com/carbon-language/carbon-lang/pull/340)

##### `for`

`for` statements support range-based looping, typically over containers. For
example, this prints all names in `names`:

```carbon
for (var name: String in names) {
  Console.Print(name);
}
```

This prints each `String` value in `names`.

> References:
>
> -   [`for` loops](control_flow/loops.md#for)
> -   Proposal
>     [#353: Add C++-like `for` loops](https://github.com/carbon-language/carbon-lang/pull/353)

##### `break`

The `break` statement immediately ends a `while` or `for` loop. Execution will
continue starting from the end of the loop's scope. For example, this processes
steps until a manual step is hit (if no manual step is hit, all steps are
processed):

```carbon
for (var step: Step in steps) {
  if (step.IsManual()) {
    Console.Print("Reached manual step!");
    break;
  }
  step.Process();
}
```

> References: [`break`](control_flow/loops.md#break)

##### `continue`

The `continue` statement immediately goes to the next loop of a `while` or
`for`. In a `while`, execution continues with the `while` expression. For
example, this prints all non-empty lines of a file, using `continue` to skip
empty lines:

```carbon
var f: File = OpenFile(path);
while (!f.EOF()) {
  var line: String = f.ReadLine();
  if (line.IsEmpty()) {
    continue;
  }
  Console.Print(line);
}
```

> References: [`continue`](control_flow/loops.md#continue)

#### `return`

The `return` statement ends the flow of execution within a function, returning
execution to the caller.

```carbon
// Prints the integers 1 .. `n` and then
// returns to the caller.
fn PrintFirstN(n: i32) {
  var i: i32 = 0;
  while (true) {
    i += 1;
    if (i > n) {
      // None of the rest of the function is
      // executed after a `return`.
      return;
    }
    Console.Print(i);
  }
}
```

If the function returns a value to the caller, that value is provided by an
expression in the return statement. For example:

```carbon
fn Sign(i: i32) -> i32 {
  if (i > 0) {
    return 1;
  }
  if (i < 0) {
    return -1;
  }
  return 0;
}

Assert(Sign(-3) == -1);
```

> References:
>
> -   [`return`](control_flow/return.md)
> -   [`return` statements](functions.md#return-statements)
> -   Proposal
>     [#415: return](https://github.com/carbon-language/carbon-lang/pull/415)
> -   Proposal
>     [#538: return with no argument](https://github.com/carbon-language/carbon-lang/pull/538)

##### `returned var`

To avoid a copy when returning a variable, add a `returned` prefix to the
variable's declaration and use `return var` instead of returning an expression,
as in:

```carbon
fn MakeCircle(radius: i32) -> Circle {
  returned var c: Circle;
  c.radius = radius;
  // `return c` would be invalid because `returned` is in use.
  return var;
}
```

This is instead of
[the "named return value optimization" of C++](https://en.wikipedia.org/wiki/Copy_elision#Return_value_optimization).

> References:
>
> -   [`returned var`](control_flow/return.md#returned-var)
> -   Proposal
>     [#257: Initialization of memory and variables](https://github.com/carbon-language/carbon-lang/pull/257)

#### `match`

`match` is a control flow similar to `switch` of C and C++ and mirrors similar
constructs in other languages, such as Swift. The `match` keyword is followed by
an expression in parentheses, whose value is matched against the `case`
declarations, each of which contains a [refutable pattern](#refutable-patterns),
in order. The refutable pattern may optionally be followed by an `if`
expression, which may use the names from bindings in the pattern.

The code for the first matching `case` is executed. An optional `default` block
may be placed after the `case` declarations, it will be executed if none of the
`case` declarations match.

An example `match` is:

```carbon
fn Bar() -> (i32, (f32, f32));

fn Foo() -> f32 {
  match (Bar()) {
    case (42, (x: f32, y: f32)) => {
      return x - y;
    }
    case (p: i32, (x: f32, _: f32)) if (p < 13) => {
      return p * x;
    }
    case (p: i32, _: auto) if (p > 3) => {
      return p * Pi;
    }
    default => {
      return Pi;
    }
  }
}
```

> References:
>
> -   [Pattern matching](pattern_matching.md)
> -   Question-for-leads issue
>     [#1283: how should pattern matching and implicit conversion interact?](https://github.com/carbon-language/carbon-lang/issues/1283)

## User-defined types

> **TODO:** Maybe rename to "nominal types"?

### Classes

_Nominal classes_, or just
[_classes_](<https://en.wikipedia.org/wiki/Class_(computer_programming)>), are a
way for users to define their own
[data strutures](https://en.wikipedia.org/wiki/Data_structure) or
[record types](<https://en.wikipedia.org/wiki/Record_(computer_science)>).

This is an example of a class
[definition](#declarations-definitions-and-scopes):

```carbon
class Widget {
  var x: i32;
  var y: i32;
  var payload: String;
}
```

Breaking this apart:

-   This defines a class named `Widget`. `Widget` is the name added to the
    enclosing [scope](#declarations-definitions-and-scopes).
-   The name `Widget` is followed by curly braces (`{`...`}`) containing the
    class _body_, making this a
    [definition](#declarations-definitions-and-scopes). A
    [forward declaration](#declarations-definitions-and-scopes) would instead
    have a semicolon(`;`).
-   Those braces delimit the class'
    [scope](#declarations-definitions-and-scopes).
-   Fields, or
    [instances variables](https://en.wikipedia.org/wiki/Instance_variable), are
    defined using [`var` declarations](#variable-var-declarations). `Widget` has
    two `i32` fields (`x` and `y`), and one `String` field (`payload`).

The order of the field declarations determines the fields' memory-layout order.

Classes may have other kinds of members beyond fields declared in its scope:

-   [Class functions](#class-functions-and-factory-functions)
-   [Methods](#methods)
-   [`alias`](#aliases)
-   [`let`](#constant-let-declarations) to define class constants. **TODO:**
    Another syntax to define constants associated with the class like
    `class let` or `static let`?
-   `class`, to define a
    [_member class_ or _nested class_](https://en.wikipedia.org/wiki/Inner_class)

Within the scope of a class, the unqualified name `Self` can be used to refer to
the class itself.

Members of a class are [accessed](expressions/member_access.md) using the dot
(`.`) notation, so given an instance `dial` of type `Widget`, `dial.payload`
refers to its `payload` field.

Both [structural data classes](#struct-types) and nominal classes are considered
_class types_, but they are commonly referred to as "structs" and "classes"
respectively when that is not confusing. Like structs, classes refer to their
members by name. Unlike structs, classes are
[nominal types](https://en.wikipedia.org/wiki/Nominal_type_system#Nominal_typing).

> References:
>
> -   [Classes](classes.md#nominal-class-types)
> -   Proposal
>     [#722: Nominal classes and methods](https://github.com/carbon-language/carbon-lang/pull/722)
> -   Proposal
>     [#989: Member access expressions](https://github.com/carbon-language/carbon-lang/pull/989)

#### Assignment

There is an [implicit conversions](expressions/implicit_conversions.md) defined
between a [struct literal](#struct-types) and a class type with the same fields,
in any scope that has [access](#access-control) to all of the class' fields.
This may be used to assign or initialize a variable with a class type, as in:

```carbon
var sprocket: Widget = {.x = 3, .y = 4, .payload = "Sproing"};
sprocket = {.x = 2, .y = 1, .payload = "Bounce"};
```

> References:
>
> -   [Classes: Construction](classes.md#construction)
> -   Proposal
>     [#981: Implicit conversions for aggregates](https://github.com/carbon-language/carbon-lang/pull/981)

#### Class functions and factory functions

Classes may also contain _class functions_. These are functions that are
accessed as members of the type, like
[static member functions in C++](<https://en.wikipedia.org/wiki/Method_(computer_programming)#Static_methods>),
as opposed to [methods](#methods) that are members of instances. They are
commonly used to define a function that creates instances. Carbon does not have
separate
[constructors](<https://en.wikipedia.org/wiki/Constructor_(object-oriented_programming)>)
like C++ does.

```carbon
class Point {
  // Class function that instantiates `Point`.
  // `Self` in class scope means the class currently being defined.
  fn Origin() -> Self {
    return {.x = 0, .y = 0};
  }
  var x: i32;
  var y: i32;
}
```

Note that if the definition of a function is provided inside the class scope,
the body is treated as if it was defined immediately after the outermost class
definition. This means that members such as the fields will be considered
declared even if their declarations are later in the source than the class
function.

The [`returned var` feature](#returned-var) can be used if the address of the
instance being created is needed in a factory function, as in:

```carbon
class Registered {
  fn Create() -> Self {
    returned var result: Self = {...};
    StoreMyPointerSomewhere(&result);
    return var;
  }
}
```

This approach can also be used for types that can't be copied or moved.

#### Methods

Class type definitions can include methods:

```carbon
class Point {
  // Method defined inline
  fn Distance[me: Self](x2: i32, y2: i32) -> f32 {
    var dx: i32 = x2 - me.x;
    var dy: i32 = y2 - me.y;
    return Math.Sqrt(dx * dx - dy * dy);
  }
  // Mutating method declaration
  fn Offset[addr me: Self*](dx: i32, dy: i32);

  var x: i32;
  var y: i32;
}

// Out-of-line definition of method declared inline
fn Point.Offset[addr me: Self*](dx: i32, dy: i32) {
  me->x += dx;
  me->y += dy;
}

var origin: Point = {.x = 0, .y = 0};
Assert(Math.Abs(origin.Distance(3, 4) - 5.0) < 0.001);
origin.Offset(3, 4);
Assert(origin.Distance(3, 4) == 0.0);
```

This defines a `Point` class type with two integer data members `x` and `y` and
two methods `Distance` and `Offset`:

-   Methods are defined as class functions with a `me` parameter inside square
    brackets `[`...`]` before the regular explicit parameter list in parens
    `(`...`)`.
-   Methods are called using using the member syntax, `origin.Distance(`...`)`
    and `origin.Offset(`...`)`.
-   `Distance` computes and returns the distance to another point, without
    modifying the `Point`. This is signified using `[me: Self]` in the method
    declaration.
-   `origin.Offset(`...`)` does modify the value of `origin`. This is signified
    using `[addr me: Self*]` in the method declaration. Since calling this
    method requires taking the address of `origin`, it may only be called on
    [non-`const`](#const) [l-values](#value-categories-and-value-phases).
-   Methods may be declared lexically inline like `Distance`, or lexically out
    of line like `Offset`.

> References:
>
> -   [Methods](classes.md#methods)
> -   Proposal
>     [#722: Nominal classes and methods](https://github.com/carbon-language/carbon-lang/pull/722)

#### Inheritance

The philosophy of inheritance support in Carbon is to focus on use cases where
inheritance is a good match, and use other features for other cases. For
example, [mixins](#mixins) for implementation reuse and [generics](#generics)
for separating interface from implementation. This allows Carbon to move away
from [multiple inheritance](https://en.wikipedia.org/wiki/Multiple_inheritance),
which doesn't has as efficient of an implementation strategy.

Classes by default are
[_final_](<https://en.wikipedia.org/wiki/Inheritance_(object-oriented_programming)#Non-subclassable_classes>),
which means they may not be extended. A class may be declared as allowing
extension using either the `base class` or `abstract class` introducer instead
of `class`. An `abstract class` is a base class that may not itself be
instantiated.

```carbon
base class MyBaseClass { ... }
```

Either kind of base class maybe _extended_ to get a _derived class_. Derived
classes are final unless they are themselved declared `base` or `abstract`.
Classes may only extend a single class. Carbon only supports single inheritance,
and will use mixins instead of multiple inheritance.

```carbon
base class MiddleDerived extends MyBaseClass { ... }
class FinalDerived extends MiddleDerived { ... }
// ❌ Forbidden: class Illegal extends FinalDerived { ... }
```

A base class may define
[virtual methods](https://en.wikipedia.org/wiki/Virtual_function). These are
methods whose implementation may be overridden in a derived class. By default
methods are _non-virtual_, the declaration of a virtual methods must be prefixed
by one of these three keywords:

-   A method marked `virtual` has a definition in this class but not in any
    base.
-   A method marked `abstract` does not have have a definition in this class,
    but must have a definition in any non-`abstract` derived class.
-   A method marked `impl` has a definition in this class, overriding any
    definition in a base class.

A pointer to a derived class may be cast to a pointer to one of its base
classes. Calling a virtual method through a pointer to a base class will use the
overridden definition provided in the derived class. Base classes with `virtual`
methods may use
[run-time type information](https://en.wikipedia.org/wiki/Run-time_type_information)
in a match statement to dynamically test whether the dynamic type of a value is
some derived class, as in:

```carbon
var base_ptr: MyBaseType* = ...;
match (base_ptr) {
  case dyn p: MiddleDerived* => { ... }
}
```

For purposes of construction, a derived class acts like its first field is
called `base` with the type of its immediate base class.

```carbon
class MyDerivedType extends MyBaseType {
  fn Create() -> MyDerivedType {
    return {.base = MyBaseType.Create(), .derived_field = 7};
  }
  var derived_field: i32;
}
```

Abstract classes can't be instantiated, so instead they should define class
functions returning `partial Self`. Those functions should be marked
[`protected`](#access-control) so they may only be used by derived classes.

```carbon
abstract class AbstractClass {
  protected fn Create() -> partial Self {
    return {.field_1 = 3, .field_2 = 9};
  }
  // ...
  var field_1: i32;
  var field_2: i32;
}
// ❌ Error: can't instantiate abstract class
var abc: AbstractClass = ...;

class DerivedFromAbstract extends AbstractClass {
  fn Create() -> Self {
    // AbstractClass.Create() returns a
    // `partial AbstractClass` that can be used as
    // the `.base` member when constructing a value
    // of a derived class.
    return {.base = AbstractClass.Create(),
            .derived_field = 42 };
  }

  var derived_field: i32;
}
```

> References:
>
> -   [Inheritance](classes.md#inheritance)
> -   Proposal
>     [#777: Inheritance](https://github.com/carbon-language/carbon-lang/pull/777)
> -   Proposal
>     [#820: Implicit conversions](https://github.com/carbon-language/carbon-lang/pull/820)

#### Access control

Class members are by default publicly accessible. The `private` keyword prefix
can be added to the member's declaration to restrict it to members of the class
or any friends. A `private virtual` or `private abstract` method may be
implemented in derived classes, even though it may not be called.

Friends may be declared using a `friend` declaration inside the class naming an
existing function or type. Unlike C++, `friend` declarations may only refer to
names resolvable by the compiler, and don't act like forward declarations.

`protected` is like `private`, but also gives access to derived classes.

> References:
>
> -   [Access control for class members](classes.md#access-control)
> -   Question-for-leads issue
>     [#665: `private` vs `public` _syntax_ strategy, as well as other visibility tools like `external`/`api`/etc.](https://github.com/carbon-language/carbon-lang/issues/665)
> -   Question-for-leads issue
>     [#971: Private interfaces in public API files](https://github.com/carbon-language/carbon-lang/issues/971)

#### Destructors

A destructor for a class is custom code executed when the lifetime of a value of
that type ends. They are defined with the `destructor` keyword followed by
either `[me: Self]` or `[addr me: Self*]` (as is done with [methods](#methods))
and the block of code in the class definition, as in:

```carbon
class MyClass {
  destructor [me: Self] { ... }
}
```

or:

```carbon
class MyClass {
  // Can modify `me` in the body.
  destructor [addr me: Self*] { ... }
}
```

The destructor for a class is run before the destructors of its data members.
The data members are destroyed in reverse order of declaration. Derived classes
are destroyed before their base classes.

A destructor in a abstract or base class may be declared `virtual` like with
[methods](#inheritance). Destructors in classes derived from one with a virtual
destructor must be declared with the `impl` keyword prefix. It is illegal to
delete an instance of a derived class through a pointer to a base class unless
the base class is declared `virtual` or `impl`. To delete a pointer to a
non-abstract base class when it is known not to point to a value with a derived
type, use `UnsafeDelete`.

> References:
>
> -   [Destructors](classes.md#destructors)
> -   Proposal
>     [#1154: Destructors](https://github.com/carbon-language/carbon-lang/pull/1154)

<<<<<<< HEAD
#### `const`

For every type `MyClass`, there is the type `const MyClass` such that:

-   The data representation is the same, so a `MyClass*` value may be implicitly
    converted to a `(const MyClass)*`.
-   A `const MyClass` [l-value](#value-categories-and-value-phases) may
    automatically convert to a `MyClass` r-value, the same way that a `MyClass`
    l-value can.
-   If member `x` of `MyClass` has type `T`, then member `x` of `const MyClass`
    has type `const T`.
-   The API of a `const MyClass` is a subset of `MyClass`, excluding all methods
    taking `[addr me: Self*]`.

Note that `const` binds more tightly than postfix-`*` for forming a pointer
type, so `const MyClass*` is equal to `(const MyClass)*`.

This example uses the definition of `Point` from the
["methods" section](#methods):

```carbon
var origin: Point = {.x = 0, .y = 0};

// ✅ Allowed conversion from `Point*` to
// `const Point*`:
let p: const Point* = &origin;

// ✅ Allowed conversion of `const Point` l-value
// to `Point` r-value.
let five: f32 = p->Distance(3, 4);

// ❌ Error: mutating method `Offset` excluded
// from `const Point` API.
p->Offset(3, 4);

// ❌ Error: mutating method `AssignAdd.Op`
// excluded from `const i32` API.
p->x += 2;
```

#### Unformed state

Types indicate that they support unformed states by
[implementing an interface](#interfaces-and-implementations), otherwise
variables of that type must be explicitly initialized when they are declared.

An unformed state for an object is one that satisfies the following properties:

-   Assignment from a fully formed value is correct using the normal assignment
    implementation for the type.
-   Destruction must be correct using the type's normal destruction
    implementation.
-   Destruction must be optional. The behavior of the program must be equivalent
    whether the destructor is run or not for an unformed object, including not
    leaking resources.

A type might have more than one in-memory representation for the unformed state,
and those representations may be the same as valid fully formed values for that
type. For example, all values are legal representations of the unformed state
for any type with a trivial destructor like `i32`.

Any operation on an unformed object _other_ than destruction or assignment to a
fully formed value is an error, even if its in-memory representation is that of
a valid value for that type.

> References:
>
> -   Proposal
>     [#257: Initialization of memory and variables](https://github.com/carbon-language/carbon-lang/pull/257)

#### Move

Carbon will allow types to define if and how they are moved. This can happen
when returning a value from a function or by using the _move operator_ `~x`.
This leaves `x` in an [unformed state](#unformed-state) and returns its old
value.
=======
#### Mixins

Mixins allow reuse with different trade-offs compared to
[inheritance](#inheritance). Mixins focus on implementation reuse, such as might
be done using
[CRTP](https://en.wikipedia.org/wiki/Curiously_recurring_template_pattern) or
[multiple inheritance](https://en.wikipedia.org/wiki/Multiple_inheritance) in
C++.

**TODO:** The design for mixins is still under development.
>>>>>>> 77df7c56

### Choice types

A _choice type_ is a [tagged union](https://en.wikipedia.org/wiki/Tagged_union),
that can store different types of data in a storage space that can hold the
largest. A choice type has a name, and a list of cases separated by commas
(`,`). Each case has a name and an optional parameter list.

```carbon
choice IntResult {
  Success(value: i32),
  Failure(error: String),
  Cancelled
}
```

The value of a choice type is one of the cases, plus the values of the
parameters to that case, if any. A value can be constructed by naming the case
and providing values for the parameters, if any:

```carbon
fn ParseAsInt(s: String) -> IntResult {
  var r: i32 = 0;
  for (c: i32 in s) {
    if (not IsDigit(c)) {
      // Equivalent to `IntResult.Failure(...)`
      return .Failure("Invalid character");
    }
    // ...
  }
  return .Success(r);
}
```

Choice type values may be consumed using a [`match` statement](#match):

```carbon
match (ParseAsInt(s)) {
  case .Success(value: i32) => {
    return value;
  }
  case .Failure(error: String) => {
    Display(error);
  }
  case .Cancelled => {
    Terminate();
  }
}
```

They can also represent an
[enumerated type](https://en.wikipedia.org/wiki/Enumerated_type), if no
additional data is associated with the choices, as in:

```carbon
choice LikeABoolean { False, True }
```

> References:
>
> -   Proposal
>     [#157: Design direction for sum types](https://github.com/carbon-language/carbon-lang/pull/157)
> -   Proposal
>     [#162: Basic Syntax](https://github.com/carbon-language/carbon-lang/pull/162)

## Names

Names are introduced by [declarations](#declarations-definitions-and-scopes) and
are valid until the end of the scope in which they appear. Code may not refer to
names earlier in the source than they are declared. In executable scopes such as
function bodies, names declared later are not found. In declarative scopes such
as packages, classes, and interfaces, it is an error to refer to names declared
later, except that inline class member function bodies are
[parsed as if they appeared after the class](#class-functions-and-factory-functions).

A name in Carbon is formed from a sequence of letters, numbers, and underscores,
and which starts with a letter. We intend to follow
[Unicode's Annex 31](https://unicode.org/reports/tr31/) in selecting valid
identifier characters, but a concrete set of valid characters has not been
selected yet.

> References:
>
> -   [Lexical conventions](lexical_conventions)
> -   [Principle: Information accumulation](/docs/project/principles/information_accumulation.md)
> -   Proposal
>     [#142: Unicode source files](https://github.com/carbon-language/carbon-lang/pull/142)
> -   Question-for-leads issue
>     [#472: Open question: Calling functions defined later in the same file](https://github.com/carbon-language/carbon-lang/issues/472)
> -   Proposal
>     [#875: Principle: information accumulation](https://github.com/carbon-language/carbon-lang/pull/875)

### Files, libraries, packages

-   **Files** are grouped into libraries, which are in turn grouped into
    packages.
-   **Libraries** are the granularity of code reuse through imports.
-   **Packages** are the unit of distribution.

Each library must have exactly one `api` file. This file includes declarations
for all public names of the library. Definitions for those declarations must be
in some file in the library, either the `api` file or an `impl` file.

Every package has its own namespace. This means libraries within a package need
to coordinate to avoid name conflicts, but not across packages.

> References:
>
> -   [Code and name organization](code_and_name_organization)
> -   Proposal
>     [#107: Code and name organization](https://github.com/carbon-language/carbon-lang/pull/107)

### Package declaration

Files start with an optional package declaration, consisting of:

-   the `package` keyword introducer,
-   an optional identifier specifying the package name,
-   optional `library` followed by a string with the library name,
-   either `api` or `impl`, and
-   a terminating semicolon (`;`).

For example:

```carbon
// Package name is `Geometry`.
// Library name is "Shapes".
// This file is an `api` file, not an `impl` file.
package Geometry library "Shapes" api;
```

Parts of this declaration may be omitted:

-   If the package name is omitted, as in `package library "Main" api;`, the
    file contributes to the default package. No other package may import from
    the default package.
-   If the library keyword is not specified, as in `package Geometry api;`, this
    file contributes to the default library.
-   If a file has no package declaration at all, it is the `api` file belonging
    to the default package and default library. This is particularly for tests
    and smaller examples. No other library can import this library even from
    within the default package. It can be split across multiple `impl` files
    using a `package impl;` package declaration.

A program need not use the default package, but if it does, it should contain
the entry-point function. By default, the entry-point function is `Run` from the
default package.

> References:
>
> -   [Code and name organization](code_and_name_organization)
> -   Proposal
>     [#107: Code and name organization](https://github.com/carbon-language/carbon-lang/pull/107)

### Imports

After the package declaration, files may include `import` declarations. These
include the package name and optionally `library` followed by the library name.
If the library is omitted, the default library for that package is imported.

```carbon
// Import the "Vector" library from the
// `LinearAlgebra` package.
import LinearAlgebra library "Vector";
// Import the default library from the
// `ArbitraryPrecision` package.
import ArbitraryPrecision;
```

The syntax `import PackageName ...` introduces the name `PackageName` as a
[`private`](#name-visibility) name naming the given package. It cannot be used
to import libraries of the current package. Importing additional libraries from
that package makes additional members of `PackageName` visible.

Libraries from the current package are imported by omitting the package name.

```carbon
// Import the "Vertex" library from the same package.
import library "Vertex";
// Import the default library from the same package.
import library default;
```

The `import library ...` syntax adds all the public top-level names within the
given library to the top-level scope of the current file as
[`private`](#name-visibility) names, and similarly for names in
[namespaces](#namespaces).

Every `impl` file automatically imports the `api` file for its library.

All `import` declarations must appear before all other non-`package`
declarations in the file.

> References:
>
> -   [Code and name organization](code_and_name_organization)
> -   Proposal
>     [#107: Code and name organization](https://github.com/carbon-language/carbon-lang/pull/107)

### Name visibility

The names visible from an imported library are determined by these rules:

-   Declarations in an `api` file are by default _public_, which means visible
    to any file that imports that library. This matches class members, which are
    also [default public](#access-control).
-   A `private` prefix on a declaration in an `api` file makes the name _library
    private_. This means the name is visible in the file and all `impl` files
    for the same library.
-   The visibility of a name is determined by its first declaration, considering
    `api` files before `impl` files. The `private` prefix is only allowed on the
    first declaration.
-   A name declared in an `impl` file and not the corresponding `api` file is
    _file private_, meaning visible in just that file. Its first declaration
    must be marked with a `private` prefix. **TODO:** This needs to be finalized
    in a proposal to resolve inconsistency between
    [#665](https://github.com/carbon-language/carbon-lang/issues/665#issuecomment-914661914)
    and [#1136](https://github.com/carbon-language/carbon-lang/issues/1136).
-   Private names don't conflict with names outside the region they're private
    to: two different libraries can have different private names `foo` without
    conflict, but a private name conflicts with a public name in the same scope.

At most one `api` file in a package transitively used in a program may declare a
given name public.

> References:
>
> -   [Exporting entities from an API file](code_and_name_organization/README.md#exporting-entities-from-an-api-file)
> -   Question-for-leads issue
>     [#665: `private` vs `public` _syntax_ strategy, as well as other visibility tools like `external`/`api`/etc.](https://github.com/carbon-language/carbon-lang/issues/665)
> -   Proposal
>     [#752: api file default public](https://github.com/carbon-language/carbon-lang/pull/752)
> -   Proposal
>     [#931: Generic impls access (details 4)](https://github.com/carbon-language/carbon-lang/pull/931)
> -   Question-for-leads issue
>     [#1136: what is the top-level scope in a source file, and what names are found there?](https://github.com/carbon-language/carbon-lang/issues/1136)

### Package scope

The top-level scope in a package is the scope of the package. This means:

-   Within this scope (and its sub-namespaces), all visible names from the same
    package appear. This includes names from the same file, names from the `api`
    file of a library when inside an `impl` file, and names from imported
    libraries of the same package.
-   In scopes where package members might have a name conflict with something
    else, the syntax `package.Foo` can be used to name the `Foo` member of the
    current package.

In this example, the names `F` and `P` are used in a scope where they could mean
two different things, and
[qualifications are needed to disambiguate](#name-lookup):

```carbon
import P;
fn F();
class C {
  fn F();
  class P {
    fn H();
  }
  fn G() {
    // ❌ Error: ambiguous whether `F` means
    // `package.F` or `package.C.F`.
    F();
   // ✅ Allowed: fully qualified
    package.F();
    package.C.F();
    // ✅ Allowed: unambiguous
    C.F();
    // ❌ Error: ambiguous whether `P` means
    // `package.P` or `package.P.F`.
    P.H();
    // ✅ Allowed
    package.P.H();
    package.C.P.H();
    C.P.H();
  }
}
```

> References:
>
> -   [Code and name organization](code_and_name_organization)
> -   Proposal
>     [#107: Code and name organization](https://github.com/carbon-language/carbon-lang/pull/107)
> -   Proposal
>     [#752: api file default public](https://github.com/carbon-language/carbon-lang/pull/752)
> -   Question-for-leads issue
>     [#1136: what is the top-level scope in a source file, and what names are found there?](https://github.com/carbon-language/carbon-lang/issues/1136)

### Namespaces

A `namespace` declaration defines a name that may be used as a prefix of names
declared afterward. When defining a member of a namespace, other members of that
namespace are considered in scope and may be found by
[name lookup](#name-lookup) without the namespace prefix. In this example,
package `P` defines some of its members inside a namespace `N`:

```carbon
package P api;

// Defines namespace `N` within the current package.
namespace N;

// Defines namespaces `M` and `M.L`.
namespace M.L;

fn F();
// ✅ Allowed: Declares function `G` in namespace `N`.
private fn N.G();
// ❌ Error: `Bad` hasn't been declared.
fn Bad.H();

fn J() {
  // ❌ Error: No `package.G`
  G();
}

fn N.K() {
  // ✅ Allowed: Looks in both `package` and `package.N`.
  // Finds `package.F` and `package.N.G`.
  F();
  G();
}

// ✅ Allowed: Declares function `R` in namespace `M.L`.
fn M.L.R();
// ✅ Allowed: Declares function `Q` in namespace `M`.
fn M.Q();
```

Another package importing `P` can refer to the public members of that namespace
by prefixing with the package name `P` followed by the namespace:

```carbon
import P;

// ✅ Allowed: `F` is public member of `P`.
P.F();
// ❌ Error: `N.G` is a private member of `P`.
P.N.G();
// ✅ Allowed: `N.K` is public member of `P`.
P.N.K();
// ✅ Allowed: `M.L.R` is public member of `P`.
P.M.L.R();
// ✅ Allowed: `M.Q` is public member of `P`.
P.M.Q();
```

> References:
>
> -   ["Namespaces" in "Code and name organization"](code_and_name_organization/README.md#namespaces)
> -   ["Package and namespace members" in "Qualified names and member access"](expressions/member_access.md#package-and-namespace-members)

### Naming conventions

Our naming conventions are:

-   For idiomatic Carbon code:
    -   `UpperCamelCase` will be used when the named entity cannot have a
        dynamically varying value. For example, functions, namespaces, or
        compile-time constant values. Note that
        [`virtual` methods](#inheritance) are named the same way to be
        consistent with other functions and methods.
    -   `lower_snake_case` will be used when the named entity's value won't be
        known until runtime, such as for variables.
-   For Carbon-provided features:
    -   Keywords and type literals will use `lower_snake_case`.
    -   Other code will use the conventions for idiomatic Carbon code.

> References:
>
> -   [Naming conventions](naming_conventions.md)
> -   Proposal
>     [#861: Naming conventions](https://github.com/carbon-language/carbon-lang/pull/861)

### Aliases

`alias` declares a name as equivalent to another name, for example:

```carbon
alias NewName = SomePackage.OldName;
```

Note that the right-hand side of the equal sign (`=`) is a name not a value, so
`alias four = 4;` is not allowed. This allows `alias` to work with entities like
namespaces, which aren't values in Carbon.

This can be used during an incremental migration when changing a name, or to
include a name in a public API. For example, `alias` may be used to include a
name from an interface implementation as a member of a class or
[named constraint](generics/details.md#named-constraints), possibly renamed:

```carbon
class ContactInfo {
  external impl as Printable;
  external impl as ToPrinterDevice;
  alias PrintToScreen = Printable.Print;
  alias PrintToPrinter = ToPrinterDevice.Print;
  ...
}
```

> References:
>
> -   [Aliases](aliases.md)
> -   ["Aliasing" in "Code and name organization"](code_and_name_organization/README.md#aliasing)
> -   [`alias` a name from an external impl](generics/details.md#external-impl)
> -   [`alias` a name in a named constraint](generics/details.md#named-constraints)
> -   Proposal
>     [#553: Generics details part 1](https://github.com/carbon-language/carbon-lang/pull/553)
> -   Question-for-leads issue
>     [#749: Alias syntax](https://github.com/carbon-language/carbon-lang/issues/749)

### Name lookup

The general principle of Carbon name lookup is that we look up names in all
relevant scopes, and report an error if the name is found to refer to more than
one different entity. So Carbon requires disambiguation by adding qualifiers
instead of doing any
[shadowing](https://en.wikipedia.org/wiki/Variable_shadowing) of names. For an
example, see [the "package scope" section](#package-scope).

Unqualified name lookup walks the semantically-enclosing scopes, not only the
lexically-enclosing ones. So when a lookup is performed within
`fn MyNamespace.MyClass.MyNestedClass.MyFunction()`, we will look in
`MyNestedClass`, `MyClass`, `MyNamespace`, and the package scope, even when the
lexically-enclosing scope is the package scope. This means that the definition
of a method will look for names in the class' scope even if it is written
lexically out of line:

```
class C {
  fn F();
  fn G();
}
fn C.G() {
  // ✅ Allowed: resolves to `package.C.F`.
  F();
}
```

[Member name lookup](expressions/member_access.md) follows a similar philosophy.
If a [checked-generic type parameter](#checked-and-template-parameters) is known
to implement multiple interfaces due to a constraint using
[`&`](#combining-constraints) or
[`where` clauses](generics/details.md#where-constraints), member name lookup
into that type will look in all of the interfaces. If it is found in multiple,
the name must be disambiguated by qualifying using compound member access
([1](expressions/member_access.md),
[2](generics/details.md#qualified-member-names-and-compound-member-access)). A
[template-generic type parameter](#checked-and-template-parameters) performs
look up into the caller's type in addition to the constraint.

Carbon also rejects cases that would be invalid if all declarations in the file,
including ones appearing later, were visible everywhere, not only after their
point of appearance:

```carbon
class C {
  fn F();
  fn G();
}
fn C.G() {
  F();
}
// Error: use of `F` in `C.G` would be ambiguous
// if this declaration was earlier.
fn F();
```

> References:
>
> -   [Name lookup](name_lookup.md)
> -   ["Qualified names and member access" section of "Expressions"](expressions/README.md#qualified-names-and-member-access)
> -   [Qualified names and member access](expressions/member_access.md)
> -   [Principle: Information accumulation](/docs/project/principles/information_accumulation.md)
> -   Proposal
>     [#875: Principle: information accumulation](https://github.com/carbon-language/carbon-lang/pull/875)
> -   Proposal
>     [#989: Member access expressions](https://github.com/carbon-language/carbon-lang/pull/989)
> -   Question-for-leads issue
>     [#1136: what is the top-level scope in a source file, and what names are found there?](https://github.com/carbon-language/carbon-lang/issues/1136)

#### Name lookup for common types

Common types that we expect to be used universally will be provided for every
file are made available as if there was a special "prelude" package that was
imported automatically into every `api` file. Dedicated type literal syntaxes
like `i32` and `bool` refer to types defined within this package, based on the
["all APIs are library APIs" principle](/docs/project/principles/library_apis_only.md).

> References:
>
> -   [Name lookup](name_lookup.md)
> -   [Principle: All APIs are library APIs](/docs/project/principles/library_apis_only.md)
> -   Question-for-leads issue
>     [#750: Naming conventions for Carbon-provided features](https://github.com/carbon-language/carbon-lang/issues/750)
> -   Question-for-leads issue
>     [#1058: How should interfaces for core functionality be named?](https://github.com/carbon-language/carbon-lang/issues/1058)
> -   Proposal
>     [#1280: Principle: All APIs are library APIs](https://github.com/carbon-language/carbon-lang/pull/1280)

## Generics

Generics allow Carbon constructs like [functions](#functions) and
[classes](#classes) to be written with compile-time parameters and apply
generically to different types using those parameters. For example, this `Min`
function has a type parameter `T` that can be any type that implements the
`Ordered` interface.

```carbon
fn Min[T:! Ordered](x: T, y: T) -> T {
  // Can compare `x` and `y` since they have
  // type `T` known to implement `Ordered`.
  return if x <= y then x else y;
}

var a: i32 = 1;
var b: i32 = 2;
// `T` is deduced to be `i32`
Assert(Min(a, b) == 1);
// `T` is deduced to be `String`
Assert(Min("abc", "xyz") == "abc");
```

Since the `T` type parameter is in the deduced parameter list in square brackets
(`[`...`]`) before the explicit parameter list in parentheses (`(`...`)`), the
value of `T` is determined from the types of the explicit arguments instead of
being passed as a separate explicit argument.

> References: **TODO:** Revisit
>
> -   [Generics: Overview](generics/overview.md)
> -   Proposal
>     [#524: Generics overview](https://github.com/carbon-language/carbon-lang/pull/524)
> -   Proposal
>     [#553: Generics details part 1](https://github.com/carbon-language/carbon-lang/pull/553)
> -   Proposal
>     [#950: Generic details 6: remove facets](https://github.com/carbon-language/carbon-lang/pull/950)

### Checked and template parameters

The `:!` indicates that `T` is a _checked_ parameter passed at compile time.
"Checked" here means that the body of `Min` is type checked when the function is
defined, independent of the specific type values `T` is instantiated with, and
name lookup is delegated to the constraint on `T` (`Ordered` in this case). This
type checking is equivalent to saying the function would pass type checking
given any type `T` that implements the `Ordered` interface. Then calls to `Min`
only need to check that the deduced type value of `T` implements `Ordered`.

The parameter could alternatively be declared to be a _template_ parameter by
prefixing with the `template` keyword, as in `template T:! Type`.

```carbon
fn Convert[template T:! Type](source: T, template U:! Type) -> U {
  var converted: U = source;
  return converted;
}

fn Foo(i: i32) -> f32 {
  // Instantiates with the `T` implicit argument set to `i32` and the `U`
  // explicit argument set to `f32`, then calls with the runtime value `i`.
  return Convert(i, f32);
}
```

Carbon templates follow the same fundamental paradigm as
[C++ templates](<https://en.wikipedia.org/wiki/Template_(C%2B%2B)>): they are
instantiated when called, resulting in late type checking, duck typing, and lazy
binding.

One difference from C++ templates, Carbon template instantiation is not
controlled by the SFINAE rule of C++
([1](https://en.wikipedia.org/wiki/Substitution_failure_is_not_an_error),
[2](https://en.cppreference.com/w/cpp/language/sfinae)) but by explicit `if`
clauses evaluated at compile-time. The `if` clause is at the end of the
declaration, and the condition can only use constant values known at
type-checking time, including `template` parameters.

```carbon
class Array(template T:! Type, template N:! i64)
    if N >= 0 and N < MaxArraySize / sizeof(T);
```

Member lookup into a template type parameter is done in the actual type value
provided by the caller, _in addition_ to any constraints. This means member name
lookup and type checking for anything
[dependent](generics/terminology.md#dependent-names) on the template parameter
can't be completed until the template is instantiated with a specific concrete
type. When the constraint is just `Type`, this gives semantics similar to C++
templates. Constraints can then be added incrementally, with the compiler
verifying that the semantics stay the same. Once all constraints have been
added, removing the word `template` to switch to a checked parameter is safe.

Although checked generics are generally preferred, templates enable translation
of code between C++ and Carbon, and address some cases where the type checking
rigor of generics are problematic.

> References:
>
> -   [Templates](templates.md)
> -   Proposal
>     [#553: Generics details part 1](https://github.com/carbon-language/carbon-lang/pull/553)
> -   Question-for-leads issue
>     [#949: Constrained template name lookup](https://github.com/carbon-language/carbon-lang/issues/949)
> -   Proposal
>     [#989: Member access expressions](https://github.com/carbon-language/carbon-lang/pull/989)

### Interfaces and implementations

_Interfaces_ specify a set of requirements that a types might satisfy.
Interfaces act both as constraints on types a caller might supply and
capabilities that may be assumed of types that satisfy that constraint.

```carbon
interface Printable {
  // Inside an interface definition `Self` means
  // "the type implementing this interface".
  fn Print[me: Self]();
}
```

In addition to function requirements, interfaces can contain:

-   [requirements that other interfaces be implemented](generics/details.md#interface-requiring-other-interfaces)
    or
    [interfaces that this interface extends](generics/details.md#interface-extension)
-   [associated types](generics/details.md#associated-types) and other
    [associated constants](generics/details.md#associated-constants)
-   [interface defaults](generics/details.md#interface-defaults)
-   [`final` interface members](generics/details.md#final-members)

Types only implement an interface if there is an explicit `impl` declaration
that they do. Simply having a `Print` function with the right signature is not
sufficient.

```carbon
class Circle {
  var radius: f32;

  impl as Printable {
    fn Print[me: Self]() {
      Console.WriteLine("Circle with radius: {0}", me.radius);
    }
  }
}
```

In this case, `Print` is a member of `Circle`. Interfaces may also be
implemented [externally](generics/details.md#external-impl), which means the
members of the interface are not direct members of the type. Those methods may
still be called using compound member access syntax
([1](expressions/member_access.md),
[2](generics/details.md#qualified-member-names-and-compound-member-access)) to
qualify the name of the member, as in `x.(Printable.Print)()`. External
implementations don't have to be in the same library as the type definition,
subject to the orphan rule ([1](generics/details.md#impl-lookup),
[2](generics/details.md#orphan-rule)) for
[coherence](generics/terminology.md#coherence).

Interfaces and implementations may be
[forward declared](generics/details.md#forward-declarations-and-cyclic-references)
by replacing the definition scope in curly braces (`{`...`}`) with a semicolon.

> References:
>
> -   [Generics: Interfaces](generics/details.md#interfaces)
> -   [Generics: Implementing interfaces](generics/details.md#implementing-interfaces)
> -   Proposal
>     [#553: Generics details part 1](https://github.com/carbon-language/carbon-lang/pull/553)
> -   Proposal
>     [#731: Generics details 2: adapters, associated types, parameterized interfaces](https://github.com/carbon-language/carbon-lang/pull/731)
> -   Proposal
>     [#624: Coherence: terminology, rationale, alternatives considered](https://github.com/carbon-language/carbon-lang/pull/624)
> -   Proposal
>     [#990: Generics details 8: interface default and final members](https://github.com/carbon-language/carbon-lang/pull/990)
> -   Proposal
>     [#1084: Generics details 9: forward declarations](https://github.com/carbon-language/carbon-lang/pull/1084)
> -   Question-for-leads issue
>     [#1132: How do we match forward declarations with their definitions?](https://github.com/carbon-language/carbon-lang/issues/1132)

### Combining constraints

A function can require calling types to implement multiple interfaces by
combining them using an ampersand (`&`):

```carbon
fn PrintMin[T:! Ordered & Printable](x: T, y: T) {
  // Can compare since type `T` implements `Ordered`.
  if (x <= y) {
    // Can call `Print` since type `T` implements `Printable`.
    x.Print();
  } else {
    y.Print();
  }
}
```

The body of the function may call functions that are in either interface, except
for names that are members of both. In that case, use the compound member access
syntax ([1](expressions/member_access.md),
[2](generics/details.md#qualified-member-names-and-compound-member-access)) to
qualify the name of the member, as in:

```carbon
fn DrawTies[T:! Renderable & GameResult](x: T) {
  if (x.(GameResult.Draw)()) {
    x.(Renderable.Draw)();
  }
}
```

> References:
>
> -   [Combining interfaces by anding type-of-types](generics/details.md#combining-interfaces-by-anding-type-of-types)
> -   Question-for-leads issue
>     [#531: Combine interfaces with `+` or `&`](https://github.com/carbon-language/carbon-lang/issues/531)
> -   Proposal
>     [#553: Generics details part 1](https://github.com/carbon-language/carbon-lang/pull/553)

### Associated types

An associated type is a type member of an interface whose value is determined by
the implementation of that interface for a specific type. These values are set
to compile-time values in implementations, and so use the
[`:!` generic syntax](#checked-and-template-parameters) inside a
[`let` declaration](#constant-let-declarations) without an initializer. This
allows types in the signatures of functions in the interface to vary. For
example, an interface describing a
[stack](<https://en.wikipedia.org/wiki/Stack_(abstract_data_type)>) might use an
associated type to represent the type of elements stored in the stack.

```
interface StackInterface {
  let ElementType:! Movable;
  fn Push[addr me: Self*](value: ElementType);
  fn Pop[addr me: Self*]() -> ElementType;
  fn IsEmpty[addr me: Self*]() -> bool;
}
```

Then different types implementing `StackInterface` can specify different type
values for the `ElementType` member of the interface using a `where` clause:

```carbon
class IntStack {
  impl as StackInterface where .ElementType == i32 {
    fn Push[addr me: Self*](value: i32);
    // ...
  }
}

class FruitStack {
  impl as StackInterface where .ElementType == Fruit {
    fn Push[addr me: Self*](value: Fruit);
    // ...
  }
}
```

> References:
>
> -   [Generics: Associated types](generics/details.md#associated-types)
> -   Proposal
>     [#731: Generics details 2: adapters, associated types, parameterized interfaces](https://github.com/carbon-language/carbon-lang/pull/731)
> -   Proposal
>     [#1013: Generics: Set associated constants using `where` constraints](https://github.com/carbon-language/carbon-lang/pull/1013)

### Generic entities

Many Carbon entities, not just functions, may be made generic by adding
[checked or template parameters](#checked-and-template-parameters).

#### Generic Classes

Classes may be defined with an optional explicit parameter list. All parameters
to a class must be generic, and so defined with `:!`, either with or without the
`template` prefix. For example, to define a stack that can hold values of any
type `T`:

```carbon
class Stack(T:! Type) {
  fn Push[addr me: Self*](value: T);
  fn Pop[addr me: Self*]() -> T;

  var storage: Array(T);
}

var int_stack: Stack(i32);
```

In this example:

-   `Stack` is a type parameterized by a type `T`.
-   `T` may be used within the definition of `Stack` anywhere a normal type
    would be used.
-   `Array(T)` instantiates generic type `Array` with its parameter set to `T`.
-   `Stack(i32)` instantiates `Stack` with `T` set to `i32`.

The values of type parameters are part of a type's value, and so may be deduced
in a function call, as in this example:

```carbon
fn PeekTopOfStack[T:! Type](s: Stack(T)*) -> T {
  var top: T = s->Pop();
  s->Push(top);
  return top;
}

// `int_stack` has type `Stack(i32)`, so `T` is deduced to be `i32`.
PeekTopOfStack(&int_stack);
```

> References:
>
> -   [Generic or parameterized types](generics/details.md#parameterized-types)
> -   Proposal
>     [#1146: Generic details 12: parameterized types](https://github.com/carbon-language/carbon-lang/pull/1146)

#### Generic choice types

[Choice types](#choice-types) may be parameterized similarly to classes:

```carbon
choice Result(T:! Type, Error:! Type) {
  Success(value: T),
  Failure(error: Error)
}
```

#### Generic interfaces

Interfaces are always parameterized by a `Self` type, but in some cases they
will have additional parameters.

```carbon
interface AddWith(U:! Type);
```

Interfaces without parameters may only be implemented once for a given type, but
a type can have distinct implementations of `AddWith(i32)` and
`AddWith(BigInt)`.

Parameters to an interface _determine_ which implementation is selected for a
type, in contrast to [associated types](#associated-types) which are _determined
by_ the implementation of an interface for a type.

> References:
>
> -   [Generic or parameterized interfaces](generics/details.md#parameterized-interfaces)
> -   Proposal
>     [#731: Generics details 2: adapters, associated types, parameterized interfaces](https://github.com/carbon-language/carbon-lang/pull/731)

#### Generic implementations

An `impl` declaration may be parameterized by adding `forall [`_generic
parameter list_`]` after the `impl` keyword introducer, as in:

```carbon
external impl forall [T:! Printable] Vector(T) as Printable;
external impl forall [Key:! Hashable, Value:! Type]
    HashMap(Key, Value) as Has(Key);
external impl forall [T:! Ordered] T as PartiallyOrdered;
external impl forall [T:! ImplicitAs(i32)] BigInt as AddWith(T);
external impl forall [U:! Type, T:! As(U)]
    Optional(T) as As(Optional(U));
```

Generic implementations can create a situation where multiple `impl` definitions
apply to a given type and interface query. The
[specialization](generics/details.md#lookup-resolution-and-specialization) rules
pick which definition is selected. These rules ensure:

-   Implementations have [coherence](generics/terminology.md#coherence), so the
    same implementation is always selected for a given query.
-   Libraries will work together as long as they pass their separate checks.
-   A generic function can assume that some impl will be successfully selected
    if it can see an impl that applies, even though another more specific impl
    may be selected.

Implementations may be marked [`final`](generics/details.md#final-impls) to
indicate that they may not be specialized, subject to
[some restrictions](generics/details.md#libraries-that-can-contain-final-impls).

> References:
>
> -   [Generic or parameterized impls](generics/details.md#parameterized-impls)
> -   Proposal
>     [#624: Coherence: terminology, rationale, alternatives considered](https://github.com/carbon-language/carbon-lang/pull/624)
> -   Proposal
>     [#920: Generic parameterized impls (details 5)](https://github.com/carbon-language/carbon-lang/pull/920)
> -   Proposal
>     [#983: Generics details 7: final impls](https://github.com/carbon-language/carbon-lang/pull/983)

### Other features

Carbon generics have a number of other features, including:

-   [Named constraints](generics/details.md#named-constraints) may be used to
    disambiguate when combining two interfaces that have name conflicts. Named
    constraints may be implemented and otherwise used in place of an interface.
-   [Template constraints](generics/details.md#named-constraints) are a kind of
    named constraint that can contain structural requirements. For example, a
    template constraint could match any type that has a function with a specific
    name and signature without any explicit declaration that the type implements
    the constraint. Template constraints may only be used as requirements for
    template parameters.
-   An [adapter type](generics/details.md#adapting-types) is a type with the
    same data representation as an existing type, so you may cast between the
    two types, but can implement different interfaces or implement interfaces
    differently.
-   Additional requirements can be placed on the associated types of an
    interface using
    [`where` constraints](generics/details.md#where-constraints).
-   [Implied constraints](generics/details.md#implied-constraints) allows some
    constraints to be deduced and omitted from a function signature.
-   [Dynamic erased types](generics/details.md#runtime-type-fields) can hold any
    value with a type implementing an interface, and allows the functions in
    that interface to be called using
    [dynamic dispatch](https://en.wikipedia.org/wiki/Dynamic_dispatch), for some
    interfaces marked "`dyn`-safe".
-   [Variadics](generics/details.md#variadic-arguments) supports variable-length
    parameter lists.

> References:
>
> -   [Generics details](generics/details.md)
> -   Proposal
>     [#553: Generics details part 1](https://github.com/carbon-language/carbon-lang/pull/553)
> -   Proposal
>     [#731: Generics details 2: adapters, associated types, parameterized interfaces](https://github.com/carbon-language/carbon-lang/pull/731)

> -   Proposal
>     [#818: Constraints for generics (generics details 3)](https://github.com/carbon-language/carbon-lang/pull/818)

### Generic type equality and `observe` declarations

Determining whether two types must be equal in a generic context is in general
undecidable, as
[has been shown in Swift](https://forums.swift.org/t/swift-type-checking-is-undecidable/39024).

To make compilation fast, the Carbon compiler will limit its search to a depth
of 1, only identifying types as equal if there is an explicit declaration that
they are equal in the code, such as in a
[`where` constraint](generics/details.md#where-constraints). There will be
situations where two types must be equal as the result of combining these facts,
but the compiler will return a type error since it did not realize they are
equal due to the limit of the search. An
[`observe`...`==` declaration](generics/details.md#observe-declarations) may be
added to describe how two types are equal, allowing more code to pass type
checking.

An `observe` declaration showing types are equal can increase the set of
interfaces the compiler knows that a type implements. It is also possible that
knowing a type implements one interface implies that it implements another, from
an
[interface requirement](generics/details.md#interface-requiring-other-interfaces)
or [generic implementation](#generic-implementations). An `observe`...`is`
declaration may be used to
[observe that a type implements an interface](generics/details.md#observing-a-type-implements-an-interface).

> References:
>
> -   [Generics: `observe` declarations](generics/details.md#observe-declarations)
> -   [Generics: Observing a type implements an interface](generics/details.md#observing-a-type-implements-an-interface)
> -   Proposal
>     [#818: Constraints for generics (generics details 3)](https://github.com/carbon-language/carbon-lang/pull/818)
> -   Proposal
>     [#1088: Generic details 10: interface-implemented requirements](https://github.com/carbon-language/carbon-lang/pull/1088)

### Operator overloading

Uses of an operator in an [expression](#expressions) is translated into a call
to a method of an interface. For example, if `x` has type `T` and `y` has type
`U`, then `x + y` is translated into a call to `x.(AddWith(U).Op)(y)`. So
overloading of the `+` operator is accomplished by implementing interface
`AddWith(U)` for type `T`. In order to support
[implicit conversion](expressions/implicit_conversions.md) of the first operand
to type `T` and the second argument to type `U`, add the `like` keyword to both
types in the `impl` declaration, as in:

```carbon
external impl like T as AddWith(like U) where .Result == V {
  // `Self` is `T` here
  fn Op[me: Self](other: U) -> V { ... }
}
```

When the operand types and result type are all the same, this is equivalent to
implementing the `Add` interface:

```carbon
external impl T as Add {
  fn Op[me: Self](other: Self) -> Self { ... }
}
```

The interfaces that correspond to each operator are given by:

-   [Arithmetic](expressions/arithmetic.md#extensibility):
    -   `-x`: `Negate`
    -   `x + y`: `Add` or `AddWith(U)`
    -   `x - y`: `Sub` or `SubWith(U)`
    -   `x * y`: `Mul` or `MulWith(U)`
    -   `x / y`: `Div` or `DivWith(U)`
    -   `x % y`: `Mod` or `ModWith(U)`
-   [Bitwise and shift operators](expressions/bitwise.md#extensibility):
    -   `^x`: `BitComplement`
    -   `x & y`: `BitAnd` or `BitAndWith(U)`
    -   `x | y`: `BitOr` or `BitOrWith(U)`
    -   `x ^ y`: `BitXor` or `BitXorWith(U)`
    -   `x << y`: `LeftShift` or `LeftShiftWith(U)`
    -   `x >> y`: `RightShift` or `RightShiftWith(U)`
-   Comparison:
    -   `x == y`, `x != y` overloaded by implementing
        [`Eq` or `EqWith(U)`](expressions/comparison_operators.md#equality)
    -   `x < y`, `x > y`, `x <= y`, `x >= y` overloaded by implementing
        [`Ordered` or `OrderedWith(U)`](expressions/comparison_operators.md#ordering)
-   Conversion:
    -   `x as U` is rewritten to use the
        [`As(U)`](expressions/as_expressions.md#extensibility) interface
    -   Implicit conversions use
        [`ImplicitAs(U)`](expressions/implicit_conversions.md#extensibility)
-   **TODO:** [Assignment](#assignment-statements): `x = y`, `++x`, `x += y`,
    and so on
-   **TODO:** Dereference: `*p`
-   **TODO:** Indexing: `a[3]`
-   **TODO:** Function call: `f(4)`

The
[logical operators can not be overloaded](expressions/logical_operators.md#overloading).

Operators that result in [l-values](#value-categories-and-value-phases), such as
dereferencing `*p` and indexing `a[3]`, have interfaces that return the address
of the value. Carbon automatically dereferences the pointer to get the l-value.

Operators that can take multiple arguments, such as function calling operator
`f(4)`, have a [variadic](generics/details.md#variadic-arguments) parameter
list.

FIXME: Other operations on types not associated with operators like copy, move,
unformed, swap, etc.

> References:
>
> -   [Operator overloading](generics/details.md#operator-overloading)
> -   Proposal
>     [#702: Comparison operators](https://github.com/carbon-language/carbon-lang/pull/702)
> -   Proposal
>     [#820: Implicit conversions](https://github.com/carbon-language/carbon-lang/pull/820)
> -   Proposal
>     [#845: as expressions](https://github.com/carbon-language/carbon-lang/pull/845)
> -   Question-for-leads issue
>     [#1058: How should interfaces for core functionality be named?](https://github.com/carbon-language/carbon-lang/issues/1058)
> -   Proposal
>     [#1083: Arithmetic expressions](https://github.com/carbon-language/carbon-lang/pull/1083)
> -   Proposal
>     [#1191: Bitwise operators](https://github.com/carbon-language/carbon-lang/pull/1191)
> -   Proposal
>     [#1178: Rework operator interfaces](https://github.com/carbon-language/carbon-lang/pull/1178)

#### Common type

There are some situations where the common type for two types is needed:

-   A [conditional expression like `if c then t else f`](expressions/if.md)
    returns a value with the common type of `t` and `f`.
-   If there are multiple parameters to a function with a type parameter, it
    will be set to the common type of the corresponding arguments, as in:

    ```carbon
    fn F[T:! Type](x: T, y: T);

    // Calls `F` with `T` set to the
    // common type of `G()` and `H()`:
    F(G(), H());
    ```

-   The inferred return type of a function with
    [`auto` return type](#auto-return-type) is the common type of its `return`
    statements.

The common type is specified by implementing the `CommonTypeWith` interface:

```carbon
// Common type of `A` and `B` is `C`.
impl A as CommonTypeWith(B) where .Result == C { }
```

The common type is required to be a type that both types have an
[implicit conversion](expressions/implicit_conversions.md) to.

> References:
>
> -   [`if` expressions](expressions/if.md#finding-a-common-type)
> -   Proposal
>     [#911: Conditional expressions](https://github.com/carbon-language/carbon-lang/pull/911)
> -   Question-for-leads issue
>     [#1077: find a way to permit impls of CommonTypeWith where the LHS and RHS type overlap](https://github.com/carbon-language/carbon-lang/issues/1077)

## Bidirectional interoperability with C and C++

Interoperability, or _interop_, is the ability to call C and C++ code from
Carbon code and the other way around. This ability achieves two goals:

-   Allows sharing a code and library ecosystem with C and C++.
-   Allows incremental migration to Carbon from C and C++.

Carbon's approach to interopp is most similar to
[Java/Kotlin interop](interoperability/philosophy_and_goals.md#other-interoperability-layers),
where the two languages are different, but share enough of runtime model that
data from one side can be used from the other. For example, C++ and Carbon will
use the same
[memory model](https://en.cppreference.com/w/cpp/language/memory_model).

The design for interoperability between Carbon and C++ hinges on:

1.  The ability to interoperate with a wide variety of code, such as
    classes/structs and
    [templates](<https://en.wikipedia.org/wiki/Template_(C%2B%2B)>), not just
    free functions.
2.  A willingness to expose the idioms of C++ into Carbon code, and the other
    way around, when necessary to maximize performance of the interoperability
    layer.
3.  The use of wrappers and generic programming, including templates, to
    minimize or eliminate runtime overhead.

This feature will have some restrictions; only a subset of Carbon APIs will be
available to C++ and a subset of C++ APIs will be available to Carbon.

-   To achieve simplification in Carbon, its programming model will exclude some
    rarely used and complex features of C++. For example, there will be
    limitations on
    [multiple inheritance](https://en.wikipedia.org/wiki/Multiple_inheritance).
-   C or C++ features that compromise the performance of code that don't use
    that feature, like
    [RTTI](https://en.wikipedia.org/wiki/Run-time_type_information) and
    [exceptions](https://en.wikipedia.org/wiki/Exception_handling), are in
    particular subject to revision in Carbon.

> References:
>
> -   [Bidirectional interoperability with C/C++](interoperability/README.md)
> -   Proposal
>     [#175: C++ interoperability goals](https://github.com/carbon-language/carbon-lang/pull/175)

### Goals

The [goals for interop](interoperability/philosophy_and_goals.md#goals) include:

-   [Support mixing Carbon and C++ toolchains](interoperability/philosophy_and_goals.md#support-mixing-carbon-and-c-toolchains)
-   [Compatibility with the C++ memory model](interoperability/philosophy_and_goals.md#compatibility-with-the-c-memory-model)
-   [Minimize bridge code](interoperability/philosophy_and_goals.md#minimize-bridge-code)
-   [Unsurprising mappings between C++ and Carbon types](interoperability/philosophy_and_goals.md#unsurprising-mappings-between-c-and-carbon-types)
-   [Allow C++ bridge code in Carbon files](interoperability/philosophy_and_goals.md#allow-c-bridge-code-in-carbon-files)
-   [Carbon inheritance from C++ types](interoperability/philosophy_and_goals.md#carbon-inheritance-from-c-types)
-   [Support use of advanced C++ features](interoperability/philosophy_and_goals.md#support-use-of-advanced-c-features)
-   [Support basic C interoperability](interoperability/philosophy_and_goals.md#support-basic-c-interoperability)

> References:
>
> -   [Interoperability: Goals](interoperability/philosophy_and_goals.md#goals)

### Non-goals

The [non-goals for interop](interoperability/philosophy_and_goals.md#non-goals)
include:

-   [Full parity between a Carbon-only toolchain and mixing C++/Carbon toolchains](interoperability/philosophy_and_goals.md#full-parity-between-a-carbon-only-toolchain-and-mixing-ccarbon-toolchains)
-   [Never require bridge code](interoperability/philosophy_and_goals.md#never-require-bridge-code)
-   [Convert all C++ types to Carbon types](interoperability/philosophy_and_goals.md#convert-all-c-types-to-carbon-types)
-   [Support for C++ exceptions without bridge code](interoperability/philosophy_and_goals.md#support-for-c-exceptions-without-bridge-code)
-   [Cross-language metaprogramming](interoperability/philosophy_and_goals.md#cross-language-metaprogramming)
-   [Offer equivalent support for languages other than C++](interoperability/philosophy_and_goals.md#offer-equivalent-support-for-languages-other-than-c)

> References:
>
> -   [Interoperability: Non-goals](interoperability/philosophy_and_goals.md#non-goals)

### Importing and `#include`

A C++ library header file may be [imported](#imports) into Carbon using an
`import` declaration of the special `Cpp` package.

```carbon
// like `#include "circle.h"` in C++
import Cpp library "circle.h"
```

This adds the names from `circle.h` into the `Cpp` namespace. If `circle.h`
defines some names in a `namespace shapes { ... }` scope, those will be found in
Carbon's `Cpp.shapes` namespace.

In the other direction, Carbon packages can export a header file to be
`#include`d from C++ files.

```c++
// like `import Geometry` in Carbon
#include "geometry.carbon.h"
```

Generally Carbon entities will be usable from C++ and C++ entities will be
usable from Carbon. This includes types, function, and constants. Some entities,
such as Carbon interfaces, won't be able to be translated directly.

C and C++ macros that are defining constants will be imported as constants.
Otherwise, C and C++ macros will be unavailable in Carbon. C and C++ `typedef`s
would be translated into type constants, as if declared using a
[`let`](#constant-let-declarations).

Carbon functions and types that satisfy some restrictions may be annotated as
exported to C as well, like C++'s
[`extern "C"`](https://en.wikipedia.org/wiki/Compatibility_of_C_and_C%2B%2B#Linking_C_and_C++_code)
marker.

### ABI and dynamic linking

Carbon itself will not have a stable ABI for the language as a whole, and most
language features will be designed around not having any ABI stability. Instead,
we expect to add dedicated language features that are specifically designed to
provide an ABI-stable boundary between two separate parts of a Carbon program.
These ABI-resilient language features and API boundaries will be opt-in and
explicit. They may also have functionality restrictions to make them easy to
implement with strong ABI resilience.

When interoperating with already compiled C++ object code or shared libraries,
the C++ interop may be significantly less feature rich than otherwise. This is
an open area for us to explore, but we expect to require re-compiling C++ code
in order to get the full ergonomic and performance benefits when interoperating
with Carbon. For example, recompilation lets us ensure Carbon and C++ can use
the same representation for key vocabulary types.

However, we expect to have full support for the C ABI when interoperating with
already-compiled C object code or shared libraries. We expect Carbon's bridge
code functionality to cover similar use cases as C++'s
[`extern "C"`](https://en.wikipedia.org/wiki/Compatibility_of_C_and_C%2B%2B#Linking_C_and_C++_code)
marker in order to provide full bi-directional support here. The functionality
available across this interop boundary will of course be restricted to what is
expressible in the C ABI, and types may need explicit markers to have guaranteed
ABI compatibility.

### Operator overloading

[Operator overloading](#operator-overloading) is supported in Carbon, but is
done by [implementing an interface](#interfaces-and-implementations) instead of
defining a method or nonmember function as in C++.

Carbon types implementing an operator overload using an interface should get the
corresponding operator overload in C++. So implementing `ModWith(U)` in Carbon
for a type effectively implements `operator%` in C++ for that type. This also
works in the other direction, so C++ types implementing an operator overload are
automatically considered to implement the corresponding Carbon interface. So
implementing `operator%` in C++ for a type also implements interface
`ModWith(U)` in Carbon. However, there may be edge cases around implicit
conversions or overload selection that don't map completely into Carbon.

In some cases, the operation might be written differently in the two languages.
In those cases, they are matched according to which operation has the most
similar semantics rather than using the same symbols. For example, the `^x`
operation and `BitComplement` interface in Carbon corresponds to the `~x`
operation and `operator~` function in C++. Similarly, the `ImplicitAs(U)` Carbon
interface corresponds to implicit conversions in C++, which can be written in
multiple different ways. Other
[C++ customization points](http://www.open-std.org/jtc1/sc22/wg21/docs/papers/2015/n4381.html)
like `swap` will correspond to a Carbon interface, on a case-by-case basis.

Some operators will only exist or be overridable in C++, such as logical
operators or the comma operator. In the unlikely situation where those operators
need to be overridden for a Carbon type, that can be done with a nonmember C++
function.

Carbon intefaces with no C++ equivalent, such as
[`CommonTypeWith(U)`](#common-type), may be implemented for C++ types externally
in Carbon code. To satisfy the orphan rule
([1](generics/details.md#impl-lookup), [2](generics/details.md#orphan-rule)),
each C++ library will have a corresponding Carbon wrapper library that must be
imported instead of the C++ library if the Carbon wrapper exists. **TODO:**
Perhaps it will automatically be imported, so a wrapper may be added without
requiring changes to importers?

### Templates

Carbon supports both
[checked and template generics](#checked-and-template-parameters). This provides
a migration path for C++ template code:

-   C++ template -> Carbon template: This involves migrating the code from C++
    to Carbon. If that migration is faithful, the change should be transparent
    to callers.
-   -> Carbon template with constraints: Constraints may be added one at a time.
    Adding a constraint never changes the meaning of the code as long as it
    continues to compile. Compile errors will point to types for which an
    implementation of missing interfaces is needed. A temporary template
    implementation of that interface can act as a bridge during the transition.
-   -> Carbon checked generic: Once all callers work after all constraints have
    been added, the template parameter may be switched to a checked generic.

Carbon will also provide direct interop with C++ templates in many ways:

-   Ability to call C++ templates and use C++ templated types from Carbon.
-   Ability to instantiate a C++ template with a Carbon type.
-   Ability to instantiate a Carbon generic with a C++ type.

We expect the best interop in these areas to be based on a Carbon-provided C++
toolchain. However, even when using Carbon's generated C++ headers for interop,
we will include the ability where possible to use a Carbon generic from C++ as
if it were a C++ template.

### Standard types

The Carbon integer types, like `i32` and `u64`, are considered equal to the
corresponding fixed-width integer types in C++, like `int32_t` and `uint64_t`,
provided by `<stdint.h>` or `<cstdint>`. The basic C and C++ integer types like
`int`, `char`, and `unsigned long` are available in Carbon inside the `Cpp`
namespace given an `import Cpp;` declaration, with names like `Cpp.int`,
`Cpp.char`, and `Cpp.unsigned_long`. C++ types are considered different if C++
considers them different, so C++ overloads are resolved the same way. Carbon
[conventions for implicit conversions between integer types](expressions/implicit_conversions.md#data-types)
apply here, allowing them whenever the numerical value for all inputs may be
preserved by the conversion.

Other C and C++ types are equal to Carbon types as follows:

| C or C++ | Carbon         |
| -------- | -------------- |
| `bool`   | `bool`         |
| `float`  | `f32`          |
| `double` | `f64`          |
| `T*`     | `Optional(T*)` |
| `T[4]`   | `[T; 4]`       |

Further, C++ reference types like `T&` will be translated to `T*` in Carbon,
which is Carbon's non-null pointer type.

Carbon will work to have idiomatic vocabulary _view_ types for common data
structures, like `std::string_view` and `std::span`, map transparently between
C++ and the Carbon equivalents. This will include data layout so that even
pointers to these types translate seamlessly, contingent on a suitable C++ ABI
for those types, potentially by re-compiling the C++ code with a customized ABI.
We will also explore how to expand coverage to similar view types in other
libraries.

However, Carbon's containers will be distinct from the C++ standard library
containers in order to maximize our ability to improve performance and leverage
language features like checked generics in their design and implementation.

Where possible, we will also try to provide implementations of Carbon's standard
library container _interfaces_ for the relevant C++ container types so that they
can be directly used with generic Carbon code. This should allow generic code in
Carbon to work seamlessly with both Carbon and C++ containers without
performance loss or constraining the Carbon container implementations. In the
other direction, Carbon containers will satisfy C++ container requirements, so
templated C++ code can operate directly on Carbon containers as well.

### Inheritance

[Carbon has single inheritance](#inheritance) allowing C++ classes using
inheritance to be migrated. The data representation will be consistent so that
Carbon classes may inherit from C++ classes, and the other way around, even with
virtual methods.

C++ [multiple inheritance](https://en.wikipedia.org/wiki/Multiple_inheritance)
and [CRTP](https://en.wikipedia.org/wiki/Curiously_recurring_template_pattern)
will be migrated using a combination of Carbon features. Carbon mixins support
implementation reuse and Carbon interfaces allow a type to implement multiple
APIs. However, there may be limits on the degree of interop available with
multiple inheritance across the C++ <-> Carbon boundaries.

Carbon dyn-safe interfaces may be exported to C++ as an
[abstract base class](<https://en.wikipedia.org/wiki/Class_(computer_programming)#Abstract_and_concrete>).
The reverse operation is also possible using a proxy object implementing a C++
abstract base class and holding a pointer to a type implementing the
corresponding interface.

### Enums

> **TODO**

## Unfinished tales

### Safety

Carbon's premise is that C++ users can't give up performance to get safety. Even
if some isolated users can make that tradeoff, they share code with
performance-sensitive users. Any path to safety must preserve performance of C++
today. This rules out garbage collection, and many other options. The only well
understood mechanism of achieving safety without giving up performance is
compile-time safety. The leading example of how to achieve this is Rust.

The difference between Rust's approach and Carbon's is that Rust starts with
safety and Carbons starts with migration. Rust supports interop with C, and
there is ongoing work to improve the C++-interop story and develop migration
tools. However, there is a large gap in programming models between the two
languages, generally requiring a revision to the architecture. So, thus far the
common pattern in the Rust community is to "rewrite it in Rust"
([1](https://deprogrammaticaipsum.com/the-great-rewriting-in-rust/),
[2](https://unhandledexpression.com/rust/2017/07/10/why-you-should-actually-rewrite-it-in-rust.html),
[3](https://transitiontech.ca/random/RIIR)). Carbon's approach is to focus on
migration from C++, including seamless interop, and then incrementally improve
safety.

The first impact on Carbon's design to support its safety strategy are the
necessary building blocks for this level of compile-time safety. We look at
existing languages like Rust and Swift to understand what fundamental
capabilities they ended up needing. The two components that stand out are:

-   Expanded type system that includes more semantic information.
-   More pervasive use of type system abstractions (typically generics).

For migrating C++ code, we also need the ability to add features and migrate
code to use those new features incrementally and over time. This requires
designing the language with evolution baked in on day one. This impacts a wide
range of features:

-   At the lowest level, a simple and extensible syntax and grammar.
-   Tools and support for adding and removing APIs.
-   Scalable migration strategies, including tooling support.

Rust shows the value of expanded semantic information in the type system such as
precise lifetimes. This is hard to do in C++ since it has too many kinds of
references and pointers, which increases the complexity in the type system
multiplicatively. Carbon is attempting to compress C++'s type variations into
just values and [pointers](#pointer-types).

Rust also shows the value of functions parameterized by lifetimes. Since
lifetimes are only used to establish safety properties of the code, there is no
reason to pay the cost of monomorphization for those parameters. So we need a
[generics system](#generics) that can reason about code before it is
instantiated, unlike C++ templates.

In conclusion, there are two patterns in how Carbon diverges from C++:

-   Simplify and removing things to create space for new safety features. This
    trivially requires breaking backwards compatibility.
-   Re-engineer foundations to model and enforce safety. This has complex and
    difficulty in C++ without first simplifying the language.

This leads to Carbon's incremental path to safety:

-   Keep your performance, your existing codebase, and your developers.
-   Adopt Carbon through a scalable, tool-assisted migration from C++.
-   Address initial, easy safety improvements starting day one.
-   Shift the Carbon code onto an incremental path towards memory safety over
    the next decade.

> References: [Safety strategy](/docs/project/principles/safety_strategy.md)

### Lifetime and move semantics

> **TODO:**

### Metaprogramming

> **TODO:** References need to be evolved. Needs a detailed design and a high
> level summary provided inline.

Carbon provides metaprogramming facilities that look similar to regular Carbon
code. These are structured, and do not offer arbitrary inclusion or
preprocessing of source text such as C and C++ do.

> References: [Metaprogramming](metaprogramming.md)

### Pattern matching as function overload resolution

> **TODO:** References need to be evolved. Needs a detailed design and a high
> level summary provided inline.

> References: [Pattern matching](pattern_matching.md)

### Error handling

For now, Carbon does not have language features dedicated to error handling, but
we would consider adding some in the future. At this point, errors are
represented using [choice types](#choice-types) like `Result` and `Optional`.

This is similar to the story for Rust, which started using `Result`, then added
[`?` operator](https://doc.rust-lang.org/reference/expressions/operator-expr.html#the-question-mark-operator)
for convenience, and is now considering ([1](https://yaah.dev/try-blocks),
[2](https://doc.rust-lang.org/beta/unstable-book/language-features/try-blocks.html))
adding more.

### Execution abstractions

Carbon provides some higher-order abstractions of program execution, as well as
the critical underpinnings of such abstractions.

#### Abstract machine and execution model

> **TODO:**

#### Lambdas

> **TODO:**

#### Co-routines

> **TODO:**

#### Concurrency

> **TODO:**<|MERGE_RESOLUTION|>--- conflicted
+++ resolved
@@ -63,13 +63,10 @@
         -   [Inheritance](#inheritance)
         -   [Access control](#access-control)
         -   [Destructors](#destructors)
-<<<<<<< HEAD
         -   [`const`](#const)
         -   [Unformed state](#unformed-state)
         -   [Move](#move)
-=======
         -   [Mixins](#mixins)
->>>>>>> 77df7c56
     -   [Choice types](#choice-types)
 -   [Names](#names)
     -   [Files, libraries, packages](#files-libraries-packages)
@@ -854,19 +851,16 @@
 The names of the parameters are in scope until the end of the definition or
 declaration.
 
-<<<<<<< HEAD
-=======
 The bindings in the parameter list default to
 [`let` bindings](#binding-patterns), and so the parameter names are treated as
-[r-values](<https://en.wikipedia.org/wiki/Value_(computer_science)#lrvalue>). If
-the `var` keyword is added before the binding, then the arguments will be copied
-to new storage, and so can be mutated in the function body. The copy ensures
-that any mutations will not be visible to the caller.
+[r-values](#value-categories-and-value-phases). If the `var` keyword is added
+before the binding, then the arguments will be copied to new storage, and so can
+be mutated in the function body. The copy ensures that any mutations will not be
+visible to the caller.
 
 The parameter names in a forward declaration may be omitted using `_`, but must
 match the definition if they are specified.
 
->>>>>>> 77df7c56
 > References:
 >
 > -   [Functions](functions.md)
@@ -1584,7 +1578,6 @@
 > -   Proposal
 >     [#1154: Destructors](https://github.com/carbon-language/carbon-lang/pull/1154)
 
-<<<<<<< HEAD
 #### `const`
 
 For every type `MyClass`, there is the type `const MyClass` such that:
@@ -1661,7 +1654,7 @@
 when returning a value from a function or by using the _move operator_ `~x`.
 This leaves `x` in an [unformed state](#unformed-state) and returns its old
 value.
-=======
+
 #### Mixins
 
 Mixins allow reuse with different trade-offs compared to
@@ -1672,7 +1665,6 @@
 C++.
 
 **TODO:** The design for mixins is still under development.
->>>>>>> 77df7c56
 
 ### Choice types
 
