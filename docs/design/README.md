# Language design

<!--
Part of the Carbon Language project, under the Apache License v2.0 with LLVM
Exceptions. See /LICENSE for license information.
SPDX-License-Identifier: Apache-2.0 WITH LLVM-exception
-->

> **STATUS:** Up-to-date on 09-Aug-2022, including proposals up through
> [#1327](https://github.com/carbon-language/carbon-lang/pull/1327).

<!-- toc -->

## Table of contents

-   [Introduction](#introduction)
    -   [This document is provisional](#this-document-is-provisional)
    -   [Tour of the basics](#tour-of-the-basics)
-   [Code and comments](#code-and-comments)
-   [Build modes](#build-modes)
-   [Types are values](#types-are-values)
    -   [Values usable as types](#values-usable-as-types)
-   [Primitive types](#primitive-types)
    -   [`bool`](#bool)
    -   [Integer types](#integer-types)
        -   [Integer literals](#integer-literals)
    -   [Floating-point types](#floating-point-types)
        -   [Floating-point literals](#floating-point-literals)
    -   [String types](#string-types)
        -   [String literals](#string-literals)
-   [Values, objects, and expressions](#values-objects-and-expressions)
    -   [Expression categories](#expression-categories)
    -   [Expression phases](#expression-phases)
-   [Composite types](#composite-types)
    -   [Tuples](#tuples)
    -   [Struct types](#struct-types)
    -   [Pointer types](#pointer-types)
    -   [Arrays and slices](#arrays-and-slices)
-   [Expressions](#expressions)
-   [Declarations, Definitions, and Scopes](#declarations-definitions-and-scopes)
-   [Patterns](#patterns)
    -   [Binding patterns](#binding-patterns)
    -   [Destructuring patterns](#destructuring-patterns)
    -   [Refutable patterns](#refutable-patterns)
-   [Name-binding declarations](#name-binding-declarations)
    -   [Constant `let` declarations](#constant-let-declarations)
    -   [Variable `var` declarations](#variable-var-declarations)
    -   [`auto`](#auto)
    -   [Global constants and variables](#global-constants-and-variables)
-   [Functions](#functions)
    -   [Parameters](#parameters)
    -   [`auto` return type](#auto-return-type)
    -   [Blocks and statements](#blocks-and-statements)
    -   [Control flow](#control-flow)
        -   [`if` and `else`](#if-and-else)
        -   [Loops](#loops)
            -   [`while`](#while)
            -   [`for`](#for)
            -   [`break`](#break)
            -   [`continue`](#continue)
        -   [`return`](#return)
            -   [`returned var`](#returned-var)
        -   [`match`](#match)
-   [User-defined types](#user-defined-types)
    -   [Classes](#classes)
        -   [Assignment](#assignment)
        -   [Class functions and factory functions](#class-functions-and-factory-functions)
        -   [Methods](#methods)
        -   [Inheritance](#inheritance)
        -   [Access control](#access-control)
        -   [Destructors](#destructors)
        -   [`const`](#const)
        -   [Unformed state](#unformed-state)
        -   [Move](#move)
        -   [Mixins](#mixins)
    -   [Choice types](#choice-types)
-   [Names](#names)
    -   [Files, libraries, packages](#files-libraries-packages)
    -   [Package declaration](#package-declaration)
    -   [Imports](#imports)
        -   [Same-package imports](#same-package-imports)
        -   [Cross-package imports](#cross-package-imports)
    -   [Name visibility](#name-visibility)
    -   [Package scope](#package-scope)
    -   [Namespaces](#namespaces)
    -   [Naming conventions](#naming-conventions)
    -   [Aliases](#aliases)
    -   [Name lookup](#name-lookup)
        -   [Name lookup for common types](#name-lookup-for-common-types)
-   [Generics](#generics)
    -   [Checked and template parameters](#checked-and-template-parameters)
    -   [Interfaces and implementations](#interfaces-and-implementations)
    -   [Combining constraints](#combining-constraints)
    -   [Associated constants](#associated-constants)
    -   [Generic entities](#generic-entities)
        -   [Generic Classes](#generic-classes)
        -   [Generic choice types](#generic-choice-types)
        -   [Generic interfaces](#generic-interfaces)
        -   [Generic implementations](#generic-implementations)
    -   [Other features](#other-features)
    -   [Generic type equality and `observe` declarations](#generic-type-equality-and-observe-declarations)
    -   [Operator overloading](#operator-overloading)
        -   [Common type](#common-type)
-   [Bidirectional interoperability with C and C++](#bidirectional-interoperability-with-c-and-c)
    -   [Goals](#goals)
    -   [Non-goals](#non-goals)
    -   [Importing and `#include`](#importing-and-include)
    -   [ABI and dynamic linking](#abi-and-dynamic-linking)
    -   [Operator overloading](#operator-overloading-1)
    -   [Templates](#templates)
    -   [Standard types](#standard-types)
    -   [Inheritance](#inheritance-1)
    -   [Enums](#enums)
-   [Unfinished tales](#unfinished-tales)
    -   [Safety](#safety)
    -   [Lifetime and move semantics](#lifetime-and-move-semantics)
    -   [Metaprogramming](#metaprogramming)
    -   [Pattern matching as function overload resolution](#pattern-matching-as-function-overload-resolution)
    -   [Error handling](#error-handling)
    -   [Execution abstractions](#execution-abstractions)
        -   [Abstract machine and execution model](#abstract-machine-and-execution-model)
        -   [Lambdas](#lambdas)
        -   [Co-routines](#co-routines)
        -   [Concurrency](#concurrency)

<!-- tocstop -->

## Introduction

This documentation describes the design of the Carbon language, and the
rationale for that design. This documentation is an overview of the Carbon
project in its current state, written for the builders of Carbon and for those
interested in learning more about Carbon.

This document is _not_ a complete programming manual, and, nor does it provide
detailed and comprehensive justification for design decisions. These
descriptions are found in linked dedicated designs.

### This document is provisional

This document includes much that is provisional or placeholder. This means that
the syntax used, language rules, standard library, and other aspects of the
design have things that have not been decided through the Carbon process. This
preliminary material fills in gaps until aspects of the design can be filled in.
Features that are provisional have been marked as such on a best-effort basis.

### Tour of the basics

Here is a simple function showing some Carbon code:

```carbon
import Math;

// Returns the smallest factor of `n` > 1, and
// whether `n` itself is prime.
fn SmallestFactor(n: i32) -> (i32, bool) {
  let limit: i32 = Math.Sqrt(n) as i32;
  var i: i32 = 2;
  while (i <= limit) {
    let remainder: i32 = n % i;
    if (remainder == 0) {
      Carbon.Print("{0} is a factor of {1}", i, n);
      return (i, false);
    }
    if (i == 2) {
      i = 3;
    } else {
      // Skip even numbers once we get past `2`.
      i += 2;
    }
  }
  return (n, true);
}
```

Carbon is a language that should feel familiar to C++ and C developers. This
example has familiar constructs like [imports](#imports),
[comments](#code-and-comments), [function definitions](#functions),
[typed arguments](#binding-patterns), and [expressions](#expressions).
[Statements](#blocks-and-statements) and
[declarations](#declarations-definitions-and-scopes) are terminated with a `;`
or something in curly braces `{`...`}`.

A few other features that are unlike C or C++ may stand out. First,
[declarations](#declarations-definitions-and-scopes) start with introducer
keywords. `fn` introduces a function declaration, and `var` introduces a
[variable declaration](#variable-var-declarations).

The example starts with an [`import` declaration](#imports). Carbon imports are
more like [C++ modules](https://en.cppreference.com/w/cpp/language/modules) than
[textual inclusion during preprocessing using `#include`](https://en.cppreference.com/w/cpp/preprocessor/include).
The `import` declaration imports a
[library from a package](#files-libraries-packages). It must appear at the top
of a Carbon source file, the first thing after the
[optional `package` declaration](#package-declaration). Libraries can optionally
be split into [api and implementation files](#files-libraries-packages), like
C++'s header and source files but without requiring a source file in any cases.
This declaration from the example:

```carbon
import Math;
```

imports the default library from package `Math`. The names from this library are
accessible as members of `Math`, like `Math.Sqrt`. The `Carbon.Print` function
comes from the `Carbon` package's prelude library which is
[imported by default](#name-lookup-for-common-types). Unlike C++, the namespaces
of different packages are kept separate, so there are no name conflicts.

Carbon [comments](#code-and-comments) must be on a line by themselves starting
with `//`:

```carbon
// Returns the smallest factor of `n` > 1, and
// whether `n` itself is prime.
...
      // Skip even numbers once we get past `2`.
```

A [function definition](#functions) consists of:

-   the `fn` keyword introducer,
-   the function's name,
-   a parameter list in round parens `(`...`)`,
-   an optional `->` and return type, and
-   a body inside curly braces `{`...`}`.

```carbon
fn SmallestFactor(n: i32) -> (i32, bool) {
  ...
      return (i, false);
  ...
  return (n, true);
}
```

The body of the function is an ordered sequence of
[statements](#blocks-and-statements) and
[declarations](#declarations-definitions-and-scopes). Function execution ends
when it reaches a `return` statement or the end of the function body. `return`
statements can also specify an expression whose value is returned.

Here `i32` refers to a signed [integer type](#integer-types), with 32 bits, and
`bool` is the [boolean type](#bool). Carbon also has
[floating-point types](#floating-point-types) like `f32` and `f64`, and
[string types](#string-types).

A [variable declaration](#variable-var-declarations) has three parts:

-   the `var` keyword introducer,
-   the name followed by a `:` and a type, declared the same way as a parameter
    in a function signature, and
-   an optional initializer.

```carbon
  var i: i32 = 2;
```

You can modify the value of a variable with an
[assignment statement](assignment.md):

```carbon
      i = 3;
      ...
      ++i;
      ...
      i += 2;
```

[Constants are declared](#constant-let-declarations) with the `let` keyword
introducer. The syntax parallels variable declarations except the initializer is
required:

```carbon
  let limit: i32 = Math.Sqrt(n) as i32;
  ...
    let remainder: i32 = n % i;
```

The initializer `Math.Sqrt(n) as i32` is an [expression](#expressions). It first
calls the `Math.Sqrt` function with `n` as the argument. Then, the `as` operator
casts the floating-point return value to `i32`. Lossy conversions like that must
be done explicitly.

Other expressions include `n % i`, which applies the binary `%` modulo operator
with `n` and `i` as arguments, and `remainder == 0`, which applies the `==`
comparison operator producing a `bool` result. Expression return values are
ignored when expressions are used as statements, as in this call to the
`Carbon.Print` function:

```carbon
      Carbon.Print("{0} is a factor of {1}", i, n);
```

Function calls consist of the name of the function followed by the
comma-separated argument list in round parentheses `(`...`)`.

Control flow statements, including `if`, `while`, `for`, `break`, and
`continue`, change the order that statements are executed, as they do in C++:

```carbon
  while (i <= limit) {
    ...
    if (remainder == 0) {
      ...
    }
    if (i == 2) {
      ...
    } else {
      ...
    }
  }
```

Every code block in curly braces `{`...`}` defines a scope. Names are visible
from their declaration until the end of innermost scope containing it. So
`remainder` in the example is visible until the curly brace `}` that closes the
`while`.

The example function uses a [_tuple_](#tuples), a
[composite type](#composite-types), to return multiple values. Both tuple values
and types are written using a comma-separated list inside parentheses. So
`(i, false)` and `(n, true)` are tuple values, and `(i32, bool)` is their type.

[Struct types](#struct-types) are similar, except their members are referenced
by name instead of position. The example could be changed to use structs instead
as follows:

```carbon
// Return type of `{.factor: i32, .prime: bool}` is a struct
// with an `i32` field named `.factor`, and a `bool` field
// named `.prime`.
fn SmallestFactor(n: i32) -> {.factor: i32, .prime: bool} {
  ...
    if (remainder == 0) {
      // Return a struct value.
      return {.factor = i, .prime = false};
    }
  ...
  // Return a struct value.
  return {.factor = n, .prime = true};
}
```

## Code and comments

All source code is UTF-8 encoded text. Comments, identifiers, and strings are
allowed to have non-ASCII characters.

```carbon
var résultat: String = "Succès";
```

Comments start with two slashes `//` and go to the end of the line. They are
required to be the only non-whitespace on the line.

```carbon
// Compute an approximation of π
```

> References:
>
> -   [Source files](code_and_name_organization/source_files.md)
> -   [Lexical conventions](lexical_conventions)
> -   Proposal
>     [#142: Unicode source files](https://github.com/carbon-language/carbon-lang/pull/142)
> -   Proposal
>     [#198: Comments](https://github.com/carbon-language/carbon-lang/pull/198)

## Build modes

The behavior of the Carbon compiler depends on the _build mode_:

-   In a _development build_, the priority is diagnosing problems and fast build
    time.
-   In a _performance build_, the priority is fastest execution time and lowest
    memory usage.
-   In a _hardened build_, the first priority is safety and second is
    performance.

> References: [Safety strategy](/docs/project/principles/safety_strategy.md)

## Types are values

Expressions compute values in Carbon, and these values are always strongly typed
much like in C++. However, an important difference from C++ is that types are
themselves modeled as values; specifically, compile-time-constant values of type
`type`. This has a number of consequences:

-   Names for types are in the same namespace shared with functions, variables,
    namespaces, and so on.
-   The grammar for writing a type is the [expression](#expressions) grammar,
    not a separate grammar for types. As a result, Carbon doesn't use angle
    brackets `<`...`>` in types, since `<` and `>` are used for comparison in
    expressions.
-   Function call syntax is used to specify parameters to a type, like
    `HashMap(String, i64)`.

<<<<<<< HEAD
### Values usable as types

A value used in a type position, like after a `:` in a variable declaration or
the return type after a `->` in a function declaration, must be:

-   [a constant value](#value-phases), so the compiler can evaluate it at
    compile time, and
-   have a defined implicit conversion to type `type`.

The actual type used is the result of the conversion to type `type`. Of course
this includes values that already are of type `type`, but also allows some
non-type values to be used in a type position.

For example, the value `(bool, bool)` represents a [tuple](#tuples) of types,
but is not itself a type, since it doesn't have type `type`. It does have a
defined implicit conversion to type `type`, which results in the value
`(bool, bool) as type`. This means `(bool, bool)` may be used in a type
position. `(bool, bool) as type` is the type of the value `(true, false)` (among
others), so this code is legal:

```carbon
var b: (bool, bool) = (true, false);`
```

There is some need to be careful here, since the declaration makes it look like
the type of `b` is `(bool, bool)`, when in fact it is `(bool, bool) as type`.
`(bool, bool) as type` and `(bool, bool)` are different values since they have
different types: the first has type `type`, and the second has type
`(type, type) as type`.

In addition to the types of [tuples](#tuples), this also comes up with
[struct types](#struct-types) and [facets](generics/terminology.md#facet).

> References:
>
> -   Proposal
>     [#2360: Types are values of type `type`](https://github.com/carbon-language/carbon-lang/pull/2360)
=======
Some values, such as `()` and `{}`, may even be used as types, but only act like
types when they are in a type position, like after a `:` in a variable
declaration or the return type after a `->` in a function declaration. Any
expression in a type position must be
[a compile-time constant](#expression-phases) so the compiler can resolve
whether the value can be used as a type. This also puts limits on how much
operators can do different things for types. This is good for consistency, but
is a significant restriction on Carbon's design.
>>>>>>> 9600030a

## Primitive types

Primitive types fall into the following categories:

-   the boolean type `bool`,
-   signed and unsigned integer types,
-   IEEE-754 floating-point types, and
-   string types.

These are made available through the [prelude](#name-lookup-for-common-types).

### `bool`

The type `bool` is a boolean type with two possible values: `true` and `false`.
The names `bool`, `true`, and `false` are keywords.
[Comparison expressions](#expressions) produce `bool` values. The condition
arguments in [control-flow statements](#control-flow), like [`if`](#if-and-else)
and [`while`](#while), and
[`if`-`then`-`else` conditional expressions](#expressions) take `bool` values.

> References:
>
> -   Question-for-leads issue
>     [#750: Naming conventions for Carbon-provided features](https://github.com/carbon-language/carbon-lang/issues/750)
> -   Proposal
>     [#861: Naming conventions](https://github.com/carbon-language/carbon-lang/pull/861)

### Integer types

The signed-integer type with bit width `N` may be written `iN`, as long as `N`
is a positive multiple of 8. For example, `i32` is a signed 32-bit integer.
Signed-integer
[overflow](expressions/arithmetic.md#overflow-and-other-error-conditions) is a
programming error:

-   In a development build, overflow will be caught immediately when it happens
    at runtime.
-   In a performance build, the optimizer can assume that such conditions don't
    occur. As a consequence, if they do, the behavior of the program is not
    defined.
-   In a hardened build, overflow does not result in undefined behavior.
    Instead, either the program will be aborted, or the arithmetic will evaluate
    to a mathematically incorrect result, such as a two's complement result or
    zero.

The unsigned-integer types may be written `uN`, with `N` a positive multiple
of 8. Unsigned integer types wrap around on overflow; we strongly advise that
they are not used except when those semantics are desired. These types are
intended for bit manipulation or modular arithmetic as often found in
[hashing](https://en.wikipedia.org/wiki/Hash_function),
[cryptography](https://en.wikipedia.org/wiki/Cryptography), and
[PRNG](https://en.wikipedia.org/wiki/Pseudorandom_number_generator) use cases.
Values which can never be negative, like sizes, but for which wrapping does not
make sense
[should use signed integer types](/proposals/p1083.md#dont-let-unsigned-arithmetic-wrap).

Identifiers of the form `iN` and `uN` are _type literals_, resulting in the
corresponding type.

Not all operations will be supported for all bit sizes. For example, division
may be limited to integers of at most 128 bits due to LLVM limitations.

> **Open question:** Bit-field ([1](https://en.wikipedia.org/wiki/Bit_field),
> [2](https://en.cppreference.com/w/cpp/language/bit_field)) support will need
> some way to talk about non-multiple-of-eight-bit integers, even though Carbon
> will likely not support pointers to those types.

> References:
>
> -   [Numeric type literal expressions](expressions/literals.md#numeric-type-literals)
> -   Question-for-leads issue
>     [#543: pick names for fixed-size integer types](https://github.com/carbon-language/carbon-lang/issues/543)
> -   Question-for-leads issue
>     [#750: Naming conventions for Carbon-provided features](https://github.com/carbon-language/carbon-lang/issues/750)
> -   Proposal
>     [#861: Naming conventions](https://github.com/carbon-language/carbon-lang/pull/861)
> -   Proposal
>     [#1083: Arithmetic expressions](https://github.com/carbon-language/carbon-lang/pull/1083)
> -   Proposal
>     [#2015: Numeric type literal syntax](https://github.com/carbon-language/carbon-lang/pull/2015)

#### Integer literals

Integers may be written in decimal, hexadecimal, or binary:

-   `12345` (decimal)
-   `0x1FE` (hexadecimal)
-   `0b1010` (binary)

Underscores (`_`) may be used as digit separators. Numeric literals are
case-sensitive: `0x`, `0b` must be lowercase, whereas hexadecimal digits must be
uppercase. Integer literals never contain a `.`.

Unlike in C++, literals do not have a suffix to indicate their type. Instead,
numeric literals have a type derived from their value, and can be
[implicitly converted](expressions/implicit_conversions.md) to any type that can
represent that value.

> References:
>
> -   [Integer literal syntax](lexical_conventions/numeric_literals.md#integer-literals)
> -   [Numeric literal expressions](expressions/literals.md#numeric-literals)
> -   Proposal
>     [#143: Numeric literals](https://github.com/carbon-language/carbon-lang/pull/143)
> -   Proposal
>     [#144: Numeric literal semantics](https://github.com/carbon-language/carbon-lang/pull/144)
> -   Proposal
>     [#820: Implicit conversions](https://github.com/carbon-language/carbon-lang/pull/820)
> -   Proposal
>     [#1983: Weaken digit separator placement rules](https://github.com/carbon-language/carbon-lang/pull/1983)

### Floating-point types

Floating-point types in Carbon have IEEE-754 semantics, use the round-to-nearest
rounding mode, and do not set any floating-point exception state. They are named
with a _type literals_, consisting of `f` and the number of bits, which must be
a multiple of 8. These types will always be available:
[`f16`](https://en.wikipedia.org/wiki/Half-precision_floating-point_format),
[`f32`](https://en.wikipedia.org/wiki/Single-precision_floating-point_format),
and
[`f64`](https://en.wikipedia.org/wiki/Double-precision_floating-point_format).
Other sizes may be available, depending on the platform, such as
[`f80`](https://en.wikipedia.org/wiki/Extended_precision),
[`f128`](https://en.wikipedia.org/wiki/Quadruple-precision_floating-point_format),
or
[`f256`](https://en.wikipedia.org/wiki/Octuple-precision_floating-point_format).

Carbon also supports the
[`BFloat16`](https://en.wikipedia.org/wiki/Bfloat16_floating-point_format)
format, a 16-bit truncation of a "binary32" IEEE-754 format floating point
number.

> References:
>
> -   [Numeric type literal expressions](expressions/literals.md#numeric-type-literals)
> -   Question-for-leads issue
>     [#543: pick names for fixed-size integer types](https://github.com/carbon-language/carbon-lang/issues/543)
> -   Question-for-leads issue
>     [#750: Naming conventions for Carbon-provided features](https://github.com/carbon-language/carbon-lang/issues/750)
> -   Proposal
>     [#861: Naming conventions](https://github.com/carbon-language/carbon-lang/pull/861)
> -   Proposal
>     [#1083: Arithmetic expressions](https://github.com/carbon-language/carbon-lang/pull/1083)
> -   Proposal
>     [#2015: Numeric type literal syntax](https://github.com/carbon-language/carbon-lang/pull/2015)

#### Floating-point literals

Floating-point types along with [user-defined types](#user-defined-types) may
initialized from _real-number literals_. Decimal and hexadecimal real-number
literals are supported:

-   `123.456` (digits on both sides of the `.`)
-   `123.456e789` (optional `+` or `-` after the `e`)
-   `0x1.Ap123` (optional `+` or `-` after the `p`)

As with integer literals, underscores (`_`) may be used as digit separators.
Real-number literals always have a period (`.`) and a digit on each side of the
period. When a real-number literal is interpreted as a value of a floating-point
type, its value is the representable real number closest to the value of the
literal. In the case of a tie, the nearest value whose mantissa is even is
selected.

> References:
>
> -   [Real-number literal syntax](lexical_conventions/numeric_literals.md#real-number-literals)
> -   [Numeric literal expressions](expressions/literals.md#numeric-literals)
> -   Proposal
>     [#143: Numeric literals](https://github.com/carbon-language/carbon-lang/pull/143)
> -   Proposal
>     [#144: Numeric literal semantics](https://github.com/carbon-language/carbon-lang/pull/144)
> -   Proposal
>     [#820: Implicit conversions](https://github.com/carbon-language/carbon-lang/pull/820)
> -   Proposal
>     [#866: Allow ties in floating literals](https://github.com/carbon-language/carbon-lang/pull/866)
> -   Proposal
>     [#1983: Weaken digit separator placement rules](https://github.com/carbon-language/carbon-lang/pull/1983)

### String types

> **Note:** This is provisional, no design for string types has been through the
> proposal process yet.

There are two string types:

-   `String` - a byte sequence treated as containing UTF-8 encoded text.
-   `StringView` - a read-only reference to a byte sequence treated as
    containing UTF-8 encoded text.

There is an [implicit conversion](expressions/implicit_conversions.md) from
`String` to `StringView`.

> References:
>
> -   Question-for-leads issue
>     [#750: Naming conventions for Carbon-provided features](https://github.com/carbon-language/carbon-lang/issues/750)
> -   Proposal
>     [#820: Implicit conversions](https://github.com/carbon-language/carbon-lang/pull/820)
> -   Proposal
>     [#861: Naming conventions](https://github.com/carbon-language/carbon-lang/pull/861)

#### String literals

String literals may be written on a single line using a double quotation mark
(`"`) at the beginning and end of the string, as in `"example"`.

Multi-line string literals, called _block string literals_, begin and end with
three single quotation marks (`'''`), and may have a file type indicator after
the first `'''`.

```carbon
// Block string literal:
var block: String = '''
    The winds grow high; so do your stomachs, lords.
    How irksome is this music to my heart!
    When such strings jar, what hope of harmony?
    I pray, my lords, let me compound this strife.
        -- History of Henry VI, Part II, Act II, Scene 1, W. Shakespeare
    ''';
```

The indentation of a block string literal's terminating line is removed from all
preceding lines.

Strings may contain
[escape sequences](lexical_conventions/string_literals.md#escape-sequences)
introduced with a backslash (`\`).
[Raw string literals](lexical_conventions/string_literals.md#raw-string-literals)
are available for representing strings with `\`s and `"`s.

> References:
>
> -   [String literals](lexical_conventions/string_literals.md)
> -   Proposal
>     [#199: String literals](https://github.com/carbon-language/carbon-lang/pull/199)

## Values, objects, and expressions

Carbon has both abstract _values_ and concrete _objects_. Carbon _values_ are
things like `42`, `true`, and `i32` (a type value). Carbon _objects_ have
_storage_ where values can be read and written. Storage also allows taking the
address of an object in memory in Carbon.

> References:
>
> -   [Values, variables, and pointers](values.md)
> -   Proposal
>     [#2006: Values, variables, pointers, and references](https://github.com/carbon-language/carbon-lang/pull/2006)

### Expression categories

A Carbon expression produces a value, references an object, or initializes an
object. Every expression has a
[category](<https://en.wikipedia.org/wiki/Value_(computer_science)#lrvalue>),
similar to [C++](https://en.cppreference.com/w/cpp/language/value_category):

-   [_Value expressions_](values.md#value-expressions) produce abstract,
    read-only _values_ that cannot be modified or have their address taken.
-   [_Reference expressions_](values.md#reference-expressions) refer to
    _objects_ with _storage_ where a value may be read or written and the
    object's address can be taken.
-   [_Initializing expressions_](values.md#initializing-expressions) which
    require storage to be provided implicitly when evaluating the expression.
    The expression then initializes an object in that storage. These are used to
    model function returns, which can construct the returned value directly in
    the caller's storage.

Expressions in one category can be converted to any other category when needed.
The primitive conversion steps used are:

-   _Value binding_ converts a reference expression into a value expression.
-   _Direct initialization_ converts a value expression into an initializing
    expression.
-   _Copy initialization_ converts a reference expression into an initializing
    expression.
-   _Temporary materialization_ converts an initializing expression into a
    reference expression.

> References:
>
> -   [Expression categories](values.md#expression-categories)
> -   Proposal
>     [#2006: Values, variables, pointers, and references](https://github.com/carbon-language/carbon-lang/pull/2006)

### Expression phases

Value expressions are further broken down into three _expression phases_:

-   A _template constant_ has a value known at compile time, and that value is
    available during type checking, for example to use as the size of an array.
    These include literals ([integer](#integer-literals),
    [floating-point](#floating-point-literals), [string](#string-literals)),
    concrete type values (like `f64` or `Optional(i32*)`), expressions in terms
    of constants, and values of
    [`template` parameters](#checked-and-template-parameters).
-   A _symbolic constant_ has a value that will be known at the code generation
    stage of compilation when
    [monomorphization](https://en.wikipedia.org/wiki/Monomorphization) happens,
    but is not known during type checking. This includes
    [checked-generic parameters](#checked-and-template-parameters), and type
    expressions with checked-generic arguments, like `Optional(T*)`.
-   A _runtime value_ has a dynamic value only known at runtime.

<<<<<<< HEAD
=======
Template constants together with symbolic constants are referred to as
_compile-time constants_.

>>>>>>> 9600030a
Carbon will automatically convert a template constant to a symbolic constant, or
any value to a runtime value:

```mermaid
graph TD;
    A(template constant)-->B(symbolic constant)-->C(runtime value);
    D(reference expression)-->C;
```

Template constants convert to symbolic constants and to runtime values. Symbolic
constants will generally convert into runtime values if an operation that
inspects the value is performed on them. Runtime values will convert into
<<<<<<< HEAD
constants if constant evaluation of the runtime expression succeeds.

Template constants and symbolic constants are collectively called _constants_
and correspond to declarations using `:!`.
=======
template or symbolic constants if constant evaluation of the runtime expression
succeeds.
>>>>>>> 9600030a

> **Note:** Conversion of runtime values to other phases is provisional.

## Composite types

### Tuples

A tuple is a fixed-size collection of values that can have different types,
where each value is identified by its position in the tuple. An example use of
tuples is to return multiple values from a function:

```carbon
fn DoubleBoth(x: i32, y: i32) -> (i32, i32) {
  return (2 * x, 2 * y);
}
```

Breaking this example apart:

-   The return type is a tuple of two `i32` types.
-   The expression uses tuple syntax to build a tuple of two `i32` values.

Both of these are expressions using the tuple syntax
`(<expression>, <expression>)`. The only difference is the type of the tuple
expression: one is a tuple of types, the other a tuple of values. In other
words, a tuple type is a tuple _of_ types.

The components of a tuple are accessed positionally, so element access uses
subscript syntax, but the index must be a compile-time constant:

```carbon
fn DoubleTuple(x: (i32, i32)) -> (i32, i32) {
  return (2 * x[0], 2 * x[1]);
}
```

Tuple types are
[structural](https://en.wikipedia.org/wiki/Structural_type_system).

> **Note:** This is provisional, no design for tuples has been through the
> proposal process yet. Many of these questions were discussed in dropped
> proposal [#111](https://github.com/carbon-language/carbon-lang/pull/111).

> References: [Tuples](tuples.md)

### Struct types

Carbon also has
[structural types](https://en.wikipedia.org/wiki/Structural_type_system) whose
members are identified by name instead of position. These are called _structural
data classes_, also known as a _struct types_ or _structs_.

Both struct types and values are written inside curly braces (`{`...`}`). In
both cases, they have a comma-separated list of members that start with a period
(`.`) followed by the field name.

-   In a struct type, the field name is followed by a colon (`:`) and the type,
    as in: `{.name: String, .count: i32}`.
-   In a struct value, called a _structural data class literal_ or a _struct
    literal_, the field name is followed by an equal sign (`=`) and the value,
    as in `{.key = "Joe", .count = 3}`.

> References:
>
> -   [Struct types](classes.md#struct-types)
> -   Proposal
>     [#561: Basic classes: use cases, struct literals, struct types, and future work](https://github.com/carbon-language/carbon-lang/pull/561)
> -   Proposal
>     [#981: Implicit conversions for aggregates](https://github.com/carbon-language/carbon-lang/pull/981)
> -   Proposal
>     [#710: Default comparison for data classes](https://github.com/carbon-language/carbon-lang/issues/710)

### Pointer types

The type of pointers-to-values-of-type-`T` is written `T*`. Carbon pointers do
not support
[pointer arithmetic](<https://en.wikipedia.org/wiki/Pointer_(computer_programming)>);
the only pointer [operations](#expressions) are:

-   Dereference: given a pointer `p`, `*p` gives the value `p` points to as a
    [reference expression](#expression-categories). `p->m` is syntactic sugar
    for `(*p).m`.
-   Address-of: given a [reference expression](#expression-categories) `x`, `&x`
    returns a pointer to `x`.

There are no [null pointers](https://en.wikipedia.org/wiki/Null_pointer) in
Carbon. To represent a pointer that may not refer to a valid object, use the
type `Optional(T*)`.

**Future work:** Perhaps Carbon will have
[stricter pointer provenance](https://www.ralfj.de/blog/2022/04/11/provenance-exposed.html)
or restrictions on casts between pointers and integers.

> References:
>
> -   [Pointers](values.md#pointers)
> -   Proposal
>     [#2006: Values, variables, pointers, and references](https://github.com/carbon-language/carbon-lang/pull/2006)

### Arrays and slices

The type of an array of holding 4 `i32` values is written `[i32; 4]`. There is
an [implicit conversion](expressions/implicit_conversions.md) from tuples to
arrays of the same length as long as every component of the tuple may be
implicitly converted to the destination element type. In cases where the size of
the array may be deduced, it may be omitted, as in:

```carbon
var i: i32 = 1;
// `[i32;]` equivalent to `[i32; 3]` here.
var a: [i32;] = (i, i, i);
```

Elements of an array may be accessed using square brackets (`[`...`]`), as in
`a[i]`:

```carbon
a[i] = 2;
Carbon.Print(a[0]);
```

> **TODO:** Slices

> **Note:** This is provisional, no design for arrays has been through the
> proposal process yet.

## Expressions

Expressions describe some computed value. The simplest example would be a
literal number like `42`: an expression that computes the integer value 42.

Some common expressions in Carbon include:

-   Literals:

    -   [boolean](#bool): `true`, `false`
    -   [integer](#integer-literals): `42`, `-7`
    -   [real-number](#floating-point-literals): `3.1419`, `6.022e+23`
    -   [string](#string-literals): `"Hello World!"`
    -   [tuple](#tuples): `(1, 2, 3)`
    -   [struct](#struct-types): `{.word = "the", .count = 56}`

-   [Names](#names) and [member access](expressions/member_access.md)

-   [Operators](expressions#operators):

    -   [Arithmetic](expressions/arithmetic.md): `-x`, `1 + 2`, `3 - 4`,
        `2 * 5`, `6 / 3`, `5 % 3`
    -   [Bitwise](expressions/bitwise.md): `2 & 3`, `2 | 4`, `3 ^ 1`, `^7`
    -   [Bit shift](expressions/bitwise.md): `1 << 3`, `8 >> 1`
    -   [Comparison](expressions/comparison_operators.md): `2 == 2`, `3 != 4`,
        `5 < 6`, `7 > 6`, `8 <= 8`, `8 >= 8`
    -   [Conversion](expressions/as_expressions.md): `2 as i32`
    -   [Logical](expressions/logical_operators.md): `a and b`, `c or d`,
        `not e`
    -   [Indexing](#arrays-and-slices): `a[3]`
    -   [Function](#functions) call: `f(4)`
    -   [Pointer](expressions/pointer_operators.md): `*p`, `p->m`, `&x`
    -   [Move](#move): `~x`

-   [Conditionals](expressions/if.md): `if c then t else f`
-   Parentheses: `(7 + 8) * (3 - 1)`

When an expression appears in a context in which an expression of a specific
type is expected, [implicit conversions](expressions/implicit_conversions.md)
are applied to convert the expression to the target type.

> References:
>
> -   [Expressions](expressions/)
> -   Proposal
>     [#162: Basic Syntax](https://github.com/carbon-language/carbon-lang/pull/162)
> -   Proposal
>     [#555: Operator precedence](https://github.com/carbon-language/carbon-lang/pull/555)
> -   Proposal
>     [#601: Operator tokens](https://github.com/carbon-language/carbon-lang/pull/601)
> -   Proposal
>     [#680: And, or, not](https://github.com/carbon-language/carbon-lang/pull/680)
> -   Proposal
>     [#702: Comparison operators](https://github.com/carbon-language/carbon-lang/pull/702)
> -   Proposal
>     [#845: as expressions](https://github.com/carbon-language/carbon-lang/pull/845)
> -   Proposal
>     [#911: Conditional expressions](https://github.com/carbon-language/carbon-lang/pull/911)
> -   Proposal
>     [#1083: Arithmetic expressions](https://github.com/carbon-language/carbon-lang/pull/1083)
> -   Proposal
>     [#2006: Values, variables, pointers, and references](https://github.com/carbon-language/carbon-lang/pull/2006)

## Declarations, Definitions, and Scopes

_Declarations_ introduce a new [name](#names) and say what that name represents.
For some kinds of entities, like [functions](#functions), there are two kinds of
declarations: _forward declarations_ and _definitions_. For those entities,
there should be exactly one definition for the name, and at most one additional
forward declaration that introduces the name before it is defined, plus any
number of declarations in a
[`match_first` block](generics/details.md#prioritization-rule). Forward
declarations can be used to separate interface from implementation, such as to
declare a name in an [api file](#files-libraries-packages) that is defined in an
[impl file](#files-libraries-packages). Forward declarations also allow entities
to be used before they are defined, such as to allow cyclic references. A name
that has been declared but not defined is called _incomplete_, and in some cases
there are limitations on what can be done with an incomplete name. Within a
definition, the defined name is incomplete until the end of the definition is
reached, but is complete in the bodies of member functions because they are
[parsed as if they appeared after the definition](#class-functions-and-factory-functions).

A name is valid until the end of the innermost enclosing
[_scope_](<https://en.wikipedia.org/wiki/Scope_(computer_science)>). There are a
few kinds of scopes:

-   the outermost scope, which includes the whole file,
-   scopes that are enclosed in curly braces (`{`...`}`), and
-   scopes that encompass a single declaration.

For example, the names of the parameters of a [function](#functions) or
[class](#classes) are valid until the end of the declaration. The name of the
function or class itself is visible until the end of the enclosing scope.

> References:
>
> -   [Principle: Information accumulation](/docs/project/principles/information_accumulation.md)
> -   Proposal
>     [#875: Principle: information accumulation](https://github.com/carbon-language/carbon-lang/pull/875)
> -   Question-for-leads issue
>     [#472: Open question: Calling functions defined later in the same file](https://github.com/carbon-language/carbon-lang/issues/472)

## Patterns

> **Note:** This is provisional, no design for patterns has been through the
> proposal process yet.

A _pattern_ says how to receive some data that is being matched against. There
are two kinds of patterns:

-   _Refutable_ patterns can fail to match based on the runtime value being
    matched.
-   _Irrefutable_ patterns are guaranteed to match, so long as the code
    type-checks.

In the [introduction](#tour-of-the-basics), [function parameters](#functions),
[variable `var` declarations](#variable-var-declarations), and
[constant `let` declarations](#constant-let-declarations) use a "name `:` type"
construction. That construction is an example of an irrefutable pattern, and in
fact any irrefutable pattern may be used in those positions.
[`match` statements](#match) can include both refutable patterns and irrefutable
patterns.

> References:
>
> -   [Pattern matching](pattern_matching.md)
> -   Proposal
>     [#162: Basic Syntax](https://github.com/carbon-language/carbon-lang/pull/162)

### Binding patterns

The most common irrefutable pattern is a _binding pattern_, consisting of a new
name, a colon (`:`), and a type. It binds the matched value of that type to that
name. It can only match values that may be
[implicitly converted](expressions/implicit_conversions.md) to that type. A
underscore (`_`) may be used instead of the name to match a value but without
binding any name to it.

Binding patterns default to _`let` bindings_. The `var` keyword is used to make
it a _`var` binding_.

-   A `let` binding binds a name to a value, so the name can be used as a
    [value expression](#expression-categories). This means the value cannot be
    modified, and its address generally cannot be taken.
-   A `var` binding creates an object with dedicated storage, and so the name
    can be used as a [reference expression](#expression-categories) which can be
    modified and has a stable address.

A `let`-binding may be [implemented](values.md#value-expressions) as an alias
for the original value (like a
[`const` reference in C++](<https://en.wikipedia.org/wiki/Reference_(C%2B%2B)>)),
or it may be copied from the original value (if it is copyable), or it may be
moved from the original value (if it was a temporary). The Carbon
implementation's choice among these options may be indirectly observable, for
example through side effects of the destructor, copy, and move operations, but
the program's correctness must not depend on which option the Carbon
implementation chooses.

<<<<<<< HEAD
A [constant binding](#checked-and-template-parameters) uses `:!` instead of a
colon (`:`) and can only match [constant values](#value-phases), not run-time
values. A `template` keyword before the binding selects a template constant
binding instead of a symbolic constant binding.
=======
A [generic binding](#checked-and-template-parameters) uses `:!` instead of a
colon (`:`) and can only match [compile-time constant](#expression-phases), not
run-time values.
>>>>>>> 9600030a

The keyword `auto` may be used in place of the type in a binding pattern, as
long as the type can be deduced from the type of a value in the same
declaration.

### Destructuring patterns

There are also irrefutable _destructuring patterns_, such as _tuple
destructuring_. A tuple destructuring pattern looks like a tuple of patterns. It
may only be used to match tuple values whose components match the component
patterns of the tuple. An example use is:

```carbon
// `Bar()` returns a tuple consisting of an
// `i32` value and 2-tuple of `f32` values.
fn Bar() -> (i32, (f32, f32));

fn Foo() -> i64 {
  // Pattern in `var` declaration:
  var (p: i64, _: auto) = Bar();
  return p;
}
```

The pattern used in the `var` declaration destructures the tuple value returned
by `Bar()`. The first component pattern, `p: i64`, corresponds to the first
component of the value returned by `Bar()`, which has type `i32`. This is
allowed since there is an implicit conversion from `i32` to `i64`. The result of
this conversion is assigned to the name `p`. The second component pattern,
`_: auto`, matches the second component of the value returned by `Bar()`, which
has type `(f32, f32)`.

### Refutable patterns

Additional kinds of patterns are allowed in [`match` statements](#match), that
may or may not match based on the runtime value of the `match` expression:

-   An _expression pattern_ is an expression, such as `42`, whose value must be
    equal to match.
-   A _choice pattern_ matches one case from a choice type, as described in
    [the choice types section](#choice-types).
-   A _dynamic cast pattern_ is tests the dynamic type, as described in
    [inheritance](#inheritance).

See [`match`](#match) for examples of refutable patterns.

> References:
>
> -   [Pattern matching](pattern_matching.md)
> -   Question-for-leads issue
>     [#1283: how should pattern matching and implicit conversion interact?](https://github.com/carbon-language/carbon-lang/issues/1283)

## Name-binding declarations

There are two kinds of name-binding declarations:

-   constant declarations, introduced with `let`, and
-   variable declarations, introduced with `var`.

There are no forward declarations of these; all name-binding declarations are
[definitions](#declarations-definitions-and-scopes).

### Constant `let` declarations

A `let` declaration matches an [irrefutable pattern](#patterns) to a value. In
this example, the name `x` is bound to the value `42` with type `i64`:

```carbon
let x: i64 = 42;
```

Here `x: i64` is the pattern, which is followed by an equal sign (`=`) and the
value to match, `42`. The names from [binding patterns](#binding-patterns) are
introduced into the enclosing [scope](#declarations-definitions-and-scopes).

> References:
>
> -   [Binding patterns and local variables with `let` and `var`](values.md#binding-patterns-and-local-variables-with-let-and-var)
> -   Proposal
>     [#2006: Values, variables, pointers, and references](https://github.com/carbon-language/carbon-lang/pull/2006)

### Variable `var` declarations

A `var` declaration is similar, except with `var` bindings, so `x` here is a
[reference expression](#expression-categories) for an object with storage and an
address, and so may be modified:

```carbon
var x: i64 = 42;
x = 7;
```

Variables with a type that has [an unformed state](#unformed-state) do not need
to be initialized in the variable declaration, but do need to be assigned before
they are used.

> References:
>
> -   [Binding patterns and local variables with `let` and `var`](values.md#binding-patterns-and-local-variables-with-let-and-var)
> -   Proposal
>     [#162: Basic Syntax](https://github.com/carbon-language/carbon-lang/pull/162)
> -   Proposal
>     [#257: Initialization of memory and variables](https://github.com/carbon-language/carbon-lang/pull/257)
> -   Proposal
>     [#339: Add `var <type> <identifier> [ = <value> ];` syntax for variables](https://github.com/carbon-language/carbon-lang/pull/339)
> -   Proposal
>     [#618: var ordering](https://github.com/carbon-language/carbon-lang/pull/618)
> -   Proposal
>     [#2006: Values, variables, pointers, and references](https://github.com/carbon-language/carbon-lang/pull/2006)

### `auto`

If `auto` is used as the type in a `var` or `let` declaration, the type is the
static type of the initializer expression, which is required.

```
var x: i64 = 2;
// The type of `y` is inferred to be `i64`.
let y: auto = x + 3;
// The type of `z` is inferred to be `bool`.
var z: auto = (y > 1);
```

> References:
>
> -   [Type inference](type_inference.md)
> -   Proposal
>     [#851: auto keyword for vars](https://github.com/carbon-language/carbon-lang/pull/851)

### Global constants and variables

[Constant `let` declarations](#constant-let-declarations) may occur at a global
scope as well as local and member scopes. However, there are currently no global
variables.

> **Note**: The semantics of global constant declarations and absence of global
> variable declarations is currently provisional.
>
> We are exploring several different ideas for how to design less bug-prone
> patterns to replace the important use cases programmers still have for global
> variables. We may be unable to fully address them, at least for migrated code,
> and be forced to add some limited form of global variables back. We may also
> discover that their convenience outweighs any improvements afforded.

## Functions

Functions are the core unit of behavior. For example, this is a
[forward declaration](#declarations-definitions-and-scopes) of a function that
adds two 64-bit integers:

```carbon
fn Add(a: i64, b: i64) -> i64;
```

Breaking this apart:

-   `fn` is the keyword used to introduce a function.
-   Its name is `Add`. This is the name added to the enclosing
    [scope](#declarations-definitions-and-scopes).
-   The [parameter list](#parameters) in parentheses (`(`...`)`) is a
    comma-separated list of [irrefutable patterns](#patterns).
-   It returns an `i64` result. Functions that return nothing omit the `->` and
    return type.

You would call this function like `Add(1, 2)`.

A function definition is a function declaration that has a body
[block](#blocks-and-statements) instead of a semicolon:

```carbon
fn Add(a: i64, b: i64) -> i64 {
  return a + b;
}
```

The names of the parameters are in scope until the end of the definition or
declaration. The parameter names in a forward declaration may be omitted using
`_`, but must match the definition if they are specified.

> References:
>
> -   [Functions](functions.md)
> -   Proposal
>     [#162: Basic Syntax](https://github.com/carbon-language/carbon-lang/pull/162)
> -   Proposal
>     [#438: Add statement syntax for function declarations](https://github.com/carbon-language/carbon-lang/pull/438)
> -   Question-for-leads issue
>     [#476: Optional argument names (unused arguments)](https://github.com/carbon-language/carbon-lang/issues/476)
> -   Question-for-leads issue
>     [#1132: How do we match forward declarations with their definitions?](https://github.com/carbon-language/carbon-lang/issues/1132)

### Parameters

The bindings in the parameter list default to
[`let` bindings](#binding-patterns), and so the parameter names are treated as
[value expressions](#expression-categories). This is appropriate for input
parameters. This binding will be implemented using a pointer, unless it is legal
to copy and copying is cheaper.

If the `var` keyword is added before the binding, then the arguments will be
copied (or moved from a temporary) to new storage, and so can be mutated in the
function body. The copy ensures that any mutations will not be visible to the
caller.

Use a [pointer](#pointer-types) parameter type to represent an
[input/output parameter](<https://en.wikipedia.org/wiki/Parameter_(computer_programming)#Output_parameters>),
allowing a function to modify a variable of the caller's. This makes the
possibility of those modifications visible: by taking the address using `&` in
the caller, and dereferencing using `*` in the callee.

Outputs of a function should prefer to be returned. Multiple values may be
returned using a [tuple](#tuples) or [struct](#struct-types) type.

> References:
>
> -   [Binding patterns and local variables with `let` and `var`](values.md#binding-patterns-and-local-variables-with-let-and-var)
> -   Proposal
>     [#2006: Values, variables, pointers, and references](https://github.com/carbon-language/carbon-lang/pull/2006)

### `auto` return type

If `auto` is used in place of the return type, the return type of the function
is inferred from the function body. It is set to [common type](#common-type) of
the static type of arguments to the [`return` statements](#return) in the
function. This is not allowed in a forward declaration.

```
// Return type is inferred to be `bool`, the type of `a > 0`.
fn Positive(a: i64) -> auto {
  return a > 0;
}
```

> References:
>
> -   [Type inference](type_inference.md)
> -   [Function return clause](functions.md#return-clause)
> -   Proposal
>     [#826: Function return type inference](https://github.com/carbon-language/carbon-lang/pull/826)

### Blocks and statements

A _block_ is a sequence of _statements_. A block defines a
[scope](#declarations-definitions-and-scopes) and, like other scopes, is
enclosed in curly braces (`{`...`}`). Each statement is terminated by a
semicolon or block. [Expressions](#expressions), [assignments](assignment.md)
and [`var`](#variable-var-declarations) and [`let`](#constant-let-declarations)
are valid statements.

Statements within a block are normally executed in the order they appear in the
source code, except when modified by control-flow statements.

The body of a function is defined by a block, and some
[control-flow statements](#control-flow) have their own blocks of code. These
are nested within the enclosing scope. For example, here is a function
definition with a block of statements defining the body of the function, and a
nested block as part of a `while` statement:

```carbon
fn Foo() {
  Bar();
  while (Baz()) {
    Quux();
  }
}
```

> References:
>
> -   [Blocks and statements](blocks_and_statements.md)
> -   Proposal
>     [#162: Basic Syntax](https://github.com/carbon-language/carbon-lang/pull/162)
> -   Proposal
>     [#2665: Semicolons terminate statements](https://github.com/carbon-language/carbon-lang/pull/2665)

### Control flow

Blocks of statements are generally executed sequentially. Control-flow
statements give additional control over the flow of execution and which
statements are executed.

Some control-flow statements include [blocks](#blocks-and-statements). Those
blocks will always be within curly braces `{`...`}`.

```carbon
// Curly braces { ... } are required.
if (condition) {
  ExecutedWhenTrue();
} else {
  ExecutedWhenFalse();
}
```

This is unlike C++, which allows control-flow constructs to omit curly braces
around a single statement.

> References:
>
> -   [Control flow](control_flow/README.md)
> -   Proposal
>     [#162: Basic Syntax](https://github.com/carbon-language/carbon-lang/pull/162)
> -   Proposal
>     [#623: Require braces](https://github.com/carbon-language/carbon-lang/pull/623)

#### `if` and `else`

`if` and `else` provide conditional execution of statements. An `if` statement
consists of:

-   An `if` introducer followed by a condition in parentheses. If the condition
    evaluates to `true`, the block following the condition is executed,
    otherwise it is skipped.
-   This may be followed by zero or more `else if` clauses, whose conditions are
    evaluated if all prior conditions evaluate to `false`, with a block that is
    executed if that evaluation is to `true`.
-   A final optional `else` clause, with a block that is executed if all
    conditions evaluate to `false`.

For example:

```carbon
if (fruit.IsYellow()) {
  Carbon.Print("Banana!");
} else if (fruit.IsOrange()) {
  Carbon.Print("Orange!");
} else {
  Carbon.Print("Vegetable!");
}
```

This code will:

-   Print `Banana!` if `fruit.IsYellow()` is `true`.
-   Print `Orange!` if `fruit.IsYellow()` is `false` and `fruit.IsOrange()` is
    `true`.
-   Print `Vegetable!` if both of the above return `false`.

> References:
>
> -   [Control flow](control_flow/conditionals.md)
> -   Proposal
>     [#285: if/else](https://github.com/carbon-language/carbon-lang/pull/285)

#### Loops

> References: [Loops](control_flow/loops.md)

##### `while`

`while` statements loop for as long as the passed expression returns `true`. For
example, this prints `0`, `1`, `2`, then `Done!`:

```carbon
var x: i32 = 0;
while (x < 3) {
  Carbon.Print(x);
  ++x;
}
Carbon.Print("Done!");
```

> References:
>
> -   [`while` loops](control_flow/loops.md#while)
> -   Proposal
>     [#340: Add C++-like `while` loops](https://github.com/carbon-language/carbon-lang/pull/340)

##### `for`

`for` statements support range-based looping, typically over containers. For
example, this prints each `String` value in `names`:

```carbon
for (var name: String in names) {
  Carbon.Print(name);
}
```

> References:
>
> -   [`for` loops](control_flow/loops.md#for)
> -   Proposal
>     [#353: Add C++-like `for` loops](https://github.com/carbon-language/carbon-lang/pull/353)
> -   Proposal
>     [#1885: ranged-based `for` for user-defined types](https://github.com/carbon-language/carbon-lang/pull/1885)

##### `break`

The `break` statement immediately ends a `while` or `for` loop. Execution will
continue starting from the end of the loop's scope. For example, this processes
steps until a manual step is hit (if no manual step is hit, all steps are
processed):

```carbon
for (var step: Step in steps) {
  if (step.IsManual()) {
    Carbon.Print("Reached manual step!");
    break;
  }
  step.Process();
}
```

> References:
>
> -   [`break`](control_flow/loops.md#break)
> -   Proposal
>     [#340: Add C++-like `while` loops](https://github.com/carbon-language/carbon-lang/pull/340)
> -   Proposal
>     [#353: Add C++-like `for` loops](https://github.com/carbon-language/carbon-lang/pull/353)

##### `continue`

The `continue` statement immediately goes to the next loop of a `while` or
`for`. In a `while`, execution continues with the `while` expression. For
example, this prints all non-empty lines of a file, using `continue` to skip
empty lines:

```carbon
var f: File = OpenFile(path);
while (!f.EOF()) {
  var line: String = f.ReadLine();
  if (line.IsEmpty()) {
    continue;
  }
  Carbon.Print(line);
}
```

> References:
>
> -   [`continue`](control_flow/loops.md#continue)
> -   Proposal
>     [#340: Add C++-like `while` loops](https://github.com/carbon-language/carbon-lang/pull/340)
> -   Proposal
>     [#353: Add C++-like `for` loops](https://github.com/carbon-language/carbon-lang/pull/353)

#### `return`

The `return` statement ends the flow of execution within a function, returning
execution to the caller.

```carbon
// Prints the integers 1 .. `n` and then
// returns to the caller.
fn PrintFirstN(n: i32) {
  var i: i32 = 0;
  while (true) {
    i += 1;
    if (i > n) {
      // None of the rest of the function is
      // executed after a `return`.
      return;
    }
    Carbon.Print(i);
  }
}
```

If the function returns a value to the caller, that value is provided by an
expression in the return statement. For example:

```carbon
fn Sign(i: i32) -> i32 {
  if (i > 0) {
    return 1;
  }
  if (i < 0) {
    return -1;
  }
  return 0;
}

Assert(Sign(-3) == -1);
```

> References:
>
> -   [`return`](control_flow/return.md)
> -   [`return` statements](functions.md#return-statements)
> -   Proposal
>     [#415: return](https://github.com/carbon-language/carbon-lang/pull/415)
> -   Proposal
>     [#538: return with no argument](https://github.com/carbon-language/carbon-lang/pull/538)

##### `returned var`

To avoid a copy when returning a variable, add a `returned` prefix to the
variable's declaration and use `return var` instead of returning an expression,
as in:

```carbon
fn MakeCircle(radius: i32) -> Circle {
  returned var c: Circle;
  c.radius = radius;
  // `return c` would be invalid because `returned` is in use.
  return var;
}
```

This is instead of
[the "named return value optimization" of C++](https://en.wikipedia.org/wiki/Copy_elision#Return_value_optimization).

> References:
>
> -   [`returned var`](control_flow/return.md#returned-var)
> -   Proposal
>     [#257: Initialization of memory and variables](https://github.com/carbon-language/carbon-lang/pull/257)

#### `match`

`match` is a control flow similar to `switch` of C and C++ and mirrors similar
constructs in other languages, such as Swift. The `match` keyword is followed by
an expression in parentheses, whose value is matched against the `case`
declarations, each of which contains a [refutable pattern](#refutable-patterns),
in order. The refutable pattern may optionally be followed by an `if`
expression, which may use the names from bindings in the pattern.

The code for the first matching `case` is executed. An optional `default` block
may be placed after the `case` declarations, it will be executed if none of the
`case` declarations match.

An example `match` is:

```carbon
fn Bar() -> (i32, (f32, f32));

fn Foo() -> f32 {
  match (Bar()) {
    case (42, (x: f32, y: f32)) => {
      return x - y;
    }
    case (p: i32, (x: f32, _: f32)) if (p < 13) => {
      return p * x;
    }
    case (p: i32, _: auto) if (p > 3) => {
      return p * Pi;
    }
    default => {
      return Pi;
    }
  }
}
```

> **Note:** This is provisional, no design for `match` statements has been
> through the proposal process yet.

> References:
>
> -   [Pattern matching](pattern_matching.md)
> -   Question-for-leads issue
>     [#1283: how should pattern matching and implicit conversion interact?](https://github.com/carbon-language/carbon-lang/issues/1283)

## User-defined types

### Classes

_Nominal classes_, or just
[_classes_](<https://en.wikipedia.org/wiki/Class_(computer_programming)>), are a
way for users to define their own
[data structures](https://en.wikipedia.org/wiki/Data_structure) or
[record types](<https://en.wikipedia.org/wiki/Record_(computer_science)>).

This is an example of a class
[definition](#declarations-definitions-and-scopes):

```carbon
class Widget {
  var x: i32;
  var y: i32;
  var payload: String;
}
```

Breaking this apart:

-   This defines a class named `Widget`. `Widget` is the name added to the
    enclosing [scope](#declarations-definitions-and-scopes).
-   The name `Widget` is followed by curly braces (`{`...`}`) containing the
    class _body_, making this a
    [definition](#declarations-definitions-and-scopes). A
    [forward declaration](#declarations-definitions-and-scopes) would instead
    have a semicolon(`;`).
-   Those braces delimit the class'
    [scope](#declarations-definitions-and-scopes).
-   Fields, or
    [instances variables](https://en.wikipedia.org/wiki/Instance_variable), are
    defined using [`var` declarations](#variable-var-declarations). `Widget` has
    two `i32` fields (`x` and `y`), and one `String` field (`payload`).

The order of the field declarations determines the fields' memory-layout order.

Classes may have other kinds of members beyond fields declared in its scope:

-   [Class functions](#class-functions-and-factory-functions)
-   [Methods](#methods)
-   [`alias`](#aliases)
-   [`let`](#constant-let-declarations) to define class constants. **TODO:**
    Another syntax to define constants associated with the class like
    `class let` or `static let`?
-   `class`, to define a
    [_member class_ or _nested class_](https://en.wikipedia.org/wiki/Inner_class)

Within the scope of a class, the unqualified name `Self` can be used to refer to
the class itself.

Members of a class are [accessed](expressions/member_access.md) using the dot
(`.`) notation, so given an instance `dial` of type `Widget`, `dial.payload`
refers to its `payload` field.

Both [structural data classes](#struct-types) and nominal classes are considered
_class types_, but they are commonly referred to as "structs" and "classes"
respectively when that is not confusing. Like structs, classes refer to their
members by name. Unlike structs, classes are
[nominal types](https://en.wikipedia.org/wiki/Nominal_type_system#Nominal_typing).

> References:
>
> -   [Classes](classes.md#nominal-class-types)
> -   Proposal
>     [#722: Nominal classes and methods](https://github.com/carbon-language/carbon-lang/pull/722)
> -   Proposal
>     [#989: Member access expressions](https://github.com/carbon-language/carbon-lang/pull/989)

#### Assignment

There is an [implicit conversions](expressions/implicit_conversions.md) defined
between a [struct literal](#struct-types) and a class type with the same fields,
in any scope that has [access](#access-control) to all of the class' fields.
This may be used to assign or initialize a variable with a class type, as in:

```carbon
var sprocket: Widget = {.x = 3, .y = 4, .payload = "Sproing"};
sprocket = {.x = 2, .y = 1, .payload = "Bounce"};
```

> References:
>
> -   [Classes: Assignment](classes.md#assignment)
> -   Proposal
>     [#722: Nominal classes and methods](https://github.com/carbon-language/carbon-lang/pull/722)
> -   Proposal
>     [#981: Implicit conversions for aggregates](https://github.com/carbon-language/carbon-lang/pull/981)

#### Class functions and factory functions

Classes may also contain _class functions_. These are functions that are
accessed as members of the type, like
[static member functions in C++](<https://en.wikipedia.org/wiki/Method_(computer_programming)#Static_methods>),
as opposed to [methods](#methods) that are members of instances. They are
commonly used to define a function that creates instances. Carbon does not have
separate
[constructors](<https://en.wikipedia.org/wiki/Constructor_(object-oriented_programming)>)
like C++ does.

```carbon
class Point {
  // Class function that instantiates `Point`.
  // `Self` in class scope means the class currently being defined.
  fn Origin() -> Self {
    return {.x = 0, .y = 0};
  }
  var x: i32;
  var y: i32;
}
```

Note that if the definition of a function is provided inside the class scope,
the body is treated as if it was defined immediately after the outermost class
definition. This means that members such as the fields will be considered
declared even if their declarations are later in the source than the class
function.

The [`returned var` feature](#returned-var) can be used if the address of the
instance being created is needed in a factory function, as in:

```carbon
class Registered {
  fn Make() -> Self {
    returned var result: Self = {...};
    StoreMyPointerSomewhere(&result);
    return var;
  }
}
```

This approach can also be used for types that can't be copied or moved.

> References:
>
> -   [Classes: Construction](classes.md#construction)
> -   Proposal
>     [#722: Nominal classes and methods](https://github.com/carbon-language/carbon-lang/pull/722)

#### Methods

Class type definitions can include methods:

```carbon
class Point {
  // Method defined inline
  fn Distance[self: Self](x2: i32, y2: i32) -> f32 {
    var dx: i32 = x2 - self.x;
    var dy: i32 = y2 - self.y;
    return Math.Sqrt(dx * dx + dy * dy);
  }
  // Mutating method declaration
  fn Offset[addr self: Self*](dx: i32, dy: i32);

  var x: i32;
  var y: i32;
}

// Out-of-line definition of method declared inline
fn Point.Offset[addr self: Self*](dx: i32, dy: i32) {
  self->x += dx;
  self->y += dy;
}

var origin: Point = {.x = 0, .y = 0};
Assert(Math.Abs(origin.Distance(3, 4) - 5.0) < 0.001);
origin.Offset(3, 4);
Assert(origin.Distance(3, 4) == 0.0);
```

This defines a `Point` class type with two integer data members `x` and `y` and
two methods `Distance` and `Offset`:

-   Methods are defined as class functions with a `self` parameter inside square
    brackets `[`...`]` before the regular explicit parameter list in parens
    `(`...`)`.
-   Methods are called using the member syntax, `origin.Distance(`...`)` and
    `origin.Offset(`...`)`.
-   `Distance` computes and returns the distance to another point, without
    modifying the `Point`. This is signified using `[self: Self]` in the method
    declaration.
-   `origin.Offset(`...`)` does modify the value of `origin`. This is signified
    using `[addr self: Self*]` in the method declaration. Since calling this
    method requires taking the [non-`const`](#const) address of `origin`, it may
    only be called on [reference expressions](#expression-categories).
-   Methods may be declared lexically inline like `Distance`, or lexically out
    of line like `Offset`.

> References:
>
> -   [Methods](classes.md#methods)
> -   Proposal
>     [#722: Nominal classes and methods](https://github.com/carbon-language/carbon-lang/pull/722)

#### Inheritance

The philosophy of inheritance support in Carbon is to focus on use cases where
inheritance is a good match, and use other features for other cases. For
example, [mixins](#mixins) for implementation reuse and [generics](#generics)
for [separating interface from implementation](#interfaces-and-implementations).
This allows Carbon to move away from
[multiple inheritance](https://en.wikipedia.org/wiki/Multiple_inheritance),
which doesn't have as efficient of an implementation strategy.

Classes by default are
[_final_](<https://en.wikipedia.org/wiki/Inheritance_(object-oriented_programming)#Non-subclassable_classes>),
which means they may not be extended. A class may be declared as allowing
extension using either the `base class` or `abstract class` introducer instead
of `class`. An `abstract class` is a base class that may not itself be
instantiated.

```carbon
base class MyBaseClass { ... }
```

Either kind of base class may be _extended_ to get a _derived class_. Derived
classes are final unless they are themselves declared `base` or `abstract`.
Classes may only extend a single class. Carbon only supports single inheritance,
and will use mixins instead of multiple inheritance.

```carbon
base class MiddleDerived {
  extend base: MyBaseClass;
  ...
}
class FinalDerived {
  extend base: MiddleDerived;
  ...
}
// ❌ Forbidden: class Illegal { extend base: FinalDerived; ... }
// may not extend `FinalDerived` since not declared `base` or `abstract`.
```

A base class may define
[virtual methods](https://en.wikipedia.org/wiki/Virtual_function). These are
methods whose implementation may be overridden in a derived class. By default
methods are _non-virtual_, the declaration of a virtual method must be prefixed
by one of these three keywords:

-   A method marked `virtual` has a definition in this class but not in any
    base.
-   A method marked `abstract` does not have a definition in this class, but
    must have a definition in any non-`abstract` derived class.
-   A method marked `impl` has a definition in this class, overriding any
    definition in a base class.

A pointer to a derived class may be cast to a pointer to one of its base
classes. Calling a virtual method through a pointer to a base class will use the
overriding definition provided in the derived class. Base classes with `virtual`
methods may use
[run-time type information](https://en.wikipedia.org/wiki/Run-time_type_information)
in a match statement to dynamically test whether the dynamic type of a value is
some derived class, as in:

```carbon
var base_ptr: MyBaseType* = ...;
match (base_ptr) {
  case dyn p: MiddleDerived* => { ... }
}
```

For purposes of construction, a derived class acts like its first field is
called `base` with the type of its immediate base class.

```carbon
class MyDerivedType {
  extend base: MyBaseType;
  fn Make() -> MyDerivedType {
    return {.base = MyBaseType.Make(), .derived_field = 7};
  }
  var derived_field: i32;
}
```

Abstract classes can't be instantiated, so instead they should define class
functions returning `partial Self`. Those functions should be marked
[`protected`](#access-control) so they may only be used by derived classes.

```carbon
abstract class AbstractClass {
  protected fn Make() -> partial Self {
    return {.field_1 = 3, .field_2 = 9};
  }
  // ...
  var field_1: i32;
  var field_2: i32;
}
// ❌ Error: can't instantiate abstract class
var abc: AbstractClass = ...;

class DerivedFromAbstract {
  extend base: AbstractClass;
  fn Make() -> Self {
    // AbstractClass.Make() returns a
    // `partial AbstractClass` that can be used as
    // the `.base` member when constructing a value
    // of a derived class.
    return {.base = AbstractClass.Make(),
            .derived_field = 42 };
  }

  var derived_field: i32;
}
```

> References:
>
> -   [Classes: Inheritance](classes.md#inheritance)
> -   Proposal
>     [#777: Inheritance](https://github.com/carbon-language/carbon-lang/pull/777)
> -   Proposal
>     [#820: Implicit conversions](https://github.com/carbon-language/carbon-lang/pull/820)

#### Access control

Class members are by default publicly accessible. The `private` keyword prefix
can be added to the member's declaration to restrict it to members of the class
or any friends. A `private virtual` or `private abstract` method may be
implemented in derived classes, even though it may not be called.

Friends may be declared using a `friend` declaration inside the class naming an
existing function or type. Unlike C++, `friend` declarations may only refer to
names resolvable by the compiler, and don't act like forward declarations.

`protected` is like `private`, but also gives access to derived classes.

> References:
>
> -   [Access control for class members](classes.md#access-control)
> -   Question-for-leads issue
>     [#665: `private` vs `public` _syntax_ strategy, as well as other visibility tools like `external`/`api`/etc.](https://github.com/carbon-language/carbon-lang/issues/665)
> -   Proposal
>     [#777: Inheritance](https://github.com/carbon-language/carbon-lang/pull/777)
> -   Question-for-leads issue
>     [#971: Private interfaces in public API files](https://github.com/carbon-language/carbon-lang/issues/971)

#### Destructors

A destructor for a class is custom code executed when the lifetime of a value of
that type ends. They are defined with the `destructor` keyword followed by
either `[self: Self]` or `[addr self: Self*]` (as is done with
[methods](#methods)) and the block of code in the class definition, as in:

```carbon
class MyClass {
  destructor [self: Self] { ... }
}
```

or:

```carbon
class MyClass {
  // Can modify `self` in the body.
  destructor [addr self: Self*] { ... }
}
```

The destructor for a class is run before the destructors of its data members.
The data members are destroyed in reverse order of declaration. Derived classes
are destroyed before their base classes.

A destructor in an abstract or base class may be declared `virtual` like with
[methods](#inheritance). Destructors in classes derived from one with a virtual
destructor must be declared with the `impl` keyword prefix. It is illegal to
delete an instance of a derived class through a pointer to a base class unless
the base class is declared `virtual` or `impl`. To delete a pointer to a
non-abstract base class when it is known not to point to a value with a derived
type, use `UnsafeDelete`.

> References:
>
> -   [Classes: Destructors](classes.md#destructors)
> -   Proposal
>     [#1154: Destructors](https://github.com/carbon-language/carbon-lang/pull/1154)

#### `const`

For every type `MyClass`, there is the type `const MyClass` such that:

-   The data representation is the same, so a `MyClass*` value may be implicitly
    converted to a `(const MyClass)*`.
-   A `const MyClass` [reference expression](#expression-categories) may
    automatically convert to a `MyClass` value expression, the same way that a
    `MyClass` reference expression can.
-   If member `x` of `MyClass` has type `T`, then member `x` of `const MyClass`
    has type `const T`.
-   While all of the member names in `MyClass` are also member names in
    `const MyClass`, the effective API of a `const MyClass` reference expression
    is a subset of `MyClass`, because only `addr` methods accepting a
    `const Self*` will be valid.

Note that `const` binds more tightly than postfix-`*` for forming a pointer
type, so `const MyClass*` is equal to `(const MyClass)*`.

This example uses the definition of `Point` from the
["methods" section](#methods):

```carbon
var origin: Point = {.x = 0, .y = 0};

// ✅ Allowed conversion from `Point*` to
// `const Point*`:
let p: const Point* = &origin;

// ✅ Allowed conversion of `const Point` reference expression
// to `Point` value expression.
let five: f32 = p->Distance(3, 4);

// ❌ Error: mutating method `Offset` excluded
// from `const Point` API.
p->Offset(3, 4);

// ❌ Error: mutating method `AssignAdd.Op`
// excluded from `const i32` API.
p->x += 2;
```

> References:
>
> -   [`const`-qualified types](values.md#const-qualified-types)
> -   Proposal
>     [#2006: Values, variables, pointers, and references](https://github.com/carbon-language/carbon-lang/pull/2006)

#### Unformed state

Types indicate that they support unformed states by
[implementing a particular interface](#interfaces-and-implementations),
otherwise variables of that type must be explicitly initialized when they are
declared.

An unformed state for an object is one that satisfies the following properties:

-   Assignment from a fully formed value is correct using the normal assignment
    implementation for the type.
-   Destruction must be correct using the type's normal destruction
    implementation.
-   Destruction must be optional. The behavior of the program must be equivalent
    whether the destructor is run or not for an unformed object, including not
    leaking resources.

A type might have more than one in-memory representation for the unformed state,
and those representations may be the same as valid fully formed values for that
type. For example, all values are legal representations of the unformed state
for any type with a trivial destructor like `i32`. Types may define additional
initialization for the [hardened build mode](#build-modes). For example, this
causes integers to be set to `0` when in unformed state in this mode.

Any operation on an unformed object _other_ than destruction or assignment from
a fully formed value is an error, even if its in-memory representation is that
of a valid value for that type.

> References:
>
> -   Proposal
>     [#257: Initialization of memory and variables](https://github.com/carbon-language/carbon-lang/pull/257)

#### Move

Carbon will allow types to define if and how they are moved. This can happen
when returning a value from a function or by using the _move operator_ `~x`.
This leaves `x` in an [unformed state](#unformed-state) and returns its old
value.

> **Note:** This is provisional. The move operator was discussed but not
> proposed in accepted proposal
> [#257: Initialization of memory and variables](https://github.com/carbon-language/carbon-lang/pull/257).

#### Mixins

Mixins allow reuse with different trade-offs compared to
[inheritance](#inheritance). Mixins focus on implementation reuse, such as might
be done using
[CRTP](https://en.wikipedia.org/wiki/Curiously_recurring_template_pattern) or
[multiple inheritance](https://en.wikipedia.org/wiki/Multiple_inheritance) in
C++.

> **TODO:** The design for mixins is still under development. The details here
> are provisional. The mixin use case was included in accepted proposal
> [#561: Basic classes: use cases, struct literals, struct types, and future work](https://github.com/carbon-language/carbon-lang/pull/561).

### Choice types

A _choice type_ is a [tagged union](https://en.wikipedia.org/wiki/Tagged_union),
that can store different types of data in a storage space that can hold the
largest. A choice type has a name, and a list of cases separated by commas
(`,`). Each case has a name and an optional parameter list.

```carbon
choice IntResult {
  Success(value: i32),
  Failure(error: String),
  Cancelled
}
```

The value of a choice type is one of the cases, plus the values of the
parameters to that case, if any. A value can be constructed by naming the case
and providing values for the parameters, if any:

```carbon
fn ParseAsInt(s: String) -> IntResult {
  var r: i32 = 0;
  for (c: i32 in s) {
    if (not IsDigit(c)) {
      // Equivalent to `IntResult.Failure(...)`
      return .Failure("Invalid character");
    }
    // ...
  }
  return .Success(r);
}
```

Choice type values may be consumed using a [`match` statement](#match):

```carbon
match (ParseAsInt(s)) {
  case .Success(value: i32) => {
    return value;
  }
  case .Failure(error: String) => {
    Display(error);
  }
  case .Cancelled => {
    Terminate();
  }
}
```

They can also represent an
[enumerated type](https://en.wikipedia.org/wiki/Enumerated_type), if no
additional data is associated with the choices, as in:

```carbon
choice LikeABoolean { False, True }
```

> References:
>
> -   [Sum types](sum_types.md)
> -   Proposal
>     [#157: Design direction for sum types](https://github.com/carbon-language/carbon-lang/pull/157)
> -   Proposal
>     [#162: Basic Syntax](https://github.com/carbon-language/carbon-lang/pull/162)

## Names

Names are introduced by [declarations](#declarations-definitions-and-scopes) and
are valid until the end of the scope in which they appear. Code may not refer to
names earlier in the source than they are declared. In executable scopes such as
function bodies, names declared later are not found. In declarative scopes such
as packages, classes, and interfaces, it is an error to refer to names declared
later, except that inline class member function bodies are
[parsed as if they appeared after the class](#class-functions-and-factory-functions).

A name in Carbon is formed from a sequence of letters, numbers, and underscores,
and starts with a letter. We intend to follow
[Unicode's Annex 31](https://unicode.org/reports/tr31/) in selecting valid
identifier characters, but a concrete set of valid characters has not been
selected yet.

> References:
>
> -   [Lexical conventions](lexical_conventions)
> -   [Principle: Information accumulation](/docs/project/principles/information_accumulation.md)
> -   Proposal
>     [#142: Unicode source files](https://github.com/carbon-language/carbon-lang/pull/142)
> -   Question-for-leads issue
>     [#472: Open question: Calling functions defined later in the same file](https://github.com/carbon-language/carbon-lang/issues/472)
> -   Proposal
>     [#875: Principle: information accumulation](https://github.com/carbon-language/carbon-lang/pull/875)

### Files, libraries, packages

-   **Files** are grouped into libraries, which are in turn grouped into
    packages.
-   **Libraries** are the granularity of code reuse through imports.
-   **Packages** are the unit of distribution.

Each library must have exactly one `api` file. This file includes declarations
for all public names of the library. Definitions for those declarations must be
in some file in the library, either the `api` file or an `impl` file.

Every package has its own namespace. This means libraries within a package need
to coordinate to avoid name conflicts, but not across packages.

> References:
>
> -   [Code and name organization](code_and_name_organization)
> -   Proposal
>     [#107: Code and name organization](https://github.com/carbon-language/carbon-lang/pull/107)

### Package declaration

Files start with an optional package declaration, consisting of:

-   optionally, the `package` keyword followed by an identifier specifying the
    package name,
-   optionally, the `library` keyword followed by a string with the library
    name,
-   either `api` or `impl`, and
-   a terminating semicolon (`;`).

For example:

```carbon
// Package name is `Geometry`.
// Library name is "Shapes".
// This file is an `api` file, not an `impl` file.
package Geometry library "Shapes" api;
```

Parts of this declaration may be omitted:

-   If the package keyword is not specified, as in `library "Widgets" api;`, the
    file contributes to the `Main` package. No other package may import from the
    `Main` package, and it cannot be named explicitly.

-   If the library keyword is not specified, as in `package Geometry api;`, this
    file contributes to the default library.

-   If both keywords are omitted, the package declaration must be omitted
    entirely. In this case, the file is an `impl` file belonging to the default
    library of the `Main` package, which implicitly has an empty `api` file.
    This library is used to define the entry point for the program, and tests
    and smaller examples may choose to reside entirely within this library. No
    other library can import this library even from within the default package.

If the default library of the `Main` package contains a function named `Run`,
that function is the program entry point. Otherwise, the program's entry point
may be defined in another language, such as by defining a C++ `main` function.

> **Note:** Valid signatures for the entry point have not yet been decided.

> References:
>
> -   [Code and name organization](code_and_name_organization)
> -   Proposal
>     [#107: Code and name organization](https://github.com/carbon-language/carbon-lang/pull/107)
> -   Proposal
>     [#2550: Simplified package declaration for the main package](https://github.com/carbon-language/carbon-lang/pull/2550)

### Imports

After the package declaration, files may include `import` declarations. The
`import` keyword is followed by the package name, `library` followed by the
library name, or both. If the library is omitted, the default library for that
package is imported.

All `import` declarations must appear before all other non-`package`
declarations in the file.

#### Same-package imports

The package name must be omitted when importing a library from the current
package.

```carbon
// Import the "Vertex" library from the package containing this file.
import library "Vertex";
```

The `import library ...` syntax adds all the public top-level names within the
given library to the top-level scope of the current file as
[`private`](#name-visibility) names, and similarly for names in
[namespaces](#namespaces).

Every `impl` file automatically imports the `api` file for its library.
Attempting to perform an import of the current library is invalid.

```
package MyPackage library "Widgets" impl;

// ❌ Error, this import is performed implicitly.
import MyPackage library "Widgets";
```

The default library for a package does not have a string name, and is instead
named with the `default` keyword.

```carbon
// Import the default library from the same package.
import library default;
```

It is an error to use the `import library default;` syntax in the `Main`
package.

#### Cross-package imports

When the package name is specified, the `import` declaration imports a library
from another package.

```carbon
package MyPackage impl;

// Import the "Vector" library from the `LinearAlgebra` package.
import LinearAlgebra library "Vector";

// Import the default library from the `ArbitraryPrecision` package.
import ArbitraryPrecision;
```

The syntax `import PackageName ...` introduces the name `PackageName` as a
[`private`](#name-visibility) name naming the given package. Importing
additional libraries from that package makes additional members of `PackageName`
visible.

It is an error to specify the name of the current package. The package name must
be omitted when [importing from the same package](#same-package-imports).

It is an error to specify `library default` in a package-qualified import.
Instead, omit the `library` portion of the declaration.

It is an error to specify the package name `Main`. Libraries in the `Main`
package can only be imported from within that package.

> References:
>
> -   [Code and name organization](code_and_name_organization)
> -   Proposal
>     [#107: Code and name organization](https://github.com/carbon-language/carbon-lang/pull/107)
> -   Proposal
>     [#2550: Simplified package declaration for the main package](https://github.com/carbon-language/carbon-lang/pull/2550)

### Name visibility

The names visible from an imported library are determined by these rules:

-   Declarations in an `api` file are by default _public_, which means visible
    to any file that imports that library. This matches class members, which are
    also [default public](#access-control).
-   A `private` prefix on a declaration in an `api` file makes the name _library
    private_. This means the name is visible in the file and all `impl` files
    for the same library.
-   The visibility of a name is determined by its first declaration, considering
    `api` files before `impl` files. The `private` prefix is only allowed on the
    first declaration.
-   A name declared in an `impl` file and not the corresponding `api` file is
    _file private_, meaning visible in just that file. Its first declaration
    must be marked with a `private` prefix. **TODO:** This needs to be finalized
    in a proposal to resolve inconsistency between
    [#665](https://github.com/carbon-language/carbon-lang/issues/665#issuecomment-914661914)
    and [#1136](https://github.com/carbon-language/carbon-lang/issues/1136).
-   Private names don't conflict with names outside the region they're private
    to: two different libraries can have different private names `foo` without
    conflict, but a private name conflicts with a public name in the same scope.

At most one `api` file in a package transitively used in a program may declare a
given name public.

> References:
>
> -   [Exporting entities from an API file](code_and_name_organization/README.md#exporting-entities-from-an-api-file)
> -   Question-for-leads issue
>     [#665: `private` vs `public` _syntax_ strategy, as well as other visibility tools like `external`/`api`/etc.](https://github.com/carbon-language/carbon-lang/issues/665)
> -   Proposal
>     [#752: api file default public](https://github.com/carbon-language/carbon-lang/pull/752)
> -   Proposal
>     [#931: Generic impls access (details 4)](https://github.com/carbon-language/carbon-lang/pull/931)
> -   Question-for-leads issue
>     [#1136: what is the top-level scope in a source file, and what names are found there?](https://github.com/carbon-language/carbon-lang/issues/1136)

### Package scope

The top-level scope in a file is the scope of the package. This means:

-   Within this scope (and its sub-namespaces), all visible names from the same
    package appear. This includes names from the same file, names from the `api`
    file of a library when inside an `impl` file, and names from imported
    libraries of the same package.
-   In scopes where package members might have a name conflict with something
    else, the syntax `package.Foo` can be used to name the `Foo` member of the
    current package.

In this example, the names `F` and `P` are used in a scope where they could mean
two different things, and
[qualifications are needed to disambiguate](#name-lookup):

```carbon
import P;
fn F();
class C {
  fn F();
  class P {
    fn H();
  }
  fn G() {
    // ❌ Error: ambiguous whether `F` means
    // `package.F` or `package.C.F`.
    F();
   // ✅ Allowed: fully qualified
    package.F();
    package.C.F();
    // ✅ Allowed: unambiguous
    C.F();
    // ❌ Error: ambiguous whether `P` means
    // `package.P` or `package.C.P`.
    P.H();
    // ✅ Allowed
    package.P.H();
    package.C.P.H();
    C.P.H();
  }
}
```

> References:
>
> -   [Code and name organization](code_and_name_organization)
> -   Proposal
>     [#107: Code and name organization](https://github.com/carbon-language/carbon-lang/pull/107)
> -   Proposal
>     [#752: api file default public](https://github.com/carbon-language/carbon-lang/pull/752)
> -   Question-for-leads issue
>     [#1136: what is the top-level scope in a source file, and what names are found there?](https://github.com/carbon-language/carbon-lang/issues/1136)

### Namespaces

A `namespace` declaration defines a name that may be used as a prefix of names
declared afterward. When defining a member of a namespace, other members of that
namespace are considered in scope and may be found by
[name lookup](#name-lookup) without the namespace prefix. In this example,
package `P` defines some of its members inside a namespace `N`:

```carbon
package P api;

// Defines namespace `N` within the current package.
namespace N;

// Defines namespaces `M` and `M.L`.
namespace M.L;

fn F();
// ✅ Allowed: Declares function `G` in namespace `N`.
private fn N.G();
// ❌ Error: `Bad` hasn't been declared.
fn Bad.H();

fn J() {
  // ❌ Error: No `package.G`
  G();
}

fn N.K() {
  // ✅ Allowed: Looks in both `package` and `package.N`.
  // Finds `package.F` and `package.N.G`.
  F();
  G();
}

// ✅ Allowed: Declares function `R` in namespace `M.L`.
fn M.L.R();
// ✅ Allowed: Declares function `Q` in namespace `M`.
fn M.Q();
```

Another package importing `P` can refer to the public members of that namespace
by prefixing with the package name `P` followed by the namespace:

```carbon
import P;

// ✅ Allowed: `F` is public member of `P`.
P.F();
// ❌ Error: `N.G` is a private member of `P`.
P.N.G();
// ✅ Allowed: `N.K` is public member of `P`.
P.N.K();
// ✅ Allowed: `M.L.R` is public member of `P`.
P.M.L.R();
// ✅ Allowed: `M.Q` is public member of `P`.
P.M.Q();
```

> References:
>
> -   ["Namespaces" in "Code and name organization"](code_and_name_organization/README.md#namespaces)
> -   ["Package and namespace members" in "Qualified names and member access"](expressions/member_access.md#package-and-namespace-members)
> -   Proposal
>     [#107: Code and name organization](https://github.com/carbon-language/carbon-lang/pull/107)
> -   Proposal
>     [#989: Member access expressions](https://github.com/carbon-language/carbon-lang/pull/989)
> -   Question-for-leads issue
>     [#1136: what is the top-level scope in a source file, and what names are found there?](https://github.com/carbon-language/carbon-lang/issues/1136)

### Naming conventions

Our naming conventions are:

-   For idiomatic Carbon code:
    -   `UpperCamelCase` will be used when the named entity cannot have a
        dynamically varying value. For example, functions, namespaces, or
        compile-time constant values. Note that
        [`virtual` methods](#inheritance) are named the same way to be
        consistent with other functions and methods.
    -   `lower_snake_case` will be used when the named entity's value won't be
        known until runtime, such as for variables.
-   For Carbon-provided features:
    -   Keywords and type literals will use `lower_snake_case`.
    -   Other code will use the conventions for idiomatic Carbon code.

> References:
>
> -   [Naming conventions](naming_conventions.md)
> -   Proposal
>     [#861: Naming conventions](https://github.com/carbon-language/carbon-lang/pull/861)

### Aliases

`alias` declares a name as equivalent to another name, for example:

```carbon
alias NewName = SomePackage.OldName;
```

Note that the right-hand side of the equal sign (`=`) is a name not a value, so
`alias four = 4;` is not allowed. This allows `alias` to work with entities like
namespaces, which aren't values in Carbon.

This can be used during an incremental migration when changing a name. For
example, `alias` would allow you to have two names for a data field in a class
while clients were migrated between the old name and the new name.

```carbon
class MyClass {
  var new_name: String;
  alias old_name = new_name;
}

var x: MyClass = {.new_name = "hello"};
Carbon.Assert(x.old_name == "hello");
```

Another use is to include a name in a public API. For example, `alias` may be
used to include a name from an interface implementation as a member of a class
or [named constraint](generics/details.md#named-constraints), possibly renamed:

```carbon
class ContactInfo {
  impl as Printable;
  impl as ToPrinterDevice;
  alias PrintToScreen = Printable.Print;
  alias PrintToPrinter = ToPrinterDevice.Print;
  ...
}
```

> References:
>
> -   [Aliases](aliases.md)
> -   ["Aliasing" in "Code and name organization"](code_and_name_organization/README.md#aliasing)
> -   [`alias` a name from an interface impl](generics/details.md#avoiding-name-collisions)
> -   [`alias` a name in a named constraint](generics/details.md#named-constraints)
> -   Proposal
>     [#107: Code and name organization](https://github.com/carbon-language/carbon-lang/pull/107)
> -   Proposal
>     [#553: Generics details part 1](https://github.com/carbon-language/carbon-lang/pull/553)
> -   Question-for-leads issue
>     [#749: Alias syntax](https://github.com/carbon-language/carbon-lang/issues/749)
> -   Proposal
>     [#989: Member access expressions](https://github.com/carbon-language/carbon-lang/pull/989)

### Name lookup

The general principle of Carbon name lookup is that we look up names in all
relevant scopes, and report an error if the name is found to refer to more than
one different entity. So Carbon requires disambiguation by adding qualifiers
instead of doing any
[shadowing](https://en.wikipedia.org/wiki/Variable_shadowing) of names. For an
example, see [the "package scope" section](#package-scope).

Unqualified name lookup walks the semantically-enclosing scopes, not only the
lexically-enclosing ones. So when a lookup is performed within
`fn MyNamespace.MyClass.MyNestedClass.MyFunction()`, we will look in
`MyNestedClass`, `MyClass`, `MyNamespace`, and the package scope, even when the
lexically-enclosing scope is the package scope. This means that the definition
of a method will look for names in the class' scope even if it is written
lexically out of line:

```
class C {
  fn F();
  fn G();
}
fn C.G() {
  // ✅ Allowed: resolves to `package.C.F`.
  F();
}
```

**FIXME: "symbolic facet binding" is the technically correct combination of
terms, but probably needs more context here.**

[Member name lookup](expressions/member_access.md) follows a similar philosophy.
If a [symbolic facet binding](#checked-and-template-parameters) is known to
implement multiple interfaces due to a constraint using
[`&`](#combining-constraints) or
[`where` clauses](generics/details.md#where-constraints), member name lookup
into that facet will look in all of the interfaces. If it is found in multiple,
the name must be disambiguated by qualifying using compound member access
([1](expressions/member_access.md),
[2](generics/details.md#qualified-member-names-and-compound-member-access)). A
[template-generic type parameter](#checked-and-template-parameters) performs
look up into the caller's type in addition to the constraint.

Carbon also rejects cases that would be invalid if all declarations in the file,
including ones appearing later, were visible everywhere, not only after their
point of appearance:

```carbon
class C {
  fn F();
  fn G();
}
fn C.G() {
  F();
}
// Error: use of `F` in `C.G` would be ambiguous
// if this declaration was earlier.
fn F();
```

> References:
>
> -   [Name lookup](name_lookup.md)
> -   ["Qualified names and member access" section of "Expressions"](expressions/README.md#qualified-names-and-member-access)
> -   [Qualified names and member access](expressions/member_access.md)
> -   [Principle: Information accumulation](/docs/project/principles/information_accumulation.md)
> -   Proposal
>     [#875: Principle: information accumulation](https://github.com/carbon-language/carbon-lang/pull/875)
> -   Proposal
>     [#989: Member access expressions](https://github.com/carbon-language/carbon-lang/pull/989)
> -   Question-for-leads issue
>     [#1136: what is the top-level scope in a source file, and what names are found there?](https://github.com/carbon-language/carbon-lang/issues/1136)

#### Name lookup for common types

Common types that we expect to be used universally will be provided for every
file are made available as if there was a special "prelude" package that was
imported automatically into every `api` file. Dedicated type literal syntaxes
like `i32` and `bool` refer to types defined within this package, based on the
["all APIs are library APIs" principle](/docs/project/principles/library_apis_only.md).

> **TODO:** Prelude provisionally imports the `Carbon` package which includes
> common facilities, like `Print` and the interfaces for operator overloading.

> References:
>
> -   [Name lookup](name_lookup.md)
> -   [Principle: All APIs are library APIs](/docs/project/principles/library_apis_only.md)
> -   Question-for-leads issue
>     [#750: Naming conventions for Carbon-provided features](https://github.com/carbon-language/carbon-lang/issues/750)
> -   Question-for-leads issue
>     [#1058: How should interfaces for core functionality be named?](https://github.com/carbon-language/carbon-lang/issues/1058)
> -   Proposal
>     [#1280: Principle: All APIs are library APIs](https://github.com/carbon-language/carbon-lang/pull/1280)

## Generics

Generics allow Carbon constructs like [functions](#functions) and
[classes](#classes) to be written with compile-time parameters and apply
generically to different types using those parameters. For example, this `Min`
function has a type\* parameter `T` that can be any type that implements the
`Ordered` interface.

```carbon
fn Min[T:! Ordered](x: T, y: T) -> T {
  // Can compare `x` and `y` since they have
  // type `T` known to implement `Ordered`.
  return if x <= y then x else y;
}

var a: i32 = 1;
var b: i32 = 2;
// `T` is deduced to be `i32`
Assert(Min(a, b) == 1);
// `T` is deduced to be `String`
Assert(Min("abc", "xyz") == "abc");
```

Since the `T` parameter is in the deduced parameter list in square brackets
(`[`...`]`) before the explicit parameter list in parentheses (`(`...`)`), the
value of `T` is determined from the types of the explicit arguments instead of
being passed as a separate explicit argument.

(\*) Note: `T` here may be thought of as a type parameter, but its values are
actually [facets](generics/terminology.md#facet), which are
[values usable as types](#values-usable-as-types). The `T` in this example is
not itself a type.

> References: **TODO:** Revisit
>
> -   [Generics: Overview](generics/overview.md)
> -   Proposal
>     [#524: Generics overview](https://github.com/carbon-language/carbon-lang/pull/524)
> -   Proposal
>     [#553: Generics details part 1](https://github.com/carbon-language/carbon-lang/pull/553)
> -   Proposal
>     [#950: Generic details 6: remove facets](https://github.com/carbon-language/carbon-lang/pull/950)
> -   Proposal
>     [#2360: Types are values of type `type`](https://github.com/carbon-language/carbon-lang/pull/2360)

### Checked and template parameters

The `:!` marks it as a compile-time binding, and so `T` is a compile-time
parameter. Compile-time parameters may either be _checked_ or _template_, and
default to checked.

"Checked" here means that the body of `Min` is type checked when the function is
defined, independent of the specific values `T` is instantiated with, and name
lookup is delegated to the constraint on `T` (`Ordered` in this case). This type
checking is equivalent to saying the function would pass type checking given any
type `T` that implements the `Ordered` interface. Subsequent calls to `Min` only
need to check that the deduced value of `T` implements `Ordered`.

The parameter could alternatively be declared to be a _template_ generic
parameter by prefixing with the `template` keyword, as in `template T:! type`.

```carbon
fn Convert[template T:! type](source: T, template U:! type) -> U {
  var converted: U = source;
  return converted;
}

fn Foo(i: i32) -> f32 {
  // Instantiates with the `T` implicit argument set to `i32` and the `U`
  // explicit argument set to `f32`, then calls with the runtime value `i`.
  return Convert(i, f32);
}
```

A template parameter can still use a constraint. The `Min` example could have
been declared as:

```carbon
fn Min[template T:! Ordered](x: T, y: T) -> T {
  return if x <= y then x else y;
}
```

Carbon templates follow the same fundamental paradigm as
[C++ templates](<https://en.wikipedia.org/wiki/Template_(C%2B%2B)>): they are
instantiated when called, resulting in late type checking, duck typing, and lazy
binding.

One difference from C++ templates, Carbon template instantiation is not
controlled by the SFINAE rule of C++
([1](https://en.wikipedia.org/wiki/Substitution_failure_is_not_an_error),
[2](https://en.cppreference.com/w/cpp/language/sfinae)) but by explicit `if`
clauses evaluated at compile-time. The `if` clause is at the end of the
declaration, and the condition can only use constant values known at
type-checking time, including `template` parameters.

```carbon
class Array(template T:! type, template N:! i64)
    if N >= 0 and N < MaxArraySize / sizeof(T);
```

> **TODO:** The design for template constraints is still under development. The
> `if` clause approach here is provisional.

Member lookup into a template parameter is done in the actual value provided by
the caller, _in addition_ to any constraints. This means member name lookup and
type checking for anything [dependent](generics/terminology.md#dependent-names)
on the template parameter can't be completed until the template is instantiated
with a specific concrete type. When the constraint is just `type`, this gives
semantics similar to C++ templates. Constraints can then be added incrementally,
with the compiler verifying that the semantics stay the same. Once all
constraints have been added, removing the word `template` to switch to a checked
parameter is safe.

<<<<<<< HEAD
The [value phase](#value-phases) of a checked parameter is "symbolic constant"
whereas the value phase of a template parameter is "template constant." A
binding pattern using `:!` is a _constant binding pattern_; more specifically a
_template binding pattern_ if it uses `template`, and a _symbolic binding
pattern_ if it does not.
=======
The [expression phase](#expression-phases) of a checked parameter is a symbolic
constant whereas the expression phase of a template parameter is template
constant.
>>>>>>> 9600030a

Although checked generics are generally preferred, templates enable translation
of code between C++ and Carbon, and address some cases where the type checking
rigor of checked generics are problematic.

> References:
>
> -   [Templates](templates.md)
> -   Proposal
>     [#553: Generics details part 1](https://github.com/carbon-language/carbon-lang/pull/553)
> -   Question-for-leads issue
>     [#949: Constrained template name lookup](https://github.com/carbon-language/carbon-lang/issues/949)
> -   Proposal
>     [#989: Member access expressions](https://github.com/carbon-language/carbon-lang/pull/989)

### Interfaces and implementations

_Interfaces_ specify a set of requirements that a type might satisfy. Interfaces
act both as constraints on types a caller might supply and capabilities that may
be assumed of types that satisfy that constraint.

```carbon
interface Printable {
  // Inside an interface definition `Self` means
  // "the type implementing this interface".
  fn Print[self: Self]();
}
```

An interface is kind of [facet type](generics/terminology.md#facet-type), and
the values of this type are [facets](generics/terminology.md#facet), which are
[values usable as types](#values-usable-as-types).

In addition to function requirements, interfaces can contain:

-   [requirements that other interfaces be implemented](generics/details.md#interface-requiring-other-interfaces)
    or
    [interfaces that this interface extends](generics/details.md#interface-extension)
-   [associated facets](generics/details.md#associated-facets) and other
    [associated constants](generics/details.md#associated-constants)
-   [interface defaults](generics/details.md#interface-defaults)
-   [`final` interface members](generics/details.md#final-members)

Types only implement an interface if there is an explicit `impl` declaration
that they do. Simply having a `Print` function with the right signature is not
sufficient.

```carbon
class Circle {
  var radius: f32;

  impl as Printable {
    fn Print[self: Self]() {
      Carbon.Print("Circle with radius: {0}", self.radius);
    }
  }
}
```

In this case, `Print` is not a direct member of `Circle`, but:

-   `Circle` may be passed to functions expecting a type that implements
    `Printable`, and
-   the members of `Printable` such as `Print` may be called using compound
    member access syntax ([1](expressions/member_access.md),
    [2](generics/details.md#qualified-member-names-and-compound-member-access))
    to qualify the name of the member, as in `c.(Printable.Print)()`.

To include the members of the interface as direct members of the type, use the
[`extend`](generics/details.md#extend-impl) keyword, as in
`extend impl as Printable`. This is only permitted on `impl` declarations in the
body of a class definition.

Without `extend`, implementations don't have to be in the same library as the
type definition, subject to the orphan rule
([1](generics/details.md#impl-lookup), [2](generics/details.md#orphan-rule)) for
[coherence](generics/terminology.md#coherence).

Interfaces and implementations may be
[forward declared](generics/details.md#forward-declarations-and-cyclic-references)
by replacing the definition scope in curly braces (`{`...`}`) with a semicolon.

> References:
>
> -   [Generics: Interfaces](generics/details.md#interfaces)
> -   [Generics: Implementing interfaces](generics/details.md#implementing-interfaces)
> -   Proposal
>     [#553: Generics details part 1](https://github.com/carbon-language/carbon-lang/pull/553)
> -   Proposal
>     [#731: Generics details 2: adapters, associated types, parameterized interfaces](https://github.com/carbon-language/carbon-lang/pull/731)
> -   Proposal
>     [#624: Coherence: terminology, rationale, alternatives considered](https://github.com/carbon-language/carbon-lang/pull/624)
> -   Proposal
>     [#990: Generics details 8: interface default and final members](https://github.com/carbon-language/carbon-lang/pull/990)
> -   Proposal
>     [#1084: Generics details 9: forward declarations](https://github.com/carbon-language/carbon-lang/pull/1084)
> -   Question-for-leads issue
>     [#1132: How do we match forward declarations with their definitions?](https://github.com/carbon-language/carbon-lang/issues/1132)

### Combining constraints

A function can require calling types to implement multiple interfaces (or other
facet types) by combining them using an ampersand (`&`):

```carbon
fn PrintMin[T:! Ordered & Printable](x: T, y: T) {
  // Can compare since type `T` implements `Ordered`.
  if (x <= y) {
    // Can call `Print` since type `T` implements `Printable`.
    x.Print();
  } else {
    y.Print();
  }
}
```

The body of the function may call functions that are in either interface, except
for names that are members of both. In that case, use the compound member access
syntax ([1](expressions/member_access.md),
[2](generics/details.md#qualified-member-names-and-compound-member-access)) to
qualify the name of the member, as in:

```carbon
fn DrawTies[T:! Renderable & GameResult](x: T) {
  if (x.(GameResult.Draw)()) {
    x.(Renderable.Draw)();
  }
}
```

> References:
>
> -   [Combining interfaces by anding facet types](generics/details.md#combining-interfaces-by-anding-facet-types)
> -   Question-for-leads issue
>     [#531: Combine interfaces with `+` or `&`](https://github.com/carbon-language/carbon-lang/issues/531)
> -   Proposal
>     [#553: Generics details part 1](https://github.com/carbon-language/carbon-lang/pull/553)

### Associated constants

An associated constant is a member of an interface whose value is determined by
the implementation of that interface for a specific type. These values are set
to compile-time values in implementations, and so use the
[`:!` generic syntax](#checked-and-template-parameters) inside a
[`let` declaration](#constant-let-declarations) without an initializer. This
allows types in the signatures of functions in the interface to vary. For
example, an interface describing a
[stack](<https://en.wikipedia.org/wiki/Stack_(abstract_data_type)>) might use an
associated constant to represent the type of elements stored in the stack.

```
interface StackInterface {
  let ElementType:! Movable;
  fn Push[addr self: Self*](value: ElementType);
  fn Pop[addr self: Self*]() -> ElementType;
  fn IsEmpty[addr self: Self*]() -> bool;
}
```

Then different types implementing `StackInterface` can specify different values
for the `ElementType` member of the interface using a `where` clause:

```carbon
class IntStack {
  extend impl as StackInterface where .ElementType = i32 {
    fn Push[addr self: Self*](value: i32);
    // ...
  }
}

class FruitStack {
  extend impl as StackInterface where .ElementType = Fruit {
    fn Push[addr self: Self*](value: Fruit);
    // ...
  }
}
```

> References:
>
> -   [Generics: Associated constants](generics/details.md#associated-constants)
> -   Proposal
>     [#731: Generics details 2: adapters, associated types, parameterized interfaces](https://github.com/carbon-language/carbon-lang/pull/731)
> -   Proposal
>     [#1013: Generics: Set associated constants using `where` constraints](https://github.com/carbon-language/carbon-lang/pull/1013)

### Generic entities

Many Carbon entities, not just functions, may be made generic by adding
[checked or template parameters](#checked-and-template-parameters).

#### Generic Classes

Classes may be defined with an optional explicit parameter list. All parameters
to a class must be compile-time, and so defined with `:!`, either with or
without the `template` prefix. For example, to define a stack that can hold
values of any type `T`:

```carbon
class Stack(T:! type) {
  fn Push[addr self: Self*](value: T);
  fn Pop[addr self: Self*]() -> T;

  var storage: Array(T);
}

var int_stack: Stack(i32);
```

In this example:

-   `Stack` is a type parameterized by a type `T`.
-   `T` may be used within the definition of `Stack` anywhere a normal type
    would be used.
-   `Array(T)` instantiates generic type `Array` with its parameter set to `T`.
-   `Stack(i32)` instantiates `Stack` with `T` set to `i32`.

The values of type parameters are part of a type's value, and so may be deduced
in a function call, as in this example:

```carbon
fn PeekTopOfStack[T:! type](s: Stack(T)*) -> T {
  var top: T = s->Pop();
  s->Push(top);
  return top;
}

// `int_stack` has type `Stack(i32)`, so `T` is deduced to be `i32`.
PeekTopOfStack(&int_stack);
```

> References:
>
> -   [Generic or parameterized types](generics/details.md#parameterized-types)
> -   Proposal
>     [#1146: Generic details 12: parameterized types](https://github.com/carbon-language/carbon-lang/pull/1146)

#### Generic choice types

[Choice types](#choice-types) may be parameterized similarly to classes:

```carbon
choice Result(T:! type, Error:! type) {
  Success(value: T),
  Failure(error: Error)
}
```

#### Generic interfaces

Interfaces are always parameterized by a `Self` type, but in some cases they
will have additional parameters.

```carbon
interface AddWith(U:! type);
```

Interfaces without parameters may only be implemented once for a given type, but
a type can have distinct implementations of `AddWith(i32)` and
`AddWith(BigInt)`.

Parameters to an interface _determine_ which implementation is selected for a
type, in contrast to [associated constants](#associated-constants) which are
_determined by_ the implementation of an interface for a type.

> References:
>
> -   [Generic or parameterized interfaces](generics/details.md#parameterized-interfaces)
> -   Proposal
>     [#731: Generics details 2: adapters, associated types, parameterized interfaces](https://github.com/carbon-language/carbon-lang/pull/731)

#### Generic implementations

An `impl` declaration may be parameterized by adding `forall [`_compile-time
parameter list_`]` after the `impl` keyword introducer, as in:

```carbon
impl forall [T:! Printable] Vector(T) as Printable;
impl forall [Key:! Hashable, Value:! type]
    HashMap(Key, Value) as Has(Key);
impl forall [T:! Ordered] T as PartiallyOrdered;
impl forall [T:! ImplicitAs(i32)] BigInt as AddWith(T);
impl forall [U:! type, T:! As(U)]
    Optional(T) as As(Optional(U));
```

Generic implementations can create a situation where multiple `impl` definitions
apply to a given type and interface query. The
[specialization](generics/details.md#lookup-resolution-and-specialization) rules
pick which definition is selected. These rules ensure:

-   Implementations have [coherence](generics/terminology.md#coherence), so the
    same implementation is always selected for a given query.
-   Libraries will work together as long as they pass their separate checks.
-   A generic function can assume that some impl will be successfully selected
    if it can see an impl that applies, even though another more specific impl
    may be selected.

Implementations may be marked
[`final`](generics/details.md#final-impl-declarations) to indicate that they may
not be specialized, subject to
[some restrictions](generics/details.md#libraries-that-can-contain-a-final-impl).

> References:
>
> -   [Generic or parameterized impl declarationss](generics/details.md#parameterized-impl-declarations)
> -   Proposal
>     [#624: Coherence: terminology, rationale, alternatives considered](https://github.com/carbon-language/carbon-lang/pull/624)
> -   Proposal
>     [#920: Generic parameterized impls (details 5)](https://github.com/carbon-language/carbon-lang/pull/920)
> -   Proposal
>     [#983: Generics details 7: final impls](https://github.com/carbon-language/carbon-lang/pull/983)
> -   Question-for-leads issue
>     [1192: Parameterized impl syntax](https://github.com/carbon-language/carbon-lang/issues/1192)
> -   Proposal
>     [#1327: Generics: `impl forall`](https://github.com/carbon-language/carbon-lang/pull/1327)

### Other features

Carbon generics have a number of other features, including:

-   [Named constraints](generics/details.md#named-constraints) may be used to
    disambiguate when combining two interfaces that have name conflicts. Named
    constraints define facet types, and may be implemented and otherwise used in
    place of an interface.
-   [Template constraints](generics/details.md#named-constraints) are a kind of
    named constraint that can contain structural requirements. For example, a
    template constraint could match any type that has a function with a specific
    name and signature without any explicit declaration that the type implements
    the constraint. Template constraints may only be used as requirements for
    template parameters.
-   An [adapter type](generics/details.md#adapting-types) is a type with the
    same data representation as an existing type, so you may cast between the
    two types, but can implement different interfaces or implement interfaces
    differently.
-   Additional requirements can be placed on the associated constants of an
    interface using
    [`where` constraints](generics/details.md#where-constraints).
-   [Implied constraints](generics/details.md#implied-constraints) allows some
    constraints to be deduced and omitted from a function signature.
-   _Planned_ [dynamic erased types](generics/details.md#runtime-type-fields)
    can hold any value with a type implementing an interface, and allows the
    functions in that interface to be called using
    [dynamic dispatch](https://en.wikipedia.org/wiki/Dynamic_dispatch), for some
    interfaces marked "`dyn`-safe". **Note:** Provisional.
-   _Planned_ [variadics](generics/details.md#variadic-arguments) supports
    variable-length parameter lists. **Note:** Provisional.

> References:
>
> -   [Generics details](generics/details.md)
> -   Proposal
>     [#553: Generics details part 1](https://github.com/carbon-language/carbon-lang/pull/553)
> -   Proposal
>     [#731: Generics details 2: adapters, associated types, parameterized interfaces](https://github.com/carbon-language/carbon-lang/pull/731)

> -   Proposal
>     [#818: Constraints for generics (generics details 3)](https://github.com/carbon-language/carbon-lang/pull/818)

### Generic type equality and `observe` declarations

Determining whether two types must be equal in a generic context is in general
undecidable, as
[has been shown in Swift](https://forums.swift.org/t/swift-type-checking-is-undecidable/39024).

To make compilation fast, the Carbon compiler will limit its search to a depth
of 1, only identifying types as equal if there is an explicit declaration that
they are equal in the code, such as in a
[`where` constraint](generics/details.md#where-constraints). There will be
situations where two types must be equal as the result of combining these facts,
but the compiler will return a type error since it did not realize they are
equal due to the limit of the search. An
[`observe`...`==` declaration](generics/details.md#observe-declarations) may be
added to describe how two types are equal, allowing more code to pass type
checking.

An `observe` declaration showing types are equal can increase the set of
interfaces the compiler knows that a type implements. It is also possible that
knowing a type implements one interface implies that it implements another, from
an
[interface requirement](generics/details.md#interface-requiring-other-interfaces)
or [generic implementation](#generic-implementations). An `observe`...`impls`
declaration may be used to
[observe that a type implements an interface](generics/details.md#observing-a-type-implements-an-interface).

> References:
>
> -   [Generics: `observe` declarations](generics/details.md#observe-declarations)
> -   [Generics: Observing a type implements an interface](generics/details.md#observing-a-type-implements-an-interface)
> -   Proposal
>     [#818: Constraints for generics (generics details 3)](https://github.com/carbon-language/carbon-lang/pull/818)
> -   Proposal
>     [#1088: Generic details 10: interface-implemented requirements](https://github.com/carbon-language/carbon-lang/pull/1088)

### Operator overloading

Uses of an operator in an [expression](#expressions) is translated into a call
to a method of an interface. For example, if `x` has type `T` and `y` has type
`U`, then `x + y` is translated into a call to `x.(AddWith(U).Op)(y)`. So
overloading of the `+` operator is accomplished by implementing interface
`AddWith(U)` for type `T`. In order to support
[implicit conversion](expressions/implicit_conversions.md) of the first operand
to type `T` and the second argument to type `U`, add the `like` keyword to both
types in the `impl` declaration, as in:

```carbon
impl like T as AddWith(like U) where .Result = V {
  // `Self` is `T` here
  fn Op[self: Self](other: U) -> V { ... }
}
```

When the operand types and result type are all the same, this is equivalent to
implementing the `Add` interface:

```carbon
impl T as Add {
  fn Op[self: Self](other: Self) -> Self { ... }
}
```

The interfaces that correspond to each operator are given by:

-   [Arithmetic](expressions/arithmetic.md#extensibility):
    -   `-x`: `Negate`
    -   `x + y`: `Add` or `AddWith(U)`
    -   `x - y`: `Sub` or `SubWith(U)`
    -   `x * y`: `Mul` or `MulWith(U)`
    -   `x / y`: `Div` or `DivWith(U)`
    -   `x % y`: `Mod` or `ModWith(U)`
-   [Bitwise and shift operators](expressions/bitwise.md#extensibility):
    -   `^x`: `BitComplement`
    -   `x & y`: `BitAnd` or `BitAndWith(U)`
    -   `x | y`: `BitOr` or `BitOrWith(U)`
    -   `x ^ y`: `BitXor` or `BitXorWith(U)`
    -   `x << y`: `LeftShift` or `LeftShiftWith(U)`
    -   `x >> y`: `RightShift` or `RightShiftWith(U)`
-   Comparison:
    -   `x == y`, `x != y` overloaded by implementing
        [`Eq` or `EqWith(U)`](expressions/comparison_operators.md#equality)
    -   `x < y`, `x > y`, `x <= y`, `x >= y` overloaded by implementing
        [`Ordered` or `OrderedWith(U)`](expressions/comparison_operators.md#ordering)
-   Conversion:
    -   `x as U` is rewritten to use the
        [`As(U)`](expressions/as_expressions.md#extensibility) interface
    -   Implicit conversions use
        [`ImplicitAs(U)`](expressions/implicit_conversions.md#extensibility)
-   Indexing:
    -   `x[y]` is rewritten to use the
        [`IndexWith` or `IndirectIndexWith`](expressions/indexing.md) interface.
-   **TODO:** Dereference: `*p`
-   **TODO:** [Move](#move): `~x`
-   **TODO:** Function call: `f(4)`

The
[logical operators can not be overloaded](expressions/logical_operators.md#overloading).

Operators that result in [reference expressions](#expression-categories), such
as dereferencing `*p` and indexing `a[3]`, have interfaces that return the
address of the value. Carbon automatically dereferences the pointer to form the
reference expression.

Operators that can take multiple arguments, such as function calling operator
`f(4)`, have a [variadic](generics/details.md#variadic-arguments) parameter
list.

Whether and how a value supports other operations, such as being copied,
swapped, or set into an [unformed state](#unformed-state), is also determined by
implementing corresponding interfaces for the value's type.

> References:
>
> -   [Operator overloading](generics/details.md#operator-overloading)
> -   Proposal
>     [#702: Comparison operators](https://github.com/carbon-language/carbon-lang/pull/702)
> -   Proposal
>     [#820: Implicit conversions](https://github.com/carbon-language/carbon-lang/pull/820)
> -   Proposal
>     [#845: as expressions](https://github.com/carbon-language/carbon-lang/pull/845)
> -   Question-for-leads issue
>     [#1058: How should interfaces for core functionality be named?](https://github.com/carbon-language/carbon-lang/issues/1058)
> -   Proposal
>     [#1083: Arithmetic expressions](https://github.com/carbon-language/carbon-lang/pull/1083)
> -   Proposal
>     [#1191: Bitwise operators](https://github.com/carbon-language/carbon-lang/pull/1191)
> -   Proposal
>     [#1178: Rework operator interfaces](https://github.com/carbon-language/carbon-lang/pull/1178)

#### Common type

There are some situations where the common type for two types is needed:

-   A [conditional expression like `if c then t else f`](expressions/if.md)
    returns a value with the common type of `t` and `f`.
-   If there are multiple parameters to a function with a type parameter, it
    will be set to the common type of the corresponding arguments, as in:

    ```carbon
    fn F[T:! type](x: T, y: T);

    // Calls `F` with `T` set to the
    // common type of `G()` and `H()`:
    F(G(), H());
    ```

-   The inferred return type of a function with
    [`auto` return type](#auto-return-type) is the common type of its `return`
    statements.

The common type is specified by implementing the `CommonTypeWith` interface:

```carbon
// Common type of `A` and `B` is `C`.
impl A as CommonTypeWith(B) where .Result = C { }
```

The common type is required to be a type that both types have an
[implicit conversion](expressions/implicit_conversions.md) to.

> References:
>
> -   [`if` expressions](expressions/if.md#finding-a-common-type)
> -   Proposal
>     [#911: Conditional expressions](https://github.com/carbon-language/carbon-lang/pull/911)
> -   Question-for-leads issue
>     [#1077: find a way to permit impls of CommonTypeWith where the LHS and RHS type overlap](https://github.com/carbon-language/carbon-lang/issues/1077)

## Bidirectional interoperability with C and C++

Interoperability, or _interop_, is the ability to call C and C++ code from
Carbon code and the other way around. This ability achieves two goals:

-   Allows sharing a code and library ecosystem with C and C++.
-   Allows incremental migration to Carbon from C and C++.

Carbon's approach to interop is most similar to
[Java/Kotlin interop](interoperability/philosophy_and_goals.md#other-interoperability-layers),
where the two languages are different, but share enough of runtime model that
data from one side can be used from the other. For example, C++ and Carbon will
use the same
[memory model](https://en.cppreference.com/w/cpp/language/memory_model).

The design for interoperability between Carbon and C++ hinges on:

1.  The ability to interoperate with a wide variety of code, such as
    classes/structs and
    [templates](<https://en.wikipedia.org/wiki/Template_(C%2B%2B)>), not just
    free functions.
2.  A willingness to expose the idioms of C++ into Carbon code, and the other
    way around, when necessary to maximize performance of the interoperability
    layer.
3.  The use of wrappers and generic programming, including templates, to
    minimize or eliminate runtime overhead.

This feature will have some restrictions; only a subset of Carbon APIs will be
available to C++ and a subset of C++ APIs will be available to Carbon.

-   To achieve simplification in Carbon, its programming model will exclude some
    rarely used and complex features of C++. For example, there will be
    limitations on
    [multiple inheritance](https://en.wikipedia.org/wiki/Multiple_inheritance).
-   C or C++ features that compromise the performance of code that don't use
    that feature, like
    [RTTI](https://en.wikipedia.org/wiki/Run-time_type_information) and
    [exceptions](https://en.wikipedia.org/wiki/Exception_handling), are in
    particular subject to revision in Carbon.

> References:
>
> -   [Bidirectional interoperability with C and C++](interoperability/README.md)
> -   Proposal
>     [#175: C++ interoperability goals](https://github.com/carbon-language/carbon-lang/pull/175)

### Goals

The [goals for interop](interoperability/philosophy_and_goals.md#goals) include:

-   [Support mixing Carbon and C++ toolchains](interoperability/philosophy_and_goals.md#support-mixing-carbon-and-c-toolchains)
-   [Compatibility with the C++ memory model](interoperability/philosophy_and_goals.md#compatibility-with-the-c-memory-model)
-   [Minimize bridge code](interoperability/philosophy_and_goals.md#minimize-bridge-code)
-   [Unsurprising mappings between C++ and Carbon types](interoperability/philosophy_and_goals.md#unsurprising-mappings-between-c-and-carbon-types)
-   [Allow C++ bridge code in Carbon files](interoperability/philosophy_and_goals.md#allow-c-bridge-code-in-carbon-files)
-   [Carbon inheritance from C++ types](interoperability/philosophy_and_goals.md#carbon-inheritance-from-c-types)
-   [Support use of advanced C++ features](interoperability/philosophy_and_goals.md#support-use-of-advanced-c-features)
-   [Support basic C interoperability](interoperability/philosophy_and_goals.md#support-basic-c-interoperability)

> References:
>
> -   [Interoperability: Goals](interoperability/philosophy_and_goals.md#goals)

### Non-goals

The [non-goals for interop](interoperability/philosophy_and_goals.md#non-goals)
include:

-   [Full parity between a Carbon-only toolchain and mixing C++/Carbon toolchains](interoperability/philosophy_and_goals.md#full-parity-between-a-carbon-only-toolchain-and-mixing-ccarbon-toolchains)
-   [Never require bridge code](interoperability/philosophy_and_goals.md#never-require-bridge-code)
-   [Convert all C++ types to Carbon types](interoperability/philosophy_and_goals.md#convert-all-c-types-to-carbon-types)
-   [Support for C++ exceptions without bridge code](interoperability/philosophy_and_goals.md#support-for-c-exceptions-without-bridge-code)
-   [Cross-language metaprogramming](interoperability/philosophy_and_goals.md#cross-language-metaprogramming)
-   [Offer equivalent support for languages other than C++](interoperability/philosophy_and_goals.md#offer-equivalent-support-for-languages-other-than-c)

> References:
>
> -   [Interoperability: Non-goals](interoperability/philosophy_and_goals.md#non-goals)

### Importing and `#include`

> **Note:** This is provisional, no design for importing C++ has been through
> the proposal process yet.

A C++ library header file may be [imported](#imports) into Carbon using an
`import` declaration of the special `Cpp` package.

```carbon
// like `#include "circle.h"` in C++
import Cpp library "circle.h";
```

This adds the names from `circle.h` into the `Cpp` namespace. If `circle.h`
defines some names in a `namespace shapes { ... }` scope, those will be found in
Carbon's `Cpp.shapes` namespace.

In the other direction, Carbon packages can export a header file to be
`#include`d from C++ files.

```c++
// like `import Geometry` in Carbon
#include "geometry.carbon.h"
```

Generally Carbon entities will be usable from C++ and C++ entities will be
usable from Carbon. This includes types, function, and constants. Some entities,
such as Carbon interfaces, won't be able to be translated directly.

C and C++ macros that are defining constants will be imported as constants.
Otherwise, C and C++ macros will be unavailable in Carbon. C and C++ `typedef`s
would be translated into type constants, as if declared using a
[`let`](#constant-let-declarations).

Carbon functions and types that satisfy some restrictions may be annotated as
exported to C as well, like C++'s
[`extern "C"`](https://en.wikipedia.org/wiki/Compatibility_of_C_and_C%2B%2B#Linking_C_and_C++_code)
marker.

### ABI and dynamic linking

> **Note:** This reflects goals and plans. No specific design for the
> implementation has been through the proposal process yet.

Carbon itself will not have a stable ABI for the language as a whole, and most
language features will be designed around not having any ABI stability. Instead,
we expect to add dedicated language features that are specifically designed to
provide an ABI-stable boundary between two separate parts of a Carbon program.
These ABI-resilient language features and API boundaries will be opt-in and
explicit. They may also have functionality restrictions to make them easy to
implement with strong ABI resilience.

When interoperating with already compiled C++ object code or shared libraries,
the C++ interop may be significantly less feature rich than otherwise. This is
an open area for us to explore, but we expect to require re-compiling C++ code
in order to get the full ergonomic and performance benefits when interoperating
with Carbon. For example, recompilation lets us ensure Carbon and C++ can use
the same representation for key vocabulary types.

However, we expect to have full support for the C ABI when interoperating with
already-compiled C object code or shared libraries. We expect Carbon's bridge
code functionality to cover similar use cases as C++'s
[`extern "C"`](https://en.wikipedia.org/wiki/Compatibility_of_C_and_C%2B%2B#Linking_C_and_C++_code)
marker in order to provide full bi-directional support here. The functionality
available across this interop boundary will of course be restricted to what is
expressible in the C ABI, and types may need explicit markers to have guaranteed
ABI compatibility.

> References:
>
> -   [Goals: Stable language and library ABI non-goal](https://github.com/carbon-language/carbon-lang/blob/trunk/docs/project/goals.md#stable-language-and-library-abi)
> -   [#175: C++ interoperability goals: Support mixing Carbon and C++ toolchains](/proposals/p0175.md#support-mixing-carbon-and-c-toolchains)

### Operator overloading

> **Note:** This is provisional, no design for this has been through the
> proposal process yet.

[Operator overloading](#operator-overloading) is supported in Carbon, but is
done by [implementing an interface](#interfaces-and-implementations) instead of
defining a method or nonmember function as in C++.

Carbon types implementing an operator overload using an interface should get the
corresponding operator overload in C++. So implementing `ModWith(U)` in Carbon
for a type effectively implements `operator%` in C++ for that type. This also
works in the other direction, so C++ types implementing an operator overload are
automatically considered to implement the corresponding Carbon interface. So
implementing `operator%` in C++ for a type also implements interface
`ModWith(U)` in Carbon. However, there may be edge cases around implicit
conversions or overload selection that don't map completely into Carbon.

In some cases, the operation might be written differently in the two languages.
In those cases, they are matched according to which operation has the most
similar semantics rather than using the same symbols. For example, the `^x`
operation and `BitComplement` interface in Carbon corresponds to the `~x`
operation and `operator~` function in C++. Similarly, the `ImplicitAs(U)` Carbon
interface corresponds to implicit conversions in C++, which can be written in
multiple different ways. Other
[C++ customization points](http://www.open-std.org/jtc1/sc22/wg21/docs/papers/2015/n4381.html)
like `swap` will correspond to a Carbon interface, on a case-by-case basis.

Some operators will only exist or be overridable in C++, such as logical
operators or the comma operator. In the unlikely situation where those operators
need to be overridden for a Carbon type, that can be done with a nonmember C++
function.

Carbon interfaces with no C++ equivalent, such as
[`CommonTypeWith(U)`](#common-type), may be implemented for C++ types
out-of-line in Carbon code. To satisfy the orphan rule
([1](generics/details.md#impl-lookup), [2](generics/details.md#orphan-rule)),
each C++ library will have a corresponding Carbon wrapper library that must be
imported instead of the C++ library if the Carbon wrapper exists. **TODO:**
Perhaps it will automatically be imported, so a wrapper may be added without
requiring changes to importers?

### Templates

> **Note:** This is provisional, no design for this has been through the
> proposal process yet.

Carbon supports both
[checked and template generics](#checked-and-template-parameters). This provides
a migration path for C++ template code:

-   C++ template -> Carbon template: This involves migrating the code from C++
    to Carbon. If that migration is faithful, the change should be transparent
    to callers.
-   -> Carbon template with constraints: Constraints may be added one at a time.
    Adding a constraint never changes the meaning of the code as long as it
    continues to compile. Compile errors will point to types for which an
    implementation of missing interfaces is needed. A temporary template
    implementation of that interface can act as a bridge during the transition.
-   -> Carbon checked generic: Once all callers work after all constraints have
    been added, the template parameter may be switched to a checked generic.

Carbon will also provide direct interop with C++ templates in many ways:

-   Ability to call C++ templates and use C++ templated types from Carbon.
-   Ability to instantiate a C++ template with a Carbon type.
-   Ability to instantiate a Carbon generic with a C++ type.

We expect the best interop in these areas to be based on a Carbon-provided C++
toolchain. However, even when using Carbon's generated C++ headers for interop,
we will include the ability where possible to use a Carbon generic from C++ as
if it were a C++ template.

### Standard types

> **Note:** This is provisional, no design for this has been through the
> proposal process yet.

The Carbon integer types, like `i32` and `u64`, are considered equal to the
corresponding fixed-width integer types in C++, like `int32_t` and `uint64_t`,
provided by `<stdint.h>` or `<cstdint>`. The basic C and C++ integer types like
`int`, `char`, and `unsigned long` are available in Carbon inside the `Cpp`
namespace given an `import Cpp;` declaration, with names like `Cpp.int`,
`Cpp.char`, and `Cpp.unsigned_long`. C++ types are considered different if C++
considers them different, so C++ overloads are resolved the same way. Carbon
[conventions for implicit conversions between integer types](expressions/implicit_conversions.md#data-types)
apply here, allowing them whenever the numerical value for all inputs may be
preserved by the conversion.

Other C and C++ types are equal to Carbon types as follows:

| C or C++ | Carbon         |
| -------- | -------------- |
| `bool`   | `bool`         |
| `float`  | `f32`          |
| `double` | `f64`          |
| `T*`     | `Optional(T*)` |
| `T[4]`   | `[T; 4]`       |

Further, C++ reference types like `T&` will be translated to `T*` in Carbon,
which is Carbon's non-null pointer type.

Carbon will work to have idiomatic vocabulary _view_ types for common data
structures, like `std::string_view` and `std::span`, map transparently between
C++ and the Carbon equivalents. This will include data layout so that even
pointers to these types translate seamlessly, contingent on a suitable C++ ABI
for those types, potentially by re-compiling the C++ code with a customized ABI.
We will also explore how to expand coverage to similar view types in other
libraries.

However, Carbon's containers will be distinct from the C++ standard library
containers in order to maximize our ability to improve performance and leverage
language features like checked generics in their design and implementation.

Where possible, we will also try to provide implementations of Carbon's standard
library container _interfaces_ for the relevant C++ container types so that they
can be directly used with generic Carbon code. This should allow generic code in
Carbon to work seamlessly with both Carbon and C++ containers without
performance loss or constraining the Carbon container implementations. In the
other direction, Carbon containers will satisfy C++ container requirements, so
templated C++ code can operate directly on Carbon containers as well.

### Inheritance

[Carbon has single inheritance](#inheritance) allowing C++ classes using
inheritance to be migrated. The data representation will be consistent so that
Carbon classes may inherit from C++ classes, and the other way around, even with
virtual methods.

C++ [multiple inheritance](https://en.wikipedia.org/wiki/Multiple_inheritance)
and [CRTP](https://en.wikipedia.org/wiki/Curiously_recurring_template_pattern)
will be migrated using a combination of Carbon features. Carbon mixins support
implementation reuse and Carbon interfaces allow a type to implement multiple
APIs. However, there may be limits on the degree of interop available with
multiple inheritance across the C++ <-> Carbon boundaries.

Carbon dyn-safe interfaces may be exported to C++ as an
[abstract base class](<https://en.wikipedia.org/wiki/Class_(computer_programming)#Abstract_and_concrete>).
The reverse operation is also possible using a proxy object implementing a C++
abstract base class and holding a pointer to a type implementing the
corresponding interface.

> References:
>
> -   Proposal
>     [#561: Basic classes: use cases, struct literals, struct types, and future work](https://github.com/carbon-language/carbon-lang/pull/561)
> -   Proposal
>     [#777: Inheritance](https://github.com/carbon-language/carbon-lang/pull/777)

### Enums

> **TODO**

## Unfinished tales

> **Note:** Everything in this section is provisional and forward looking.

### Safety

Carbon's premise is that C++ users can't give up performance to get safety. Even
if some isolated users can make that tradeoff, they share code with
performance-sensitive users. Any path to safety must preserve performance of C++
today. This rules out garbage collection, and many other options. The only well
understood mechanism of achieving safety without giving up performance is
compile-time safety. The leading example of how to achieve this is Rust.

The difference between Rust's approach and Carbon's is that Rust starts with
safety and Carbons starts with migration. Rust supports interop with C, and
there is ongoing work to improve the C++-interop story and develop migration
tools. However, there is a large gap in programming models between the two
languages, generally requiring a revision to the architecture. So, thus far the
common pattern in the Rust community is to "rewrite it in Rust"
([1](https://deprogrammaticaipsum.com/the-great-rewriting-in-rust/),
[2](https://unhandledexpression.com/rust/2017/07/10/why-you-should-actually-rewrite-it-in-rust.html),
[3](https://transitiontech.ca/random/RIIR)). Carbon's approach is to focus on
migration from C++, including seamless interop, and then incrementally improve
safety.

The first impact on Carbon's design to support its safety strategy are the
necessary building blocks for this level of compile-time safety. We look at
existing languages like Rust and Swift to understand what fundamental
capabilities they ended up needing. The two components that stand out are:

-   Expanded type system that includes more semantic information.
-   More pervasive use of type system abstractions (typically generics).

For migrating C++ code, we also need the ability to add features and migrate
code to use those new features incrementally and over time. This requires
designing the language with evolution baked in on day one. This impacts a wide
range of features:

-   At the lowest level, a simple and extensible syntax and grammar.
-   Tools and support for adding and removing APIs.
-   Scalable migration strategies, including tooling support.

Rust shows the value of expanded semantic information in the type system such as
precise lifetimes. This is hard to do in C++ since it has too many kinds of
references and pointers, which increases the complexity in the type system
multiplicatively. Carbon is attempting to compress C++'s type variations into
just values and [pointers](#pointer-types).

Rust also shows the value of functions parameterized by lifetimes. Since
lifetimes are only used to establish safety properties of the code, there is no
reason to pay the cost of monomorphization for those parameters. So we need a
[checked-generics system](#generics) that can reason about code before it is
instantiated, unlike C++ templates.

In conclusion, there are two patterns in how Carbon diverges from C++:

-   Simplify and removing things to create space for new safety features. This
    trivially requires breaking backwards compatibility.
-   Re-engineer foundations to model and enforce safety. This has complex and
    difficulty in C++ without first simplifying the language.

This leads to Carbon's incremental path to safety:

-   Keep your performance, your existing codebase, and your developers.
-   Adopt Carbon through a scalable, tool-assisted migration from C++.
-   Address initial, easy safety improvements starting day one.
-   Shift the Carbon code onto an incremental path towards memory safety over
    the next decade.

> References: [Safety strategy](/docs/project/principles/safety_strategy.md)

### Lifetime and move semantics

> **TODO:**

### Metaprogramming

> **TODO:** References need to be evolved. Needs a detailed design and a high
> level summary provided inline.

Carbon provides metaprogramming facilities that look similar to regular Carbon
code. These are structured, and do not offer arbitrary inclusion or
preprocessing of source text such as C and C++ do.

> References: [Metaprogramming](metaprogramming.md)

### Pattern matching as function overload resolution

> **TODO:** References need to be evolved. Needs a detailed design and a high
> level summary provided inline.

> References: [Pattern matching](pattern_matching.md)

### Error handling

For now, Carbon does not have language features dedicated to error handling, but
we would consider adding some in the future. At this point, errors are
represented using [choice types](#choice-types) like `Result` and `Optional`.

This is similar to the story for Rust, which started using `Result`, then added
[`?` operator](https://doc.rust-lang.org/reference/expressions/operator-expr.html#the-question-mark-operator)
for convenience, and is now considering ([1](https://yaah.dev/try-blocks),
[2](https://doc.rust-lang.org/beta/unstable-book/language-features/try-blocks.html))
adding more.

### Execution abstractions

Carbon provides some higher-order abstractions of program execution, as well as
the critical underpinnings of such abstractions.

#### Abstract machine and execution model

> **TODO:**

#### Lambdas

> **TODO:**

#### Co-routines

> **TODO:**

#### Concurrency

> **TODO:**<|MERGE_RESOLUTION|>--- conflicted
+++ resolved
@@ -396,14 +396,13 @@
 -   Function call syntax is used to specify parameters to a type, like
     `HashMap(String, i64)`.
 
-<<<<<<< HEAD
 ### Values usable as types
 
 A value used in a type position, like after a `:` in a variable declaration or
 the return type after a `->` in a function declaration, must be:
 
--   [a constant value](#value-phases), so the compiler can evaluate it at
-    compile time, and
+-   [a compile-time constant](#expression-phases), so the compiler can evaluate
+    it at compile time, and
 -   have a defined implicit conversion to type `type`.
 
 The actual type used is the result of the conversion to type `type`. Of course
@@ -434,16 +433,6 @@
 >
 > -   Proposal
 >     [#2360: Types are values of type `type`](https://github.com/carbon-language/carbon-lang/pull/2360)
-=======
-Some values, such as `()` and `{}`, may even be used as types, but only act like
-types when they are in a type position, like after a `:` in a variable
-declaration or the return type after a `->` in a function declaration. Any
-expression in a type position must be
-[a compile-time constant](#expression-phases) so the compiler can resolve
-whether the value can be used as a type. This also puts limits on how much
-operators can do different things for types. This is good for consistency, but
-is a significant restriction on Carbon's design.
->>>>>>> 9600030a
 
 ## Primitive types
 
@@ -748,12 +737,9 @@
     expressions with checked-generic arguments, like `Optional(T*)`.
 -   A _runtime value_ has a dynamic value only known at runtime.
 
-<<<<<<< HEAD
-=======
-Template constants together with symbolic constants are referred to as
-_compile-time constants_.
-
->>>>>>> 9600030a
+Template constants and symbolic constants are collectively called _compile-time
+constants_ and correspond to declarations using `:!`.
+
 Carbon will automatically convert a template constant to a symbolic constant, or
 any value to a runtime value:
 
@@ -766,15 +752,8 @@
 Template constants convert to symbolic constants and to runtime values. Symbolic
 constants will generally convert into runtime values if an operation that
 inspects the value is performed on them. Runtime values will convert into
-<<<<<<< HEAD
-constants if constant evaluation of the runtime expression succeeds.
-
-Template constants and symbolic constants are collectively called _constants_
-and correspond to declarations using `:!`.
-=======
 template or symbolic constants if constant evaluation of the runtime expression
 succeeds.
->>>>>>> 9600030a
 
 > **Note:** Conversion of runtime values to other phases is provisional.
 
@@ -1059,16 +1038,10 @@
 the program's correctness must not depend on which option the Carbon
 implementation chooses.
 
-<<<<<<< HEAD
-A [constant binding](#checked-and-template-parameters) uses `:!` instead of a
-colon (`:`) and can only match [constant values](#value-phases), not run-time
-values. A `template` keyword before the binding selects a template constant
-binding instead of a symbolic constant binding.
-=======
-A [generic binding](#checked-and-template-parameters) uses `:!` instead of a
-colon (`:`) and can only match [compile-time constant](#expression-phases), not
-run-time values.
->>>>>>> 9600030a
+A [compile-time binding](#checked-and-template-parameters) uses `:!` instead of
+a colon (`:`) and can only match [compile-time constants](#expression-phases),
+not run-time values. A `template` keyword before the binding selects a template
+constant binding instead of a symbolic constant binding.
 
 The keyword `auto` may be used in place of the type in a binding pattern, as
 long as the type can be deduced from the type of a value in the same
@@ -2799,17 +2772,11 @@
 constraints have been added, removing the word `template` to switch to a checked
 parameter is safe.
 
-<<<<<<< HEAD
-The [value phase](#value-phases) of a checked parameter is "symbolic constant"
-whereas the value phase of a template parameter is "template constant." A
-binding pattern using `:!` is a _constant binding pattern_; more specifically a
-_template binding pattern_ if it uses `template`, and a _symbolic binding
-pattern_ if it does not.
-=======
 The [expression phase](#expression-phases) of a checked parameter is a symbolic
 constant whereas the expression phase of a template parameter is template
-constant.
->>>>>>> 9600030a
+constant. A binding pattern using `:!` is a _compile-time binding pattern_; more
+specifically a _template binding pattern_ if it uses `template`, and a _symbolic
+binding pattern_ if it does not.
 
 Although checked generics are generally preferred, templates enable translation
 of code between C++ and Carbon, and address some cases where the type checking
