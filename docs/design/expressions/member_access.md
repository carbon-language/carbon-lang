# Qualified names and member access

<!--
Part of the Carbon Language project, under the Apache License v2.0 with LLVM
Exceptions. See /LICENSE for license information.
SPDX-License-Identifier: Apache-2.0 WITH LLVM-exception
-->

<!-- toc -->

## Table of contents

-   [Overview](#overview)
-   [Member resolution](#member-resolution)
    -   [Package and namespace members](#package-and-namespace-members)
    -   [Types and facets](#types-and-facets)
    -   [Values](#values)
    -   [Facet binding](#facet-binding)
<<<<<<< HEAD
        -   [Constant bindings](#constant-bindings)
=======
        -   [Compile-time bindings](#compile-time-bindings)
>>>>>>> d5d6945f
            -   [Lookup ambiguity](#lookup-ambiguity)
-   [`impl` lookup](#impl-lookup)
    -   [`impl` lookup for simple member access](#impl-lookup-for-simple-member-access)
    -   [`impl` lookup for compound member access](#impl-lookup-for-compound-member-access)
-   [Instance binding](#instance-binding)
-   [Non-instance members](#non-instance-members)
-   [Non-vacuous member access restriction](#non-vacuous-member-access-restriction)
-   [Precedence and associativity](#precedence-and-associativity)
-   [Alternatives considered](#alternatives-considered)
-   [References](#references)

<!-- tocstop -->

## Overview

A _qualified name_ is a [word](../lexical_conventions/words.md) that is preceded
by a period or a rightward arrow. The name is found within a contextually
determined entity:

-   In a member access expression, this is the entity preceding the period.
-   In a pointer member access expression, this is the entity pointed to by the
    pointer preceding the rightward arrow.
-   For a designator in a struct literal, the name is introduced as a member of
    the struct type.

A _member access expression_ allows a member of a value, type, interface,
namespace, and so on to be accessed by specifying a qualified name for the
member.

A member access expression is either a _simple_ member access expression of the
form:

-   _member-access-expression_ ::= _expression_ `.` _word_
-   _member-access-expression_ ::= _expression_ `->` _word_

or a _compound_ member access of the form:

-   _member-access-expression_ ::= _expression_ `.` `(` _expression_ `)`
-   _member-access-expression_ ::= _expression_ `->` `(` _expression_ `)`

Compound member accesses allow specifying a qualified member name.

For example:

```carbon
namespace Widgets;

interface Widgets.Widget {
  fn Grow[addr self: Self*](factor: f64);
}

class Widgets.Cog {
  var size: i32;
  fn Make(size: i32) -> Self;
  extend impl as Widgets.Widget;
}

fn Widgets.GrowSomeCogs() {
  var cog1: Cog = Cog.Make(1);
  var cog2: Cog = cog1.Make(2);
  var cog_pointer: Cog* = &cog2;
  let cog1_size: i32 = cog1.size;
  cog1.Grow(1.5);
  cog2.(Cog.Grow)(cog1_size as f64);
  cog1.(Widget.Grow)(1.1);
  cog2.(Widgets.Cog.(Widgets.Widget.Grow))(1.9);
  cog_pointer->Grow(0.75);
  cog_pointer->(Widget.Grow)(1.2);
}
```

Pointer member access expressions are those using a `->` instead of a `.` and
their semantics are exactly what would result from first dereferencing the
expression preceding the `->` and then forming a member access expression using
a `.`. For example, a simple pointer member access expression _expression_ `->`
_word_ becomes `(` `*` _expression_ `)` `.` _word_. More details on this syntax
and semantics can be found in the [pointers](/docs/design/values.md#pointers)
design. The rest of this document describes the semantics using `.` alone for
simplicity.

A member access expression is processed using the following steps:

-   First, the word or parenthesized expression to the right of the `.` is
    [resolved](#member-resolution) to a specific member entity, called `M` in
    this document.
-   Then, if necessary, [`impl` lookup](#impl-lookup) is performed to map from a
    member of an interface to a member of the relevant `impl`, potentially
    updating `M`.
-   Then, if necessary, [instance binding](#instance-binding) is performed to
    locate the member subobject corresponding to a field name or to build a
    bound method object, producing the result of the member access expression.
-   If [instance binding is not performed](#non-instance-members), the result is
    `M`.

## Member resolution

The process of _member resolution_ determines which member `M` a member access
expression is referring to.

<<<<<<< HEAD
For a simple member access, the second operand is a word, which must name a
member of the first operand.

For a compound member access, the second operand is evaluated as a constant to
determine the member being accessed. The evaluation is required to succeed and
to result in a member of a facet, type, or interface. If the result is an
instance member, then [instance binding](#instance-binding) is always performed
on the first operand.
=======
For a simple member access, the second operand is a word. If the first operand
is a type, facet, package, or namespace, a search for the word is performed in
the first operand. Otherwise, a search for the word is performed in the type of
the first operand. In either case, the search must succeed. In the latter case,
if the result is an instance member, then [instance binding](#instance-binding)
is performed on the first operand.

For a compound member access, the second operand is evaluated as a compile-time
constant to determine the member being accessed. The evaluation is required to
succeed and to result in a member of a type, interface, or non-type facet. If
the result is an instance member, then [instance binding](#instance-binding) is
always performed on the first operand.
>>>>>>> d5d6945f

### Package and namespace members

If the first operand is a package or namespace name, the expression must be a
simple member access expression. The _word_ must name a member of that package
or namespace, and the result is the package or namespace member with that name.

An expression that names a package or namespace can only be used as the first
operand of a member access or as the target of an `alias` declaration.

```
namespace MyNamespace;
fn MyNamespace.MyFunction() {}

// ✅ OK, can alias a namespace.
alias MyNS = MyNamespace;
fn CallMyFunction() { MyNS.MyFunction(); }

// ❌ Error: a namespace is not a value.
let MyNS2:! auto = MyNamespace;

fn CallMyFunction2() {
  // ❌ Error: cannot perform compound member access into a namespace.
  MyNamespace.(MyNamespace.MyFunction)();
}
```

<<<<<<< HEAD
### Types and facets

Like the previous case, types (including
[facet types](/docs/design/generics/terminology.md#facet-type)) have member
names, and lookup searches those names. For example:

-   `i32.Least` finds the member constant `Least` of the type `i32`.
-   `Add.Op` finds the member function `Op` of the interface `Add`. Because a
    facet type is a type, this is a special case of the previous bullet.

Unlike the previous case, both simple and compound member access is allowed.

Facets, such as `T as Cowboy`, also have members. Specifically, the members of
the `impl`, `T as Cowboy`. Being part of the `impl` rather than the interface,
no further [`impl` lookup](#impl-lookup) is needed.

```carbon
interface Cowboy {
  fn Draw[self: Self]();
}

interface Renderable {
  fn Draw[self: Self]();
}

class Avatar {
  extend impl Avatar as Cowboy;
  extend impl Avatar as Renderable;
}
```

Simple member access `(Avatar as Cowboy).Draw` finds the `Cowboy.Draw`
implementation for `Avatar`, ignoring `Renderable.Draw`.

### Values

If the first operand is not a type, package, namespace, or facet it does not
have member names, and member lookup is performed into the type of the first
operand instead.

=======
The first operand may also be the keyword `package`, as in `package.Foo`, to
name the `Foo` member of the current package. This can be used to disambiguate
between different `Foo` definitions, as in:

```carbon
// This defines `package.Foo`
class Foo {}
class Bar {
  // This defines `Bar.Foo`, or equivalently `package.Bar.Foo`.
  class Foo {}
  fn F() {
    // ✅ OK, `x` has type `Foo` from the outer scope.
    var x: package.Foo = {};

    // ❌ Error: ambiguous;
    // `Foo` could mean `package.Foo` or `Bar.Foo`.
    var y: Foo = {};
  }
}
```

### Types and facets

If the first operand is a type or facet, it must be a compile-time constant.
This disallows member access into a type except during compile-time, see leads
issue [#1293](https://github.com/carbon-language/carbon-lang/issues/1293).

Like the previous case, types (including
[facet types](/docs/design/generics/terminology.md#facet-type)) have member
names, and lookup searches those names. For example:

-   `i32.Least` finds the member constant `Least` of the type `i32`.
-   `Add.Op` finds the member function `Op` of the interface `Add`. Because a
    facet type is a type, this is a special case of the previous bullet.

Unlike the previous case, both simple and compound member access is allowed.

Non-type facets, such as `T as Cowboy`, also have members. Specifically, the
members of the `impl` or `impl`s that form the implementation of `T as Cowboy`.
Being part of the `impl` rather than the interface, no further
[`impl` lookup](#impl-lookup) is needed.

```carbon
interface Cowboy {
  fn Draw[self: Self]();
}

interface Renderable {
  fn Draw[self: Self]();
}

class Avatar {
  extend impl Avatar as Cowboy;
  extend impl Avatar as Renderable;
}
```

Simple member access `(Avatar as Cowboy).Draw` finds the `Cowboy.Draw`
implementation for `Avatar`, ignoring `Renderable.Draw`.

### Values

If the first operand is not a type, package, namespace, or facet it does not
have member names, and a search is performed into the type of the first operand
instead.

>>>>>>> d5d6945f
```carbon
interface Printable {
  fn Print[self: Self]();
}

impl i32 as Printable;

class Point {
  var x: i32;
  var y: i32;
  // Extending impl injects the name `Print` into
  // class `Point`.
  extend impl as Printable;
}

fn PrintPointTwice() {
  var p: Point = {.x = 0, .y = 0};

  // ✅ OK, `x` found in type of `p`, namely `Point`.
  p.x = 1;
  // ✅ OK, `y` found in the type `Point`.
  p.(Point.y) = 1;

  // ✅ OK, `Print` found in type of `p`, namely `Point`.
  p.Print();
  // ✅ OK, `Print` found in the type `Printable`, and
  // `Printable.Print` found in the type of `p`.
  p.(Printable.Print)();
}
```

### Facet binding

<<<<<<< HEAD
If any of the above lookups ever looks for members of a
[facet binding](/docs/design/generics/terminology.md#facet-binding), it should
consider members of the facet type, treating the facet binding as an
=======
If any of the above lookups would search for members of a
[facet binding](/docs/design/generics/terminology.md#facet-binding) `T:! C`, it
searches the facet `T as C` instead, treating the facet binding as an
>>>>>>> d5d6945f
[archetype](/docs/design/generics/terminology.md#archetype).

For example:

```
interface Printable {
  fn Print[self: Self]();
}

fn GenericPrint[T:! Printable](a: T) {
  // ✅ OK, type of `a` is the facet binding `T`;
<<<<<<< HEAD
  // `Print` found in the type of `T`, namely `Printable`.
=======
  // `Print` found in the facet `T as Printable`.
>>>>>>> d5d6945f
  a.Print();
}
```

**Note:** If lookup is performed into a type that involves a template binding,
the lookup will be performed both in the context of the template definition and
in the context of the template instantiation, as described in
<<<<<<< HEAD
[constant bindings](#constant-bindings). The results of these lookups are
[combined](#lookup-ambiguity).

#### Constant bindings

If the value or type of the first operand depends on a checked or template
generic parameter, or in fact any constant binding, the lookup is performed from
a context where the value of that parameter is unknown. Evaluation of an
expression involving the parameter may still succeed, but will result in a
symbolic value involving that parameter.

=======
[the "compile-time bindings" section](#compile-time-bindings). The results of
these lookups are [combined](#lookup-ambiguity).

#### Compile-time bindings

If the value or type of the first operand depends on a checked or template
generic parameter, or in fact any
[compile-time binding](/docs/design/generics/terminology.md#bindings), the
lookup is performed from a context where the value of that binding is unknown.
Evaluation of an expression involving the binding may still succeed, but will
result in a symbolic value involving that binding.

>>>>>>> d5d6945f
```carbon
class GenericWrapper(T:! type) {
  var field: T;
}
fn F[T:! type](x: GenericWrapper(T)) -> T {
  // ✅ OK, finds `GenericWrapper(T).field`.
  return x.field;
}

interface Renderable {
  fn Draw[self: Self]();
}
fn DrawChecked[T:! Renderable](c: T) {
  // `Draw` resolves to `Renderable.Draw`.
  c.Draw();
}

class Cowboy { fn Draw[self: Self](); }
impl Cowboy as Renderable { fn Draw[self: Self](); }

fn CallsDrawChecked(c: Cowboy) {
  // ✅ Calls member of `impl Cowboy as Renderable`.
  DrawChecked(c);
  // In contrast to this which calls member of `Cowboy`:
  c.Draw();
}
```

<<<<<<< HEAD
If the value or type depends on any template binding, the lookup is redone from
a context where the values of those binding are known, but where the values of
=======
If the value or type depends on any template bindings, the lookup is redone from
a context where the values of those bindings are known, but where the values of
>>>>>>> d5d6945f
any symbolic bindings are still unknown. The lookup results from these two
contexts are [combined](#lookup-ambiguity).

```carbon
fn DrawTemplate[template T:! type](c: T) {
  // `Draw` not found in `type`, looked up in the
  // actual deduced value of `T`.
  c.Draw();
}
<<<<<<< HEAD

fn CallsDrawTemplate(c: Cowboy) {
  // ✅ Calls member of `Cowboy`:
  DrawTemplate(c);
  // Same behavior as:
  c.Draw();
}
```

=======

fn CallsDrawTemplate(c: Cowboy) {
  // ✅ Calls member of `Cowboy`:
  DrawTemplate(c);
  // Same behavior as:
  c.Draw();
}
```

>>>>>>> d5d6945f
> **TODO:** The behavior of this code depends on whether we decide to allow
> class templates to be specialized:
>
> ```carbon
> class TemplateWrapper(template T:! type) {
>   var field: T;
> }
> fn G[template T:! type](x: TemplateWrapper(T)) -> T {
>   // 🤷 Not yet decided.
>   return x.field;
> }
> ```
>
> If class specialization is allowed, then we cannot know the members of
> `TemplateWrapper(T)` without knowing `T`, so this first lookup will find
> nothing. In any case, the lookup will be performed again when `T` is known.

**Note:** All lookups are done from a context where the values of any symbolic
bindings that are in scope are unknown. Unlike for a template binding, the
actual value of a symbolic binding never affects the result of member
resolution.

##### Lookup ambiguity

Multiple lookups can be performed when resolving a member access expression with
<<<<<<< HEAD
a [template binding](#constant-bindings). We resolve this the same way as when
looking in multiple interfaces that are
[combined with `&`](/docs/design/generics/details.md#combining-interfaces-by-anding-facet-types):
=======
a [template binding](#compile-time-bindings). We resolve this the same way as
when looking in multiple interfaces that are
[combined with `&`](/docs/design/generics/details.md#combining-interfaces-by-anding-type-of-types):
>>>>>>> d5d6945f

-   If more than one distinct member is found, after performing
    [`impl` lookup](#impl-lookup) if necessary, the lookup is ambiguous, and the
    program is invalid.
-   If no members are found, the program is invalid.
-   Otherwise, the result of combining the lookup results is the unique member
    that was found.

```carbon
interface Renderable {
  fn Draw[self: Self]();
}

fn DrawTemplate2[template T:! Renderable](c: T) {
  // Member lookup finds `Renderable.Draw` and the `Draw`
  // member of the actual deduced value of `T`, if any.
  c.Draw();
}

class Cowboy { fn Draw[self: Self](); }
impl Cowboy as Renderable { fn Draw[self: Self](); }

class Pig { }
impl Pig as Renderable {
  fn Draw[self: Self]();
}

class RoundWidget {
  impl as Renderable {
    fn Draw[self: Self]();
  }
  alias Draw = Renderable.Draw;
}

class SquareWidget {
  fn Draw[self: Self]() {}
  impl as Renderable {
    alias Draw = Self.Draw;
  }
}

fn FlyTemplate[template T:! type](c: T) {
  c.Fly();
}
<<<<<<< HEAD

fn Draw(c: Cowboy, p: Pig, r: RoundWidget, s: SquareWidget) {
  // ❌ Error: ambiguous. `Cowboy.Draw` and
  // `(Cowboy as Renderable).Draw` are different.
  DrawTemplate2(c);

  // ✅ OK, lookup in type `Pig` finds nothing, so uses
  // lookup in facet type `Pig as Renderable`.
  DrawTemplate2(p);

  // ✅ OK, lookup in type `RoundWidget` and lookup in facet
  // type `RoundWidget as Renderable` find the same entity.
  DrawTemplate2(r);

  // ✅ OK, lookup in type `SquareWidget` and lookup in facet
  // type `SquareWidget as Renderable` find the same entity.
  DrawTemplate2(s);

=======

fn Draw(c: Cowboy, p: Pig, r: RoundWidget, s: SquareWidget) {
  // ❌ Error: ambiguous. `Cowboy.Draw` and
  // `(Cowboy as Renderable).Draw` are different.
  DrawTemplate2(c);

  // ✅ OK, lookup in type `Pig` finds nothing, so uses
  // lookup in facet type `Pig as Renderable`.
  DrawTemplate2(p);

  // ✅ OK, lookup in type `RoundWidget` and lookup in facet
  // type `RoundWidget as Renderable` find the same entity.
  DrawTemplate2(r);

  // ✅ OK, lookup in type `SquareWidget` and lookup in facet
  // type `SquareWidget as Renderable` find the same entity.
  DrawTemplate2(s);

>>>>>>> d5d6945f
  // ❌ Error: `Fly` method not found in `Pig` or
  // `Pig as type`.
  FlyTemplate(p);
}
```

## `impl` lookup

`impl` lookup maps a member of an interface to the corresponding member of the
relevant `impl`. It is performed when member access names an interface member,
except when the member was found by a search of a facet type scope in a simple
member access expression.

### `impl` lookup for simple member access
<<<<<<< HEAD

For a simple member access `a.b` where `b` names a member of an interface `I`:

=======

For a simple member access `a.b` where `b` names a member of an interface `I`:

>>>>>>> d5d6945f
-   If the interface member was found by searching a
    non-[facet-type](/docs/design/generics/terminology.md#facet-type) scope `T`,
    for example a class or an adapter, then `impl` lookup is performed for
    `T as I`.
    -   In the case where the member was found in a base class of the class that
        was searched, `T` is the derived class that was searched, not the base
        class in which the name was declared.
    -   More generally, if the member was found in something the type extends,
        such as a facet type or mixin, `T` is the type that was initially
        searched, not what it extended.
-   Otherwise, `impl` lookup is not performed.

<<<<<<< HEAD
For the following examples, consider these definitions:
=======
The appropriate `impl T as I` implementation is located. The program is invalid
if no such `impl` exists. When `T` or `I` depends on a symbolic binding, a
suitable constraint must be specified to ensure that such an `impl` will exist.
When `T` or `I` depends on a template binding, this check is deferred until the
value for the template binding is known.

`M` is replaced by the member of the `impl` that corresponds to `M`.

[Instance binding](#instance-binding) may also apply if the member is an
instance member.

For example:
>>>>>>> d5d6945f

```carbon
interface Addable {
  // #1
  fn Add[self: Self](other: Self) -> Self;
  // #2
  default fn Sum[Seq:! Iterable where .ValueType = Self](seq: Seq) -> Self {
    // ...
  }
  alias AliasForSum = Sum;
}

class Integer {
  extend impl as Addable {
    // #3
    fn Add[self: Self](other: Self) -> Self;
    // #4, generated from default implementation for #2.
    // fn Sum[...](...);
  }

  alias AliasForAdd = Addable.Add;
}
```

<<<<<<< HEAD
The type `T` that is expected to implement `I` depends on the first operand of
the member access expression, `V`:

-   If `V` can be evaluated and evaluates to a
    [type](/docs/design/generics/terminology.md#types-and-type), then `T` is
    `V`.
    ```carbon
    // `V` is `Integer`. `T` is `V`, which is `Integer`.
    // Alias refers to #2.
    alias AddIntegers = Integer.Add;
    ```
-   Otherwise, `T` is the type of `V`.

    ```carbon
    let a: Integer = {};
    // `V` is `a`. `T` is the type of `V`, which is `Integer`.
    // `a.Add` refers to #2.
    let twice_a: Integer = a.Add(a);
    ```

The appropriate `impl T as I` implementation is located. The program is invalid
if no such `impl` exists. When `T` or `I` depends on a checked generic binding,
a suitable constraint must be specified to ensure that such an `impl` will
exist. When `T` or `I` depends on a template binding, this check is deferred
until the value for the template binding is known.

`M` is replaced by the member of the `impl` that corresponds to `M`.

[Instance binding](#instance-binding) may also apply if the member is an
instance member.

Following the above example:

=======
>>>>>>> d5d6945f
-   For `Integer.Sum`, member resolution resolves the name `Sum` to \#2, which
    is not an instance member. `impl` lookup then locates the
    `impl Integer as Addable`, and determines that the member access refers to
    \#4.
<<<<<<< HEAD
-   For `a.Add(b)` where `a: Integer`, member resolution resolves the name `Add`
=======
-   For `i.Add(j)` where `i: Integer`, member resolution resolves the name `Add`
>>>>>>> d5d6945f
    to \#1, which is an instance member. `impl` lookup then locates the
    `impl Integer as Addable`, and determines that the member access refers to
    \#3. Finally, instance binding will be performed as described later.
-   `Integer.AliasForAdd` finds \#3, the `Add` member of the facet type
    `Integer as Addable`, not \#1, the interface member `Addable.Add`.
<<<<<<< HEAD
-   `my_int.AliasForAdd`, with `my_int: Integer`, finds \#3, the `Add` member of
    the facet type `Integer as Addable`, and performs
=======
-   `i.AliasForAdd`, with `i: Integer`, finds \#3, the `Add` member of the facet
    type `Integer as Addable`, and performs
>>>>>>> d5d6945f
    [instance binding](#instance-binding) since the member is an instance
    member.
-   `Addable.AliasForSum` finds \#2, the member in the interface `Addable`, and
    does not perform `impl` lookup.

<<<<<<< HEAD
FIXME: Is the following example still needed?

Here is another example:

```carbon
interface I {
  // #5
  default fn F[self: Self]() {}
  let N:! i32;
}
class C {
  extend impl as I where .N = 5 {
    // #6
    fn F[self: C]() {}
  }
}

// `V` is `I` and `M` is `I.F`. Because `I` is a facet type,
// `impl` lookup is not performed, and the alias binds to #5.
alias A1 = I.F;

// `V` is `C` and `M` is `I.F`. Because `V` is a type, `impl`
// lookup is performed with `T` being `C`, and the alias binds to #6.
alias A2 = C.F;

let c: C = {};

// `V` is `c` and `M` is `I.N`. Because `V` is a non-type, `impl`
// lookup is performed with `T` being the type of `c`, namely `C`, and
// `M` becomes the associated constant from `impl C as I`.
// The value of `Z` is 5.
let Z: i32 = c.N;
```

=======
>>>>>>> d5d6945f
**Note:** When an interface member is added to a class by an alias, `impl`
lookup is not performed as part of handling the alias, but will happen when
naming the interface member as a member of the class.

```carbon
interface Renderable {
<<<<<<< HEAD
  // #7
=======
  // #5
>>>>>>> d5d6945f
  fn Draw[self: Self]();
}

class RoundWidget {
  impl as Renderable {
<<<<<<< HEAD
    // #8
    fn Draw[self: Self]();
  }
  // `Draw` names #7, the member of the `Renderable` interface.
=======
    // #6
    fn Draw[self: Self]();
  }
  // `Draw` names #5, the member of the `Renderable` interface.
>>>>>>> d5d6945f
  alias Draw = Renderable.Draw;
}

class SquareWidget {
<<<<<<< HEAD
  // #9
=======
  // #7
>>>>>>> d5d6945f
  fn Draw[self: Self]() {}
  impl as Renderable {
    alias Draw = Self.Draw;
  }
}

fn DrawWidget(r: RoundWidget, s: SquareWidget) {
  // ✅ OK: In the inner member access, the name `Draw` resolves to the
<<<<<<< HEAD
  // member `Draw` of `Renderable`, #7, which `impl` lookup replaces with
  // the member `Draw` of `impl RoundWidget as Renderable`, #8.
  // The outer member access then forms a bound member function that
  // calls #8 on `r`, as described in "Instance binding".
  r.(RoundWidget.Draw)();

  // ✅ OK: In the inner member access, the name `Draw` resolves to the
  // member `Draw` of `SquareWidget`, #9.
  // The outer member access then forms a bound member function that
  // calls #9 on `s`.
  s.(SquareWidget.Draw)();

  // ❌ Error: In the inner member access, the name `Draw` resolves to the
  // member `Draw` of `SquareWidget`, #9.
  // The outer member access fails because we can't call
  // #9, `Draw[self: SquareWidget]()`, on a `RoundWidget` object `r`.
  r.(SquareWidget.Draw)();

  // ❌ Error: In the inner member access, the name `Draw` resolves to the
  // member `Draw` of `Renderable`, #7, which `impl` lookup replaces with
  // the member `Draw` of `impl RoundWidget as Renderable`, #8.
  // The outer member access fails because we can't call
  // #8, `Draw[self: RoundWidget]()`, on a `SquareWidget` object `s`.
=======
  // member `Draw` of `Renderable`, #5, which `impl` lookup replaces with
  // the member `Draw` of `impl RoundWidget as Renderable`, #6.
  // The outer member access then forms a bound member function that
  // calls #6 on `r`, as described in "Instance binding".
  r.(RoundWidget.Draw)();

  // ✅ OK: In the inner member access, the name `Draw` resolves to the
  // member `Draw` of `SquareWidget`, #7.
  // The outer member access then forms a bound member function that
  // calls #7 on `s`.
  s.(SquareWidget.Draw)();

  // ❌ Error: In the inner member access, the name `Draw` resolves to the
  // member `Draw` of `SquareWidget`, #7.
  // The outer member access fails because we can't call
  // #7, `Draw[self: SquareWidget]()`, on a `RoundWidget` object `r`.
  r.(SquareWidget.Draw)();

  // ❌ Error: In the inner member access, the name `Draw` resolves to the
  // member `Draw` of `Renderable`, #5, which `impl` lookup replaces with
  // the member `Draw` of `impl RoundWidget as Renderable`, #6.
  // The outer member access fails because we can't call
  // #6, `Draw[self: RoundWidget]()`, on a `SquareWidget` object `s`.
>>>>>>> d5d6945f
  s.(RoundWidget.Draw)();
}

base class WidgetBase {
  // ✅ OK, even though `WidgetBase` does not implement `Renderable`.
  alias Draw = Renderable.Draw;

  fn DrawAll[T:! Renderable](v: Vector(T)) {
    for (var w: T in v) {
      // ✅ OK. Unqualified lookup for `Draw` finds alias `WidgetBase.Draw`
      // to `Renderable.Draw`, which does not perform `impl` lookup yet.
      // Then the compound member access expression performs `impl` lookup
      // into `impl T as Renderable`, since `T` is known to implement
      // `Renderable`. Finally, the member function is bound to `w` as
      // described in "Instance binding".
      w.(Draw)();

      // ❌ Error: `Self.Draw` performs `impl` lookup, which fails
      // because `WidgetBase` does not implement `Renderable`.
      w.(Self.Draw)();
    }
  }
}

class TriangleWidget {
  extend base: WidgetBase;
  impl as Renderable;
}
fn DrawTriangle(t: TriangleWidget) {
  // ✅ OK: name `Draw` resolves to `Draw` member of `WidgetBase`, which
  // is `Renderable.Draw`. Then impl lookup replaces that with `Draw`
  // member of `impl TriangleWidget as Renderable`.
  t.Draw();
}
```

### `impl` lookup for compound member access

For a compound member access `a.(b)` where `b` names a member of an interface
`I`, `impl` lookup is performed for `T as I`, where:

-   If `b` is an instance member, `T` is the type of `a`. In this case,
    [instance binding](#instance-binding) is always performed.
-   Otherwise, `a` is implicitly converted to `I`, and `T` is the result of
    symbolically evaluating the converted expression. In this case,
    [instance binding](#instance-binding) is never performed.

For example:

```carbon
<<<<<<< HEAD
interface Interface {
  fn InstanceInterfaceMember[self: Self]();
  fn NonInstanceInterfaceMember();
}

class MyClass {}
impl MyClass as Interface;

fn F(my_value: MyClass) {
  // Since `Interface.InstanceInterfaceMember` is an instance
  // member of `Interface`, `T` is set to the type of `my_value`,
  // and so uses `MyClass as Interface`.
  my_value.(Interface.InstanceInterfaceMember)();
  //      ^ impl lookup and instance binding here

  // ❌ By the same logic, `T` is set to the type of `MyClass`,
  // and so uses `type as Interface`, which isn't implemented.
  MyClass.(Interface.InstanceInterfaceMember)();

  // Since `Interface.NonInstanceInterfaceMember` is a
  // non-instance member of `Interface`, `MyClass` is implicitly
  // converted to `Interface`, and so uses `MyClass as Interface`.
  MyClass.(Interface.NonInstanceInterfaceMember)();

  // ❌ This is an error unless `my_value` implicitly converts to
  // a type.
  my_value.(Interface.NonInstanceInterfaceMember)();
}
```

FIXME: Maybe instead continue the previous example?

```carbon
=======
>>>>>>> d5d6945f
fn AddTwoIntegers(a: Integer, b: Integer) -> Integer {
  // Since `Addable.Add` is an instance member of `Addable`, `T`
  // is set to the type of `a`, and so uses `Integer as Addable`.
  return a.(Addable.Add)(b);
  //      ^ impl lookup and instance binding here
<<<<<<< HEAD
  // Impl lookup transforms this into:
=======
  // Impl lookup transforms this into #3:
>>>>>>> d5d6945f
  //   return a.((Integer as Addable).Add)(b);
  // which no longer requires impl lookup.

  // ❌ By the same logic, in this example, `T` is set to the
  // type of `Integer`, and so uses `type as Addable`, which
  // isn't implemented.
  return Integer.(Addable.Add)(...);
}

fn SumIntegers(v: Vector(Integer)) -> Integer {
  // Since `Addable.Sum` is a  non-instance member of `Addable`,
  // `Integer` is implicitly converted to `Addable`, and so uses
  // `Integer as Addable`.
  Integer.(Addable.Sum)(v);
  //     ^ impl lookup but no instance binding here
<<<<<<< HEAD
  // Impl lookup transforms this into:
=======
  // Impl lookup transforms this into #4:
>>>>>>> d5d6945f
  //   ((Integer as Addable).Sum)(v);
  // which no longer requires impl lookup.

  var a: Integer;
  // ❌ This is an error since `a` does not implicitly convert to
  // a type.
<<<<<<< HEAD
  a.(Addable.Sum)(...);
=======
  a.(Addable.Sum)(v);
>>>>>>> d5d6945f
}
```

## Instance binding

Next, _instance binding_ may be performed. This associates an expression with a
particular object instance. For example, this is the value bound to `self` when
calling a method.

For the simple member access syntax `x.y`, if `x` is an entity that has member
names, such as a namespace or a type, then `y` is looked up within `x`, and
instance binding is not performed. Otherwise, `y` is looked up within the type
of `x` and instance binding is performed if an instance member is found.

If instance binding is performed:

<<<<<<< HEAD
-   For a field member in class `C`, `V` is required to be of type `C` or of a
    type derived from `C`. The result is the corresponding subobject within `V`.
    The result is a
    [reference expression](/docs/design/values.md#reference-expressions) if `V`
    is a reference expression.
=======
-   For a field member in class `C`, `x` is required to be of type `C` or of a
    type derived from `C`. The result is the corresponding subobject within `x`.
    If `x` is an
    [initializing expression](/docs/design/values.md#initializing-expressions),
    then a
    [temporary is materialized](/docs/design/values.md#temporary-materialization)
    for `x`. The result of `x.y` has the same
    [expression category](/docs/design/values.md#expression-categories) as the
    possibly materialized `x`.
>>>>>>> d5d6945f

    ```carbon
    class Size {
      var width: i32;
      var height: i32;
    }

    var dims: Size = {.width = 1, .height = 2};
    // `dims.width` denotes the field `width` of the object `dims`.
    Print(dims.width);
    // `dims` is a reference expression, so `dims.height` is a
    // reference expression.
    dims.height = 3;

    fn GetSize() -> Size;
    // `GetSize()` returns an initializing expression, which is
    // materialized as a temporary on member access, so
    // `GetSize().width` is an ephemeral reference expression.
    Print(GetSize().width);
    ```

-   For a method, the result is a _bound method_, which is a value `F` such that
    a function call `F(args)` behaves the same as a call to `M(args)` with the
    `self` parameter initialized by a corresponding recipient argument:

    -   If the method declares its `self` parameter with `addr`, the recipient
        argument is `&x`.
    -   Otherwise, the recipient argument is `x`.

    ```carbon
    class Blob {
      fn Mutate[addr self: Self*](n: i32);
    }
    fn F(p: Blob*) {
      // ✅ OK, forms bound method `((*p).M)` and calls it.
      // This calls `Blob.Mutate` with `self` initialized by `&(*p)`
      // and `n` initialized by `5`.
      (*p).Mutate(5);

      // ✅ OK, same as above.
      let bound_m: auto = (*p).Mutate;
      bound_m(5);
    }
    ```

The compound member access syntax `x.(Y)`, where `Y` names an instance member,
always performs instance binding. It is an error if `Y` is already bound to an
instance member. For example:

```carbon
interface DebugPrint {
  // instance member
  fn Print[self:Self]();
}
impl i32 as DebugPrint;
impl type as DebugPrint;

fn Debug() {
  var i: i32 = 1;

  // Prints `1` using `(i32 as DebugPrint).Print` bound to `i`.
<<<<<<< HEAD
  i.(DebugPrintable.Print)();

  // Prints `i32` using `(type as DebugPrint).Print` bound to `i32`.
  i32.(DebugPrintable.Print)();

  // ❌ This is an error since `i32.(DebugPrintable.Print)` is
  // already bound, and may not be bound again to `i`.
  i.(i32.(DebugPrintable.Print))();
=======
  i.(DebugPrint.Print)();

  // Prints `i32` using `(type as DebugPrint).Print` bound to `i32`.
  i32.(DebugPrint.Print)();

  // ❌ This is an error since `i32.(DebugPrint.Print)` is already
  // bound, and may not be bound again to `i`.
  i.(i32.(DebugPrint.Print))();
>>>>>>> d5d6945f
}
```

To get the `M` member of interface `I` for a type `T`, use `(T as I).M`, as this
doesn't attempt to perform instance binding on `T`, in contrast to `T.(I.M)`.

## Non-instance members

If instance binding is not performed, the result is the member `M` determined by
member resolution and `impl` lookup. Evaluating the member access expression
evaluates the first argument and discards the result.

An expression that names an instance member, but for which instance binding is
not performed, can only be used as the second operand of a compound member
access or as the target of an `alias` declaration.

```carbon
class C {
  fn StaticMethod();
  var field: i32;
  class Nested {}
}
fn CallStaticMethod(c: C) {
  // ✅ OK, calls `C.StaticMethod`.
  C.StaticMethod();

  // ✅ OK, evaluates expression `c`, discards the result, then
  // calls `C.StaticMethod`.
  c.StaticMethod();

  // ❌ Error: name of instance member `C.field` can only be used in
  // a member access or alias.
  C.field = 1;
  // ✅ OK, instance binding is performed by outer member access,
  // same as `c.field = 1;`
  c.(C.field) = 1;

  // ✅ OK
  let T:! type = C.Nested;
  // ❌ Error: value of `:!` binding is not compile-time because it
  // refers to local variable `c`.
  let U:! type = c.Nested;
}
```

## Non-vacuous member access restriction

The first operand of a member access expression must be used in some way: a
compound member access must result in `impl` lookup, instance binding, or both.
In a simple member access, this always holds, because the first operand is
always used for lookup.

```
interface Printable {
  fn Print[self: Self]();
}
impl i32 as Printable;

fn MemberAccess(n: i32) {
  // ✅ OK: `(i32 as Printable).Print` is the `Print` member of the
  // `i32 as Printable` facet corresponding to the `Printable.Print`
  // interface member.
  // `n.((i32 as Printable).Print)` is that member function bound to `n`.
  n.((i32 as Printable).Print)();

  // ✅ Same as above, `n.(Printable.Print)` is effectively interpreted
  // as `n.((T as Printable).Print)()`, where `T` is the type of `n`.
  // Performs impl lookup and then instance binding.
  n.(Printable.Print)();
}

interface Factory {
  fn Make() -> Self;
}
impl i32 as Factory;

// ✅ OK, member `Make` of interface `Factory`.
alias X1 = Factory.Make;
// ❌ Error, compound access without impl lookup or instance binding.
alias X2 = Factory.(Factory.Make);
// ✅ OK, member `Make` of `impl i32 as Factory`.
alias X3 = (i32 as Factory).Make;
// ❌ Error, compound access without impl lookup or instance binding.
alias X4 = i32.((i32 as Factory).Make);
```

## Precedence and associativity

Member access expressions associate left-to-right:

```
class A {
  class B {
    fn F();
  }
}
interface B {
  fn F();
}
impl A as B;

fn Use(a: A) {
  // Calls member `F` of class `A.B`.
  (a.B).F();
  // Calls member `F` of interface `B`, as implemented by type `A`.
  a.(B.F)();
  // Same as `(a.B).F()`.
  a.B.F();
}
```

Member access has lower precedence than primary expressions, and higher
precedence than all other expression forms.

```
// ✅ OK, `*` has lower precedence than `.`. Same as `(A.B)*`.
var p: A.B*;
// ✅ OK, `1 + (X.Y)` not `(1 + X).Y`.
var n: i32 = 1 + X.Y;
```

## Alternatives considered

-   [Separate syntax for static versus dynamic access, such as `::` versus `.`](/proposals/p0989.md#separate-syntax-for-static-versus-dynamic-access)
-   [Use a different lookup rule for names in templates](/proposals/p0989.md#use-a-different-lookup-rule-in-templates)
-   [Meaning of `Type.Interface`](/proposals/p0989.md#meaning-of-typeinterface)

## References

-   Proposal
    [#989: member access expressions](https://github.com/carbon-language/carbon-lang/pull/989)
-   [Question for leads: constrained template name lookup](https://github.com/carbon-language/carbon-lang/issues/949)
-   Proposal
<<<<<<< HEAD
    [#2360: Types are values of type `type``](https://github.com/carbon-language/carbon-lang/pull/2360)
=======
    [#2360: Types are values of type `type`](https://github.com/carbon-language/carbon-lang/pull/2360)
-   Proposal
    [#2550: Simplified package declaration for the `Main` package](https://github.com/carbon-language/carbon-lang/pull/2550)
>>>>>>> d5d6945f
<|MERGE_RESOLUTION|>--- conflicted
+++ resolved
@@ -16,11 +16,7 @@
     -   [Types and facets](#types-and-facets)
     -   [Values](#values)
     -   [Facet binding](#facet-binding)
-<<<<<<< HEAD
-        -   [Constant bindings](#constant-bindings)
-=======
         -   [Compile-time bindings](#compile-time-bindings)
->>>>>>> d5d6945f
             -   [Lookup ambiguity](#lookup-ambiguity)
 -   [`impl` lookup](#impl-lookup)
     -   [`impl` lookup for simple member access](#impl-lookup-for-simple-member-access)
@@ -120,16 +116,6 @@
 The process of _member resolution_ determines which member `M` a member access
 expression is referring to.
 
-<<<<<<< HEAD
-For a simple member access, the second operand is a word, which must name a
-member of the first operand.
-
-For a compound member access, the second operand is evaluated as a constant to
-determine the member being accessed. The evaluation is required to succeed and
-to result in a member of a facet, type, or interface. If the result is an
-instance member, then [instance binding](#instance-binding) is always performed
-on the first operand.
-=======
 For a simple member access, the second operand is a word. If the first operand
 is a type, facet, package, or namespace, a search for the word is performed in
 the first operand. Otherwise, a search for the word is performed in the type of
@@ -142,7 +128,6 @@
 succeed and to result in a member of a type, interface, or non-type facet. If
 the result is an instance member, then [instance binding](#instance-binding) is
 always performed on the first operand.
->>>>>>> d5d6945f
 
 ### Package and namespace members
 
@@ -170,48 +155,6 @@
 }
 ```
 
-<<<<<<< HEAD
-### Types and facets
-
-Like the previous case, types (including
-[facet types](/docs/design/generics/terminology.md#facet-type)) have member
-names, and lookup searches those names. For example:
-
--   `i32.Least` finds the member constant `Least` of the type `i32`.
--   `Add.Op` finds the member function `Op` of the interface `Add`. Because a
-    facet type is a type, this is a special case of the previous bullet.
-
-Unlike the previous case, both simple and compound member access is allowed.
-
-Facets, such as `T as Cowboy`, also have members. Specifically, the members of
-the `impl`, `T as Cowboy`. Being part of the `impl` rather than the interface,
-no further [`impl` lookup](#impl-lookup) is needed.
-
-```carbon
-interface Cowboy {
-  fn Draw[self: Self]();
-}
-
-interface Renderable {
-  fn Draw[self: Self]();
-}
-
-class Avatar {
-  extend impl Avatar as Cowboy;
-  extend impl Avatar as Renderable;
-}
-```
-
-Simple member access `(Avatar as Cowboy).Draw` finds the `Cowboy.Draw`
-implementation for `Avatar`, ignoring `Renderable.Draw`.
-
-### Values
-
-If the first operand is not a type, package, namespace, or facet it does not
-have member names, and member lookup is performed into the type of the first
-operand instead.
-
-=======
 The first operand may also be the keyword `package`, as in `package.Foo`, to
 name the `Foo` member of the current package. This can be used to disambiguate
 between different `Foo` definitions, as in:
@@ -278,7 +221,6 @@
 have member names, and a search is performed into the type of the first operand
 instead.
 
->>>>>>> d5d6945f
 ```carbon
 interface Printable {
   fn Print[self: Self]();
@@ -312,15 +254,9 @@
 
 ### Facet binding
 
-<<<<<<< HEAD
-If any of the above lookups ever looks for members of a
-[facet binding](/docs/design/generics/terminology.md#facet-binding), it should
-consider members of the facet type, treating the facet binding as an
-=======
 If any of the above lookups would search for members of a
 [facet binding](/docs/design/generics/terminology.md#facet-binding) `T:! C`, it
 searches the facet `T as C` instead, treating the facet binding as an
->>>>>>> d5d6945f
 [archetype](/docs/design/generics/terminology.md#archetype).
 
 For example:
@@ -332,11 +268,7 @@
 
 fn GenericPrint[T:! Printable](a: T) {
   // ✅ OK, type of `a` is the facet binding `T`;
-<<<<<<< HEAD
-  // `Print` found in the type of `T`, namely `Printable`.
-=======
   // `Print` found in the facet `T as Printable`.
->>>>>>> d5d6945f
   a.Print();
 }
 ```
@@ -344,19 +276,6 @@
 **Note:** If lookup is performed into a type that involves a template binding,
 the lookup will be performed both in the context of the template definition and
 in the context of the template instantiation, as described in
-<<<<<<< HEAD
-[constant bindings](#constant-bindings). The results of these lookups are
-[combined](#lookup-ambiguity).
-
-#### Constant bindings
-
-If the value or type of the first operand depends on a checked or template
-generic parameter, or in fact any constant binding, the lookup is performed from
-a context where the value of that parameter is unknown. Evaluation of an
-expression involving the parameter may still succeed, but will result in a
-symbolic value involving that parameter.
-
-=======
 [the "compile-time bindings" section](#compile-time-bindings). The results of
 these lookups are [combined](#lookup-ambiguity).
 
@@ -369,7 +288,6 @@
 Evaluation of an expression involving the binding may still succeed, but will
 result in a symbolic value involving that binding.
 
->>>>>>> d5d6945f
 ```carbon
 class GenericWrapper(T:! type) {
   var field: T;
@@ -398,13 +316,8 @@
 }
 ```
 
-<<<<<<< HEAD
-If the value or type depends on any template binding, the lookup is redone from
-a context where the values of those binding are known, but where the values of
-=======
 If the value or type depends on any template bindings, the lookup is redone from
 a context where the values of those bindings are known, but where the values of
->>>>>>> d5d6945f
 any symbolic bindings are still unknown. The lookup results from these two
 contexts are [combined](#lookup-ambiguity).
 
@@ -414,7 +327,6 @@
   // actual deduced value of `T`.
   c.Draw();
 }
-<<<<<<< HEAD
 
 fn CallsDrawTemplate(c: Cowboy) {
   // ✅ Calls member of `Cowboy`:
@@ -424,17 +336,6 @@
 }
 ```
 
-=======
-
-fn CallsDrawTemplate(c: Cowboy) {
-  // ✅ Calls member of `Cowboy`:
-  DrawTemplate(c);
-  // Same behavior as:
-  c.Draw();
-}
-```
-
->>>>>>> d5d6945f
 > **TODO:** The behavior of this code depends on whether we decide to allow
 > class templates to be specialized:
 >
@@ -460,15 +361,9 @@
 ##### Lookup ambiguity
 
 Multiple lookups can be performed when resolving a member access expression with
-<<<<<<< HEAD
-a [template binding](#constant-bindings). We resolve this the same way as when
-looking in multiple interfaces that are
-[combined with `&`](/docs/design/generics/details.md#combining-interfaces-by-anding-facet-types):
-=======
 a [template binding](#compile-time-bindings). We resolve this the same way as
 when looking in multiple interfaces that are
-[combined with `&`](/docs/design/generics/details.md#combining-interfaces-by-anding-type-of-types):
->>>>>>> d5d6945f
+[combined with `&`](/docs/design/generics/details.md#combining-interfaces-by-anding-facet-types):
 
 -   If more than one distinct member is found, after performing
     [`impl` lookup](#impl-lookup) if necessary, the lookup is ambiguous, and the
@@ -513,7 +408,6 @@
 fn FlyTemplate[template T:! type](c: T) {
   c.Fly();
 }
-<<<<<<< HEAD
 
 fn Draw(c: Cowboy, p: Pig, r: RoundWidget, s: SquareWidget) {
   // ❌ Error: ambiguous. `Cowboy.Draw` and
@@ -532,26 +426,6 @@
   // type `SquareWidget as Renderable` find the same entity.
   DrawTemplate2(s);
 
-=======
-
-fn Draw(c: Cowboy, p: Pig, r: RoundWidget, s: SquareWidget) {
-  // ❌ Error: ambiguous. `Cowboy.Draw` and
-  // `(Cowboy as Renderable).Draw` are different.
-  DrawTemplate2(c);
-
-  // ✅ OK, lookup in type `Pig` finds nothing, so uses
-  // lookup in facet type `Pig as Renderable`.
-  DrawTemplate2(p);
-
-  // ✅ OK, lookup in type `RoundWidget` and lookup in facet
-  // type `RoundWidget as Renderable` find the same entity.
-  DrawTemplate2(r);
-
-  // ✅ OK, lookup in type `SquareWidget` and lookup in facet
-  // type `SquareWidget as Renderable` find the same entity.
-  DrawTemplate2(s);
-
->>>>>>> d5d6945f
   // ❌ Error: `Fly` method not found in `Pig` or
   // `Pig as type`.
   FlyTemplate(p);
@@ -566,15 +440,9 @@
 member access expression.
 
 ### `impl` lookup for simple member access
-<<<<<<< HEAD
 
 For a simple member access `a.b` where `b` names a member of an interface `I`:
 
-=======
-
-For a simple member access `a.b` where `b` names a member of an interface `I`:
-
->>>>>>> d5d6945f
 -   If the interface member was found by searching a
     non-[facet-type](/docs/design/generics/terminology.md#facet-type) scope `T`,
     for example a class or an adapter, then `impl` lookup is performed for
@@ -587,9 +455,6 @@
         searched, not what it extended.
 -   Otherwise, `impl` lookup is not performed.
 
-<<<<<<< HEAD
-For the following examples, consider these definitions:
-=======
 The appropriate `impl T as I` implementation is located. The program is invalid
 if no such `impl` exists. When `T` or `I` depends on a symbolic binding, a
 suitable constraint must be specified to ensure that such an `impl` will exist.
@@ -602,7 +467,6 @@
 instance member.
 
 For example:
->>>>>>> d5d6945f
 
 ```carbon
 interface Addable {
@@ -627,141 +491,44 @@
 }
 ```
 
-<<<<<<< HEAD
-The type `T` that is expected to implement `I` depends on the first operand of
-the member access expression, `V`:
-
--   If `V` can be evaluated and evaluates to a
-    [type](/docs/design/generics/terminology.md#types-and-type), then `T` is
-    `V`.
-    ```carbon
-    // `V` is `Integer`. `T` is `V`, which is `Integer`.
-    // Alias refers to #2.
-    alias AddIntegers = Integer.Add;
-    ```
--   Otherwise, `T` is the type of `V`.
-
-    ```carbon
-    let a: Integer = {};
-    // `V` is `a`. `T` is the type of `V`, which is `Integer`.
-    // `a.Add` refers to #2.
-    let twice_a: Integer = a.Add(a);
-    ```
-
-The appropriate `impl T as I` implementation is located. The program is invalid
-if no such `impl` exists. When `T` or `I` depends on a checked generic binding,
-a suitable constraint must be specified to ensure that such an `impl` will
-exist. When `T` or `I` depends on a template binding, this check is deferred
-until the value for the template binding is known.
-
-`M` is replaced by the member of the `impl` that corresponds to `M`.
-
-[Instance binding](#instance-binding) may also apply if the member is an
-instance member.
-
-Following the above example:
-
-=======
->>>>>>> d5d6945f
 -   For `Integer.Sum`, member resolution resolves the name `Sum` to \#2, which
     is not an instance member. `impl` lookup then locates the
     `impl Integer as Addable`, and determines that the member access refers to
     \#4.
-<<<<<<< HEAD
--   For `a.Add(b)` where `a: Integer`, member resolution resolves the name `Add`
-=======
 -   For `i.Add(j)` where `i: Integer`, member resolution resolves the name `Add`
->>>>>>> d5d6945f
     to \#1, which is an instance member. `impl` lookup then locates the
     `impl Integer as Addable`, and determines that the member access refers to
     \#3. Finally, instance binding will be performed as described later.
 -   `Integer.AliasForAdd` finds \#3, the `Add` member of the facet type
     `Integer as Addable`, not \#1, the interface member `Addable.Add`.
-<<<<<<< HEAD
--   `my_int.AliasForAdd`, with `my_int: Integer`, finds \#3, the `Add` member of
-    the facet type `Integer as Addable`, and performs
-=======
 -   `i.AliasForAdd`, with `i: Integer`, finds \#3, the `Add` member of the facet
     type `Integer as Addable`, and performs
->>>>>>> d5d6945f
     [instance binding](#instance-binding) since the member is an instance
     member.
 -   `Addable.AliasForSum` finds \#2, the member in the interface `Addable`, and
     does not perform `impl` lookup.
 
-<<<<<<< HEAD
-FIXME: Is the following example still needed?
-
-Here is another example:
-
-```carbon
-interface I {
-  // #5
-  default fn F[self: Self]() {}
-  let N:! i32;
-}
-class C {
-  extend impl as I where .N = 5 {
-    // #6
-    fn F[self: C]() {}
-  }
-}
-
-// `V` is `I` and `M` is `I.F`. Because `I` is a facet type,
-// `impl` lookup is not performed, and the alias binds to #5.
-alias A1 = I.F;
-
-// `V` is `C` and `M` is `I.F`. Because `V` is a type, `impl`
-// lookup is performed with `T` being `C`, and the alias binds to #6.
-alias A2 = C.F;
-
-let c: C = {};
-
-// `V` is `c` and `M` is `I.N`. Because `V` is a non-type, `impl`
-// lookup is performed with `T` being the type of `c`, namely `C`, and
-// `M` becomes the associated constant from `impl C as I`.
-// The value of `Z` is 5.
-let Z: i32 = c.N;
-```
-
-=======
->>>>>>> d5d6945f
 **Note:** When an interface member is added to a class by an alias, `impl`
 lookup is not performed as part of handling the alias, but will happen when
 naming the interface member as a member of the class.
 
 ```carbon
 interface Renderable {
-<<<<<<< HEAD
-  // #7
-=======
   // #5
->>>>>>> d5d6945f
   fn Draw[self: Self]();
 }
 
 class RoundWidget {
   impl as Renderable {
-<<<<<<< HEAD
-    // #8
-    fn Draw[self: Self]();
-  }
-  // `Draw` names #7, the member of the `Renderable` interface.
-=======
     // #6
     fn Draw[self: Self]();
   }
   // `Draw` names #5, the member of the `Renderable` interface.
->>>>>>> d5d6945f
   alias Draw = Renderable.Draw;
 }
 
 class SquareWidget {
-<<<<<<< HEAD
-  // #9
-=======
   // #7
->>>>>>> d5d6945f
   fn Draw[self: Self]() {}
   impl as Renderable {
     alias Draw = Self.Draw;
@@ -770,31 +537,6 @@
 
 fn DrawWidget(r: RoundWidget, s: SquareWidget) {
   // ✅ OK: In the inner member access, the name `Draw` resolves to the
-<<<<<<< HEAD
-  // member `Draw` of `Renderable`, #7, which `impl` lookup replaces with
-  // the member `Draw` of `impl RoundWidget as Renderable`, #8.
-  // The outer member access then forms a bound member function that
-  // calls #8 on `r`, as described in "Instance binding".
-  r.(RoundWidget.Draw)();
-
-  // ✅ OK: In the inner member access, the name `Draw` resolves to the
-  // member `Draw` of `SquareWidget`, #9.
-  // The outer member access then forms a bound member function that
-  // calls #9 on `s`.
-  s.(SquareWidget.Draw)();
-
-  // ❌ Error: In the inner member access, the name `Draw` resolves to the
-  // member `Draw` of `SquareWidget`, #9.
-  // The outer member access fails because we can't call
-  // #9, `Draw[self: SquareWidget]()`, on a `RoundWidget` object `r`.
-  r.(SquareWidget.Draw)();
-
-  // ❌ Error: In the inner member access, the name `Draw` resolves to the
-  // member `Draw` of `Renderable`, #7, which `impl` lookup replaces with
-  // the member `Draw` of `impl RoundWidget as Renderable`, #8.
-  // The outer member access fails because we can't call
-  // #8, `Draw[self: RoundWidget]()`, on a `SquareWidget` object `s`.
-=======
   // member `Draw` of `Renderable`, #5, which `impl` lookup replaces with
   // the member `Draw` of `impl RoundWidget as Renderable`, #6.
   // The outer member access then forms a bound member function that
@@ -818,7 +560,6 @@
   // the member `Draw` of `impl RoundWidget as Renderable`, #6.
   // The outer member access fails because we can't call
   // #6, `Draw[self: RoundWidget]()`, on a `SquareWidget` object `s`.
->>>>>>> d5d6945f
   s.(RoundWidget.Draw)();
 }
 
@@ -869,52 +610,12 @@
 For example:
 
 ```carbon
-<<<<<<< HEAD
-interface Interface {
-  fn InstanceInterfaceMember[self: Self]();
-  fn NonInstanceInterfaceMember();
-}
-
-class MyClass {}
-impl MyClass as Interface;
-
-fn F(my_value: MyClass) {
-  // Since `Interface.InstanceInterfaceMember` is an instance
-  // member of `Interface`, `T` is set to the type of `my_value`,
-  // and so uses `MyClass as Interface`.
-  my_value.(Interface.InstanceInterfaceMember)();
-  //      ^ impl lookup and instance binding here
-
-  // ❌ By the same logic, `T` is set to the type of `MyClass`,
-  // and so uses `type as Interface`, which isn't implemented.
-  MyClass.(Interface.InstanceInterfaceMember)();
-
-  // Since `Interface.NonInstanceInterfaceMember` is a
-  // non-instance member of `Interface`, `MyClass` is implicitly
-  // converted to `Interface`, and so uses `MyClass as Interface`.
-  MyClass.(Interface.NonInstanceInterfaceMember)();
-
-  // ❌ This is an error unless `my_value` implicitly converts to
-  // a type.
-  my_value.(Interface.NonInstanceInterfaceMember)();
-}
-```
-
-FIXME: Maybe instead continue the previous example?
-
-```carbon
-=======
->>>>>>> d5d6945f
 fn AddTwoIntegers(a: Integer, b: Integer) -> Integer {
   // Since `Addable.Add` is an instance member of `Addable`, `T`
   // is set to the type of `a`, and so uses `Integer as Addable`.
   return a.(Addable.Add)(b);
   //      ^ impl lookup and instance binding here
-<<<<<<< HEAD
-  // Impl lookup transforms this into:
-=======
   // Impl lookup transforms this into #3:
->>>>>>> d5d6945f
   //   return a.((Integer as Addable).Add)(b);
   // which no longer requires impl lookup.
 
@@ -930,22 +631,14 @@
   // `Integer as Addable`.
   Integer.(Addable.Sum)(v);
   //     ^ impl lookup but no instance binding here
-<<<<<<< HEAD
-  // Impl lookup transforms this into:
-=======
   // Impl lookup transforms this into #4:
->>>>>>> d5d6945f
   //   ((Integer as Addable).Sum)(v);
   // which no longer requires impl lookup.
 
   var a: Integer;
   // ❌ This is an error since `a` does not implicitly convert to
   // a type.
-<<<<<<< HEAD
-  a.(Addable.Sum)(...);
-=======
   a.(Addable.Sum)(v);
->>>>>>> d5d6945f
 }
 ```
 
@@ -962,13 +655,6 @@
 
 If instance binding is performed:
 
-<<<<<<< HEAD
--   For a field member in class `C`, `V` is required to be of type `C` or of a
-    type derived from `C`. The result is the corresponding subobject within `V`.
-    The result is a
-    [reference expression](/docs/design/values.md#reference-expressions) if `V`
-    is a reference expression.
-=======
 -   For a field member in class `C`, `x` is required to be of type `C` or of a
     type derived from `C`. The result is the corresponding subobject within `x`.
     If `x` is an
@@ -978,7 +664,6 @@
     for `x`. The result of `x.y` has the same
     [expression category](/docs/design/values.md#expression-categories) as the
     possibly materialized `x`.
->>>>>>> d5d6945f
 
     ```carbon
     class Size {
@@ -1040,16 +725,6 @@
   var i: i32 = 1;
 
   // Prints `1` using `(i32 as DebugPrint).Print` bound to `i`.
-<<<<<<< HEAD
-  i.(DebugPrintable.Print)();
-
-  // Prints `i32` using `(type as DebugPrint).Print` bound to `i32`.
-  i32.(DebugPrintable.Print)();
-
-  // ❌ This is an error since `i32.(DebugPrintable.Print)` is
-  // already bound, and may not be bound again to `i`.
-  i.(i32.(DebugPrintable.Print))();
-=======
   i.(DebugPrint.Print)();
 
   // Prints `i32` using `(type as DebugPrint).Print` bound to `i32`.
@@ -1058,7 +733,6 @@
   // ❌ This is an error since `i32.(DebugPrint.Print)` is already
   // bound, and may not be bound again to `i`.
   i.(i32.(DebugPrint.Print))();
->>>>>>> d5d6945f
 }
 ```
 
@@ -1192,10 +866,6 @@
     [#989: member access expressions](https://github.com/carbon-language/carbon-lang/pull/989)
 -   [Question for leads: constrained template name lookup](https://github.com/carbon-language/carbon-lang/issues/949)
 -   Proposal
-<<<<<<< HEAD
-    [#2360: Types are values of type `type``](https://github.com/carbon-language/carbon-lang/pull/2360)
-=======
     [#2360: Types are values of type `type`](https://github.com/carbon-language/carbon-lang/pull/2360)
 -   Proposal
-    [#2550: Simplified package declaration for the `Main` package](https://github.com/carbon-language/carbon-lang/pull/2550)
->>>>>>> d5d6945f
+    [#2550: Simplified package declaration for the `Main` package](https://github.com/carbon-language/carbon-lang/pull/2550)