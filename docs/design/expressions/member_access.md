# Qualified names and member access

<!--
Part of the Carbon Language project, under the Apache License v2.0 with LLVM
Exceptions. See /LICENSE for license information.
SPDX-License-Identifier: Apache-2.0 WITH LLVM-exception
-->

<!-- toc -->

## Table of contents

-   [Overview](#overview)
-   [Member resolution](#member-resolution)
    -   [Package and namespace members](#package-and-namespace-members)
    -   [Types and facets](#types-and-facets)
    -   [Values](#values)
    -   [Facet binding](#facet-binding)
        -   [Compile-time bindings](#compile-time-bindings)
        -   [Lookup ambiguity](#lookup-ambiguity)
-   [`impl` lookup](#impl-lookup)
    -   [`impl` lookup for simple member access](#impl-lookup-for-simple-member-access)
    -   [`impl` lookup for compound member access](#impl-lookup-for-compound-member-access)
-   [Instance binding](#instance-binding)
-   [Non-instance members](#non-instance-members)
-   [Non-vacuous member access restriction](#non-vacuous-member-access-restriction)
-   [Precedence and associativity](#precedence-and-associativity)
-   [Alternatives considered](#alternatives-considered)
-   [References](#references)

<!-- tocstop -->

## Overview

A _qualified name_ is a [word](../lexical_conventions/words.md) that is preceded
by a period or a rightward arrow. The name is found within a contextually
determined entity:

-   In a member access expression, this is the entity preceding the period.
-   In a pointer member access expression, this is the entity pointed to by the
    pointer preceding the rightward arrow.
-   For a designator in a struct literal, the name is introduced as a member of
    the struct type.

A _member access expression_ allows a member of a value, type, interface,
namespace, and so on to be accessed by specifying a qualified name for the
member.

A member access expression is either a _simple_ member access expression of the
form:

-   _member-access-expression_ ::= _expression_ `.` _word_
-   _member-access-expression_ ::= _expression_ `->` _word_

or a _compound_ member access of the form:

-   _member-access-expression_ ::= _expression_ `.` `(` _expression_ `)`
-   _member-access-expression_ ::= _expression_ `->` `(` _expression_ `)`

Compound member accesses allow specifying a qualified member name.

For example:

```carbon
namespace Widgets;

interface Widgets.Widget {
  fn Grow[addr self: Self*](factor: f64);
}

class Widgets.Cog {
  var size: i32;
  fn Make(size: i32) -> Self;
  extend impl as Widgets.Widget;
}

fn Widgets.GrowSomeCogs() {
  var cog1: Cog = Cog.Make(1);
  var cog2: Cog = cog1.Make(2);
  var cog_pointer: Cog* = &cog2;
  let cog1_size: i32 = cog1.size;
  cog1.Grow(1.5);
  cog2.(Cog.Grow)(cog1_size as f64);
  cog1.(Widget.Grow)(1.1);
  cog2.(Widgets.Cog.(Widgets.Widget.Grow))(1.9);
  cog_pointer->Grow(0.75);
  cog_pointer->(Widget.Grow)(1.2);
}
```

Pointer member access expressions are those using a `->` instead of a `.` and
their semantics are exactly what would result from first dereferencing the
expression preceding the `->` and then forming a member access expression using
a `.`. For example, a simple pointer member access expression _expression_ `->`
_word_ becomes `(` `*` _expression_ `)` `.` _word_. More details on this syntax
and semantics can be found in the [pointers](/docs/design/values.md#pointers)
design. The rest of this document describes the semantics using `.` alone for
simplicity.

A member access expression is processed using the following steps:

-   First, the word or parenthesized expression to the right of the `.` is
    [resolved](#member-resolution) to a specific member entity, called `M` in
    this document.
-   Then, if necessary, [`impl` lookup](#impl-lookup) is performed to map from a
    member of an interface to a member of the relevant `impl`, potentially
    updating `M`.
-   Then, if necessary, [instance binding](#instance-binding) is performed to
    locate the member subobject corresponding to a field name or to build a
    bound method object, producing the result of the member access expression.
-   If [instance binding is not performed](#non-instance-members), the result is
    `M`.

## Member resolution

The process of _member resolution_ determines which member `M` a member access
expression is referring to.

For a simple member access, the second operand is a word. If the first operand
is a type, facet, package, or namespace, a search for the word is performed in
the first operand. Otherwise, a search for the word is performed in the type of
the first operand. In either case, the search must succeed. In the latter case,
if the result is an instance member, then [instance binding](#instance-binding)
is performed on the first operand.

For a compound member access, the second operand is evaluated as a compile-time
constant to determine the member being accessed. The evaluation is required to
succeed and to result in a member of a type, interface, or non-type facet. If
the result is an instance member, then [instance binding](#instance-binding) is
always performed on the first operand.

### Package and namespace members

If the first operand is a package or namespace name, the expression must be a
simple member access expression. The _word_ must name a member of that package
or namespace, and the result is the package or namespace member with that name.

An expression that names a package or namespace can only be used as the first
operand of a member access or as the target of an `alias` declaration.

```
namespace MyNamespace;
fn MyNamespace.MyFunction() {}

// ✅ OK, can alias a namespace.
alias MyNS = MyNamespace;
fn CallMyFunction() { MyNS.MyFunction(); }

// ❌ Error: a namespace is not a value.
let MyNS2:! auto = MyNamespace;

fn CallMyFunction2() {
  // ❌ Error: cannot perform compound member access into a namespace.
  MyNamespace.(MyNamespace.MyFunction)();
}
```

The first operand may also be the keyword `package`, as in `package.Foo`, to
name the `Foo` member of the current package. This can be used to disambiguate
between different `Foo` definitions, as in:

```carbon
// This defines `package.Foo`
class Foo {}
class Bar {
  // This defines `Bar.Foo`, or equivalently `package.Bar.Foo`.
  class Foo {}
  fn F() {
    // ✅ OK, `x` has type `Foo` from the outer scope.
    var x: package.Foo = {};

    // ❌ Error: ambiguous;
    // `Foo` could mean `package.Foo` or `Bar.Foo`.
    var y: Foo = {};
  }
}
```

### Types and facets

If the first operand is a type or facet, it must be a compile-time constant.
This disallows member access into a type except during compile-time, see leads
issue [#1293](https://github.com/carbon-language/carbon-lang/issues/1293).

Like the previous case, types (including
[facet types](/docs/design/generics/terminology.md#facet-type)) have member
names, and lookup searches those names. For example:

-   `i32.Least` finds the member constant `Least` of the type `i32`.
-   `Add.Op` finds the member function `Op` of the interface `Add`. Because a
    facet type is a type, this is a special case of the previous bullet.

Unlike the previous case, both simple and compound member access is allowed.

Non-type facets, such as `T as Cowboy`, also have members. Specifically, the
members of the `impl` or `impl`s that form the implementation of `T as Cowboy`.
Being part of the `impl` rather than the interface, no further
[`impl` lookup](#impl-lookup) is needed.

```carbon
interface Cowboy {
  fn Draw[self: Self]();
}

interface Renderable {
  fn Draw[self: Self]();
}

class Avatar {
  extend impl Avatar as Cowboy;
  extend impl Avatar as Renderable;
}
```

Simple member access `(Avatar as Cowboy).Draw` finds the `Cowboy.Draw`
implementation for `Avatar`, ignoring `Renderable.Draw`.

### Values

If the first operand is not a type, package, namespace, or facet it does not
have member names, and a search is performed into the type of the first operand
instead.

```carbon
interface Printable {
  fn Print[self: Self]();
}

impl i32 as Printable;

class Point {
  var x: i32;
  var y: i32;
  // Extending impl injects the name `Print` into
  // class `Point`.
  extend impl as Printable;
}

fn PrintPointTwice() {
  var p: Point = {.x = 0, .y = 0};

  // ✅ OK, `x` found in type of `p`, namely `Point`.
  p.x = 1;
  // ✅ OK, `y` found in the type `Point`.
  p.(Point.y) = 1;

  // ✅ OK, `Print` found in type of `p`, namely `Point`.
  p.Print();
  // ✅ OK, `Print` found in the type `Printable`, and
  // `Printable.Print` found in the type of `p`.
  p.(Printable.Print)();
}
```

### Facet binding

A search for members of a facet binding `T:! C` treats the facet binding as an
[archetype](/docs/design/generics/terminology.md#archetype), and finds members
of the facet `T` of facet type `C`.

For example:

```
interface Printable {
  fn Print[self: Self]();
}

fn GenericPrint[T:! Printable](a: T) {
  // ✅ OK, type of `a` is the facet binding `T`;
  // `Print` found in the facet `T as Printable`.
  a.Print();
}
```

**Note:** If lookup is performed into a type that involves a template binding,
the lookup will be performed both in the context of the template definition and
in the context of the template instantiation, as described in
[the "compile-time bindings" section](#compile-time-bindings). The results of
these lookups are [combined](#lookup-ambiguity).

#### Compile-time bindings

If the value or type of the first operand depends on a checked or template
generic parameter, or in fact any
[compile-time binding](/docs/design/generics/terminology.md#bindings), the
lookup is performed from a context where the value of that binding is unknown.
Evaluation of an expression involving the binding may still succeed, but will
result in a symbolic value involving that binding.

```carbon
class GenericWrapper(T:! type) {
  var field: T;
}
fn F[T:! type](x: GenericWrapper(T)) -> T {
  // ✅ OK, finds `GenericWrapper(T).field`.
  return x.field;
}

interface Renderable {
  fn Draw[self: Self]();
}
fn DrawChecked[T:! Renderable](c: T) {
<<<<<<< HEAD
  // `Draw` resolves to `(T as Renderable).Draw`.
=======
  // `Draw` resolves to `(T as Renderable).Draw` or
  // `T.(Renderable.Draw)`.
>>>>>>> 8e8041ab
  c.Draw();
}

class Cowboy { fn Draw[self: Self](); }
impl Cowboy as Renderable { fn Draw[self: Self](); }

fn CallsDrawChecked(c: Cowboy) {
  // ✅ Calls member of `impl Cowboy as Renderable`.
  DrawChecked(c);
  // In contrast to this which calls member of `Cowboy`:
  c.Draw();
}
```

If the value or type depends on any template bindings, the lookup is redone from
a context where the values of those bindings are known, but where the values of
any symbolic bindings are still unknown. The lookup results from these two
contexts are [combined](#lookup-ambiguity).

```carbon
fn DrawTemplate[template T:! type](c: T) {
  // `Draw` not found in `type`, looked up in the
  // actual deduced value of `T`.
  c.Draw();
}

fn CallsDrawTemplate(c: Cowboy) {
  // ✅ Calls member of `Cowboy`:
  DrawTemplate(c);
  // Same behavior as:
  c.Draw();
}
```

Since we have decided to forbid specialization of class templates, see
[proposal #2200: Template generics](https://github.com/carbon-language/carbon-lang/pull/2200),
the compiler can assume the body of a templated class will be the same for all
argument values:

```carbon
class TemplateWrapper(template T:! type) {
  var field: T;
}
fn G[template T:! type](x: TemplateWrapper(T)) -> T {
  // ✅ Allowed, finds `TemplateWrapper(T).field`.
  return x.field;
}
```

In addition, the lookup will be performed again when `T` is known. This allows
cases where the lookup only succeeds for specific values of `T`:

```carbon
class HasField {
  var field: i32;
}
class DerivingWrapper(template T:! type) {
  extend base: T;
}
fn H[template T:! type](x: DerivingWrapper(T)) -> i32 {
  // ✅ Allowed, but no name `field` found in template
  // definition of `DerivingWrapper`.
  return x.field;
}
fn CallH(a: DerivingWrapper(HasField),
         b: DerivingWrapper(i32)) {
  // ✅ Member `field` in base class found in instantiation.
  var x: i32 = H(a);
  // ❌ Error, no member `field` in type of `b`.
  var y: i32 = H(b);
}
```

**Note:** All lookups are done from a context where the values of any symbolic
bindings that are in scope are unknown. Unlike for a template binding, the
actual value of a symbolic binding never affects the result of member
resolution.

#### Lookup ambiguity

Multiple lookups can be performed when resolving a member access expression with
a [template binding](#compile-time-bindings). We resolve this the same way as
when looking in multiple interfaces that are
[combined with `&`](/docs/design/generics/details.md#combining-interfaces-by-anding-facet-types):

-   If more than one distinct member is found, after performing
    [`impl` lookup](#impl-lookup) if necessary, the lookup is ambiguous, and the
    program is invalid.
-   If no members are found, the program is invalid.
-   Otherwise, the result of combining the lookup results is the unique member
    that was found.

```carbon
interface Renderable {
  fn Draw[self: Self]();
}

fn DrawTemplate2[template T:! Renderable](c: T) {
  // Member lookup finds `(T as Renderable).Draw` and the
  // `Draw` member of the actual deduced value of `T`, if any.
  c.Draw();
}

class Cowboy { fn Draw[self: Self](); }
impl Cowboy as Renderable { fn Draw[self: Self](); }

class Pig { }
impl Pig as Renderable {
  fn Draw[self: Self]();
}

class RoundWidget {
  impl as Renderable {
    fn Draw[self: Self]();
  }
  alias Draw = Renderable.Draw;
}

class SquareWidget {
  fn Draw[self: Self]() {}
  impl as Renderable {
    alias Draw = Self.Draw;
  }
}

fn FlyTemplate[template T:! type](c: T) {
  c.Fly();
}

fn Draw(c: Cowboy, p: Pig, r: RoundWidget, s: SquareWidget) {
  // ❌ Error: ambiguous. `Cowboy.Draw` and
  // `(Cowboy as Renderable).Draw` are different.
  DrawTemplate2(c);

  // ✅ OK, lookup in type `Pig` finds nothing, so uses
  // lookup in facet type `Pig as Renderable`.
  DrawTemplate2(p);

  // ✅ OK, lookup in type `RoundWidget` and lookup in facet
  // type `RoundWidget as Renderable` find the same entity.
  DrawTemplate2(r);

  // ✅ OK, lookup in type `SquareWidget` and lookup in facet
  // type `SquareWidget as Renderable` find the same entity.
  DrawTemplate2(s);

  // ❌ Error: `Fly` method not found in `Pig` or
  // `Pig as type`.
  FlyTemplate(p);
}
```

## `impl` lookup

`impl` lookup maps a member of an interface to the corresponding member of the
relevant `impl`. It is performed when member access names an interface member,
except when the member was found by a search of a facet type scope in a simple
member access expression.

### `impl` lookup for simple member access

For a simple member access `a.b` where `b` names a member of an interface `I`:

-   If the interface member was found by searching a
    non-[facet-type](/docs/design/generics/terminology.md#facet-type) scope `T`,
    for example a class or an adapter, then `impl` lookup is performed for
    `T as I`.
    -   In the case where the member was found in a base class of the class that
        was searched, `T` is the derived class that was searched, not the base
        class in which the name was declared.
    -   More generally, if the member was found in something the type extends,
        such as a facet type or mixin, `T` is the type that was initially
        searched, not what it extended.
-   Otherwise, `impl` lookup is not performed.

The appropriate `impl T as I` implementation is located. The program is invalid
if no such `impl` exists. When `T` or `I` depends on a symbolic binding, a
suitable constraint must be specified to ensure that such an `impl` will exist.
When `T` or `I` depends on a template binding, this check is deferred until the
value for the template binding is known.

`M` is replaced by the member of the `impl` that corresponds to `M`.

[Instance binding](#instance-binding) may also apply if the member is an
instance member.

For example:

```carbon
interface Addable {
  // #1
  fn Add[self: Self](other: Self) -> Self;
  // #2
  default fn Sum[Seq:! Iterable where .ValueType = Self](seq: Seq) -> Self {
    // ...
  }
  alias AliasForSum = Sum;
}

class Integer {
  extend impl as Addable {
    // #3
    fn Add[self: Self](other: Self) -> Self;
    // #4, generated from default implementation for #2.
    // fn Sum[...](...);
  }

  alias AliasForAdd = Addable.Add;
}
```

-   For `Integer.Sum`, member resolution resolves the name `Sum` to \#2, which
    is not an instance member. `impl` lookup then locates the
    `impl Integer as Addable`, and determines that the member access refers to
    \#4.
-   For `i.Add(j)` where `i: Integer`, member resolution resolves the name `Add`
    to \#1, which is an instance member. `impl` lookup then locates the
    `impl Integer as Addable`, and determines that the member access refers to
    \#3. Finally, instance binding will be performed as described later.
-   `Integer.AliasForAdd` finds \#3, the `Add` member of the facet type
    `Integer as Addable`, not \#1, the interface member `Addable.Add`.
-   `i.AliasForAdd`, with `i: Integer`, finds \#3, the `Add` member of the facet
    type `Integer as Addable`, and performs
    [instance binding](#instance-binding) since the member is an instance
    member.
-   `Addable.AliasForSum` finds \#2, the member in the interface `Addable`, and
    does not perform `impl` lookup.

**Note:** When an interface member is added to a class by an alias, `impl`
lookup is not performed as part of handling the alias, but will happen when
naming the interface member as a member of the class.

```carbon
interface Renderable {
  // #5
  fn Draw[self: Self]();
}

class RoundWidget {
  impl as Renderable {
    // #6
    fn Draw[self: Self]();
  }
  // `Draw` names #5, the member of the `Renderable` interface.
  alias Draw = Renderable.Draw;
}

class SquareWidget {
  // #7
  fn Draw[self: Self]() {}
  impl as Renderable {
    alias Draw = Self.Draw;
  }
}

fn DrawWidget(r: RoundWidget, s: SquareWidget) {
  // ✅ OK: In the inner member access, the name `Draw` resolves to the
  // member `Draw` of `Renderable`, #5, which `impl` lookup replaces with
  // the member `Draw` of `impl RoundWidget as Renderable`, #6.
  // The outer member access then forms a bound member function that
  // calls #6 on `r`, as described in "Instance binding".
  r.(RoundWidget.Draw)();

  // ✅ OK: In the inner member access, the name `Draw` resolves to the
  // member `Draw` of `SquareWidget`, #7.
  // The outer member access then forms a bound member function that
  // calls #7 on `s`.
  s.(SquareWidget.Draw)();

  // ❌ Error: In the inner member access, the name `Draw` resolves to the
  // member `Draw` of `SquareWidget`, #7.
  // The outer member access fails because we can't call
  // #7, `Draw[self: SquareWidget]()`, on a `RoundWidget` object `r`.
  r.(SquareWidget.Draw)();

  // ❌ Error: In the inner member access, the name `Draw` resolves to the
  // member `Draw` of `Renderable`, #5, which `impl` lookup replaces with
  // the member `Draw` of `impl RoundWidget as Renderable`, #6.
  // The outer member access fails because we can't call
  // #6, `Draw[self: RoundWidget]()`, on a `SquareWidget` object `s`.
  s.(RoundWidget.Draw)();
}

base class WidgetBase {
  // ✅ OK, even though `WidgetBase` does not implement `Renderable`.
  alias Draw = Renderable.Draw;

  fn DrawAll[T:! Renderable](v: Vector(T)) {
    for (var w: T in v) {
      // ✅ OK. Unqualified lookup for `Draw` finds alias `WidgetBase.Draw`
      // to `Renderable.Draw`, which does not perform `impl` lookup yet.
      // Then the compound member access expression performs `impl` lookup
      // into `impl T as Renderable`, since `T` is known to implement
      // `Renderable`. Finally, the member function is bound to `w` as
      // described in "Instance binding".
      w.(Draw)();

      // ❌ Error: `Self.Draw` performs `impl` lookup, which fails
      // because `WidgetBase` does not implement `Renderable`.
      w.(Self.Draw)();
    }
  }
}

class TriangleWidget {
  extend base: WidgetBase;
  impl as Renderable;
}
fn DrawTriangle(t: TriangleWidget) {
  // ✅ OK: name `Draw` resolves to `Draw` member of `WidgetBase`, which
  // is `Renderable.Draw`. Then impl lookup replaces that with `Draw`
  // member of `impl TriangleWidget as Renderable`.
  t.Draw();
}
```

### `impl` lookup for compound member access

For a compound member access `a.(b)` where `b` names a member of an interface
`I`, `impl` lookup is performed for `T as I`, where:

-   If `b` is an instance member, `T` is the type of `a`. In this case,
    [instance binding](#instance-binding) is always performed.
-   Otherwise, `a` is implicitly converted to `I`, and `T` is the result of
    symbolically evaluating the converted expression. In this case,
    [instance binding](#instance-binding) is never performed.

For example:

```carbon
fn AddTwoIntegers(a: Integer, b: Integer) -> Integer {
  // Since `Addable.Add` is an instance member of `Addable`, `T`
  // is set to the type of `a`, and so uses `Integer as Addable`.
  return a.(Addable.Add)(b);
  //      ^ impl lookup and instance binding here
  // Impl lookup transforms this into #3:
  //   return a.((Integer as Addable).Add)(b);
  // which no longer requires impl lookup.

  // ❌ By the same logic, in this example, `T` is set to the
  // type of `Integer`, and so uses `type as Addable`, which
  // isn't implemented.
  return Integer.(Addable.Add)(...);
}

fn SumIntegers(v: Vector(Integer)) -> Integer {
  // Since `Addable.Sum` is a  non-instance member of `Addable`,
  // `Integer` is implicitly converted to `Addable`, and so uses
  // `Integer as Addable`.
  Integer.(Addable.Sum)(v);
  //     ^ impl lookup but no instance binding here
  // Impl lookup transforms this into #4:
  //   ((Integer as Addable).Sum)(v);
  // which no longer requires impl lookup.

  var a: Integer;
  // ❌ This is an error since `a` does not implicitly convert to
  // a type.
  a.(Addable.Sum)(v);
}
```

## Instance binding

Next, _instance binding_ may be performed. This associates an expression with a
particular object instance. For example, this is the value bound to `self` when
calling a method.

For the simple member access syntax `x.y`, if `x` is an entity that has member
names, such as a namespace or a type, then `y` is looked up within `x`, and
instance binding is not performed. Otherwise, `y` is looked up within the type
of `x` and instance binding is performed if an instance member is found.

If instance binding is performed:

-   For a field member in class `C`, `x` is required to be of type `C` or of a
    type derived from `C`. The result is the corresponding subobject within `x`.
    If `x` is an
    [initializing expression](/docs/design/values.md#initializing-expressions),
    then a
    [temporary is materialized](/docs/design/values.md#temporary-materialization)
    for `x`. The result of `x.y` has the same
    [expression category](/docs/design/values.md#expression-categories) as the
    possibly materialized `x`.

    ```carbon
    class Size {
      var width: i32;
      var height: i32;
    }

    var dims: Size = {.width = 1, .height = 2};
    // `dims.width` denotes the field `width` of the object `dims`.
    Print(dims.width);
    // `dims` is a reference expression, so `dims.height` is a
    // reference expression.
    dims.height = 3;

    fn GetSize() -> Size;
    // `GetSize()` returns an initializing expression, which is
    // materialized as a temporary on member access, so
    // `GetSize().width` is an ephemeral reference expression.
    Print(GetSize().width);
    ```

-   For a method, the result is a _bound method_, which is a value `F` such that
    a function call `F(args)` behaves the same as a call to `M(args)` with the
    `self` parameter initialized by a corresponding recipient argument:

    -   If the method declares its `self` parameter with `addr`, the recipient
        argument is `&x`.
    -   Otherwise, the recipient argument is `x`.

    ```carbon
    class Blob {
      fn Mutate[addr self: Self*](n: i32);
    }
    fn F(p: Blob*) {
      // ✅ OK, forms bound method `((*p).M)` and calls it.
      // This calls `Blob.Mutate` with `self` initialized by `&(*p)`
      // and `n` initialized by `5`.
      (*p).Mutate(5);

      // ✅ OK, same as above.
      let bound_m: auto = (*p).Mutate;
      bound_m(5);
    }
    ```

The compound member access syntax `x.(Y)`, where `Y` names an instance member,
always performs instance binding. It is an error if `Y` is already bound to an
instance member. For example:

```carbon
interface DebugPrint {
  // instance member
  fn Print[self:Self]();
}
impl i32 as DebugPrint;
impl type as DebugPrint;

fn Debug() {
  var i: i32 = 1;

  // Prints `1` using `(i32 as DebugPrint).Print` bound to `i`.
  i.(DebugPrint.Print)();

  // Prints `i32` using `(type as DebugPrint).Print` bound to `i32`.
  i32.(DebugPrint.Print)();

  // ❌ This is an error since `i32.(DebugPrint.Print)` is already
  // bound, and may not be bound again to `i`.
  i.(i32.(DebugPrint.Print))();
}
```

To get the `M` member of interface `I` for a type `T`, use `(T as I).M`, as this
doesn't attempt to perform instance binding on `T`, in contrast to `T.(I.M)`.

## Non-instance members

If instance binding is not performed, the result is the member `M` determined by
member resolution and `impl` lookup. Evaluating the member access expression
evaluates the first argument and discards the result.

An expression that names an instance member, but for which instance binding is
not performed, can only be used as the second operand of a compound member
access or as the target of an `alias` declaration.

```carbon
class C {
  fn StaticMethod();
  var field: i32;
  class Nested {}
}
fn CallStaticMethod(c: C) {
  // ✅ OK, calls `C.StaticMethod`.
  C.StaticMethod();

  // ✅ OK, evaluates expression `c`, discards the result, then
  // calls `C.StaticMethod`.
  c.StaticMethod();

  // ❌ Error: name of instance member `C.field` can only be used in
  // a member access or alias.
  C.field = 1;
  // ✅ OK, instance binding is performed by outer member access,
  // same as `c.field = 1;`
  c.(C.field) = 1;

  // ✅ OK
  let T:! type = C.Nested;
  // ❌ Error: value of `:!` binding is not compile-time because it
  // refers to local variable `c`.
  let U:! type = c.Nested;
}
```

## Non-vacuous member access restriction

The first operand of a member access expression must be used in some way: a
compound member access must result in `impl` lookup, instance binding, or both.
In a simple member access, this always holds, because the first operand is
always used for lookup.

```
interface Printable {
  fn Print[self: Self]();
}
impl i32 as Printable;

fn MemberAccess(n: i32) {
  // ✅ OK: `(i32 as Printable).Print` is the `Print` member of the
  // `i32 as Printable` facet corresponding to the `Printable.Print`
  // interface member.
  // `n.((i32 as Printable).Print)` is that member function bound to `n`.
  n.((i32 as Printable).Print)();

  // ✅ Same as above, `n.(Printable.Print)` is effectively interpreted
  // as `n.((T as Printable).Print)()`, where `T` is the type of `n`.
  // Performs impl lookup and then instance binding.
  n.(Printable.Print)();
}

interface Factory {
  fn Make() -> Self;
}
impl i32 as Factory;

// ✅ OK, member `Make` of interface `Factory`.
alias X1 = Factory.Make;
// ❌ Error, compound access without impl lookup or instance binding.
alias X2 = Factory.(Factory.Make);
// ✅ OK, member `Make` of `impl i32 as Factory`.
alias X3 = (i32 as Factory).Make;
// ❌ Error, compound access without impl lookup or instance binding.
alias X4 = i32.((i32 as Factory).Make);
```

## Precedence and associativity

Member access expressions associate left-to-right:

```
class A {
  class B {
    fn F();
  }
}
interface B {
  fn F();
}
impl A as B;

fn Use(a: A) {
  // Calls member `F` of class `A.B`.
  (a.B).F();
  // Calls member `F` of interface `B`, as implemented by type `A`.
  a.(B.F)();
  // Same as `(a.B).F()`.
  a.B.F();
}
```

Member access has lower precedence than primary expressions, and higher
precedence than all other expression forms.

```
// ✅ OK, `*` has lower precedence than `.`. Same as `(A.B)*`.
var p: A.B*;
// ✅ OK, `1 + (X.Y)` not `(1 + X).Y`.
var n: i32 = 1 + X.Y;
```

## Alternatives considered

-   [Separate syntax for static versus dynamic access, such as `::` versus `.`](/proposals/p0989.md#separate-syntax-for-static-versus-dynamic-access)
-   [Use a different lookup rule for names in templates](/proposals/p0989.md#use-a-different-lookup-rule-in-templates)
-   [Meaning of `Type.Interface`](/proposals/p0989.md#meaning-of-typeinterface)

## References

-   Proposal
    [#989: member access expressions](https://github.com/carbon-language/carbon-lang/pull/989)
-   [Question for leads: constrained template name lookup](https://github.com/carbon-language/carbon-lang/issues/949)
-   Proposal
    [#2360: Types are values of type `type`](https://github.com/carbon-language/carbon-lang/pull/2360)
-   Proposal
    [#2550: Simplified package declaration for the `Main` package](https://github.com/carbon-language/carbon-lang/pull/2550)<|MERGE_RESOLUTION|>--- conflicted
+++ resolved
@@ -300,12 +300,8 @@
   fn Draw[self: Self]();
 }
 fn DrawChecked[T:! Renderable](c: T) {
-<<<<<<< HEAD
-  // `Draw` resolves to `(T as Renderable).Draw`.
-=======
   // `Draw` resolves to `(T as Renderable).Draw` or
   // `T.(Renderable.Draw)`.
->>>>>>> 8e8041ab
   c.Draw();
 }
 
