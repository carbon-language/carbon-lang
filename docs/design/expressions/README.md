--- conflicted
+++ resolved
@@ -164,13 +164,8 @@
     negation & complement & incDec --> pointer
     unary --> negation & complement
     %% Use a longer arrow here to put `not` next to `and` and `or`.
-<<<<<<< HEAD
-    not -------> memberCallIndex
+    not -------> suffixOps
     multiplication & modulo & bitwise_and & bitwise_or & bitwise_xor & shift --> unary
-=======
-    not -------> suffixOps
-    as & multiplication & modulo & bitwise_and & bitwise_or & bitwise_xor & shift --> unary
->>>>>>> 4132c6a6
     addition --> multiplication
     comparison --> as & addition & modulo & bitwise_and & bitwise_or & bitwise_xor & shift
     logicalOperand --> comparison & not
