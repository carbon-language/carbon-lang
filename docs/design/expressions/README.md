# Expressions

<!--
Part of the Carbon Language project, under the Apache License v2.0 with LLVM
Exceptions. See /LICENSE for license information.
SPDX-License-Identifier: Apache-2.0 WITH LLVM-exception
-->

<!-- toc -->

## Table of contents

-   [Overview](#overview)
<<<<<<< HEAD
-   [Names](#names)
-   [Implicit conversions](#implicit-conversions)
=======
-   [Precedence](#precedence)
-   [Names](#names)
    -   [Unqualified names](#unqualified-names)
    -   [Qualified names and member access](#qualified-names-and-member-access)
-   [Operators](#operators)
-   [Conversions and casts](#conversions-and-casts)
-   [`if` expressions](#if-expressions)
-   [Alternatives considered](#alternatives-considered)
-   [References](#references)
>>>>>>> 0a8265f9

<!-- tocstop -->

## Overview

Expressions are the portions of Carbon syntax that produce values. Because types
in Carbon are values, this includes anywhere that a type is specified.

```
fn Foo(a: i32*) -> i32 {
  return *a;
}
```

Here, the parameter type `i32*`, the return type `i32`, and the operand `*a` of
the `return` statement are all expressions.

<<<<<<< HEAD
## Names

Names are a primitive component of Carbon expressions. They come in two forms:

-   Any word that is not a keyword and not preceded by a `.` is an
    [unqualified name](unqualified_names.md), and is looked up in the enclosing
    scopes.
-   Any word that is preceded by a `.` is a qualified name, and is looked up in
    the value to the left of the `.`.

```
// `F`, `a`, and `b` are unqualified names. `c` is a qualified name.
F(a + b.c);
// `x` and `y` are unqualified names. `z` is a qualified name.
x.(y.z)();
```

## Implicit conversions
=======
## Precedence

Expressions are interpreted based on a partial
[precedence ordering](https://en.wikipedia.org/wiki/Order_of_operations).
Expression components which lack a relative ordering must be disambiguated by
the developer, for example by adding parentheses; otherwise, the expression will
be invalid due to ambiguity. Precedence orderings will only be added when it's
reasonable to expect most developers to understand the precedence without
parentheses.

The precedence diagram is defined thusly:

```mermaid
%%{init: {'themeVariables': {'fontFamily': 'monospace'}}}%%
graph BT
    parens["(...)"]

    braces["{...}"]
    click braces "https://github.com/carbon-language/carbon-lang/blob/trunk/docs/design/classes.md#literals"

    unqualifiedName["x"]
    click unqualifiedName "https://github.com/carbon-language/carbon-lang/blob/trunk/docs/design/expressions/README.md#unqualified-names"

    memberAccess>"x.y<br>
                    x.(...)"]
    click memberAccess "https://github.com/carbon-language/carbon-lang/blob/trunk/docs/design/expressions/member_access.md"

    as["x as T"]
    click as "https://github.com/carbon-language/carbon-lang/blob/trunk/docs/design/expressions/implicit_conversions.md"

    not["not x"]
    click not "https://github.com/carbon-language/carbon-lang/blob/trunk/docs/design/expressions/logical_operators.md"

    comparison["x == y<br>
                x != y<br>
                x < y<br>
                x <= y<br>
                x > y<br>
                x >= y"]
    click comparison "https://github.com/carbon-language/carbon-lang/blob/trunk/docs/design/expressions/comparison_operators.md"

    and>"x and y"]
    click and "https://github.com/carbon-language/carbon-lang/blob/trunk/docs/design/expressions/logical_operators.md"

    or>"x or y"]
    click or "https://github.com/carbon-language/carbon-lang/blob/trunk/docs/design/expressions/logical_operators.md"

    if>"if x then y else z"]
    click if "https://github.com/carbon-language/carbon-lang/blob/trunk/docs/design/expressions/if.md"

    expressionEnd["x;"]

    memberAccess --> parens & braces & unqualifiedName
    as & not --> memberAccess
    comparison --> as
    and & or --> comparison & not
    if & expressionEnd --> and & or
```

The diagram's attributes are:

-   Each node represents a precedence group.

-   When an expression is composed from different precedence groups, the
    interpretation is determined by the precedence edges:

    -   A precedence edge A --> B means that A is lower precedence than B, so A
        can contain B without parentheses. For example, `or --> not` means that
        `not x or y` is treated as `(not x) or y`.

    -   Precedence edges are transitive. For example, `or --> == --> as` means
        that `or` is lower precedence than `as`.

-   When an expression is composed from a single precedence group, the
    interpretation is determined by the
    [associativity](https://en.wikipedia.org/wiki/Operator_associativity) of the
    precedence group:

    ```mermaid
    graph TD
        non["Non-associative"]
        left>"Left associative"]
    ```

    -   For example, `+` and `-` are left-associative and in the same precedence
        group, so `a + b + c - d` is treated as `((a + b) + c) - d`.

## Names

### Unqualified names

An _unqualified name_ is a [word](../lexical_conventions/words.md) that is not a
keyword and is not preceded by a period (`.`).

**TODO:** Name lookup rules for unqualified names.

### Qualified names and member access

A _qualified name_ is a word that is prefixed by a period. Qualified names
appear in the following contexts:

-   [Designators](/docs/design/classes.md#literals): `.` _word_
-   [Direct member access expressions](member_access.md): _expression_ `.`
    _word_

```
var x: auto = {.hello = 1, .world = 2};
                ^^^^^       ^^^^^ qualified name
               ^^^^^^      ^^^^^^ designator

x.hello = x.world;
  ^^^^^     ^^^^^ qualified name
^^^^^^^   ^^^^^^^ member access expression
```

Qualified names refer to members of an entity determined by the context in which
the expression appears. For a member access, the entity is named by the
expression preceding the period. In a struct literal, the entity is the struct
type. For example:

```
package Foo api;
namespace N;
fn N.F() {}

fn G() {
  // Same as `(Foo.N).F()`.
  // `Foo.N` names namespace `N` in package `Foo`.
  // `(Foo.N).F` names function `F` in namespace `N`.
  Foo.N.F();
}

// `.n` refers to the member `n` of `{.n: i32}`.
fn H(a: {.n: i32}) -> i32 {
  // `a.n` is resolved to the member `{.n: i32}.n`,
  // and names the corresponding subobject of `a`.
  return a.n;
}

fn J() {
  // `.n` refers to the member `n of `{.n: i32}`.
  H({.n = 5 as i32});
}
```

Member access expressions associate left-to-right. If the member name is more
complex than a single _word_, an indirect member access expression can be used,
with parentheses around the member name:

-   _expression_ `.` `(` _member-access-expression_ `)`

```
interface I { fn F[me: Self](); }
class X {}
external impl X as I { fn F[me: Self]() {} }

// `x.I.F()` would mean `(x.I).F()`.
fn Q(x: X) { x.(I.F)(); }
```

## Operators

Most expressions are modeled as operators:

| Category   | Operator                        | Syntax    | Function                                                              |
| ---------- | ------------------------------- | --------- | --------------------------------------------------------------------- |
| Conversion | [`as`](as_expressions.md)       | `x as T`  | Converts the value `x` to the type `T`.                               |
| Logical    | [`and`](logical_operators.md)   | `x and y` | A short-circuiting logical AND: `true` if both operands are `true`.   |
| Logical    | [`or`](logical_operators.md)    | `x or y`  | A short-circuiting logical OR: `true` if either operand is `true`.    |
| Logical    | [`not`](logical_operators.md)   | `not x`   | Logical NOT: `true` if the operand is `false`.                        |
| Comparison | [`==`](comparison_operators.md) | `x == y`  | Equality: `true` if `x` is equal to `y`.                              |
| Comparison | [`!=`](comparison_operators.md) | `x != y`  | Inequality: `true` if `x` is not equal to `y`.                        |
| Comparison | [`<`](comparison_operators.md)  | `x < y`   | Less than: `true` if `x` is less than `y`.                            |
| Comparison | [`<=`](comparison_operators.md) | `x <= y`  | Less than or equal: `true` if `x` is less than or equal to `y`.       |
| Comparison | [`>`](comparison_operators.md)  | `x > y`   | Greater than: `true` if `x` is greater than to `y`.                   |
| Comparison | [`>=`](comparison_operators.md) | `x >= y`  | Greater than or equal: `true` if `x` is greater than or equal to `y`. |

## Conversions and casts
>>>>>>> 0a8265f9

When an expression appears in a context in which an expression of a specific
type is expected, [implicit conversions](implicit_conversions.md) are applied to
convert the expression to the target type.

Expressions can also be converted to a specific type using an
[`as` expression](as_expressions.md).

```
fn Bar(n: i32);
fn Baz(n: i64) {
  // OK, same as Bar(n as i32)
  Bar(n);
}
```

## `if` expressions

An [`if` expression](if.md) chooses between two expressions.

```
fn Run(args: Span(StringView)) {
  var file: StringView = if args.size() > 1 then args[1] else "/dev/stdin";
}
```

`if` expressions are analogous to `?:` ternary expressions in C and C++.

## Alternatives considered

Other expression documents will list more alternatives; this lists alternatives
not noted elsewhere.

-   [Total order](/proposals/p0555.md#total-order)
-   [Different precedence for different operands](/proposals/p0555.md#different-precedence-for-different-operands)
-   [Require less than a partial order](/proposals/p0555.md#require-less-than-a-partial-order)

## References

Other expression documents will list more references; this lists references not
noted elsewhere.

-   Proposal
    [#555: Operator precedence](https://github.com/carbon-language/carbon-lang/pull/555).<|MERGE_RESOLUTION|>--- conflicted
+++ resolved
@@ -11,10 +11,6 @@
 ## Table of contents
 
 -   [Overview](#overview)
-<<<<<<< HEAD
--   [Names](#names)
--   [Implicit conversions](#implicit-conversions)
-=======
 -   [Precedence](#precedence)
 -   [Names](#names)
     -   [Unqualified names](#unqualified-names)
@@ -24,7 +20,6 @@
 -   [`if` expressions](#if-expressions)
 -   [Alternatives considered](#alternatives-considered)
 -   [References](#references)
->>>>>>> 0a8265f9
 
 <!-- tocstop -->
 
@@ -42,26 +37,6 @@
 Here, the parameter type `i32*`, the return type `i32`, and the operand `*a` of
 the `return` statement are all expressions.
 
-<<<<<<< HEAD
-## Names
-
-Names are a primitive component of Carbon expressions. They come in two forms:
-
--   Any word that is not a keyword and not preceded by a `.` is an
-    [unqualified name](unqualified_names.md), and is looked up in the enclosing
-    scopes.
--   Any word that is preceded by a `.` is a qualified name, and is looked up in
-    the value to the left of the `.`.
-
-```
-// `F`, `a`, and `b` are unqualified names. `c` is a qualified name.
-F(a + b.c);
-// `x` and `y` are unqualified names. `z` is a qualified name.
-x.(y.z)();
-```
-
-## Implicit conversions
-=======
 ## Precedence
 
 Expressions are interpreted based on a partial
@@ -153,10 +128,10 @@
 
 ### Unqualified names
 
-An _unqualified name_ is a [word](../lexical_conventions/words.md) that is not a
-keyword and is not preceded by a period (`.`).
-
-**TODO:** Name lookup rules for unqualified names.
+An [_unqualified name_](unqualified_names.md) is a
+[word](../lexical_conventions/words.md) that is not a keyword and is not
+preceded by a period (`.`). Unqualified names are looked up in the enclosing
+scopes.
 
 ### Qualified names and member access
 
@@ -240,7 +215,6 @@
 | Comparison | [`>=`](comparison_operators.md) | `x >= y`  | Greater than or equal: `true` if `x` is greater than or equal to `y`. |
 
 ## Conversions and casts
->>>>>>> 0a8265f9
 
 When an expression appears in a context in which an expression of a specific
 type is expected, [implicit conversions](implicit_conversions.md) are applied to
