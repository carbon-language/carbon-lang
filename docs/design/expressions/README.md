# Expressions

<!--
Part of the Carbon Language project, under the Apache License v2.0 with LLVM
Exceptions. See /LICENSE for license information.
SPDX-License-Identifier: Apache-2.0 WITH LLVM-exception
-->

<!-- toc -->

## Table of contents

-   [Overview](#overview)
-   [Precedence](#precedence)
-   [Names](#names)
    -   [Unqualified names](#unqualified-names)
    -   [Qualified names and member access](#qualified-names-and-member-access)
-   [Operators](#operators)
-   [Conversions and casts](#conversions-and-casts)
-   [`if` expressions](#if-expressions)
-   [Alternatives considered](#alternatives-considered)
-   [References](#references)

<!-- tocstop -->

## Overview

Expressions are the portions of Carbon syntax that produce values. Because types
in Carbon are values, this includes anywhere that a type is specified.

```
fn Foo(a: i32*) -> i32 {
  return *a;
}
```

Here, the parameter type `i32*`, the return type `i32`, and the operand `*a` of
the `return` statement are all expressions.

## Precedence

Expressions are interpreted based on a partial
[precedence ordering](https://en.wikipedia.org/wiki/Order_of_operations).
Expression components which lack a relative ordering must be disambiguated by
the developer, for example by adding parentheses; otherwise, the expression will
be invalid due to ambiguity. Precedence orderings will only be added when it's
reasonable to expect most developers to understand the precedence without
parentheses.

The precedence diagram is defined thusly:

```mermaid
%%{init: {'themeVariables': {'fontFamily': 'monospace'}}}%%
graph BT
    parens["(...)"]

    braces["{...}"]
    click braces "https://github.com/carbon-language/carbon-lang/blob/trunk/docs/design/classes.md#literals"

<<<<<<< HEAD
    negation["-x"]
=======
    unqualifiedName["x"]
    click unqualifiedName "https://github.com/carbon-language/carbon-lang/blob/trunk/docs/design/expressions/README.md#unqualified-names"

    memberAccess>"x.y<br>
                    x.(...)"]
    click memberAccess "https://github.com/carbon-language/carbon-lang/blob/trunk/docs/design/expressions/member_access.md"
>>>>>>> 2f64ccce

    as["x as T"]
    click as "https://github.com/carbon-language/carbon-lang/blob/trunk/docs/design/expressions/implicit_conversions.md"

    multiplication>"x * y<br>
                    x / y"]
    click multiplication "https://github.com/carbon-language/carbon-lang/blob/trunk/docs/design/expressions/arithmetic.md"

    addition>"x + y<br>
              x - y"]
    click addition "https://github.com/carbon-language/carbon-lang/blob/trunk/docs/design/expressions/arithmetic.md"

    modulo["x % y"]
    click modulo "https://github.com/carbon-language/carbon-lang/blob/trunk/docs/design/expressions/arithmetic.md"

    comparison["x == y<br>
                x != y<br>
                x < y<br>
                x <= y<br>
                x > y<br>
                x >= y"]
    click comparison "https://github.com/carbon-language/carbon-lang/blob/trunk/docs/design/expressions/comparison_operators.md"

    not["not x"]
    click not "https://github.com/carbon-language/carbon-lang/blob/trunk/docs/design/expressions/logical_operators.md"

    and>"x and y"]
    click and "https://github.com/carbon-language/carbon-lang/blob/trunk/docs/design/expressions/logical_operators.md"

    or>"x or y"]
    click or "https://github.com/carbon-language/carbon-lang/blob/trunk/docs/design/expressions/logical_operators.md"

    if>"if x then y else z"]
    click if "https://github.com/carbon-language/carbon-lang/blob/trunk/docs/design/expressions/if.md"

    expressionEnd["x;"]

<<<<<<< HEAD
    negation --> parens & braces
    not -----> parens & braces
    multiplication & modulo & as --> negation
    addition --> multiplication
    comparison --> modulo & addition & as
=======
    memberAccess --> parens & braces & unqualifiedName
    as & not --> memberAccess
    comparison --> as
>>>>>>> 2f64ccce
    and & or --> comparison & not
    if & expressionEnd --> and & or
```

The diagram's attributes are:

-   Each node represents a precedence group.

-   When an expression is composed from different precedence groups, the
    interpretation is determined by the precedence edges:

    -   A precedence edge A --> B means that A is lower precedence than B, so A
        can contain B without parentheses. For example, `or --> not` means that
        `not x or y` is treated as `(not x) or y`.

    -   Precedence edges are transitive. For example, `or --> == --> as` means
        that `or` is lower precedence than `as`.

-   When an expression is composed from a single precedence group, the
    interpretation is determined by the
    [associativity](https://en.wikipedia.org/wiki/Operator_associativity) of the
    precedence group:

    ```mermaid
    graph TD
        non["Non-associative"]
        left>"Left associative"]
    ```

    -   For example, `+` and `-` are left-associative and in the same precedence
        group, so `a + b + c - d` is treated as `((a + b) + c) - d`.

## Names

### Unqualified names

An _unqualified name_ is a [word](../lexical_conventions/words.md) that is not a
keyword and is not preceded by a period (`.`).

**TODO:** Name lookup rules for unqualified names.

### Qualified names and member access

A _qualified name_ is a word that is prefixed by a period. Qualified names
appear in the following contexts:

-   [Designators](/docs/design/classes.md#literals): `.` _word_
-   [Direct member access expressions](member_access.md): _expression_ `.`
    _word_

```
var x: auto = {.hello = 1, .world = 2};
                ^^^^^       ^^^^^ qualified name
               ^^^^^^      ^^^^^^ designator

x.hello = x.world;
  ^^^^^     ^^^^^ qualified name
^^^^^^^   ^^^^^^^ member access expression
```

Qualified names refer to members of an entity determined by the context in which
the expression appears. For a member access, the entity is named by the
expression preceding the period. In a struct literal, the entity is the struct
type. For example:

```
package Foo api;
namespace N;
fn N.F() {}

fn G() {
  // Same as `(Foo.N).F()`.
  // `Foo.N` names namespace `N` in package `Foo`.
  // `(Foo.N).F` names function `F` in namespace `N`.
  Foo.N.F();
}

// `.n` refers to the member `n` of `{.n: i32}`.
fn H(a: {.n: i32}) -> i32 {
  // `a.n` is resolved to the member `{.n: i32}.n`,
  // and names the corresponding subobject of `a`.
  return a.n;
}

fn J() {
  // `.n` refers to the member `n of `{.n: i32}`.
  H({.n = 5 as i32});
}
```

Member access expressions associate left-to-right. If the member name is more
complex than a single _word_, an indirect member access expression can be used,
with parentheses around the member name:

-   _expression_ `.` `(` _member-access-expression_ `)`

```
interface I { fn F[me: Self](); }
class X {}
external impl X as I { fn F[me: Self]() {} }

// `x.I.F()` would mean `(x.I).F()`.
fn Q(x: X) { x.(I.F)(); }
```

## Operators

Most expressions are modeled as operators:

| Category   | Operator                        | Syntax    | Function                                                              |
| ---------- | ------------------------------- | --------- | --------------------------------------------------------------------- |
| Conversion | [`as`](as_expressions.md)       | `x as T`  | Converts the value `x` to the type `T`.                               |
| Arithmetic | [`-`](arithmetic.md) (unary)    | `-x`      | The negation of `x`.                                                  |
| Arithmetic | [`+`](arithmetic.md)            | `x + y`   | The sum of `x` and `y`.                                               |
| Arithmetic | [`-`](arithmetic.md) (binary)   | `x - y`   | The difference of `x` and `y`.                                        |
| Arithmetic | [`*`](arithmetic.md)            | `x * y`   | The product of `x` and `y`.                                           |
| Arithmetic | [`/`](arithmetic.md)            | `x / y`   | `x` divided by `y`, or the quotient thereof.                          |
| Arithmetic | [`%`](arithmetic.md)            | `x % y`   | `x` modulo `y`.                                                       |
| Comparison | [`==`](comparison_operators.md) | `x == y`  | Equality: `true` if `x` is equal to `y`.                              |
| Comparison | [`!=`](comparison_operators.md) | `x != y`  | Inequality: `true` if `x` is not equal to `y`.                        |
| Comparison | [`<`](comparison_operators.md)  | `x < y`   | Less than: `true` if `x` is less than `y`.                            |
| Comparison | [`<=`](comparison_operators.md) | `x <= y`  | Less than or equal: `true` if `x` is less than or equal to `y`.       |
| Comparison | [`>`](comparison_operators.md)  | `x > y`   | Greater than: `true` if `x` is greater than to `y`.                   |
| Comparison | [`>=`](comparison_operators.md) | `x >= y`  | Greater than or equal: `true` if `x` is greater than or equal to `y`. |
| Logical    | [`and`](logical_operators.md)   | `x and y` | A short-circuiting logical AND: `true` if both operands are `true`.   |
| Logical    | [`or`](logical_operators.md)    | `x or y`  | A short-circuiting logical OR: `true` if either operand is `true`.    |
| Logical    | [`not`](logical_operators.md)   | `not x`   | Logical NOT: `true` if the operand is `false`.                        |

## Conversions and casts

When an expression appears in a context in which an expression of a specific
type is expected, [implicit conversions](implicit_conversions.md) are applied to
convert the expression to the target type.

Expressions can also be converted to a specific type using an
[`as` expression](as_expressions.md).

```
fn Bar(n: i32);
fn Baz(n: i64) {
  // OK, same as Bar(n as i32)
  Bar(n);
}
```

## `if` expressions

An [`if` expression](if.md) chooses between two expressions.

```
fn Run(args: Span(StringView)) {
  var file: StringView = if args.size() > 1 then args[1] else "/dev/stdin";
}
```

`if` expressions are analogous to `?:` ternary expressions in C and C++.

## Alternatives considered

Other expression documents will list more references; this lists references not
noted elsewhere.

-   [Total order](/proposals/p0555.md#total-order)
-   [Different precedence for different operands](/proposals/p0555.md#different-precedence-for-different-operands)
-   [Require less than a partial order](/proposals/p0555.md#require-less-than-a-partial-order)

## References

Other expression documents will list more references; this lists references not
noted elsewhere.

-   Proposal
    [#555: Operator precedence](https://github.com/carbon-language/carbon-lang/pull/555).<|MERGE_RESOLUTION|>--- conflicted
+++ resolved
@@ -57,16 +57,14 @@
     braces["{...}"]
     click braces "https://github.com/carbon-language/carbon-lang/blob/trunk/docs/design/classes.md#literals"
 
-<<<<<<< HEAD
-    negation["-x"]
-=======
     unqualifiedName["x"]
     click unqualifiedName "https://github.com/carbon-language/carbon-lang/blob/trunk/docs/design/expressions/README.md#unqualified-names"
 
     memberAccess>"x.y<br>
                     x.(...)"]
     click memberAccess "https://github.com/carbon-language/carbon-lang/blob/trunk/docs/design/expressions/member_access.md"
->>>>>>> 2f64ccce
+
+    negation["-x"]
 
     as["x as T"]
     click as "https://github.com/carbon-language/carbon-lang/blob/trunk/docs/design/expressions/implicit_conversions.md"
@@ -104,17 +102,12 @@
 
     expressionEnd["x;"]
 
-<<<<<<< HEAD
-    negation --> parens & braces
-    not -----> parens & braces
+    memberAccess --> parens & braces & unqualifiedName
+    negation --> memberAccess
+    not -----> memberAccess
     multiplication & modulo & as --> negation
     addition --> multiplication
     comparison --> modulo & addition & as
-=======
-    memberAccess --> parens & braces & unqualifiedName
-    as & not --> memberAccess
-    comparison --> as
->>>>>>> 2f64ccce
     and & or --> comparison & not
     if & expressionEnd --> and & or
 ```
