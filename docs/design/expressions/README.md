--- conflicted
+++ resolved
@@ -11,13 +11,9 @@
 ## Table of contents
 
 -   [Overview](#overview)
-<<<<<<< HEAD
--   [Implicit conversions](#implicit-conversions)
--   [`if` expressions](#if-expressions)
-=======
 -   [Operators](#operators)
 -   [Conversions and casts](#conversions-and-casts)
->>>>>>> 33ede711
+-   [`if` expressions](#if-expressions)
 
 <!-- tocstop -->
 
