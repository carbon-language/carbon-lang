--- conflicted
+++ resolved
@@ -236,17 +236,10 @@
 
 ##### Actions
 
-<<<<<<< HEAD
-- **Author**: Create an `Evolution > Ideas` topic to discuss the issue before
-  writing the proposal.
-- **Community**: Provide [constructive commentary](commenting_guidelines.md) for
-  ideas when feedback is solicited.
-=======
--   **Author**: Create an `Evolution > Ideas` forum topic to discuss the issue
-    before writing the proposal.
+-   **Author**: Create an `Evolution > Ideas` topic to discuss the issue before
+    writing the proposal.
 -   **Community**: Provide [constructive commentary](commenting_guidelines.md)
     for ideas when feedback is solicited.
->>>>>>> 68dd455b
 
 #### Make a proposal
 
@@ -304,19 +297,11 @@
 
 ##### Actions
 
-<<<<<<< HEAD
-- **Author**: Update, or create if needed, the `Evolution > Ideas` topic to
-  advertise the proposal and elicit early, high-level feedback.
-  - Add the topic's link to the GitHub pull request.
-- **Community**: Provide [constructive commentary](commenting_guidelines.md) for
-  ideas when feedback is solicited.
-=======
--   **Author**: Update, or create if needed, the `Evolution > Ideas` forum topic
-    to advertise the proposal and elicit early, high-level feedback.
+-   **Author**: Update, or create if needed, the `Evolution > Ideas` topic to
+    advertise the proposal and elicit early, high-level feedback.
     -   Add the topic's link to the GitHub pull request.
 -   **Community**: Provide [constructive commentary](commenting_guidelines.md)
     for ideas when feedback is solicited.
->>>>>>> 68dd455b
 
 ### Solicit and address proposal feedback
 
@@ -331,20 +316,12 @@
 
 ##### Actions
 
-<<<<<<< HEAD
-- **Author**:
-  - Replace the GitHub pull request's `WIP` label with `RFC`.
-  - Create an `Evolution > RFCs` topic.
-    - Summarize the discussion points, along with a link to the pull request.
-    - Add the topic's link to the pull request's description.
-=======
 -   **Author**:
     -   Replace the GitHub pull request's `WIP` label with `RFC`.
-    -   Create an `Evolution > RFCs` forum topic.
+    -   Create an `Evolution > RFCs` topic.
         -   Summarize the discussion points, along with a link to the pull
             request.
         -   Add the topic's link to the pull request's description.
->>>>>>> 68dd455b
 
 #### Community and reviewing team comments on proposal
 
@@ -415,19 +392,6 @@
 
 ##### Actions
 
-<<<<<<< HEAD
-- **Author**:
-  - Ensure all comments are resolved.
-  - Create a `Evolution > Review manager requests` topic asking for a review
-    manager, providing a link to the proposal's GitHub pull request.
-    - Add the topic's link to the GitHub pull request.
-- **Review manager**:
-  - Ask reviewing team members to review the proposal when needed.
-  - Double-check that comment threads are addressed by the proposal.
-  - [Update](review_managers.md#comment-deadline) the `Evolution > RFCs` topic
-    with a last call for comments.
-  - Add the `comment deadline` label to the GitHub pull request.
-=======
 -   **Author**:
     -   Ensure all comments are resolved.
     -   Create a `Evolution > Review manager requests` topic asking for a review
@@ -436,8 +400,9 @@
 -   **Review manager**:
     -   Ask reviewing team members to review the proposal when needed.
     -   Double-check that comment threads are addressed by the proposal.
-    -   Update the `Evolution > RFCs` topic with a last call for comments.
->>>>>>> 68dd455b
+    -   [Update](review_managers.md#comment-deadline) the `Evolution > RFCs`
+        topic with a last call for comments.
+    -   Add the `comment deadline` label to the GitHub pull request.
 
 ### Reviewing team makes a proposal decision
 
@@ -486,31 +451,13 @@
 
 ##### Actions
 
-<<<<<<< HEAD
-- **Author**:
-  - Respond to comments.
-- **Review manager:**
-  - Replace the GitHub pull request's `RFC` and `comment deadline` labels with
-    `needs decision`.
-  - [Create](review_managers.md#decision-request) an
-    `Evolution > Proposal decisions` topic for pre-meeting discussion.
-  - Tentatively add the decision to the meeting one week in advance (or four
-    working days, if longer), and use that meeting if necessary to reach
-    consensus.
-  - Monitor the topic for a consensus decision.
-    - If a consensus is reached, ensure there's enough information to write a
-      decision.
-- **Every reviewing team member:**
-  - Review the proposal again and make comments if needed.
-  - Participate in reaching a consensus, or explicitly stand aside.
-  - Offer justifications towards a decision.
-=======
 -   **Author**:
     -   Respond to comments.
 -   **Review manager:**
-    -   Replace the GitHub pull request's `RFC` label with `needs decision`.
-    -   Create an `Evolution > Proposal decisions` topic for pre-meeting
-        discussion.
+    -   Replace the GitHub pull request's `RFC` and `comment deadline` labels
+        with `needs decision`.
+    -   [Create](review_managers.md#decision-request) an
+        `Evolution > Proposal decisions` topic for pre-meeting discussion.
     -   Tentatively add the decision to the meeting one week in advance (or four
         working days, if longer), and use that meeting if necessary to reach
         consensus.
@@ -521,7 +468,6 @@
     -   Review the proposal again and make comments if needed.
     -   Participate in reaching a consensus, or explicitly stand aside.
     -   Offer justifications towards a decision.
->>>>>>> 68dd455b
 
 #### (optional) Use the meeting to make a proposal decision
 
@@ -564,35 +510,6 @@
 
 ##### Actions
 
-<<<<<<< HEAD
-- **Review manager**:
-  - Write the
-    [formal decision](consensus_decision_making.md#formal-decision-content),
-    possibly with help from the reviewing team.
-    - (optional): Create a GitHub issue for issues that should be revisited in
-      the future. Link to these from the GitHub pull request.
-  - If the proposal was accepted:
-    - Prepare a GitHub pull request with the decision.
-    - [Create](review_managers.md#decision-announcement) an
-      `Evolution > Announcements` topic and link to the proposal and decision
-      pull requests.
-    - Add the topic's link to the proposal's pull request.
-    - Approve the proposal's pull request for commit.
-  - If the proposal was deferred or declined:
-    - Comment on the proposal's pull request with the decision.
-    - Create an `Evolution > Announcements` topic and link to the proposal and
-      decision comment.
-- **Author**:
-  - If the proposal is accepted:
-    - Replace the GitHub pull request's `needs decision` label with `accepted`.
-    - Commit the approved pull request.
-  - If the proposal was deferred or declined, decide how best to proceed:
-    - If iterating on the proposal, replace the GitHub pull request's
-      `needs decision` label with `WIP`.
-    - If retracting the proposal, close the pull request.
-- **Reviewing team**: Help draft any rationale needed by the review manager for
-  the decision.
-=======
 -   **Review manager**:
     -   Write the
         [formal decision](consensus_decision_making.md#formal-decision-content),
@@ -601,14 +518,15 @@
             revisited in the future. Link to these from the GitHub pull request.
     -   If the proposal was accepted:
         -   Prepare a GitHub pull request with the decision.
-        -   Create an `Evolution > Announcements` forum topic and link to the
-            proposal and decision pull requests.
+        -   [Create](review_managers.md#decision-announcement) an
+            `Evolution > Announcements` topic and link to the proposal and
+            decision pull requests.
         -   Add the topic's link to the proposal's pull request.
         -   Approve the proposal's pull request for commit.
     -   If the proposal was deferred or declined:
         -   Comment on the proposal's pull request with the decision.
-        -   Create an `Evolution > Announcements` forum topic and link to the
-            proposal and decision comment.
+        -   Create an `Evolution > Announcements` topic and link to the proposal
+            and decision comment.
 -   **Author**:
     -   If the proposal is accepted:
         -   Replace the GitHub pull request's `needs decision` label with
@@ -620,7 +538,6 @@
         -   If retracting the proposal, close the pull request.
 -   **Reviewing team**: Help draft any rationale needed by the review manager
     for the decision.
->>>>>>> 68dd455b
 
 #### Community comments on proposal decision
 
@@ -669,24 +586,13 @@
 
 ##### Actions
 
-<<<<<<< HEAD
-- **Author**: Roll back the committed proposal and any dependent changes.
-- **Reviewing team member**: State new, non-consensus position on
-  `Evolution > Decisions` topic.
-- **Review manager**:
-  - Update the `Evolution > Announcements` topic to reflect the rollback.
-  - Return to
-    [asking the reviewing team for a proposal decision](#ask-the-reviewing-team-for-a-proposal-decision).
-=======
 -   **Author**: Roll back the committed proposal and any dependent changes.
 -   **Reviewing team member**: State new, non-consensus position on
-    `Evolution > Decisions` forum topic.
+    `Evolution > Decisions` topic.
 -   **Review manager**:
-    -   Update the `Evolution > Announcements` forum topic to reflect the
-        rollback.
+    -   Update the `Evolution > Announcements` topic to reflect the rollback.
     -   Return to
         [asking the reviewing team for a proposal decision](#ask-the-reviewing-team-for-a-proposal-decision).
->>>>>>> 68dd455b
 
 #### Execute on proposal decision
 
@@ -707,18 +613,10 @@
 
 ##### Actions
 
-<<<<<<< HEAD
-- **Review manager**:
-  - Update the `Evolution > Announcements` topic with the final decision.
-  - If the proposal was accepted, commit the proposal decision.
-- **Author**: Start making dependent changes to apply the proposal.
-=======
 -   **Review manager**:
-    -   Update the `Evolution > Announcements` forum topic with the final
-        decision.
+    -   Update the `Evolution > Announcements` topic with the final decision.
     -   If the proposal was accepted, commit the proposal decision.
 -   **Author**: Start making dependent changes to apply the proposal.
->>>>>>> 68dd455b
 
 ## Acknowledgements
 
