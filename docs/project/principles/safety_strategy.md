# Safety strategy

<!--
Part of the Carbon Language project, under the Apache License v2.0 with LLVM
Exceptions. See /LICENSE for license information.
SPDX-License-Identifier: Apache-2.0 WITH LLVM-exception
-->

<!-- toc -->

## Table of contents

-   [Background](#background)
    -   [What are we talking about when we discuss safety?](#what-are-we-talking-about-when-we-discuss-safety)
    -   [Safety guarantees versus hardening](#safety-guarantees-versus-hardening)
-   [Philosophy](#philosophy)
-   [Principles](#principles)
-   [Details](#details)
    -   [Incremental adoption of safety](#incremental-adoption-of-safety)
    -   [Using build modes to manage safety checks](#using-build-modes-to-manage-safety-checks)
    -   [Managing bugs without compile-time safety](#managing-bugs-without-compile-time-safety)
-   [Alternatives considered](#alternatives-considered)
    -   [Guaranteed safety by default (Rust's model)](#guaranteed-safety-by-default-rusts-model)
    -   [Runtime lifetime safety and compile-time enforced safety otherwise (Swift's model)](#runtime-lifetime-safety-and-compile-time-enforced-safety-otherwise-swifts-model)
    -   [Runtime lifetime safety and defined behavior (Java's model)](#runtime-lifetime-safety-and-defined-behavior-javas-model)

<!-- tocstop -->

## Background

Carbon's goal is to provide
[practical safety guarantees and testing mechanisms](../goals.md#practical-safety-guarantees-and-testing-mechanisms).

### What are we talking about when we discuss safety?

Safety is protection from software bugs, whether the protection is required by
the language or merely an implementation option. Safety can be decomposed into
categories of memory, type, and data race safety, based on the related security
vulnerability:

-   **Memory safety** protects against invalid memory accesses.

    -   _Spatial_ memory safety protects against accessing an address that's out
        of bounds for the source. This includes out array boundaries as well as
        dereferencing invalid pointers such as uninitialized pointers, `NULL` in
        C++, or manufactured pointer addresses.

    -   _Temporal_ memory safety protects against use-after-free access. This
        typically involves dereferencing pointers to dynamically allocated
        objects, but can also include pointers that are given the address of
        stack objects.

-   **Type safety** protects against accessing objects with an incorrect type,
    also known as "type confusion".

-   **Data race safety** protects against racing memory access: when a thread
    accesses (read or write) a memory location concurrently with a different
    writing thread and without synchronizing.

### Safety guarantees versus hardening

The underlying goal of safety is to prevent attacks from turning a _logic error_
into a _security vulnerability_. The three ways of doing this can be thought of
how to prevent attacks:

-   **Safety guarantees** prevent bugs. They offer a strong requirement that a
    particular security vulnerability cannot exist. Compile-time safety checks
    are always a safety guarantee, but safety guarantees may also be done at
    runtime. For example:

    -   At compile-time, range-based for loops offer a spatial safety guarantee
        that out-of-bounds issues cannot exist.

    -   At runtime, garbage collected languages offer a temporal safety
        guarantee because objects cannot be freed while there's still a
        reference.

-   **Error detection** checks for common logic errors at runtime. For example:

    -   An array lookup function might offer spatial memory error detection by
        verifying that the passed index is in-bounds.

    -   A program can implement reference counting to detect a temporal memory
        error by ensuring that no references remain when memory is freed.

-   **Safety hardening** mitigates bugs, minimizing the feasibility of an
    attack. For example:

    -   [Memory tagging](https://llvm.org/devmtg/2018-10/slides/Serebryany-Stepanov-Tsyrklevich-Memory-Tagging-Slides-LLVM-2018.pdf)
        makes each attempt at an invalid read or write operation have a high
        probability of trapping, while still not detecting the underlying bug in
        every case. Realistic attacks require many such operations, so memory
        tagging will probably stop attacks. Alternatively, the trap might be
        asynchronous, leaving only a tiny window of time prior to the attack
        being detected and program terminated. These are probabilistic hardening
        and reduces the feasibility of both spatial and temporal memory attacks.

Under both error detection and safety hardening, even if a safety is protected,
the underlying bugs will still exist and will need to be fixed. For example,
program termination could be used for a denial-of-service attack.

## Philosophy

When providing
[practical safety and testing mechanisms](../goals.md#practical-safety-and-testing-mechanisms),
Carbon will put the most emphasis on error detection and safety hardening. Where
feasible, guaranteed safety will be offered in a way that removes the need for
other mitigations. The language's design should incentivize safe programming,
although it will not be required.

When writing code, Carbon developers should expect to receive some safety
without explicit safety annotations. However, safety annotations are expected to
support opting in to additional safety checks, tuning safety behaviors, and
adjusting edge-case performance characteristics.

Carbon will favor compile-time safety checks because catching issues early will
make applications more reliable. However, the comprehensiveness of compile-time
safety will be limited because Carbon won't require redesigning code to take
advantage of them. Runtime checks, either error detection or safety hardening,
will be enabled where safety cannot be proven at compile-time. Over time, this
hybrid approach to safety checks should evolve to provide a similar level of
safety to a statically checked language such as Rust.

Performance (including speed, binary size, and memory size) concerns will lead
to multiple build modes:

-   A main development build mode with safety enabled to provide a balance with
    performance for fast development.
    -   Additional development testing build modes that can be used with tests
        and fuzzing to run more performance-intensive safety checks.
-   An optimized release build mode with some safety by default, but can also be
    tuned for application-specific trade-offs between performance, error
    detection, and safety hardening.

Carbon will _encourage_ developers to enable more safety checks in their code,
and be ready to support them if they do, but will also improve safety for code
for developers who cannot make the same investment.

## Principles

-   Safety must be
    [easy to ramp-up with](../goals.md#code-that-is-easy-to-read-understand-and-write),
    even if it means new developers may only get some extra safety.

    -   The common case should be that developers don't need to rewrite their
        code to take advantage of Carbon's safety model. Some should be enabled
        by default, and some safety will require work to opt-in. Developers
        concerned with performance should only need to work to disable safety in
        rare edge-cases.

    -   Where there is a choice between safe and unsafe, the safe option should
        be incentivized by making it equally or more easy to use. If there is a
        default, it should be the safe option. It should be identifiable when
        the unsafe option is used.

    -   Language design choices should allow more efficient implementations of
        safety checks. They should also allow better automation of testing and
        fuzzing.

-   Safety in Carbon must work with
    [interoperable or migrated C++ code](../goals.md#interoperability-with-and-migration-from-existing-c-code),
    so that C++ developers can readily take advantage of Carbon's improvements.

    -   Safety mechanisms will ideally be designed to apply to automatically
        migrated C++ code. Providing immediate safety improvements to Carbon
        adopters will help motivate adoption.

    -   In the other direction, safety mechanisms must not force manual
        rewriting of C++ code in order to migrate, either by creating design
        incompatibilities or performance degradations. Automated migration of
        C++ code to Carbon must work for most developers, even if it means that
        Carbon's safety design takes a different approach.

    -   Carbon's safety should degrade gracefully when Carbon code calls C++
        code. Applications should be expected to use interoperability. Although
        some safety features will be Carbon-specific, safety should not stop at
        the language boundary.

-   The development build mode should prioritize detection of safety issues over
    performance, whereas optimized release builds put
    [performance first](../goals.md#performance-critical-software).

<<<<<<< HEAD
    -   Compile-time safety checks should occur regardless of build mode.
=======
    -   Compile-time checks should occur regardless of build mode.
>>>>>>> 3aea693f

    -   Development builds should diagnose the most common safety violations
        either at runtime with high probability. Supplemental build modes may be
        offered to cover safety violations which are too expensive to detect by
        default, even for a development build.

    -   The default optimized release build will provide runtime mitigations for
        safety violations whenever the performance is below the noise of hot
        path application code.

    -   There will be a build option for the optimized release build to choose
        whether to make non-default choices about the trade-off between
        performance (including speed, binary size, and memory size) and
        measurably expensive error detection and safety hardening.

-   The rules for determining whether code will pass compile-time safety
    checking should be articulable, documented, and possible to understand by
    local reasoning.

-   Developers need a strong testing methodology to engineer correct software.
    Carbon will encourage testing and then leverage it with the checking build
    modes to find and fix bugs and vulnerabilities.

## Details

### Incremental adoption of safety

Carbon is prioritizing usability of the language, particularly minimizing
retraining of C++ developers and easing migration of C++ codebases, over the
kind of provable safety that some other languages pursue, particularly Rust.

A key motivation of Carbon is to move C++ developers to a better, safer
language. However, if Carbon requires manually rewriting or redesigning C++ code
in order to maintain performance, it creates additional pressure on C++
developers to learn and spend time on safety. Safety will often not be the top
priority for developers; as a result, Carbon must be thoughtful about how and
when it forces developers to think about safety.

Relying on multiple build modes to provide safety should fit into normal
development workflows. Carbon can also have features to enable additional
safety, so long as developers can start using Carbon in their applications
_without_ leaning new paradigms.

Carbon should enable developers to incrementally adopt of safety features, and
also work to incrementally improve safety without requiring code or design
alterations. This does not mean that _every_ feature needs to be

### Using build modes to manage safety checks

Carbon will likely start in a state where most safety checks are done at
runtime. However, runtime detection of safety violations remains expensive. In
order to make as many safety checks as possible available to developers, Carbon
will adopt a strategy based on multiple build modes that separate out expensive
runtime checks to where they're feasible to run from a performance perspective.

The main development build mode will emphasize debugability of both bugs and
safety issues. This means it needs to perform well enough to be run as part of
the normal developer workflow, but does not need to have the performance of an
optimized release build. This mode should run runtime checks for the most common
safety issues. Developers should do most of their testing in this build mode.

Some safety checks will still be considered too expensive to run in the main
development build mode, particularly in combination with each other. These
checks will be placed into supplemental development build modes that will
collectively provide more comprehensive safety checks for the codebase as a
whole.

All development build modes will place a premium on the debugability of safety
violations. Where safety checks rely on hardening instead of guaranteed safety,
violations should be detected with a high probability per single occurrence of
the bug. Detected bugs will be accompanied by a detailed diagnostic report to
ease developer bug-finding.

The optimized release build mode will emphasize performance; as a consequence,
fewer safety checks will be run, and those that are can be expected to provide
less diagnostic information. Only safety techniques which don't measurably
impact application hot path performance will be enabled by default. This is a
very high bar, but is crucial for meeting Carbon's performance goals, as well as
allowing migration of existing C++ systems which may not have been designed with
Carbon's safety semantics in mind.

Different applications will have different tolerances for performance overhead,
so build modes will also allow developers to choose the balance that meets their
application's hardening versus performance needs.

For example, a possible approach to integer overflow might:

-   Check and trap in the development build mode.
-   Be unchecked and wrap in the optimized release mode, for performance.
-   Have an option to enable trapping in the optimized release mode, for
    safety-critical applications.
-   Provide integer types that either always wrap, for libraries requiring that
    behavior, or always trap, for safety-critical libraries.

### Managing bugs without compile-time safety

Carbon's reliance on runtime checks will allow developers to manage their
security risk. Developers will still need to reliably find and fix the
inevitable bugs, including both safety violations and regular business logic
bugs. The cornerstone of managing bugs will be strong testing methodologies,
with built-in support from Carbon.

Strong testing is more than good test coverage. It means a combination of:

-   Ensuring unsafe or risky operations and interfaces can easily be recognized
    by developers.

-   Using static analysis tools to detect common bugs, and ensuring they're
    integrated into build and code review workflows. These could be viewed as
    static testing of code.

-   Writing good test coverage, including unit, integration, and system tests.

-   Generating coverage-directed fuzz testing to discover bugs outside of
    manually authored test coverage, especially for interfaces handling
    untrusted data. Fuzz testing is a robust way to catch bugs when APIs may be
    used in ways developers don't consider.

-   Running continuous integration, including automatic and continuous running
    of these tests. The checked development build mode should be validated, as
    well as any additional build modes necessary to cover different forms of
    behavior checking.

-   Easing automated testing and fuzzing through language features. For example,
    if the language encourages value types and pure functions of some sort, they
    can be automatically fuzzed.

These practices are necessary for reliable, large-scale software engineering.
Maintaining correctness of business logic over time requires continuous and
thorough testing. Without it, such software systems cannot be changed and
evolved over time reliably. Carbon will re-use these practices in conjunction
with checking build modes to mitigate the limitations of Carbon's safety
guarantees without imposing overhead on production systems.

When a developer chooses to use Carbon, adhering to this kind of testing
methodology is essential for maintaining safety. As a consequence, Carbon's
ecosystem, including the language, tools, and libraries, will need to directly
work to remove barriers and encourage the development of these methodologies.

The reliance on testing may make Carbon a poor choice in some environments; in
environments where such testing rigor is infeasible, a language with a greater
degree of static checking may be better suited.

## Alternatives considered

When considering alternatives, they are evaluated against what can secure the
optimized release build mode. Some techniques may have performance implications
which are too expensive to use in the optimized release build, while still
offering inspiring techniques for catching safety violations in development
build modes.

### Guaranteed safety by default (Rust's model)

Carbon could provide guaranteed safety by default. With Rust as an example, this
would require a combination of compile-time and runtime memory safety
techniques. This approach still allows for
[`unsafe` blocks](https://doc.rust-lang.org/rust-by-example/unsafe.html), as
well as types that offer runtime safety while wrapping `unsafe` interfaces.

Advantages:

-   Guaranteed safety, including against data races, is provided for the
    binaries.
    -   The emphasis on compile-time safety limits the scope of the runtime
        memory safety costs.
    -   With Rust, there is early evidence that there's a significant impact in
        reducing bugs generally.
-   Imitating Rust's techniques would allow building on the huge work of the
    Rust community, reducing the risks of implementing similar in Carbon.
-   Careful use of narrow `unsafe` escape hatches can be effectively
    encapsulated behind otherwise safe APIs.

Disadvantages:

-   Rust's approach to compile-time safety requires use of
    [design patterns and idioms](https://github.com/rust-unofficial/patterns)
    that are substantially different from C++.
    -   Conversion of C++ code to Rust results in either rewrites of code, or
        use of runtime safety checks that impair performance.
    -   Requires fully modeling lifetime and exclusivity in the type system.
    -   Data structures must be redesigned to avoid sharing mutable state.
    -   Increases complexity of node and pointer based data structures, such as
        linked lists.
-   Rust's compiler has been a long-standing target of performance improvements,
    but is still considered slow. A lot of this comes from how borrow checking
    is implemented, and the compile-time validation necessary for that. It's
    likely that approaches imitating Rust would have the same issues.
-   The complexity of using Rust's compile-time safety may incentivize
    unnecessary runtime checking of safety properties. For example, using
    [`RefCell`](https://doc.rust-lang.org/std/cell/struct.RefCell.html) or
    [`Rc`](https://doc.rust-lang.org/std/rc/struct.Rc.html) to avoid changing
    designs to fit compile-time safety models.
-   Some of the most essential safety tools that ease the ergonomic burden of
    the Rust-style lifetime model (`Rc`) introduce _semantic_ differences that
    cannot then be eliminated in a context where performance is the dominant
    priority.

It's possible to modify the Rust model several ways in order to reduce the
burden on C++ developers:

-   Don't offer safety guarantees for data races, eliminating `RefCell`.
    -   This would likely not avoid the need for `Rc` or `Arc`, and wouldn't
        substantially reduce the complexity.
-   Require manual destruction of `Rc`, allowing safety guarantees to be
    disabled in optimized release builds for better performance.
    -   This is closer to a decision to _not_ provide guaranteed safety, but
        would still require redesign of C++ code.

Overall, Carbon is making a compromise around safety in order to give a path for
C++ to evolve. C++ developers must be comfortable migrating their codebases, and
able to do so in a largely automated manner. In order to achieve automated
migration, Carbon cannot require fundamental redesigns of migrated C++ code.
While a migration tool could in theory mark all migrated code as `unsafe`,
Carbon should use a safety strategy that degrades gracefully and offers
improvements for C++ code, whether migrated or not.

That does not mean Carbon will never adopt guaranteed safety by default, only
that performance and migration of C++ code takes priority, and any design will
need to be considered in the context of other goals. It should still be possible
to adopt guaranteed safety later, although it will require identifying a
migration path.

### Runtime lifetime safety and compile-time enforced safety otherwise (Swift's model)

Carbon could provide runtime lifetime safety with no data race prevention,
mirroring Swift's model. This only requires compile-time enforcement of the
remaining spatial safety properties. This _does_ remove the majority of the type
system complexity needed to support the safety in Rust's model.

Advantages:

-   Significantly simpler model than Rust's.
-   Safe for all of the most common and important classes of memory safety bugs.

Disadvantages:

-   Safety based on reference counting introduces significant performance costs,
    and tools for controlling these costs are difficult.
    -   Safety based on garbage collection has less direct performance overhead,
        but has a greater unpredictability of performance.
-   Significant design differences versus C++ still result, as the distinction
    between value types and "class types" becomes extremely important.
    -   Class types are held by a reference counted pointer and are thus
        lifetime safe.

Swift was designated by Apple as the replacement for Objective-C. The safety
versus performance trade-offs that it makes fit Apple's priorities. Carbon's
performance goals should lead to different trade-off decisions with a higher
priority on peak performance.

### Runtime lifetime safety and defined behavior (Java's model)

Another approach to safety is to largely provide defined and predictable
behavior for all potential safety violations, which is what Java does (at the
highest level). This forms the basis of Java's safety, combined with dynamic
memory management in the form of garbage collection.

Advantages:

-   This approach is among the most robust and well studied models, with decades
    of practical usage and analysis for security properties.
-   Extremely suitable for efficient implementation on top of a virtual machine,
    such as the JVM.

Disadvantages:

-   Extremely high complexity to fully understand the implications of complex
    cases like data races.
-   Tends to require _significant_ performance overhead without the aid of a
    very powerful VM-based execution environment with extensive optimizations.
    -   The complexity of the implementation makes it difficult to _predict_
        performance; for example, Java applications experience latency spikes
        when garbage collection runs.

Carbon's performance goals prioritize reliability of performance. The
unpredictable performance impacts of a garbage collector make it a less
desirable choice.<|MERGE_RESOLUTION|>--- conflicted
+++ resolved
@@ -180,11 +180,7 @@
     performance, whereas optimized release builds put
     [performance first](../goals.md#performance-critical-software).
 
-<<<<<<< HEAD
-    -   Compile-time safety checks should occur regardless of build mode.
-=======
     -   Compile-time checks should occur regardless of build mode.
->>>>>>> 3aea693f
 
     -   Development builds should diagnose the most common safety violations
         either at runtime with high probability. Supplemental build modes may be
