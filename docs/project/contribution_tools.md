# Contribution tools

<!--
Part of the Carbon Language project, under the Apache License v2.0 with LLVM
Exceptions. See /LICENSE for license information.
SPDX-License-Identifier: Apache-2.0 WITH LLVM-exception
-->

The Carbon language project has a number of tools used to assist in preparing
contributions.

## Table of contents

<!-- toc -->

-   [Main tools](#main-tools)
    -   [brew](#brew)
    -   [pyenv and Python](#pyenv-and-python)
    -   [pre-commit](#pre-commit)
-   [Optional tools](#optional-tools)
    -   [Carbon-maintained](#carbon-maintained)
        -   [new_proposal.py](#new_proposalpy)
        -   [pr_comments.py](#pr_commentspy)
    -   [GitHub](#github)
        -   [gh CLI](#gh-cli)
        -   [GitHub Desktop](#github-desktop)
    -   [Vim](#vim)
        -   [vim-prettier](#vim-prettier)
    -   [Atom](#atom)
    -   [pre-commit enabled tools](#pre-commit-enabled-tools)
        -   [black](#black)
        -   [codespell](#codespell)
        -   [markdown-toc](#markdown-toc)
        -   [Prettier](#prettier)

<!-- tocstop -->

<<<<<<< HEAD
## GitHub commandline interface

There is a friendly commandline interface for GitHub called
[`gh`](https://cli.github.com). We use this tool in some of our process
documentation to create pull requests, query their state, etc.

To set up `gh`:

- [Install the tool](https://cli.github.com/manual/installation)
- On first use, such as `gh pr view`, a browser will be launched to authorize
  the tool.
- If running on a machine without a proper web browser, there is a
  [workaround](https://github.com/cli/cli/issues/297#issuecomment-587708363).
  Run the tool locally where a browser is available, and then copy the
  `~/.config/gh/config.yml` file that results to other machines without a
  browser.
  - If even that is not possible, there are some other possible workarounds
    discussed in the main [issue](https://github.com/cli/cli/issues/297) for the
    `gh` tool.

## pre-commit
=======
## Main tools

These tools are key for contributions, primarily focused on validating
contributions.

### brew

[brew](https://brew.sh/) is a package manager, and can help install several
tools that we recommend. See the [installation instructions](https://brew.sh/).

### pyenv and Python

[pyenv](https://github.com/pyenv/pyenv) is the recommended way to install
[Python](python.org). Our recommended way of installing both is:

```bash
brew update
brew install pyenv
pyenv install python3.8.5
pyenv global python3.8.5

# Add 'eval "$(pyenv init -)"' to your shell rc file.
echo 'eval "$(pyenv init -)"' >> ~/.zshrc
# Load the shell rc file changes.
exec $SHELL
```

### pre-commit
>>>>>>> 6daec541

We use [pre-commit](https://pre-commit.com) to run
[various checks](/.pre-commit-config.yaml). This will automatically run
important checks, including formatting.

To set up pre-commit, see the
[installation instructions](https://pre-commit.com/#installation), or:

```bash
pip install pre-commit

# From within each carbon-language git repo:
pre-commit install
```

When you have changes to commit to git, a standard pre-commit workflow can look
like:

```bash
# Let pre-commit fix style issues.
pre-commit run
# Add modifications made by pre-commit.
git add .
# Commit the changes
git commit
```

When modifying or adding pre-commit hooks, please run
`pre-commit run --all-files` to see what changes.

## Optional tools

### Carbon-maintained

#### new_proposal.py

[new_proposal.py](/src/scripts/new_proposal.py) is a helper for generating the
PR and proposal file for a new proposal. It's documented in
[the proposal template](/proposals/template.md).

**NOTE**: This requires installing [the gh CLI](#gh).

#### pr_comments.py

[pr_comments.py](/src/scripts/pr_comments.py) is a helper for scanning comments
in GitHub. It's particularly intended to help find threads which need to be
resolved.

Flags can be seen with `-h`. A couple key flags to be aware of are:

-   `--long`: Prints long output, with the full comment.
-   `--comments-after LOGIN`: Only print threads where the final comment is not
    from the given user. For example, use when looking for threads that you
    still need to respond to.
-   `--comments-from LOGIN`: Only print threads with comments from the given
    user. For example, use when looking for threads that you've commented on.

**NOTE**: This requires the Python gql package:

```bash
pip install gql
```

### GitHub

#### gh CLI

[The gh CLI](https://github.com/cli/cli) supports some GitHub queries, and is
used by some scripts.

To install gh, run:

```bash
brew update
brew install github/gh/gh
```

#### GitHub Desktop

[GitHub Desktop](https://desktop.github.com/) provides a UI for managing git
repos. See the page for installation instructions.

### Vim

#### vim-prettier

[vim-prettier](https://github.com/prettier/vim-prettier) is a vim integration
for [Prettier](#prettier).

If you use vim-prettier, the `.prettierrc.yaml` should still apply as long as
`config_precedence` is set to the default `file-override`. However, we may need
to add additional settings where the `vim-prettier` default diverges from
`prettier`, as we notice them.

### Atom

[Atom](https://atom.io/) is an IDE that's mainly mentioned here for its Markdown
support. See the page for installation instructions.

Some packages that may be helpful are:

-   [markdown-preview-enhanced](https://atom.io/packages/markdown-preview-enhanced):
    An improvement over the default-installed `markdown-preview` package. If
    using this:
    -   Disable `markdown-preview`.
    -   In the package settings, turn off 'Break On Single New Line' -- this is
        consistent with [carbon-lang.dev](https://carbon-lang.dev) and
        [Prettier](#prettier).
-   [prettier-atom](https://atom.io/packages/prettier-atom): For
    [Prettier](#prettier) integration.
-   [python-black](https://atom.io/packages/python-black): For [black](#black)
    integration.

### pre-commit enabled tools

If you're using pre-commit, it will run these tools. Installing and running them
manually is optional, but may be helpful.

#### black

We use [Black](https://github.com/psf/black) to format Python code. Although
[Prettier](#prettier) is used for most languages, it doesn't support Python.

#### codespell

We use [codespell](https://github.com/codespell-project/codespell) to spellcheck
common errors. This won't catch every error; we're trying to balance true and
false positives.

#### markdown-toc

We use [markdown-toc](https://github.com/jonschlinkert/markdown-toc) to provide
GitHub-compatible tables of contents for some documents.

If run manually, specify `--bullets=-` to use Prettier-compatible bullets, or
always run Prettier after markdown-toc.

#### Prettier

We use [Prettier](https://prettier.io/) for formatting. There is an
[rc file](/.prettierrc.yaml) for configuration.<|MERGE_RESOLUTION|>--- conflicted
+++ resolved
@@ -35,7 +35,6 @@
 
 <!-- tocstop -->
 
-<<<<<<< HEAD
 ## GitHub commandline interface
 
 There is a friendly commandline interface for GitHub called
@@ -57,36 +56,6 @@
     `gh` tool.
 
 ## pre-commit
-=======
-## Main tools
-
-These tools are key for contributions, primarily focused on validating
-contributions.
-
-### brew
-
-[brew](https://brew.sh/) is a package manager, and can help install several
-tools that we recommend. See the [installation instructions](https://brew.sh/).
-
-### pyenv and Python
-
-[pyenv](https://github.com/pyenv/pyenv) is the recommended way to install
-[Python](python.org). Our recommended way of installing both is:
-
-```bash
-brew update
-brew install pyenv
-pyenv install python3.8.5
-pyenv global python3.8.5
-
-# Add 'eval "$(pyenv init -)"' to your shell rc file.
-echo 'eval "$(pyenv init -)"' >> ~/.zshrc
-# Load the shell rc file changes.
-exec $SHELL
-```
-
-### pre-commit
->>>>>>> 6daec541
 
 We use [pre-commit](https://pre-commit.com) to run
 [various checks](/.pre-commit-config.yaml). This will automatically run
