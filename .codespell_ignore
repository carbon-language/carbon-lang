# Part of the Carbon Language project, under the Apache License v2.0 with LLVM
# Exceptions. See /LICENSE for license information.
# SPDX-License-Identifier: Apache-2.0 WITH LLVM-exception

atleast
circularly
compiletime
copyable
crate
crossreference
falsy
inout
parameteras
pullrequest
<<<<<<< HEAD
statics
compiletime
indext
=======
statics
>>>>>>> 706e611b
<|MERGE_RESOLUTION|>--- conflicted
+++ resolved
@@ -12,10 +12,6 @@
 inout
 parameteras
 pullrequest
-<<<<<<< HEAD
 statics
 compiletime
-indext
-=======
-statics
->>>>>>> 706e611b
+indext